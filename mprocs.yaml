procs:
  Backend: "cargo watch --ignore 'libs/generated' -qx 'run --package ryot'"
  Frontend: "moon run frontend:dev"
<<<<<<< HEAD
  Landing: "moon run landing:dev"
=======
  Transactional: "moon run transactional:dev"
>>>>>>> 9dca27be
  Main Reverse Proxy: "caddy run --config ci/Caddyfile"
  Minio Reverse Proxy: "caddy reverse-proxy --from :9000 --to ryot-minio:9000"<|MERGE_RESOLUTION|>--- conflicted
+++ resolved
@@ -1,10 +1,7 @@
 procs:
   Backend: "cargo watch --ignore 'libs/generated' -qx 'run --package ryot'"
   Frontend: "moon run frontend:dev"
-<<<<<<< HEAD
   Landing: "moon run landing:dev"
-=======
   Transactional: "moon run transactional:dev"
->>>>>>> 9dca27be
   Main Reverse Proxy: "caddy run --config ci/Caddyfile"
   Minio Reverse Proxy: "caddy reverse-proxy --from :9000 --to ryot-minio:9000"