[workspace]
members = [
    "apps/backend",
    "crates/config",
    "crates/migrations",
    "crates/models/background",
    "crates/models/common",
    "crates/models/database",
    "crates/models/dependent",
    "crates/models/enum",
    "crates/models/external",
    "crates/models/fitness",
    "crates/models/importer",
    "crates/models/media",
    "crates/models/user",
    "crates/providers",
    "crates/resolvers/collection",
    "crates/resolvers/exporter",
    "crates/resolvers/file-storage",
    "crates/resolvers/fitness",
    "crates/resolvers/importer",
    "crates/resolvers/miscellaneous",
    "crates/resolvers/statistics",
    "crates/resolvers/router",
    "crates/resolvers/user",
    "crates/services/cache",
    "crates/services/collection",
    "crates/services/exporter",
    "crates/services/file-storage",
    "crates/services/fitness",
    "crates/services/importer",
    "crates/services/integration",
    "crates/services/jwt",
    "crates/services/miscellaneous",
    "crates/services/notification",
    "crates/services/statistics",
    "crates/services/supporting",
    "crates/services/user",
    "crates/traits",
    "crates/utils/application",
    "crates/utils/common",
    "crates/utils/database",
    "crates/utils/dependent",
    "crates/utils/external",
    "crates/utils/env",
]
resolver = "2"

[workspace.dependencies]
askama = "=0.12.1"
anyhow = "=1.0.95"
apalis = { version = "=0.6.2", features = ["catch-panic", "limit", "retry"] }
apalis-cron = "=0.6.2"
argon2 = "=0.6.0-pre.1"
async-graphql = { version = "=7.0.13", features = [
    "chrono",
    "decimal",
    "log",
    "tracing",
] }
async-graphql-axum = "=7.0.13"
async-trait = "=0.1.83"
aws-sdk-s3 = { version = "=1.67.0", features = ["behavior-version-latest"] }
# TODO: Update when https://github.com/async-graphql/async-graphql/pull/1653 is merged
axum = { version = "=0.7.9", features = ["macros", "multipart"] }
boilermates = "=0.3.0"
chrono = "=0.4.39"
chrono-tz = "=0.10.0"
compile-time = "=0.2.0"
const-str = "=0.5.7"
convert_case = "=0.6.0"
csv = "=1.3.1"
data-encoding = "=2.6.0"
derive_more = { version = "=1.0.0", features = [
    "add",
    "add_assign",
    "sum",
], default-features = false }
dotenvy = "=0.15.7"
dotenv-build = "0.1.1"
educe = { version = "=0.6.0", features = [
    "Debug",
    "Default",
    "full",
], default-features = false }
enum_meta = "=0.7.0"
eventsource-stream = "=0.2.3"
flate2 = "=1.0.35"
futures = "=0.3.31"
graphql_client = "=0.14.0"
hashbag = "=0.1.12"
http = "=1.2.0"
indexmap = "=2.7.0"
indoc = "=2.0.5"
isolang = { version = "=2.4.0", features = ["list_languages"] }
itertools = "=0.14.0"
jsonwebtoken = { version = "=9.3.0", default-features = false }
lettre = "=0.11.11"
logs-wheel = "=0.3.1"
markdown = "=1.0.0-alpha.21"
mime_guess = "=2.0.5"
nanoid = "=0.4.0"
nest_struct = "=0.5.2"
openidconnect = "=3.5.0"
paginate = "=1.1.11"
radarr-api-rs = "=3.0.1"
rand = "=0.9.0-beta.0"
regex = "=1.11.1"
rust_decimal = "=1.36.0"
rust_decimal_macros = "=1.36.0"
rust_iso3166 = "=0.1.13"
<<<<<<< HEAD
# TODO: Change to official release when it is published
rustypipe = { git = "https://codeberg.org/ThetaDev/rustypipe.git", rev = "addeb82110" }
=======
rustypipe = "=0.9.0"
>>>>>>> a4bb9e51
schematic = { version = "=0.17.8", features = [
    "config",
    "env",
    "json",
    "schema",
    "toml",
    "renderer_typescript",
    "type_chrono",
    "type_rust_decimal",
    "url",
    "renderer_template",
    "validate",
    "yaml",
], default-features = false }
scraper = "=0.22.0"
sea-orm = { version = "=1.1.3", features = [
    "debug-print",
    "postgres-array",
    "macros",
    "runtime-tokio-native-tls",
    "sqlx-postgres",
    "with-chrono",
    "with-json",
    "with-rust_decimal",
    "with-uuid",
], default-features = false }
sea-orm-migration = "=1.1.3"
sea-query = "=0.32.1"
serde = { version = "=1.0.217", features = ["derive"] }
serde_json = "=1.0.134"
serde_with = { version = "=3.12.0", features = ["chrono_0_4"] }
serde-xml-rs = "=0.6.0"
slug = "=0.1.6"
sonarr-api-rs = "=3.0.0"
sqlx = { version = "=0.8.2", default-features = false, features = ["postgres"] }
strum = { version = "=0.26.3", features = ["derive"] }
struson = { version = "=0.6.0", features = ["serde"] }
reqwest = { version = "=0.12.12", features = ["json", "stream"] }
tokio = { version = "=1.42.0", features = ["full"] }
tokio-util = { version = "=0.7.13", features = ["codec"] }
tower = "=0.5.2"
tower-http = { version = "=0.6.2", features = ["catch-panic", "cors", "trace"] }
tracing = { version = "=0.1.41", features = ["attributes"] }
tracing-subscriber = "=0.3.19"
unkey = "=0.5.0"
uuid = { version = "=1.11.0", features = ["v4"], default-features = false }

[profile.release]
lto = true<|MERGE_RESOLUTION|>--- conflicted
+++ resolved
@@ -109,12 +109,7 @@
 rust_decimal = "=1.36.0"
 rust_decimal_macros = "=1.36.0"
 rust_iso3166 = "=0.1.13"
-<<<<<<< HEAD
-# TODO: Change to official release when it is published
-rustypipe = { git = "https://codeberg.org/ThetaDev/rustypipe.git", rev = "addeb82110" }
-=======
 rustypipe = "=0.9.0"
->>>>>>> a4bb9e51
 schematic = { version = "=0.17.8", features = [
     "config",
     "env",
