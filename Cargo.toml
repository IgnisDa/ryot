[workspace]
members = [
    "apps/backend",
    "crates/config",
    "crates/migrations",
    "crates/models/background",
    "crates/models/common",
    "crates/models/database",
    "crates/models/dependent",
    "crates/models/enum",
    "crates/models/external",
    "crates/models/fitness",
    "crates/models/importer",
    "crates/models/media",
    "crates/models/user",
    "crates/providers",
    "crates/resolvers/collection",
    "crates/resolvers/exporter",
    "crates/resolvers/file-storage",
    "crates/resolvers/fitness",
    "crates/resolvers/importer",
    "crates/resolvers/miscellaneous",
    "crates/resolvers/statistics",
    "crates/resolvers/router",
    "crates/resolvers/user",
    "crates/services/cache",
    "crates/services/collection",
    "crates/services/exporter",
    "crates/services/file-storage",
    "crates/services/fitness",
    "crates/services/importer",
    "crates/services/integration",
    "crates/services/jwt",
    "crates/services/miscellaneous",
    "crates/services/notification",
    "crates/services/statistics",
    "crates/services/supporting",
    "crates/services/user",
    "crates/traits",
    "crates/utils/application",
    "crates/utils/common",
    "crates/utils/database",
    "crates/utils/dependent",
    "crates/utils/external",
    "crates/utils/env",
]
resolver = "2"

[workspace.dependencies]
anyhow = "=1.0.97"
apalis = { version = "=0.6.4", features = ["catch-panic", "limit", "retry"] }
apalis-cron = "=0.6.4"
argon2 = "=0.6.0-pre.1"
async-graphql = { version = "=7.0.15", features = [
    "chrono",
    "decimal",
    "log",
    "tracing",
    "uuid",
] }
async-graphql-axum = "=7.0.15"
async-trait = "=0.1.87"
aws-sdk-s3 = { version = "=1.76.0", features = ["behavior-version-latest"] }
axum = { version = "=0.8.1", features = ["macros", "multipart"] }
boilermates = "=0.3.0"
bon = "=3.4.0"
chrono = "=0.4.40"
chrono-tz = "=0.10.1"
compile-time = "=0.2.0"
const-str = "=0.6.2"
convert_case = "=0.8.0"
csv = "=1.3.1"
data-encoding = "=2.8.0"
derive_more = { version = "=2.0.1", features = [
    "add",
    "add_assign",
    "sum",
], default-features = false }
dotenvy = "=0.15.7"
dotenv-build = "0.1.1"
educe = { version = "=0.6.0", features = [
    "Debug",
    "Default",
    "full",
], default-features = false }
enum_meta = "=0.7.0"
eventsource-stream = "=0.2.3"
flate2 = "=1.1.0"
futures = "=0.3.31"
graphql_client = "=0.14.0"
hashbag = "=0.1.12"
http = "=1.3.1"
indexmap = "=2.8.0"
indoc = "=2.0.6"
isolang = { version = "=2.4.0", features = ["list_languages"] }
itertools = "=0.14.0"
jsonwebtoken = { version = "=9.3.1", default-features = false }
logs-wheel = "=0.3.1"
markdown = "=1.0.0-alpha.23"
mime_guess = "=2.0.5"
nanoid = "=0.4.0"
<<<<<<< HEAD
nest_struct = "=0.5.2"
openidconnect = "=4.0.0"
=======
nest_struct = "=0.5.3"
openidconnect = "=3.5.0"
>>>>>>> 59b104cc
paginate = "=1.1.11"
radarr-api-rs = "=3.0.1"
rand = "=0.9.0"
regex = "=1.11.1"
rust_decimal = "=1.36.0"
rust_decimal_macros = "=1.36.0"
rust_iso3166 = "=0.1.14"
rustypipe = { version = "0.11.0", features = ["userdata"] }
schematic = { version = "=0.18.1", features = [
    "config",
    "env",
    "json",
    "schema",
    "toml",
    "renderer_typescript",
    "type_chrono",
    "type_rust_decimal",
    "url",
    "renderer_template",
    "validate",
    "yaml",
], default-features = false }
scraper = "=0.23.1"
sea-orm = { version = "=1.1.7", features = [
    "debug-print",
    "postgres-array",
    "macros",
    "runtime-tokio-native-tls",
    "sqlx-postgres",
    "with-chrono",
    "with-json",
    "with-rust_decimal",
    "with-uuid",
], default-features = false }
sea-orm-migration = "=1.1.7"
sea-query = "=0.32.2"
serde = { version = "=1.0.219", features = ["derive"] }
serde_json = "=1.0.140"
serde_with = { version = "=3.12.0", features = ["chrono_0_4"] }
serde-xml-rs = "=0.6.0"
slug = "=0.1.6"
sonarr-api-rs = "=3.0.0"
sqlx = { version = "=0.8.3", default-features = false, features = ["postgres"] }
strum = { version = "=0.26.3", features = ["derive"] }
struson = { version = "=0.6.0", features = ["serde"] }
reqwest = { version = "=0.12.14", features = ["json", "stream"] }
tokio = { version = "=1.44.0", features = ["full"] }
tokio-util = { version = "=0.7.13", features = ["codec"] }
tower = "=0.5.2"
tower-http = { version = "=0.6.2", features = ["catch-panic", "cors", "trace"] }
tracing = { version = "=0.1.41", features = ["attributes"] }
tracing-subscriber = "=0.3.19"
unkey = "=0.5.0"
uuid = { version = "=1.15.1", features = ["v4"], default-features = false }

[profile.release]
lto = true<|MERGE_RESOLUTION|>--- conflicted
+++ resolved
@@ -99,13 +99,8 @@
 markdown = "=1.0.0-alpha.23"
 mime_guess = "=2.0.5"
 nanoid = "=0.4.0"
-<<<<<<< HEAD
-nest_struct = "=0.5.2"
+nest_struct = "=0.5.3"
 openidconnect = "=4.0.0"
-=======
-nest_struct = "=0.5.3"
-openidconnect = "=3.5.0"
->>>>>>> 59b104cc
 paginate = "=1.1.11"
 radarr-api-rs = "=3.0.1"
 rand = "=0.9.0"
