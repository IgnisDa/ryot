[workspace]
members = [
    "apps/backend",
    "crates/config",
    "crates/migrations",
    "crates/models/background",
    "crates/models/common",
    "crates/models/database",
    "crates/models/dependent",
    "crates/models/enum",
    "crates/models/fitness",
    "crates/models/importer",
    "crates/models/media",
    "crates/models/specific",
    "crates/models/user",
    "crates/providers",
    "crates/resolvers/collection",
    "crates/resolvers/exporter",
    "crates/resolvers/file-storage",
    "crates/resolvers/fitness",
    "crates/resolvers/importer",
    "crates/resolvers/miscellaneous",
    "crates/resolvers/statistics",
    "crates/resolvers/router",
    "crates/resolvers/user",
    "crates/services/cache",
    "crates/services/collection",
    "crates/services/exporter",
    "crates/services/file-storage",
    "crates/services/fitness",
    "crates/services/importer",
    "crates/services/integration",
    "crates/services/jwt",
    "crates/services/miscellaneous",
    "crates/services/notification",
    "crates/services/statistics",
    "crates/services/supporting",
    "crates/services/user",
    "crates/traits",
    "crates/utils/application",
    "crates/utils/common",
    "crates/utils/database",
    "crates/utils/dependent",
    "crates/utils/external",
    "crates/utils/env",
    "crates/utils/specific",
]
resolver = "2"

[workspace.dependencies]
askama = "=0.12.1"
anyhow = "=1.0.95"
apalis = { version = "=0.6.2", features = ["catch-panic", "limit", "retry"] }
apalis-cron = "=0.6.2"
argon2 = "=0.6.0-pre.1"
async-graphql = { version = "=7.0.13", features = [
    "chrono",
    "decimal",
    "log",
    "tracing",
] }
async-graphql-axum = "=7.0.13"
async-trait = "=0.1.83"
aws-sdk-s3 = { version = "=1.67.0", features = ["behavior-version-latest"] }
# TODO: Update when https://github.com/async-graphql/async-graphql/pull/1653 is merged
axum = { version = "=0.7.9", features = ["macros", "multipart"] }
boilermates = "=0.3.0"
chrono = "=0.4.39"
chrono-tz = "=0.10.0"
compile-time = "=0.2.0"
const-str = "=0.5.7"
convert_case = "=0.6.0"
csv = "=1.3.1"
data-encoding = "=2.6.0"
derive_more = { version = "=1.0.0", features = [
    "add",
    "add_assign",
    "sum",
], default-features = false }
dotenvy = "=0.15.7"
dotenv-build = "0.1.1"
educe = { version = "=0.6.0", features = [
    "Debug",
    "Default",
    "full",
], default-features = false }
enum_meta = "=0.7.0"
eventsource-stream = "=0.2.3"
flate2 = "=1.0.35"
futures = "=0.3.31"
graphql_client = "=0.14.0"
hashbag = "=0.1.12"
http = "=1.2.0"
indexmap = "=2.7.0"
indoc = "=2.0.5"
isolang = { version = "=2.4.0", features = ["list_languages"] }
itertools = "=0.14.0"
jsonwebtoken = { version = "=9.3.0", default-features = false }
lettre = "=0.11.11"
logs-wheel = "=0.3.1"
markdown = "=1.0.0-alpha.21"
mime_guess = "=2.0.5"
nanoid = "=0.4.0"
nest_struct = "=0.5.2"
openidconnect = "=3.5.0"
paginate = "=1.1.11"
radarr-api-rs = "=3.0.1"
rand = "=0.9.0-beta.0"
regex = "=1.11.1"
rust_decimal = "=1.36.0"
rust_decimal_macros = "=1.36.0"
rust_iso3166 = "=0.1.13"
<<<<<<< HEAD
rustypipe = { git = "https://codeberg.org/ThetaDev/rustypipe.git", branch = "feat/user-history" }
=======
# TODO: Change to official release when it is published
rustypipe = { git = "https://codeberg.org/ThetaDev/rustypipe.git", rev = "addeb82110" }
>>>>>>> 0307149b
schematic = { version = "=0.17.7", features = [
    "config",
    "env",
    "json",
    "schema",
    "toml",
    "renderer_typescript",
    "type_chrono",
    "type_rust_decimal",
    "url",
    "renderer_template",
    "validate",
    "yaml",
], default-features = false }
scraper = "=0.22.0"
sea-orm = { version = "=1.1.3", features = [
    "debug-print",
    "postgres-array",
    "macros",
    "runtime-tokio-native-tls",
    "sqlx-postgres",
    "with-chrono",
    "with-json",
    "with-rust_decimal",
    "with-uuid",
], default-features = false }
sea-orm-migration = "=1.1.3"
sea-query = "=0.32.1"
serde = { version = "=1.0.217", features = ["derive"] }
serde_json = "=1.0.134"
serde_with = { version = "=3.12.0", features = ["chrono_0_4"] }
serde-xml-rs = "=0.6.0"
slug = "=0.1.6"
sonarr-api-rs = "=3.0.0"
sqlx = { version = "=0.8.2", default-features = false, features = ["postgres"] }
strum = { version = "=0.26.3", features = ["derive"] }
struson = { version = "=0.6.0", features = ["serde"] }
reqwest = { version = "=0.12.12", features = ["json", "stream"] }
tokio = { version = "=1.42.0", features = ["full"] }
tokio-util = { version = "=0.7.13", features = ["codec"] }
tower = "=0.5.2"
tower-http = { version = "=0.6.2", features = ["catch-panic", "cors", "trace"] }
tracing = { version = "=0.1.41", features = ["attributes"] }
tracing-subscriber = "=0.3.19"
unkey = "=0.5.0"
uuid = { version = "=1.11.0", features = ["v4"], default-features = false }

[profile.release]
lto = true<|MERGE_RESOLUTION|>--- conflicted
+++ resolved
@@ -110,12 +110,8 @@
 rust_decimal = "=1.36.0"
 rust_decimal_macros = "=1.36.0"
 rust_iso3166 = "=0.1.13"
-<<<<<<< HEAD
-rustypipe = { git = "https://codeberg.org/ThetaDev/rustypipe.git", branch = "feat/user-history" }
-=======
 # TODO: Change to official release when it is published
 rustypipe = { git = "https://codeberg.org/ThetaDev/rustypipe.git", rev = "addeb82110" }
->>>>>>> 0307149b
 schematic = { version = "=0.17.7", features = [
     "config",
     "env",
