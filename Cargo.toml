--- conflicted
+++ resolved
@@ -38,11 +38,8 @@
     "crates/utils/application",
     "crates/utils/common",
     "crates/utils/database",
-<<<<<<< HEAD
     "crates/utils/dependent",
-=======
     "crates/utils/env",
->>>>>>> 5aef90b0
 ]
 resolver = "2"
 
