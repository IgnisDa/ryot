--- conflicted
+++ resolved
@@ -42,11 +42,7 @@
                   ...repo,
                   release_id: existingRelease.id,
                   tag_name: tag,
-<<<<<<< HEAD
-                  body: newBody
-=======
                   body: newBody,
->>>>>>> 131a90fa
                   draft: false,
                 });
                 console.log("Release updated to associate with new tag.");
