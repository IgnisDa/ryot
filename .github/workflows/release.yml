name: Release

on:
  push:
    tags:
      - "*-?v[0-9]+*"

env:
  GHCR_REGISTRY: ghcr.io

permissions:
  contents: write
  packages: write

jobs:
  docker-release:
    runs-on: ubuntu-latest
    steps:
      - uses: actions/checkout@v4

      - name: Set up QEMU
        uses: docker/setup-qemu-action@v3

      - name: Set up Docker Buildx
        uses: docker/setup-buildx-action@v3

      - name: Log in to the ghcr container registry
        uses: docker/login-action@v3
        with:
          registry: ${{ env.GHCR_REGISTRY }}
          username: ${{ github.actor }}
          password: ${{ secrets.GITHUB_TOKEN }}

      - name: Log in to the docker hub container registry
        uses: docker/login-action@v3
        with:
          username: ${{ secrets.DOCKER_USERNAME }}
          password: ${{ secrets.DOCKER_TOKEN }}

      - name: Get docker image names
        id: required_args
        uses: actions/github-script@v7
        env:
          DOCKER_USERNAME: ${{ secrets.DOCKER_USERNAME }}
        with:
          script: |
            const repoName = context.payload.repository.name;
            const refName = context.ref.replace('refs/tags/', '');
            core.setOutput('APP_VERSION', refName);

            const dockerHubActor = process.env.DOCKER_USERNAME;
            const ghcrRegistry = process.env.GHCR_REGISTRY;
            const ghcrActor = context.actor;

            function generateVersionArray(version) {
              const parts = version.split(".");
              const versionArray = [];
              for (let i = 0; i < parts.length; i++)
                versionArray.push(parts.slice(0, i + 1).join("."));
              versionArray.push("latest");
              return versionArray;
            }

            const versionTags = generateVersionArray(refName);
            const ghcrImageName = `${ghcrRegistry}/${ghcrActor}/${repoName}`;
            const ghcrTags = versionTags.map((tag) => `${ghcrImageName}:${tag}`);

            const dockerHubImageName = `${dockerHubActor}/${repoName}`;
            const dockerHubTags = versionTags.map((tag) => `${dockerHubImageName}:${tag}`);

            const imageNames = [...ghcrTags, dockerHubTags].join(",").toLowerCase();
            core.setOutput('image_names', imageNames);

      - name: Free disk space
        uses: jlumbroso/free-disk-space@main
        with:
          tool-cache: true
          android: true
          dotnet: true
          haskell: true
          large-packages: true
          docker-images: true
          swap-storage: true

      - name: Build and push to ghcr
        uses: docker/build-push-action@v5
        with:
          context: .
          platforms: linux/amd64,linux/arm64
          push: true
          tags: ${{ steps.required_args.outputs.image_names }}
          build-args: |
            APP_VERSION=${{ steps.required_args.outputs.APP_VERSION }}
            DEFAULT_TMDB_ACCESS_TOKEN=${{ secrets.DEFAULT_TMDB_ACCESS_TOKEN }}
<<<<<<< HEAD
            DEFAULT_MAL_CLIENT_ID=${{ secrets.DEFAULT_MAL_CLIENT_ID }}
=======
            DEFAULT_MAL_CLIENT_ID=${{ secrets.DEFAULT_MAL_CLIENT_ID }}
            DEFAULT_GOOGLE_BOOKS_API_KEY=${{ secrets.DEFAULT_GOOGLE_BOOKS_API_KEY }}

  upload-kodi-plugin:
    runs-on: ubuntu-20.04
    needs: docker-release
    env:
      GH_TOKEN: ${{ secrets.GITHUB_TOKEN }}
    steps:
      - uses: actions/checkout@v4

      - name: Setup Moon
        uses: moonrepo/setup-toolchain@v0
        with:
          auto-install: true

      - name: Build plugin
        run: moon run kodi:build

      - name: Upload plugin to releases
        run: gh release upload --clobber ${{ github.ref_name }} "tmp/script.ryot.zip"

  deploy-demo-instance:
    runs-on: ubuntu-latest
    needs: docker-release
    steps:
      - uses: actions/checkout@v4

      - name: Set up CLI
        uses: superfly/flyctl-actions/setup-flyctl@master

      - name: Deploy
        run: flyctl deploy --remote-only --detach --config ci/fly.toml
        env:
          FLY_API_TOKEN: ${{ secrets.FLY_API_TOKEN }}

  deploy-docs:
    runs-on: ubuntu-latest
    needs: docker-release
    steps:
      - uses: actions/checkout@v4

      - uses: actions/setup-python@v5
        with:
          python-version: 3.x

      - name: Install poetry
        uses: abatilo/actions-poetry@v2

      - name: Install dependencies
        run: cd docs && poetry install

      - name: Build docs
        run: cd docs && poetry run mkdocs build

      - name: Push to deployment branch
        uses: peaceiris/actions-gh-pages@v4
        with:
          github_token: ${{ secrets.GITHUB_TOKEN }}
          publish_dir: docs/site
          publish_branch: nf-docs
          force_orphan: true
>>>>>>> 9d091000
<|MERGE_RESOLUTION|>--- conflicted
+++ resolved
@@ -92,69 +92,5 @@
           build-args: |
             APP_VERSION=${{ steps.required_args.outputs.APP_VERSION }}
             DEFAULT_TMDB_ACCESS_TOKEN=${{ secrets.DEFAULT_TMDB_ACCESS_TOKEN }}
-<<<<<<< HEAD
             DEFAULT_MAL_CLIENT_ID=${{ secrets.DEFAULT_MAL_CLIENT_ID }}
-=======
-            DEFAULT_MAL_CLIENT_ID=${{ secrets.DEFAULT_MAL_CLIENT_ID }}
-            DEFAULT_GOOGLE_BOOKS_API_KEY=${{ secrets.DEFAULT_GOOGLE_BOOKS_API_KEY }}
-
-  upload-kodi-plugin:
-    runs-on: ubuntu-20.04
-    needs: docker-release
-    env:
-      GH_TOKEN: ${{ secrets.GITHUB_TOKEN }}
-    steps:
-      - uses: actions/checkout@v4
-
-      - name: Setup Moon
-        uses: moonrepo/setup-toolchain@v0
-        with:
-          auto-install: true
-
-      - name: Build plugin
-        run: moon run kodi:build
-
-      - name: Upload plugin to releases
-        run: gh release upload --clobber ${{ github.ref_name }} "tmp/script.ryot.zip"
-
-  deploy-demo-instance:
-    runs-on: ubuntu-latest
-    needs: docker-release
-    steps:
-      - uses: actions/checkout@v4
-
-      - name: Set up CLI
-        uses: superfly/flyctl-actions/setup-flyctl@master
-
-      - name: Deploy
-        run: flyctl deploy --remote-only --detach --config ci/fly.toml
-        env:
-          FLY_API_TOKEN: ${{ secrets.FLY_API_TOKEN }}
-
-  deploy-docs:
-    runs-on: ubuntu-latest
-    needs: docker-release
-    steps:
-      - uses: actions/checkout@v4
-
-      - uses: actions/setup-python@v5
-        with:
-          python-version: 3.x
-
-      - name: Install poetry
-        uses: abatilo/actions-poetry@v2
-
-      - name: Install dependencies
-        run: cd docs && poetry install
-
-      - name: Build docs
-        run: cd docs && poetry run mkdocs build
-
-      - name: Push to deployment branch
-        uses: peaceiris/actions-gh-pages@v4
-        with:
-          github_token: ${{ secrets.GITHUB_TOKEN }}
-          publish_dir: docs/site
-          publish_branch: nf-docs
-          force_orphan: true
->>>>>>> 9d091000
+            DEFAULT_GOOGLE_BOOKS_API_KEY=${{ secrets.DEFAULT_GOOGLE_BOOKS_API_KEY }}