use std::{env::temp_dir, fs::write, sync::Arc};

use anyhow::Result;
use async_graphql::http::GraphiQLSource;
use async_graphql_axum::{GraphQLRequest, GraphQLResponse};
use axum::{
    extract::{Multipart, Path},
    http::StatusCode,
    response::{Html, IntoResponse},
    Extension, Json,
};
use nanoid::nanoid;
use serde_json::json;

use crate::{
    fitness::resolver::ExerciseService,
    graphql::GraphqlSchema,
    miscellaneous::resolver::MiscellaneousService,
    models::ExportAllResponse,
    utils::{AuthContext, TEMP_DIR},
};

pub async fn graphql_handler(
    schema: Extension<GraphqlSchema>,
    gql_ctx: AuthContext,
    req: GraphQLRequest,
) -> GraphQLResponse {
    schema.execute(req.into_inner().data(gql_ctx)).await.into()
}

pub async fn graphql_playground() -> impl IntoResponse {
    Html(GraphiQLSource::build().endpoint("/graphql").finish())
}

pub async fn config_handler(
    Extension(config): Extension<Arc<config::AppConfig>>,
) -> impl IntoResponse {
    Json(config.masked_value())
}

/// Upload a file to the temporary file system. Primarily to be used for uploading
/// import files.
pub async fn upload_file(
    mut files: Multipart,
) -> Result<Json<serde_json::Value>, (StatusCode, Json<serde_json::Value>)> {
    let mut res = vec![];
    while let Some(file) = files.next_field().await.unwrap() {
        let name = file
            .file_name()
            .map(String::from)
            .unwrap_or_else(|| "file.png".to_string());
        let data = file.bytes().await.unwrap();
<<<<<<< HEAD
        let name = format!("{}-{}", nanoid!(), name);
        let path = temp_dir().join(name);
=======
        let tmp_dir = PathBuf::new().join(TEMP_DIR);
        let path = tmp_dir.join(name);
>>>>>>> 88920a9f
        write(&path, data).unwrap();
        res.push(path.canonicalize().unwrap());
    }
    Ok(Json(json!(res)))
}

pub async fn json_export(
    Path(export_type): Path<String>,
    Extension(media_service): Extension<Arc<MiscellaneousService>>,
    Extension(exercise_service): Extension<Arc<ExerciseService>>,
    ctx: AuthContext,
) -> Result<Json<serde_json::Value>, (StatusCode, Json<serde_json::Value>)> {
    let user_id = ctx.user_id.ok_or_else(|| {
        (
            StatusCode::FORBIDDEN,
            Json(json!({"err": "User is not authenticated"})),
        )
    })?;
    let resp = match export_type.as_str() {
        "all" => {
            let media = media_service.export_media(user_id).await.unwrap();
            let people = media_service.export_people(user_id).await.unwrap();
            let measurements = exercise_service.export_measurements(user_id).await.unwrap();
            let workouts = exercise_service.export_workouts(user_id).await.unwrap();
            json!(ExportAllResponse {
                media,
                people,
                measurements,
                workouts
            })
        }
        "media" => {
            json!(media_service.export_media(user_id).await.unwrap())
        }
        "people" => {
            json!(media_service.export_people(user_id).await.unwrap())
        }
        "measurements" => {
            json!(exercise_service.export_measurements(user_id).await.unwrap())
        }
        "workouts" => {
            json!(exercise_service.export_workouts(user_id).await.unwrap())
        }
        _ => Err((
            StatusCode::BAD_REQUEST,
            Json(json!({"err": "This type of export is not supported"})),
        ))?,
    };
    Ok(Json(resp))
}

pub async fn integration_webhook(
    Path((integration, user_hash_id)): Path<(String, String)>,
    Extension(media_service): Extension<Arc<MiscellaneousService>>,
    payload: String,
) -> std::result::Result<(StatusCode, String), StatusCode> {
    let response = media_service
        .process_integration_webhook(user_hash_id, integration, payload)
        .await
        .map_err(|e| {
            tracing::error!("{:?}", e);
            StatusCode::UNPROCESSABLE_ENTITY
        })?;
    Ok((StatusCode::OK, response))
}<|MERGE_RESOLUTION|>--- conflicted
+++ resolved
@@ -1,4 +1,4 @@
-use std::{env::temp_dir, fs::write, sync::Arc};
+use std::{fs::write, path::PathBuf, sync::Arc};
 
 use anyhow::Result;
 use async_graphql::http::GraphiQLSource;
@@ -50,13 +50,8 @@
             .map(String::from)
             .unwrap_or_else(|| "file.png".to_string());
         let data = file.bytes().await.unwrap();
-<<<<<<< HEAD
         let name = format!("{}-{}", nanoid!(), name);
-        let path = temp_dir().join(name);
-=======
-        let tmp_dir = PathBuf::new().join(TEMP_DIR);
-        let path = tmp_dir.join(name);
->>>>>>> 88920a9f
+        let path = PathBuf::new().join(TEMP_DIR).join(name);
         write(&path, data).unwrap();
         res.push(path.canonicalize().unwrap());
     }
