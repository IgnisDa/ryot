//! `SeaORM` Entity. Generated by sea-orm-codegen 0.11.3

use std::sync::Arc;

use async_graphql::{InputObject, Result, SimpleObject};
use async_trait::async_trait;
use database::{
    ExerciseEquipment, ExerciseForce, ExerciseLevel, ExerciseLot, ExerciseMechanic, ExerciseMuscle,
    ExerciseSource,
};
use sea_orm::{entity::prelude::*, FromQueryResult};
use serde::{Deserialize, Serialize};

use crate::{
    file_storage::FileStorageService,
    models::fitness::{ExerciseAttributes, ExerciseMuscles},
    traits::GraphqlRepresentation,
    utils::get_stored_asset,
};

#[derive(
    Clone,
    Debug,
    PartialEq,
    DeriveEntityModel,
    Eq,
    Serialize,
    Deserialize,
    SimpleObject,
    InputObject,
)]
#[sea_orm(table_name = "exercise")]
#[graphql(name = "Exercise", input_name = "ExerciseInput")]
pub struct Model {
    #[sea_orm(primary_key)]
    pub id: i32,
    #[sea_orm(unique)]
    pub name: String,
    #[graphql(skip)]
    #[sea_orm(unique)]
    pub identifier: Option<String>,
    pub lot: ExerciseLot,
    pub level: ExerciseLevel,
    pub force: Option<ExerciseForce>,
    pub mechanic: Option<ExerciseMechanic>,
    pub equipment: Option<ExerciseEquipment>,
    pub source: ExerciseSource,
    pub muscles: Vec<ExerciseMuscle>,
    pub attributes: ExerciseAttributes,
}

#[async_trait]
impl GraphqlRepresentation for Model {
    async fn graphql_repr(self, file_storage_service: &Arc<FileStorageService>) -> Result<Self> {
        let mut converted_exercise = self.clone();
        let mut images = vec![];
        for image in self.attributes.internal_images.iter() {
            images.push(get_stored_asset(image.clone(), file_storage_service).await);
        }
        converted_exercise.attributes.images = images;
<<<<<<< HEAD
=======
        // FIXME: Remove when https://github.com/SeaQL/sea-orm/issues/1517 is fixed.
        converted_exercise.attributes.muscles = self.muscles.0;
>>>>>>> 91405206
        Ok(converted_exercise)
    }
}

#[derive(Clone, Debug, Deserialize, SimpleObject, FromQueryResult)]
pub struct ExerciseListItem {
    pub id: i32,
    pub lot: ExerciseLot,
    pub name: String,
    #[graphql(skip)]
    pub attributes: ExerciseAttributes,
    pub num_times_interacted: Option<i32>,
    pub muscle: Option<ExerciseMuscle>,
    pub image: Option<String>,
    #[graphql(skip)]
    pub muscles: Vec<ExerciseMuscle>,
}

#[async_trait]
impl GraphqlRepresentation for ExerciseListItem {
    async fn graphql_repr(self, file_storage_service: &Arc<FileStorageService>) -> Result<Self> {
        let mut converted_exercise = self.clone();
        if let Some(img) = self.attributes.internal_images.first() {
            converted_exercise.image =
                Some(get_stored_asset(img.clone(), file_storage_service).await);
        }
<<<<<<< HEAD
        converted_exercise.muscle = self.muscles.first().cloned();
=======
        converted_exercise.muscle = self.muscles.0.first().cloned();
>>>>>>> 91405206
        Ok(converted_exercise)
    }
}

#[derive(Copy, Clone, Debug, EnumIter, DeriveRelation)]
pub enum Relation {
    #[sea_orm(has_many = "super::collection_to_entity::Entity")]
    CollectionToEntity,
    #[sea_orm(has_many = "super::user_to_entity::Entity")]
    UserToEntity,
}

impl Related<super::collection_to_entity::Entity> for Entity {
    fn to() -> RelationDef {
        Relation::CollectionToEntity.def()
    }
}

impl Related<super::user_to_entity::Entity> for Entity {
    fn to() -> RelationDef {
        Relation::UserToEntity.def()
    }
}

impl ActiveModelBehavior for ActiveModel {}<|MERGE_RESOLUTION|>--- conflicted
+++ resolved
@@ -12,10 +12,8 @@
 use serde::{Deserialize, Serialize};
 
 use crate::{
-    file_storage::FileStorageService,
-    models::fitness::{ExerciseAttributes, ExerciseMuscles},
-    traits::GraphqlRepresentation,
-    utils::get_stored_asset,
+    file_storage::FileStorageService, models::fitness::ExerciseAttributes,
+    traits::GraphqlRepresentation, utils::get_stored_asset,
 };
 
 #[derive(
@@ -58,11 +56,6 @@
             images.push(get_stored_asset(image.clone(), file_storage_service).await);
         }
         converted_exercise.attributes.images = images;
-<<<<<<< HEAD
-=======
-        // FIXME: Remove when https://github.com/SeaQL/sea-orm/issues/1517 is fixed.
-        converted_exercise.attributes.muscles = self.muscles.0;
->>>>>>> 91405206
         Ok(converted_exercise)
     }
 }
@@ -89,11 +82,7 @@
             converted_exercise.image =
                 Some(get_stored_asset(img.clone(), file_storage_service).await);
         }
-<<<<<<< HEAD
         converted_exercise.muscle = self.muscles.first().cloned();
-=======
-        converted_exercise.muscle = self.muscles.0.first().cloned();
->>>>>>> 91405206
         Ok(converted_exercise)
     }
 }
