use anyhow::Result;
use async_trait::async_trait;

<<<<<<< HEAD
use crate::{
    miscellaneous::resolver::{MediaDetails, MediaSearchItem},
    models::SearchResults,
};
=======
use crate::models::media::{MediaDetails, MediaSearchItem, MediaSearchResults};
>>>>>>> e0356501

#[async_trait]
pub trait MediaProvider {
    /// Search for something using a particular query and offset.
    async fn search(
        &self,
        query: &str,
        page: Option<i32>,
<<<<<<< HEAD
    ) -> Result<SearchResults<MediaSearchItem>>;
=======
    ) -> Result<MediaSearchResults<MediaSearchItem>>;
>>>>>>> e0356501

    /// Get details about a media item for the particular identifier.
    async fn details(&self, identifier: &str) -> Result<MediaDetails>;
}

pub trait MediaProviderLanguages {
    /// Get all the languages that a provider supports.
    fn supported_languages() -> Vec<String>;

    /// The default language to be used for this provider.
    fn default_language() -> String;
}

/// Determine whether a feature is enabled
pub trait IsFeatureEnabled {
    fn is_enabled(&self) -> bool {
        true
    }
}<|MERGE_RESOLUTION|>--- conflicted
+++ resolved
@@ -1,27 +1,16 @@
 use anyhow::Result;
 use async_trait::async_trait;
 
-<<<<<<< HEAD
+use crate::models::media::{MediaDetails, MediaSearchItem, MediaSearchResults};
 use crate::{
     miscellaneous::resolver::{MediaDetails, MediaSearchItem},
     models::SearchResults,
 };
-=======
-use crate::models::media::{MediaDetails, MediaSearchItem, MediaSearchResults};
->>>>>>> e0356501
 
 #[async_trait]
 pub trait MediaProvider {
     /// Search for something using a particular query and offset.
-    async fn search(
-        &self,
-        query: &str,
-        page: Option<i32>,
-<<<<<<< HEAD
-    ) -> Result<SearchResults<MediaSearchItem>>;
-=======
-    ) -> Result<MediaSearchResults<MediaSearchItem>>;
->>>>>>> e0356501
+    async fn search(&self, query: &str, page: Option<i32>) -> Result<MediaSearchResults>;
 
     /// Get details about a media item for the particular identifier.
     async fn details(&self, identifier: &str) -> Result<MediaDetails>;
