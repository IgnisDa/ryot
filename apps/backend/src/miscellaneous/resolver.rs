use std::{
    collections::{HashMap, HashSet},
    fs::File,
    iter::zip,
    str::FromStr,
    sync::Arc,
};

use anyhow::anyhow;
use apalis::{prelude::Storage as ApalisStorage, sqlite::SqliteStorage};
use argon2::{Argon2, PasswordHash, PasswordVerifier};
use async_graphql::{
    Context, Enum, Error, InputObject, InputType, Object, OneofObject, Result, SimpleObject, Union,
};
use chrono::{Datelike, Days, Duration as ChronoDuration, NaiveDate, Utc};
use database::{
    AliasedExercise, AliasedMetadata, AliasedMetadataGroup, AliasedMetadataToGenre, AliasedPerson,
    AliasedReview, AliasedSeen, AliasedUserToEntity, MediaSource, MetadataLot,
    MetadataToMetadataRelation, SeenState, UserLot, Visibility,
};
use enum_meta::Meta;
use futures::TryStreamExt;
use harsh::Harsh;
use itertools::Itertools;
use markdown::{
    to_html as markdown_to_html, to_html_with_options as markdown_to_html_opts, CompileOptions,
    Options,
};
use nanoid::nanoid;
use retainer::Cache;
use rs_utils::{convert_naive_to_utc, get_first_and_last_day_of_month, IsFeatureEnabled};
use rust_decimal::{prelude::ToPrimitive, Decimal};
use rust_decimal_macros::dec;
use sea_orm::{
    prelude::DateTimeUtc, ActiveModelTrait, ActiveValue, ColumnTrait, ConnectionTrait,
    DatabaseBackend, DatabaseConnection, DbBackend, EntityTrait, FromQueryResult,
    ItemsAndPagesNumber, Iterable, JoinType, ModelTrait, Order, PaginatorTrait, QueryFilter,
    QueryOrder, QuerySelect, QueryTrait, RelationTrait, Statement,
};
use sea_query::{
    Alias, Asterisk, Cond, Condition, Expr, Func, NullOrdering, PostgresQueryBuilder, Query,
    SelectStatement,
};
use serde::{Deserialize, Serialize};
use struson::writer::{JsonStreamWriter, JsonWriter};
use tracing::instrument;
use uuid::Uuid;

use crate::{
    background::{ApplicationJob, CoreApplicationJob},
    entities::{
        calendar_event, collection, collection_to_entity, exercise, genre, metadata,
        metadata_group, metadata_to_genre, metadata_to_metadata, metadata_to_metadata_group,
        metadata_to_person, person,
        prelude::{
            CalendarEvent, Collection, CollectionToEntity, Exercise, Genre, Metadata,
            MetadataGroup, MetadataToGenre, MetadataToMetadata, MetadataToMetadataGroup,
            MetadataToPerson, Person, Review, Seen, User, UserMeasurement, UserToEntity, Workout,
        },
        review, seen,
        user::{
            self, UserWithOnlyIntegrationsAndNotifications, UserWithOnlyPreferences,
            UserWithOnlySummary,
        },
        user_measurement, user_to_entity, workout,
    },
    file_storage::FileStorageService,
    fitness::resolver::ExerciseService,
    integrations::{IntegrationMedia, IntegrationService},
    jwt,
    miscellaneous::{CustomService, DefaultCollection},
    models::{
        fitness::UserUnitSystem,
        media::{
            AnimeSpecifics, AudioBookSpecifics, BookSpecifics, CreateOrUpdateCollectionInput,
            GenreListItem, ImportOrExportItemRating, ImportOrExportItemReview,
            ImportOrExportItemReviewComment, ImportOrExportMediaItem, ImportOrExportMediaItemSeen,
            ImportOrExportPersonItem, MangaSpecifics, MediaCreatorSearchItem, MediaDetails,
<<<<<<< HEAD
            MediaListItem, MediaSearchItem, MediaSearchItemResponse, MediaSearchItemWithLot,
            MetadataFreeCreator, MetadataGroupListItem, MetadataImage,
            MetadataImageForMediaDetails, MetadataImageLot, MetadataVideo, MetadataVideoSource,
            MovieSpecifics, PartialMetadata, PartialMetadataPerson, PartialMetadataWithoutId,
            PodcastSpecifics, PostReviewInput, ProgressUpdateError, ProgressUpdateErrorVariant,
            ProgressUpdateInput, ProgressUpdateResultUnion, PublicCollectionItem,
            ReviewPostedEvent, SeenAnimeExtraInformation, SeenMangaExtraInformation,
            SeenPodcastExtraInformation, SeenShowExtraInformation, ShowSpecifics,
            ToggleMediaMonitorInput, UserMediaOwnership, UserMediaReminder, UserSummary,
            UserToMediaReason, VideoGameSpecifics, VisualNovelSpecifics, WatchProvider,
=======
            MediaListItem, MetadataFreeCreator, MetadataGroupListItem, MetadataImage,
            MetadataImageForMediaDetails, MetadataImageLot, MetadataSearchItem,
            MetadataSearchItemResponse, MetadataSearchItemWithLot, MetadataVideo,
            MetadataVideoSource, MovieSpecifics, PartialMetadata, PartialMetadataPerson,
            PartialMetadataWithoutId, PeopleSearchItem, PersonSourceSpecifics, PodcastSpecifics,
            PostReviewInput, ProgressUpdateError, ProgressUpdateErrorVariant, ProgressUpdateInput,
            ProgressUpdateResultUnion, PublicCollectionItem, ReviewPostedEvent,
            SeenAnimeExtraInformation, SeenMangaExtraInformation, SeenPodcastExtraInformation,
            SeenShowExtraInformation, ShowSpecifics, UserMediaOwnership, UserMediaReminder,
            UserSummary, UserToMediaReason, VideoGameSpecifics, VisualNovelSpecifics,
            WatchProvider,
>>>>>>> 1b1cd30b
        },
        BackgroundJob, ChangeCollectionToEntityInput, EntityLot, IdAndNamedObject, IdObject,
        MediaStateChanged, SearchDetails, SearchInput, SearchResults, StoredUrl,
    },
    providers::{
        anilist::{
            AnilistAnimeService, AnilistMangaService, AnilistService, NonMediaAnilistService,
        },
        audible::AudibleService,
        google_books::GoogleBooksService,
        igdb::IgdbService,
        itunes::ITunesService,
        listennotes::ListennotesService,
        mal::{MalAnimeService, MalMangaService, MalService, NonMediaMalService},
        manga_updates::MangaUpdatesService,
        openlibrary::OpenlibraryService,
        tmdb::{NonMediaTmdbService, TmdbMovieService, TmdbService, TmdbShowService},
        vndb::VndbService,
    },
    traits::{
        AuthProvider, DatabaseAssetsAsSingleUrl, DatabaseAssetsAsUrls, MediaProvider,
        MediaProviderLanguages,
    },
    users::{
        UserNotification, UserNotificationSetting, UserNotificationSettingKind, UserPreferences,
        UserReviewScale, UserSinkIntegration, UserSinkIntegrationSetting,
        UserSinkIntegrationSettingKind, UserYankIntegration, UserYankIntegrationSetting,
        UserYankIntegrationSettingKind,
    },
    utils::{
        add_entity_to_collection, associate_user_with_entity, entity_in_collections,
        get_current_date, get_ilike_query, get_stored_asset, get_user_to_entity_association,
        partial_user_by_id, user_by_id, user_id_from_token, AUTHOR, VERSION,
    },
};

type Provider = Box<(dyn MediaProvider + Send + Sync)>;

#[derive(Debug, Serialize, Deserialize, InputObject, Clone)]
struct CreateCustomMetadataInput {
    title: String,
    lot: MetadataLot,
    description: Option<String>,
    creators: Option<Vec<String>>,
    genres: Option<Vec<String>>,
    images: Option<Vec<String>>,
    videos: Option<Vec<String>>,
    is_nsfw: Option<bool>,
    publish_year: Option<i32>,
    audio_book_specifics: Option<AudioBookSpecifics>,
    book_specifics: Option<BookSpecifics>,
    movie_specifics: Option<MovieSpecifics>,
    podcast_specifics: Option<PodcastSpecifics>,
    show_specifics: Option<ShowSpecifics>,
    video_game_specifics: Option<VideoGameSpecifics>,
    manga_specifics: Option<MangaSpecifics>,
    anime_specifics: Option<AnimeSpecifics>,
    visual_novel_specifics: Option<VisualNovelSpecifics>,
}

#[derive(Enum, Serialize, Deserialize, Clone, Debug, Copy, PartialEq, Eq)]
enum UserIntegrationLot {
    Yank,
    Sink,
}

#[derive(Debug, Serialize, Deserialize, SimpleObject, Clone)]
struct GraphqlUserIntegration {
    id: usize,
    description: String,
    timestamp: DateTimeUtc,
    lot: UserIntegrationLot,
    slug: Option<String>,
}

#[derive(Debug, Serialize, Deserialize, InputObject, Clone)]
struct CreateUserYankIntegrationInput {
    lot: UserYankIntegrationSettingKind,
    base_url: String,
    #[graphql(secret)]
    token: String,
}

#[derive(Debug, Serialize, Deserialize, SimpleObject, Clone)]
struct GraphqlUserNotificationPlatform {
    id: usize,
    description: String,
    timestamp: DateTimeUtc,
}

#[derive(Debug, Serialize, Deserialize, InputObject, Clone)]
struct CreateUserNotificationPlatformInput {
    lot: UserNotificationSettingKind,
    base_url: Option<String>,
    #[graphql(secret)]
    api_token: Option<String>,
    #[graphql(secret)]
    auth_header: Option<String>,
    priority: Option<i32>,
}

#[derive(Debug, Serialize, Deserialize, InputObject, Clone)]
struct CreateUserSinkIntegrationInput {
    lot: UserSinkIntegrationSettingKind,
    username: Option<String>,
}

#[derive(Enum, Clone, Debug, Copy, PartialEq, Eq)]
enum CreateCustomMediaErrorVariant {
    LotDoesNotMatchSpecifics,
}

#[derive(Debug, SimpleObject)]
struct ProviderLanguageInformation {
    source: MediaSource,
    supported: Vec<String>,
    default: String,
}

#[derive(Enum, Clone, Debug, Copy, PartialEq, Eq)]
enum UserDetailsErrorVariant {
    AuthTokenInvalid,
}

#[derive(Debug, SimpleObject)]
struct UserDetailsError {
    error: UserDetailsErrorVariant,
}

#[derive(Union)]
enum UserDetailsResult {
    Ok(Box<user::Model>),
    Error(UserDetailsError),
}

#[derive(Debug, InputObject)]
struct UserInput {
    username: String,
    #[graphql(secret)]
    password: String,
}

#[derive(Debug, InputObject)]
struct CommitMetadataInput {
    lot: MetadataLot,
    source: MediaSource,
    identifier: String,
}

#[derive(Debug, InputObject)]
struct CommitPersonInput {
    name: String,
    source: MediaSource,
    identifier: String,
    source_specifics: Option<PersonSourceSpecifics>,
}

#[derive(Enum, Clone, Debug, Copy, PartialEq, Eq)]
enum RegisterErrorVariant {
    UsernameAlreadyExists,
    Disabled,
}

#[derive(Debug, SimpleObject)]
struct RegisterError {
    error: RegisterErrorVariant,
}

#[derive(Union)]
enum RegisterResult {
    Ok(IdObject),
    Error(RegisterError),
}

#[derive(Enum, Clone, Debug, Copy, PartialEq, Eq)]
enum LoginErrorVariant {
    UsernameDoesNotExist,
    CredentialsMismatch,
}

#[derive(Debug, SimpleObject)]
struct LoginError {
    error: LoginErrorVariant,
}

#[derive(Debug, SimpleObject)]
struct LoginResponse {
    api_key: String,
    valid_for: i64,
}

#[derive(Union)]
enum LoginResult {
    Ok(LoginResponse),
    Error(LoginError),
}

#[derive(Debug, InputObject)]
struct UpdateUserInput {
    username: Option<String>,
    email: Option<String>,
    #[graphql(secret)]
    password: Option<String>,
}

#[derive(Debug, InputObject)]
struct UpdateUserPreferenceInput {
    /// Dot delimited path to the property that needs to be changed. Setting it\
    /// to empty resets the preferences to default.
    property: String,
    value: String,
}

#[derive(Debug, InputObject)]
struct GenreDetailsInput {
    genre_id: i32,
    page: Option<u64>,
}

#[derive(Debug, Serialize, Deserialize, Enum, Clone, PartialEq, Eq, Copy, Default)]
enum CollectionContentsSortBy {
    Title,
    #[default]
    LastUpdatedOn,
    Date,
}

#[derive(Debug, Serialize, Deserialize, InputObject, Clone, Default)]
struct CollectionContentsFilter {
    entity_type: Option<EntityLot>,
    metadata_lot: Option<MetadataLot>,
}

#[derive(Debug, InputObject)]
struct CollectionContentsInput {
    collection_id: i32,
    search: Option<SearchInput>,
    filter: Option<CollectionContentsFilter>,
    take: Option<u64>,
    sort: Option<SortInput<CollectionContentsSortBy>>,
}

#[derive(Debug, SimpleObject)]
struct CollectionContents {
    details: collection::Model,
    results: SearchResults<MetadataSearchItemWithLot>,
    reviews: Vec<ReviewItem>,
    user: user::Model,
}

#[derive(Debug, SimpleObject)]
struct ReviewItem {
    id: i32,
    posted_on: DateTimeUtc,
    rating: Option<Decimal>,
    text_original: Option<String>,
    text_rendered: Option<String>,
    visibility: Visibility,
    spoiler: bool,
    posted_by: IdAndNamedObject,
    show_extra_information: Option<SeenShowExtraInformation>,
    podcast_extra_information: Option<SeenPodcastExtraInformation>,
    anime_extra_information: Option<SeenAnimeExtraInformation>,
    manga_extra_information: Option<SeenMangaExtraInformation>,
    comments: Vec<ImportOrExportItemReviewComment>,
}

#[derive(Debug, SimpleObject)]
struct CollectionItem {
    id: i32,
    name: String,
    num_items: u64,
    description: Option<String>,
    visibility: Visibility,
}

#[derive(SimpleObject)]
struct GeneralFeatures {
    file_storage: bool,
    signup_allowed: bool,
}

#[derive(Debug, Serialize, Deserialize, SimpleObject, Clone)]
struct MetadataCreator {
    id: Option<i32>,
    name: String,
    image: Option<String>,
    character: Option<String>,
}

#[derive(Debug, Serialize, Deserialize, SimpleObject, Clone)]
struct MetadataCreatorGroupedByRole {
    name: String,
    items: Vec<MetadataCreator>,
}

#[derive(Debug, Serialize, Deserialize, SimpleObject, Clone)]
struct PersonDetails {
    details: person::Model,
    contents: Vec<PersonDetailsGroupedByRole>,
    source_url: Option<String>,
}

#[derive(Debug, Serialize, Deserialize, SimpleObject, Clone)]
struct MetadataGroupDetails {
    details: metadata_group::Model,
    source_url: Option<String>,
    contents: Vec<PartialMetadata>,
}

#[derive(Debug, Serialize, Deserialize, SimpleObject, Clone)]
struct GenreDetails {
    details: GenreListItem,
    contents: SearchResults<MetadataSearchItemWithLot>,
}

#[derive(Debug, Serialize, Deserialize, SimpleObject, Clone)]
struct PersonDetailsItemWithCharacter {
    media: PartialMetadata,
    character: Option<String>,
}

#[derive(Debug, Serialize, Deserialize, SimpleObject, Clone)]
struct PersonDetailsGroupedByRole {
    /// The name of the role performed.
    name: String,
    /// The media items in which this role was performed.
    items: Vec<PersonDetailsItemWithCharacter>,
}

#[derive(Debug, Serialize, Deserialize, Clone)]
struct MediaBaseData {
    model: metadata::Model,
    creators: Vec<MetadataCreatorGroupedByRole>,
    assets: GraphqlMediaAssets,
    genres: Vec<GenreListItem>,
    suggestions: Vec<PartialMetadata>,
}

#[derive(Debug, Serialize, Deserialize, SimpleObject, Clone)]
struct GraphqlMediaGroup {
    id: i32,
    name: String,
    part: i32,
}

#[derive(Debug, Serialize, Deserialize, SimpleObject, Clone)]
struct GraphqlVideoAsset {
    video_id: String,
    source: MetadataVideoSource,
}

#[derive(Debug, Serialize, Deserialize, SimpleObject, Clone)]
struct GraphqlMediaAssets {
    images: Vec<String>,
    videos: Vec<GraphqlVideoAsset>,
}

#[derive(Debug, Serialize, Deserialize, SimpleObject, Clone)]
struct GraphqlMediaDetails {
    id: i32,
    title: String,
    identifier: String,
    is_nsfw: Option<bool>,
    is_partial: Option<bool>,
    description: Option<String>,
    original_language: Option<String>,
    provider_rating: Option<Decimal>,
    production_status: Option<String>,
    lot: MetadataLot,
    source: MediaSource,
    creators: Vec<MetadataCreatorGroupedByRole>,
    watch_providers: Vec<WatchProvider>,
    genres: Vec<GenreListItem>,
    assets: GraphqlMediaAssets,
    publish_year: Option<i32>,
    publish_date: Option<NaiveDate>,
    book_specifics: Option<BookSpecifics>,
    movie_specifics: Option<MovieSpecifics>,
    show_specifics: Option<ShowSpecifics>,
    video_game_specifics: Option<VideoGameSpecifics>,
    visual_novel_specifics: Option<VisualNovelSpecifics>,
    audio_book_specifics: Option<AudioBookSpecifics>,
    podcast_specifics: Option<PodcastSpecifics>,
    manga_specifics: Option<MangaSpecifics>,
    anime_specifics: Option<AnimeSpecifics>,
    source_url: Option<String>,
    suggestions: Vec<PartialMetadata>,
    group: Option<GraphqlMediaGroup>,
}

#[derive(Debug, Serialize, Deserialize, Enum, Clone, PartialEq, Eq, Copy, Default)]
enum GraphqlSortOrder {
    Desc,
    #[default]
    Asc,
}

impl From<GraphqlSortOrder> for Order {
    fn from(value: GraphqlSortOrder) -> Self {
        match value {
            GraphqlSortOrder::Desc => Self::Desc,
            GraphqlSortOrder::Asc => Self::Asc,
        }
    }
}

#[derive(Debug, Serialize, Deserialize, Enum, Clone, PartialEq, Eq, Copy, Default)]
enum MediaSortBy {
    Title,
    #[default]
    ReleaseDate,
    LastSeen,
    LastUpdated,
    Rating,
}

#[derive(Debug, Serialize, Deserialize, Enum, Clone, PartialEq, Eq, Copy, Default)]
enum PersonSortBy {
    #[default]
    Name,
    MediaItems,
}

#[derive(Debug, Serialize, Deserialize, InputObject, Clone, Default)]
#[graphql(concrete(name = "MediaSortInput", params(MediaSortBy)))]
#[graphql(concrete(name = "PersonSortInput", params(PersonSortBy)))]
#[graphql(concrete(name = "CollectionContentsSortInput", params(CollectionContentsSortBy)))]
struct SortInput<T: InputType + Default> {
    #[graphql(default)]
    order: GraphqlSortOrder,
    #[graphql(default)]
    by: T,
}

#[derive(Debug, Serialize, Deserialize, Enum, Clone, Copy, Eq, PartialEq)]
enum MediaGeneralFilter {
    All,
    Rated,
    Unrated,
    InProgress,
    Dropped,
    OnAHold,
    Completed,
    Unseen,
    ExplicitlyMonitored,
    Owned,
}

#[derive(Debug, Serialize, Deserialize, InputObject, Clone)]
struct MediaFilter {
    general: Option<MediaGeneralFilter>,
    collection: Option<i32>,
}

#[derive(Debug, Serialize, Deserialize, InputObject, Clone)]
struct MetadataListInput {
    search: SearchInput,
    lot: MetadataLot,
    filter: Option<MediaFilter>,
    sort: Option<SortInput<MediaSortBy>>,
}

#[derive(Debug, Serialize, Deserialize, InputObject, Clone)]
struct PeopleListInput {
    search: SearchInput,
    sort: Option<SortInput<PersonSortBy>>,
}

#[derive(Debug, Serialize, Deserialize, InputObject, Clone)]
struct MediaConsumedInput {
    identifier: String,
    lot: MetadataLot,
}

#[derive(SimpleObject)]
struct CoreDetails {
    docs_link: String,
    version: String,
    author_name: String,
    repository_link: String,
    item_details_height: u32,
    reviews_disabled: bool,
    page_limit: i32,
    timezone: String,
}

#[derive(Debug, Ord, PartialEq, Eq, PartialOrd, Clone)]
struct ProgressUpdateCache {
    user_id: i32,
    metadata_id: i32,
    show_season_number: Option<i32>,
    show_episode_number: Option<i32>,
    podcast_episode_number: Option<i32>,
    anime_episode_number: Option<i32>,
    manga_chapter_number: Option<i32>,
}

#[derive(SimpleObject)]
struct UserPersonDetails {
    reviews: Vec<ReviewItem>,
    collections: Vec<collection::Model>,
    reminder: Option<UserMediaReminder>,
    is_monitored: Option<bool>,
}

#[derive(SimpleObject)]
struct UserMetadataGroupDetails {
    reviews: Vec<ReviewItem>,
    collections: Vec<collection::Model>,
}

#[derive(SimpleObject)]
struct UserMediaDetails {
    /// The collections in which this media is present.
    collections: Vec<collection::Model>,
    /// The public reviews of this media.
    reviews: Vec<ReviewItem>,
    /// The seen history of this media.
    history: Vec<seen::Model>,
    /// The seen item if it is in progress.
    in_progress: Option<seen::Model>,
    /// The next episode/chapter of this media.
    next_entry: Option<UserMediaNextEntry>,
    /// Whether the user is monitoring this media.
    is_monitored: bool,
    /// The reminder that the user has set for this media.
    reminder: Option<UserMediaReminder>,
    /// The number of users who have seen this media.
    seen_by: i32,
    /// The average rating of this media in this service.
    average_rating: Option<Decimal>,
    /// The ownership status of the media.
    ownership: Option<UserMediaOwnership>,
    /// The number of units of this media that were consumed.
    units_consumed: Option<i32>,
}

#[derive(SimpleObject, Debug, Clone)]
struct UserMediaNextEntry {
    season: Option<i32>,
    episode: Option<i32>,
    chapter: Option<i32>,
}

#[derive(Debug, Serialize, Deserialize, InputObject, Clone)]
struct CreateMediaReminderInput {
    remind_on: NaiveDate,
    message: String,
    metadata_id: Option<i32>,
    person_id: Option<i32>,
}

#[derive(Debug, Serialize, Deserialize, InputObject, Clone)]
struct EditSeenItemInput {
    seen_id: i32,
    started_on: Option<NaiveDate>,
    finished_on: Option<NaiveDate>,
}

#[derive(Debug, Serialize, Deserialize, SimpleObject, Clone)]
struct PresignedPutUrlResponse {
    upload_url: String,
    key: String,
}

#[derive(Debug, Serialize, Deserialize, InputObject, Clone)]
struct CreateReviewCommentInput {
    /// The review this comment belongs to.
    review_id: i32,
    comment_id: Option<String>,
    text: Option<String>,
    increment_likes: Option<bool>,
    decrement_likes: Option<bool>,
    should_delete: Option<bool>,
}

#[derive(Debug, Serialize, Deserialize, SimpleObject, Clone, Default)]
struct GraphqlCalendarEvent {
    calendar_event_id: i32,
    date: NaiveDate,
    metadata_id: i32,
    metadata_title: String,
    metadata_image: Option<String>,
    metadata_lot: MetadataLot,
    show_extra_information: Option<SeenShowExtraInformation>,
    podcast_extra_information: Option<SeenPodcastExtraInformation>,
}

#[derive(Debug, Serialize, Deserialize, SimpleObject, Clone, Default)]
struct GroupedCalendarEvent {
    events: Vec<GraphqlCalendarEvent>,
    date: NaiveDate,
}

#[derive(Debug, Serialize, Deserialize, InputObject, Clone, Default)]
struct UserCalendarEventInput {
    year: i32,
    month: u32,
}

#[derive(Debug, Serialize, Deserialize, OneofObject, Clone)]
enum UserUpcomingCalendarEventInput {
    /// The number of media to select
    NextMedia(u64),
    /// The number of days to select
    NextDays(u64),
}

#[derive(Debug, Serialize, Deserialize, InputObject, Clone)]
struct PresignedPutUrlInput {
    file_name: String,
    prefix: String,
}

<<<<<<< HEAD
=======
#[derive(Debug, Serialize, Deserialize, InputObject, Clone, Default)]
struct ToggleMediaMonitorInput {
    metadata_id: Option<i32>,
    person_id: Option<i32>,
    force_value: Option<bool>,
}

#[derive(Debug, Serialize, Deserialize, InputObject, Clone)]
struct PeopleSearchInput {
    search: SearchInput,
    source: MediaSource,
    source_specifics: Option<PersonSourceSpecifics>,
}

#[derive(Debug, Serialize, Deserialize, InputObject, Clone)]
struct MetadataSearchInput {
    search: SearchInput,
    lot: MetadataLot,
    source: MediaSource,
}

>>>>>>> 1b1cd30b
fn get_password_hasher() -> Argon2<'static> {
    Argon2::default()
}

fn get_id_hasher(salt: &str) -> Harsh {
    Harsh::builder().length(10).salt(salt).build().unwrap()
}

#[derive(Default)]
pub struct MiscellaneousQuery;

#[Object]
impl MiscellaneousQuery {
    /// Get some primary information about the service.
    async fn core_details(&self, gql_ctx: &Context<'_>) -> Result<CoreDetails> {
        let service = gql_ctx.data_unchecked::<Arc<MiscellaneousService>>();
        service.core_details().await
    }

    /// Get all collections for the currently logged in user.
    async fn user_collections_list(
        &self,
        gql_ctx: &Context<'_>,
        name: Option<String>,
    ) -> Result<Vec<CollectionItem>> {
        let service = gql_ctx.data_unchecked::<Arc<MiscellaneousService>>();
        let user_id = service.user_id_from_ctx(gql_ctx).await?;
        service.user_collections_list(user_id, name).await
    }

    /// Get a list of publicly visible collections.
    async fn public_collections_list(
        &self,
        gql_ctx: &Context<'_>,
        input: SearchInput,
    ) -> Result<SearchResults<PublicCollectionItem>> {
        let service = gql_ctx.data_unchecked::<Arc<MiscellaneousService>>();
        service.public_collections_list(input).await
    }

    /// Get the contents of a collection and respect visibility.
    async fn collection_contents(
        &self,
        gql_ctx: &Context<'_>,
        input: CollectionContentsInput,
    ) -> Result<CollectionContents> {
        let service = gql_ctx.data_unchecked::<Arc<MiscellaneousService>>();
        let user_id = service.user_id_from_ctx(gql_ctx).await.ok();
        service.collection_contents(user_id, input).await
    }

    /// Get details about a media present in the database.
    async fn metadata_details(
        &self,
        gql_ctx: &Context<'_>,
        metadata_id: i32,
    ) -> Result<GraphqlMediaDetails> {
        let service = gql_ctx.data_unchecked::<Arc<MiscellaneousService>>();
        service.metadata_details(metadata_id).await
    }

    /// Get details about a creator present in the database.
    async fn person_details(&self, gql_ctx: &Context<'_>, person_id: i32) -> Result<PersonDetails> {
        let service = gql_ctx.data_unchecked::<Arc<MiscellaneousService>>();
        service.person_details(person_id).await
    }

    /// Get details about a genre present in the database.
    async fn genre_details(
        &self,
        gql_ctx: &Context<'_>,
        input: GenreDetailsInput,
    ) -> Result<GenreDetails> {
        let service = gql_ctx.data_unchecked::<Arc<MiscellaneousService>>();
        service.genre_details(input).await
    }

    /// Get details about a metadata group present in the database.
    async fn metadata_group_details(
        &self,
        gql_ctx: &Context<'_>,
        metadata_group_id: i32,
    ) -> Result<MetadataGroupDetails> {
        let service = gql_ctx.data_unchecked::<Arc<MiscellaneousService>>();
        service.metadata_group_details(metadata_group_id).await
    }

    /// Get all the media items related to a user for a specific media type.
    async fn metadata_list(
        &self,
        gql_ctx: &Context<'_>,
        input: MetadataListInput,
    ) -> Result<SearchResults<MediaListItem>> {
        let service = gql_ctx.data_unchecked::<Arc<MiscellaneousService>>();
        let user_id = service.user_id_from_ctx(gql_ctx).await?;
        service.metadata_list(user_id, input).await
    }

    /// Get a presigned URL (valid for 90 minutes) for a given key.
    async fn get_presigned_s3_url(&self, gql_ctx: &Context<'_>, key: String) -> String {
        let service = gql_ctx.data_unchecked::<Arc<MiscellaneousService>>();
        service.file_storage_service.get_presigned_url(key).await
    }

    /// Get all the features that are enabled for the service
    async fn core_enabled_features(&self, gql_ctx: &Context<'_>) -> Result<GeneralFeatures> {
        let service = gql_ctx.data_unchecked::<Arc<MiscellaneousService>>();
        service.core_enabled_features().await
    }

    /// Search for a list of media for a given type.
    async fn metadata_search(
        &self,
        gql_ctx: &Context<'_>,
        input: MetadataSearchInput,
    ) -> Result<SearchResults<MetadataSearchItemResponse>> {
        let service = gql_ctx.data_unchecked::<Arc<MiscellaneousService>>();
        let user_id = service.user_id_from_ctx(gql_ctx).await?;
        service.metadata_search(user_id, input).await
    }

    /// Get paginated list of genres.
    async fn genres_list(
        &self,
        gql_ctx: &Context<'_>,
        input: SearchInput,
    ) -> Result<SearchResults<GenreListItem>> {
        let service = gql_ctx.data_unchecked::<Arc<MiscellaneousService>>();
        service.genres_list(input).await
    }

    /// Get paginated list of metadata groups.
    async fn metadata_groups_list(
        &self,
        gql_ctx: &Context<'_>,
        input: SearchInput,
    ) -> Result<SearchResults<MetadataGroupListItem>> {
        let service = gql_ctx.data_unchecked::<Arc<MiscellaneousService>>();
        service.metadata_groups_list(input).await
    }

    /// Get all languages supported by all the providers.
    async fn providers_language_information(
        &self,
        gql_ctx: &Context<'_>,
    ) -> Vec<ProviderLanguageInformation> {
        let service = gql_ctx.data_unchecked::<Arc<MiscellaneousService>>();
        service.providers_language_information()
    }

    /// Get a summary of all the media items that have been consumed by this user.
    async fn latest_user_summary(&self, gql_ctx: &Context<'_>) -> Result<UserSummary> {
        let service = gql_ctx.data_unchecked::<Arc<MiscellaneousService>>();
        let user_id = service.user_id_from_ctx(gql_ctx).await?;
        service.latest_user_summary(user_id).await
    }

    /// Get details that can be displayed to a user for a metadata group.
    async fn user_metadata_group_details(
        &self,
        gql_ctx: &Context<'_>,
        metadata_group_id: i32,
    ) -> Result<UserMetadataGroupDetails> {
        let service = gql_ctx.data_unchecked::<Arc<MiscellaneousService>>();
        let user_id = service.user_id_from_ctx(gql_ctx).await?;
        service
            .user_metadata_group_details(user_id, metadata_group_id)
            .await
    }

    /// Get a user's preferences.
    async fn user_preferences(&self, gql_ctx: &Context<'_>) -> Result<UserPreferences> {
        let service = gql_ctx.data_unchecked::<Arc<MiscellaneousService>>();
        let user_id = service.user_id_from_ctx(gql_ctx).await?;
        service.user_preferences(user_id).await
    }

    /// Get details about all the users in the service.
    async fn users_list(&self, gql_ctx: &Context<'_>) -> Result<Vec<user::Model>> {
        let service = gql_ctx.data_unchecked::<Arc<MiscellaneousService>>();
        let user_id = service.user_id_from_ctx(gql_ctx).await?;
        service.admin_account_guard(user_id).await?;
        service.users_list().await
    }

    /// Get details about the currently logged in user.
    async fn user_details(&self, gql_ctx: &Context<'_>) -> Result<UserDetailsResult> {
        let service = gql_ctx.data_unchecked::<Arc<MiscellaneousService>>();
        let token = service.user_auth_token_from_ctx(gql_ctx)?;
        service.user_details(&token).await
    }

    /// Get all the integrations for the currently logged in user.
    async fn user_integrations(
        &self,
        gql_ctx: &Context<'_>,
    ) -> Result<Vec<GraphqlUserIntegration>> {
        let service = gql_ctx.data_unchecked::<Arc<MiscellaneousService>>();
        let user_id = service.user_id_from_ctx(gql_ctx).await?;
        service.user_integrations(user_id).await
    }

    /// Get all the notification platforms for the currently logged in user.
    async fn user_notification_platforms(
        &self,
        gql_ctx: &Context<'_>,
    ) -> Result<Vec<GraphqlUserNotificationPlatform>> {
        let service = gql_ctx.data_unchecked::<Arc<MiscellaneousService>>();
        let user_id = service.user_id_from_ctx(gql_ctx).await?;
        service.user_notification_platforms(user_id).await
    }

    /// Get details that can be displayed to a user for a media.
    async fn user_metadata_details(
        &self,
        gql_ctx: &Context<'_>,
        metadata_id: i32,
    ) -> Result<UserMediaDetails> {
        let service = gql_ctx.data_unchecked::<Arc<MiscellaneousService>>();
        let user_id = service.user_id_from_ctx(gql_ctx).await?;
        service.user_metadata_details(user_id, metadata_id).await
    }

    /// Get details that can be displayed to a user for a creator.
    async fn user_person_details(
        &self,
        gql_ctx: &Context<'_>,
        person_id: i32,
    ) -> Result<UserPersonDetails> {
        let service = gql_ctx.data_unchecked::<Arc<MiscellaneousService>>();
        let user_id = service.user_id_from_ctx(gql_ctx).await?;
        service.user_person_details(user_id, person_id).await
    }

    /// Get calendar events for a user between a given date range.
    async fn user_calendar_events(
        &self,
        gql_ctx: &Context<'_>,
        input: UserCalendarEventInput,
    ) -> Result<Vec<GroupedCalendarEvent>> {
        let service = gql_ctx.data_unchecked::<Arc<MiscellaneousService>>();
        let user_id = service.user_id_from_ctx(gql_ctx).await?;
        service.user_calendar_events(user_id, input).await
    }

    /// Get upcoming calendar events for the given filter.
    async fn user_upcoming_calendar_events(
        &self,
        gql_ctx: &Context<'_>,
        input: UserUpcomingCalendarEventInput,
    ) -> Result<Vec<GraphqlCalendarEvent>> {
        let service = gql_ctx.data_unchecked::<Arc<MiscellaneousService>>();
        let user_id = service.user_id_from_ctx(gql_ctx).await?;
        service.user_upcoming_calendar_events(user_id, input).await
    }

    /// Get paginated list of people.
    async fn people_list(
        &self,
        gql_ctx: &Context<'_>,
        input: PeopleListInput,
    ) -> Result<SearchResults<MediaCreatorSearchItem>> {
        let service = gql_ctx.data_unchecked::<Arc<MiscellaneousService>>();
        let user_id = service.user_id_from_ctx(gql_ctx).await?;
        service.people_list(user_id, input).await
    }

    /// Search for a list of people from a given source.
    async fn people_search(
        &self,
        gql_ctx: &Context<'_>,
        input: PeopleSearchInput,
    ) -> Result<SearchResults<PeopleSearchItem>> {
        let service = gql_ctx.data_unchecked::<Arc<MiscellaneousService>>();
        let user_id = service.user_id_from_ctx(gql_ctx).await?;
        service.people_search(user_id, input).await
    }
}

#[derive(Default)]
pub struct MiscellaneousMutation;

#[Object]
impl MiscellaneousMutation {
    /// Create or update a review.
    async fn post_review(&self, gql_ctx: &Context<'_>, input: PostReviewInput) -> Result<IdObject> {
        let service = gql_ctx.data_unchecked::<Arc<MiscellaneousService>>();
        let user_id = service.user_id_from_ctx(gql_ctx).await?;
        service.post_review(user_id, input).await
    }

    /// Delete a review if it belongs to the currently logged in user.
    async fn delete_review(&self, gql_ctx: &Context<'_>, review_id: i32) -> Result<bool> {
        let service = gql_ctx.data_unchecked::<Arc<MiscellaneousService>>();
        let user_id = service.user_id_from_ctx(gql_ctx).await?;
        service.delete_review(user_id, review_id).await
    }

    /// Create a new collection for the logged in user or edit details of an existing one.
    async fn create_or_update_collection(
        &self,
        gql_ctx: &Context<'_>,
        input: CreateOrUpdateCollectionInput,
    ) -> Result<IdObject> {
        let service = gql_ctx.data_unchecked::<Arc<MiscellaneousService>>();
        let user_id = service.user_id_from_ctx(gql_ctx).await?;
        service.create_or_update_collection(user_id, input).await
    }

    /// Add a entity to a collection if it is not there, otherwise do nothing.
    async fn add_entity_to_collection(
        &self,
        gql_ctx: &Context<'_>,
        input: ChangeCollectionToEntityInput,
    ) -> Result<bool> {
        let service = gql_ctx.data_unchecked::<Arc<MiscellaneousService>>();
        let user_id = service.user_id_from_ctx(gql_ctx).await?;
        service.add_entity_to_collection(user_id, input).await
    }

    /// Remove an entity from a collection if it is not there, otherwise do nothing.
    async fn remove_entity_from_collection(
        &self,
        gql_ctx: &Context<'_>,
        input: ChangeCollectionToEntityInput,
    ) -> Result<IdObject> {
        let service = gql_ctx.data_unchecked::<Arc<MiscellaneousService>>();
        let user_id = service.user_id_from_ctx(gql_ctx).await?;
        service.remove_entity_from_collection(user_id, input).await
    }

    /// Delete a collection.
    async fn delete_collection(
        &self,
        gql_ctx: &Context<'_>,
        collection_name: String,
    ) -> Result<bool> {
        let service = gql_ctx.data_unchecked::<Arc<MiscellaneousService>>();
        let user_id = service.user_id_from_ctx(gql_ctx).await?;
        service.delete_collection(user_id, &collection_name).await
    }

    /// Delete a seen item from a user's history.
    async fn delete_seen_item(&self, gql_ctx: &Context<'_>, seen_id: i32) -> Result<IdObject> {
        let service = gql_ctx.data_unchecked::<Arc<MiscellaneousService>>();
        let user_id = service.user_id_from_ctx(gql_ctx).await?;
        service.delete_seen_item(user_id, seen_id).await
    }

    /// Create a custom media item.
    async fn create_custom_metadata(
        &self,
        gql_ctx: &Context<'_>,
        input: CreateCustomMetadataInput,
    ) -> Result<IdObject> {
        let service = gql_ctx.data_unchecked::<Arc<MiscellaneousService>>();
        let user_id = service.user_id_from_ctx(gql_ctx).await?;
        service.create_custom_metadata(user_id, input).await
    }

    /// Deploy job to update progress of media items in bulk.
    async fn deploy_bulk_progress_update(
        &self,
        gql_ctx: &Context<'_>,
        input: Vec<ProgressUpdateInput>,
    ) -> Result<bool> {
        let service = gql_ctx.data_unchecked::<Arc<MiscellaneousService>>();
        let user_id = service.user_id_from_ctx(gql_ctx).await?;
        service.deploy_bulk_progress_update(user_id, input).await
    }

    /// Deploy a job to update a media item's metadata.
    async fn deploy_update_metadata_job(
        &self,
        gql_ctx: &Context<'_>,
        metadata_id: i32,
    ) -> Result<String> {
        let service = gql_ctx.data_unchecked::<Arc<MiscellaneousService>>();
        service.deploy_update_metadata_job(metadata_id).await
    }

    /// Deploy a job to update a person's metadata.
    async fn deploy_update_person_job(
        &self,
        gql_ctx: &Context<'_>,
        person_id: i32,
    ) -> Result<String> {
        let service = gql_ctx.data_unchecked::<Arc<MiscellaneousService>>();
        service.deploy_update_person_job(person_id).await
    }

    /// Merge a media item into another. This will move all `seen`, `collection`
    /// and `review` associations with to the metadata.
    async fn merge_metadata(
        &self,
        gql_ctx: &Context<'_>,
        merge_from: i32,
        merge_into: i32,
    ) -> Result<bool> {
        let service = gql_ctx.data_unchecked::<Arc<MiscellaneousService>>();
        let user_id = service.user_id_from_ctx(gql_ctx).await?;
        service
            .merge_metadata(user_id, merge_from, merge_into)
            .await
    }

    /// Fetch details about a media and create a media item in the database.
    async fn commit_metadata(
        &self,
        gql_ctx: &Context<'_>,
        input: CommitMetadataInput,
    ) -> Result<IdObject> {
        let service = gql_ctx.data_unchecked::<Arc<MiscellaneousService>>();
        service.commit_metadata(input).await
    }

    /// Fetches details about a person and creates a person item in the database.
    async fn commit_person(
        &self,
        gql_ctx: &Context<'_>,
        input: CommitPersonInput,
    ) -> Result<IdObject> {
        let service = gql_ctx.data_unchecked::<Arc<MiscellaneousService>>();
        service.commit_person(input).await
    }

    /// Create a new user for the service. Also set their `lot` as admin if
    /// they are the first user.
    async fn register_user(
        &self,
        gql_ctx: &Context<'_>,
        input: UserInput,
    ) -> Result<RegisterResult> {
        let service = gql_ctx.data_unchecked::<Arc<MiscellaneousService>>();
        service
            .register_user(&input.username, &input.password)
            .await
    }

    /// Login a user using their username and password and return an auth token.
    async fn login_user(&self, gql_ctx: &Context<'_>, input: UserInput) -> Result<LoginResult> {
        let service = gql_ctx.data_unchecked::<Arc<MiscellaneousService>>();
        service.login_user(&input.username, &input.password).await
    }

    /// Update a user's profile details.
    async fn update_user(&self, gql_ctx: &Context<'_>, input: UpdateUserInput) -> Result<IdObject> {
        let service = gql_ctx.data_unchecked::<Arc<MiscellaneousService>>();
        let user_id = service.user_id_from_ctx(gql_ctx).await?;
        service.update_user(user_id, input).await
    }

    /// Change a user's preferences.
    async fn update_user_preference(
        &self,
        gql_ctx: &Context<'_>,
        input: UpdateUserPreferenceInput,
    ) -> Result<bool> {
        let service = gql_ctx.data_unchecked::<Arc<MiscellaneousService>>();
        let user_id = service.user_id_from_ctx(gql_ctx).await?;
        service.update_user_preference(user_id, input).await
    }

    /// Create a sink based integrations for the currently logged in user.
    async fn create_user_sink_integration(
        &self,
        gql_ctx: &Context<'_>,
        input: CreateUserSinkIntegrationInput,
    ) -> Result<usize> {
        let service = gql_ctx.data_unchecked::<Arc<MiscellaneousService>>();
        let user_id = service.user_id_from_ctx(gql_ctx).await?;
        service.create_user_sink_integration(user_id, input).await
    }

    /// Create a yank based integrations for the currently logged in user.
    async fn create_user_yank_integration(
        &self,
        gql_ctx: &Context<'_>,
        input: CreateUserYankIntegrationInput,
    ) -> Result<usize> {
        let service = gql_ctx.data_unchecked::<Arc<MiscellaneousService>>();
        let user_id = service.user_id_from_ctx(gql_ctx).await?;
        service.create_user_yank_integration(user_id, input).await
    }

    /// Delete an integration for the currently logged in user.
    async fn delete_user_integration(
        &self,
        gql_ctx: &Context<'_>,
        integration_id: usize,
        integration_lot: UserIntegrationLot,
    ) -> Result<bool> {
        let service = gql_ctx.data_unchecked::<Arc<MiscellaneousService>>();
        let user_id = service.user_id_from_ctx(gql_ctx).await?;
        service
            .delete_user_integration(user_id, integration_id, integration_lot)
            .await
    }

    /// Add a notification platform for the currently logged in user.
    async fn create_user_notification_platform(
        &self,
        gql_ctx: &Context<'_>,
        input: CreateUserNotificationPlatformInput,
    ) -> Result<usize> {
        let service = gql_ctx.data_unchecked::<Arc<MiscellaneousService>>();
        let user_id = service.user_id_from_ctx(gql_ctx).await?;
        service
            .create_user_notification_platform(user_id, input)
            .await
    }

    /// Test all notification platforms for the currently logged in user.
    async fn test_user_notification_platforms(&self, gql_ctx: &Context<'_>) -> Result<bool> {
        let service = gql_ctx.data_unchecked::<Arc<MiscellaneousService>>();
        let user_id = service.user_id_from_ctx(gql_ctx).await?;
        service
            .send_notifications_to_user_platforms(user_id, "Test notification message triggered.")
            .await
    }

    /// Delete a notification platform for the currently logged in user.
    async fn delete_user_notification_platform(
        &self,
        gql_ctx: &Context<'_>,
        notification_id: usize,
    ) -> Result<bool> {
        let service = gql_ctx.data_unchecked::<Arc<MiscellaneousService>>();
        let user_id = service.user_id_from_ctx(gql_ctx).await?;
        service
            .delete_user_notification_platform(user_id, notification_id)
            .await
    }

    /// Delete a user. The account making the user must an `Admin`.
    async fn delete_user(&self, gql_ctx: &Context<'_>, to_delete_user_id: i32) -> Result<bool> {
        let service = gql_ctx.data_unchecked::<Arc<MiscellaneousService>>();
        let user_id = service.user_id_from_ctx(gql_ctx).await?;
        service.admin_account_guard(user_id).await?;
        service.delete_user(to_delete_user_id).await
    }

    /// Toggle the monitor on a media for a user.
    async fn toggle_media_monitor(
        &self,
        gql_ctx: &Context<'_>,
        input: ToggleMediaMonitorInput,
    ) -> Result<bool> {
        let service = gql_ctx.data_unchecked::<Arc<MiscellaneousService>>();
        let user_id = service.user_id_from_ctx(gql_ctx).await?;
        service.toggle_media_monitor(user_id, input).await
    }

    /// Create or update a reminder on a media for a user.
    async fn create_media_reminder(
        &self,
        gql_ctx: &Context<'_>,
        input: CreateMediaReminderInput,
    ) -> Result<bool> {
        let service = gql_ctx.data_unchecked::<Arc<MiscellaneousService>>();
        let user_id = service.user_id_from_ctx(gql_ctx).await?;
        service.create_media_reminder(user_id, input).await
    }

    /// Delete a reminder on a media for a user if it exists.
    async fn delete_media_reminder(
        &self,
        gql_ctx: &Context<'_>,
        metadata_id: Option<i32>,
        person_id: Option<i32>,
    ) -> Result<bool> {
        let service = gql_ctx.data_unchecked::<Arc<MiscellaneousService>>();
        let user_id = service.user_id_from_ctx(gql_ctx).await?;
        service
            .delete_media_reminder(user_id, metadata_id, person_id)
            .await
    }

    /// Mark media as owned or remove ownership.
    async fn toggle_media_ownership(
        &self,
        gql_ctx: &Context<'_>,
        metadata_id: i32,
        owned_on: Option<NaiveDate>,
    ) -> Result<bool> {
        let service = gql_ctx.data_unchecked::<Arc<MiscellaneousService>>();
        let user_id = service.user_id_from_ctx(gql_ctx).await?;
        service
            .toggle_media_ownership(user_id, metadata_id, owned_on)
            .await
    }

    /// Get a presigned URL (valid for 10 minutes) for a given file name.
    async fn presigned_put_s3_url(
        &self,
        gql_ctx: &Context<'_>,
        input: PresignedPutUrlInput,
    ) -> Result<PresignedPutUrlResponse> {
        let service = gql_ctx.data_unchecked::<Arc<MiscellaneousService>>();
        let (key, upload_url) = service
            .file_storage_service
            .get_presigned_put_url(input.file_name, input.prefix, true, None)
            .await;
        Ok(PresignedPutUrlResponse { upload_url, key })
    }

    /// Delete an S3 object by the given key.
    async fn delete_s3_object(&self, gql_ctx: &Context<'_>, key: String) -> Result<bool> {
        let service = gql_ctx.data_unchecked::<Arc<MiscellaneousService>>();
        let resp = service.file_storage_service.delete_object(key).await;
        Ok(resp)
    }

    /// Generate an auth token without any expiry.
    async fn generate_auth_token(&self, gql_ctx: &Context<'_>) -> Result<String> {
        let service = gql_ctx.data_unchecked::<Arc<MiscellaneousService>>();
        let user_id = service.user_id_from_ctx(gql_ctx).await?;
        service.generate_auth_token(user_id).await
    }

    /// Create, like or delete a comment on a review.
    async fn create_review_comment(
        &self,
        gql_ctx: &Context<'_>,
        input: CreateReviewCommentInput,
    ) -> Result<bool> {
        let service = gql_ctx.data_unchecked::<Arc<MiscellaneousService>>();
        let user_id = service.user_id_from_ctx(gql_ctx).await?;
        service.create_review_comment(user_id, input).await
    }

    /// Edit the start/end date of a seen item.
    async fn edit_seen_item(
        &self,
        gql_ctx: &Context<'_>,
        input: EditSeenItemInput,
    ) -> Result<bool> {
        let service = gql_ctx.data_unchecked::<Arc<MiscellaneousService>>();
        let user_id = service.user_id_from_ctx(gql_ctx).await?;
        service.edit_seen_item(user_id, input).await
    }

    /// Start a background job.
    async fn deploy_background_job(
        &self,
        gql_ctx: &Context<'_>,
        job_name: BackgroundJob,
    ) -> Result<bool> {
        let service = gql_ctx.data_unchecked::<Arc<MiscellaneousService>>();
        let user_id = service.user_id_from_ctx(gql_ctx).await?;
        service.deploy_background_job(user_id, job_name).await
    }

    /// Use this mutation to call a function that needs to be tested for implementation.
    /// It is only available in development mode.
    #[cfg(debug_assertions)]
    async fn development_mutation(&self, gql_ctx: &Context<'_>) -> Result<bool> {
        let service = gql_ctx.data_unchecked::<Arc<MiscellaneousService>>();
        service.development_mutation().await
    }
}

pub struct MiscellaneousService {
    pub db: DatabaseConnection,
    pub perform_application_job: SqliteStorage<ApplicationJob>,
    pub perform_core_application_job: SqliteStorage<CoreApplicationJob>,
    timezone: Arc<chrono_tz::Tz>,
    file_storage_service: Arc<FileStorageService>,
    seen_progress_cache: Arc<Cache<ProgressUpdateCache, ()>>,
    config: Arc<config::AppConfig>,
}

impl AuthProvider for MiscellaneousService {}

impl MiscellaneousService {
    pub async fn new(
        db: &DatabaseConnection,
        config: Arc<config::AppConfig>,
        file_storage_service: Arc<FileStorageService>,
        perform_application_job: &SqliteStorage<ApplicationJob>,
        perform_core_application_job: &SqliteStorage<CoreApplicationJob>,
        timezone: Arc<chrono_tz::Tz>,
    ) -> Self {
        let seen_progress_cache = Arc::new(Cache::new());
        let cache_clone = seen_progress_cache.clone();

        tokio::spawn(async move {
            cache_clone
                .monitor(4, 0.25, ChronoDuration::minutes(3).to_std().unwrap())
                .await
        });

        Self {
            db: db.clone(),
            config,
            timezone,
            file_storage_service,
            seen_progress_cache,
            perform_application_job: perform_application_job.clone(),
            perform_core_application_job: perform_core_application_job.clone(),
        }
    }
}

fn get_review_export_item(rev: ReviewItem) -> ImportOrExportItemRating {
    let (show_season_number, show_episode_number) = match rev.show_extra_information {
        Some(d) => (Some(d.season), Some(d.episode)),
        None => (None, None),
    };
    let podcast_episode_number = rev.podcast_extra_information.map(|d| d.episode);
    let anime_episode_number = rev.anime_extra_information.and_then(|d| d.episode);
    let manga_chapter_number = rev.manga_extra_information.and_then(|d| d.chapter);
    ImportOrExportItemRating {
        review: Some(ImportOrExportItemReview {
            visibility: Some(rev.visibility),
            date: Some(rev.posted_on),
            spoiler: Some(rev.spoiler),
            text: rev.text_original,
        }),
        rating: rev.rating,
        show_season_number,
        show_episode_number,
        podcast_episode_number,
        anime_episode_number,
        manga_chapter_number,
        comments: match rev.comments.is_empty() {
            true => None,
            false => Some(rev.comments),
        },
    }
}

impl MiscellaneousService {
    async fn core_details(&self) -> Result<CoreDetails> {
        Ok(CoreDetails {
            timezone: self.timezone.to_string(),
            version: VERSION.to_owned(),
            author_name: AUTHOR.to_owned(),
            docs_link: "https://ignisda.github.io/ryot".to_owned(),
            repository_link: "https://github.com/ignisda/ryot".to_owned(),
            page_limit: self.config.frontend.page_size,
            reviews_disabled: self.config.users.reviews_disabled,
            item_details_height: self.config.frontend.item_details_height,
        })
    }

    fn get_integration_service(&self) -> IntegrationService {
        IntegrationService::new()
    }

    async fn metadata_assets(&self, meta: &metadata::Model) -> Result<GraphqlMediaAssets> {
        let images = meta.images.as_urls(&self.file_storage_service).await;
        let mut videos = vec![];
        if let Some(vids) = &meta.videos {
            for v in vids.clone() {
                let url = get_stored_asset(v.identifier, &self.file_storage_service).await;
                videos.push(GraphqlVideoAsset {
                    source: v.source,
                    video_id: url,
                })
            }
        }
        Ok(GraphqlMediaAssets { images, videos })
    }

    async fn generic_metadata(&self, metadata_id: i32) -> Result<MediaBaseData> {
        let mut meta = match Metadata::find_by_id(metadata_id)
            .one(&self.db)
            .await
            .unwrap()
        {
            Some(m) => m,
            None => return Err(Error::new("The record does not exist".to_owned())),
        };
        let genres = meta
            .find_related(Genre)
            .into_model::<GenreListItem>()
            .all(&self.db)
            .await
            .unwrap();
        #[derive(Debug, FromQueryResult)]
        struct PartialCreator {
            id: i32,
            name: String,
            images: Option<Vec<MetadataImage>>,
            role: String,
            character: Option<String>,
        }
        let crts = MetadataToPerson::find()
            .expr(Expr::col(Asterisk))
            .filter(metadata_to_person::Column::MetadataId.eq(meta.id))
            .join(
                JoinType::Join,
                metadata_to_person::Relation::Person
                    .def()
                    .on_condition(|left, right| {
                        Condition::all().add(
                            Expr::col((left, metadata_to_person::Column::PersonId))
                                .equals((right, person::Column::Id)),
                        )
                    }),
            )
            .order_by_asc(metadata_to_person::Column::Index)
            .into_model::<PartialCreator>()
            .all(&self.db)
            .await?;
        let mut creators: HashMap<String, Vec<_>> = HashMap::new();
        for cr in crts {
            let image = cr.images.first_as_url(&self.file_storage_service).await;
            let creator = MetadataCreator {
                image,
                name: cr.name,
                id: Some(cr.id),
                character: cr.character,
            };
            creators
                .entry(cr.role)
                .and_modify(|e| {
                    e.push(creator.clone());
                })
                .or_insert(vec![creator.clone()]);
        }
        if let Some(free_creators) = &meta.free_creators {
            for cr in free_creators.clone() {
                let creator = MetadataCreator {
                    id: None,
                    name: cr.name,
                    image: cr.image,
                    character: None,
                };
                creators
                    .entry(cr.role)
                    .and_modify(|e| {
                        e.push(creator.clone());
                    })
                    .or_insert(vec![creator.clone()]);
            }
        }
        if let Some(ref mut d) = meta.description {
            *d = markdown_to_html_opts(
                d,
                &Options {
                    compile: CompileOptions {
                        allow_dangerous_html: true,
                        allow_dangerous_protocol: true,
                        ..CompileOptions::default()
                    },
                    ..Options::default()
                },
            )
            .unwrap();
        }
        let creators = creators
            .into_iter()
            .sorted_by(|(k1, _), (k2, _)| k1.cmp(k2))
            .map(|(name, items)| MetadataCreatorGroupedByRole { name, items })
            .collect_vec();
        let partial_metadata_ids = MetadataToMetadata::find()
            .select_only()
            .column(metadata_to_metadata::Column::ToMetadataId)
            .filter(metadata_to_metadata::Column::FromMetadataId.eq(meta.id))
            .filter(
                metadata_to_metadata::Column::Relation.eq(MetadataToMetadataRelation::Suggestion),
            )
            .into_tuple::<i32>()
            .all(&self.db)
            .await?;
        let suggestions_temp = Metadata::find()
            .filter(metadata::Column::Id.is_in(partial_metadata_ids))
            .order_by_asc(metadata::Column::Id)
            .all(&self.db)
            .await?;
        let mut suggestions = vec![];
        for s in suggestions_temp {
            suggestions.push(PartialMetadata {
                id: s.id,
                title: s.title,
                identifier: s.identifier,
                lot: s.lot,
                source: s.source,
                image: s.images.first_as_url(&self.file_storage_service).await,
            })
        }
        let assets = self.metadata_assets(&meta).await.unwrap();
        Ok(MediaBaseData {
            model: meta,
            creators,
            assets,
            genres,
            suggestions,
        })
    }

    async fn metadata_details(&self, metadata_id: i32) -> Result<GraphqlMediaDetails> {
        let MediaBaseData {
            model,
            creators,
            assets,
            genres,
            suggestions,
        } = self.generic_metadata(metadata_id).await?;
        if model.is_partial.unwrap_or_default() {
            self.deploy_update_metadata_job(metadata_id).await?;
        }
        let slug = slug::slugify(&model.title);
        let identifier = &model.identifier;
        let source_url = match model.source {
            MediaSource::Custom => None,
            // DEV: This is updated by the specifics
            MediaSource::MangaUpdates => None,
            MediaSource::Itunes => Some(format!(
                "https://podcasts.apple.com/us/podcast/{slug}/id{identifier}"
            )),
            MediaSource::GoogleBooks => Some(format!(
                "https://www.google.co.in/books/edition/{slug}/{identifier}"
            )),
            MediaSource::Audible => Some(format!("https://www.audible.com/pd/{slug}/{identifier}")),
            MediaSource::Openlibrary => {
                Some(format!("https://openlibrary.org/works/{identifier}/{slug}"))
            }
            MediaSource::Tmdb => {
                let bw = match model.lot {
                    MetadataLot::Movie => "movie",
                    MetadataLot::Show => "tv",
                    _ => unreachable!(),
                };
                Some(format!(
                    "https://www.themoviedb.org/{bw}/{identifier}-{slug}"
                ))
            }
            MediaSource::Listennotes => Some(format!(
                "https://www.listennotes.com/podcasts/{slug}-{identifier}"
            )),
            MediaSource::Igdb => Some(format!("https://www.igdb.com/games/{slug}")),
            MediaSource::Anilist => {
                let bw = match model.lot {
                    MetadataLot::Anime => "anime",
                    MetadataLot::Manga => "manga",
                    _ => unreachable!(),
                };
                Some(format!("https://anilist.co/{bw}/{identifier}/{slug}"))
            }
            MediaSource::Mal => {
                let bw = match model.lot {
                    MetadataLot::Anime => "anime",
                    MetadataLot::Manga => "manga",
                    _ => unreachable!(),
                };
                Some(format!("https://myanimelist.net/{bw}/{identifier}/{slug}"))
            }
            MediaSource::Vndb => Some(format!("https://vndb.org/{identifier}")),
        };

        let group = {
            let association = MetadataToMetadataGroup::find()
                .filter(metadata_to_metadata_group::Column::MetadataId.eq(metadata_id))
                .one(&self.db)
                .await?;
            match association {
                None => None,
                Some(a) => {
                    let grp = a.find_related(MetadataGroup).one(&self.db).await?.unwrap();
                    Some(GraphqlMediaGroup {
                        id: grp.id,
                        name: grp.title,
                        part: a.part,
                    })
                }
            }
        };
        let watch_providers = model.watch_providers.unwrap_or_default();

        let resp = GraphqlMediaDetails {
            id: model.id,
            lot: model.lot,
            title: model.title,
            source: model.source,
            is_nsfw: model.is_nsfw,
            is_partial: model.is_partial,
            identifier: model.identifier,
            description: model.description,
            publish_date: model.publish_date,
            publish_year: model.publish_year,
            provider_rating: model.provider_rating,
            production_status: model.production_status,
            original_language: model.original_language,
            book_specifics: model.book_specifics,
            show_specifics: model.show_specifics,
            movie_specifics: model.movie_specifics,
            manga_specifics: model.manga_specifics,
            anime_specifics: model.anime_specifics,
            podcast_specifics: model.podcast_specifics,
            video_game_specifics: model.video_game_specifics,
            audio_book_specifics: model.audio_book_specifics,
            visual_novel_specifics: model.visual_novel_specifics,
            group,
            assets,
            genres,
            creators,
            source_url,
            suggestions,
            watch_providers,
        };
        Ok(resp)
    }

    async fn user_metadata_details(
        &self,
        user_id: i32,
        metadata_id: i32,
    ) -> Result<UserMediaDetails> {
        let media_details = self.metadata_details(metadata_id).await?;
        let collections =
            entity_in_collections(&self.db, user_id, Some(metadata_id), None, None, None).await?;
        let reviews = self
            .item_reviews(user_id, Some(metadata_id), None, None, None)
            .await?;
        let history = self.seen_history(user_id, metadata_id).await?;
        let in_progress = history
            .iter()
            .find(|h| h.state == SeenState::InProgress || h.state == SeenState::OnAHold)
            .cloned();
        let next_episode = history.first().and_then(|h| {
            if let Some(s) = &media_details.show_specifics {
                let all_episodes = s
                    .seasons
                    .iter()
                    .map(|s| (s.season_number, &s.episodes))
                    .collect_vec()
                    .into_iter()
                    .flat_map(|(s, e)| {
                        e.iter().map(move |e| UserMediaNextEntry {
                            season: Some(s),
                            episode: Some(e.episode_number),
                            chapter: None,
                        })
                    })
                    .collect_vec();
                let next = all_episodes.iter().position(|e| {
                    e.season == Some(h.show_extra_information.as_ref().unwrap().season)
                        && e.episode == Some(h.show_extra_information.as_ref().unwrap().episode)
                });
                Some(all_episodes.get(next? + 1)?.clone())
            } else if let Some(p) = &media_details.podcast_specifics {
                let all_episodes = p
                    .episodes
                    .iter()
                    .map(|e| UserMediaNextEntry {
                        season: None,
                        episode: Some(e.number),
                        chapter: None,
                    })
                    .collect_vec();
                let next = all_episodes.iter().position(|e| {
                    e.episode == Some(h.podcast_extra_information.as_ref().unwrap().episode)
                });
                Some(all_episodes.get(next? + 1)?.clone())
            } else if let Some(anime_spec) = &media_details.anime_specifics {
                anime_spec.episodes.and_then(|_| {
                    h.anime_extra_information.as_ref().and_then(|hist| {
                        hist.episode.map(|e| UserMediaNextEntry {
                            season: None,
                            episode: Some(e + 1),
                            chapter: None,
                        })
                    })
                })
            } else if let Some(manga_spec) = &media_details.manga_specifics {
                manga_spec.chapters.and_then(|_| {
                    h.manga_extra_information.as_ref().and_then(|hist| {
                        hist.chapter.map(|e| UserMediaNextEntry {
                            season: None,
                            episode: None,
                            chapter: Some(e + 1),
                        })
                    })
                })
            } else {
                None
            }
        });
        let is_monitored = self
            .get_metadata_monitored_status(user_id, metadata_id)
            .await?;
        let metadata_alias = Alias::new("m");
        let seen_alias = Alias::new("s");
        let seen_select = Query::select()
            .expr_as(
                Expr::col((metadata_alias.clone(), AliasedMetadata::Id)),
                Alias::new("metadata_id"),
            )
            .expr_as(
                Func::count(Expr::col((seen_alias.clone(), AliasedSeen::MetadataId))),
                Alias::new("num_times_seen"),
            )
            .from_as(AliasedMetadata::Table, metadata_alias.clone())
            .join_as(
                JoinType::LeftJoin,
                AliasedSeen::Table,
                seen_alias.clone(),
                Expr::col((metadata_alias.clone(), AliasedMetadata::Id))
                    .equals((seen_alias.clone(), AliasedSeen::MetadataId)),
            )
            .and_where(Expr::col((metadata_alias.clone(), AliasedMetadata::Id)).eq(metadata_id))
            .group_by_col((metadata_alias.clone(), AliasedMetadata::Id))
            .to_owned();
        let stmt = self.get_db_stmt(seen_select);
        let seen_by = self
            .db
            .query_one(stmt)
            .await?
            .map(|qr| qr.try_get_by_index::<i64>(1).unwrap())
            .unwrap();
        let seen_by: i32 = seen_by.try_into().unwrap();
        let user_to_meta =
            get_user_to_entity_association(&user_id, Some(metadata_id), None, &self.db).await;
        let reminder = user_to_meta.clone().and_then(|n| n.media_reminder);
        let units_consumed = user_to_meta.clone().and_then(|n| n.metadata_units_consumed);
        let ownership = user_to_meta.and_then(|n| n.metadata_ownership);

        let average_rating = if reviews.is_empty() {
            None
        } else {
            let total_rating = reviews.iter().flat_map(|r| r.rating).collect_vec();
            let sum = total_rating.iter().sum::<Decimal>();
            if sum == dec!(0) {
                None
            } else {
                Some(sum / Decimal::from(total_rating.iter().len()))
            }
        };
        Ok(UserMediaDetails {
            collections,
            reviews,
            history,
            in_progress,
            next_entry: next_episode,
            is_monitored,
            seen_by,
            reminder,
            average_rating,
            ownership,
            units_consumed,
        })
    }

    async fn user_person_details(
        &self,
        user_id: i32,
        creator_id: i32,
    ) -> Result<UserPersonDetails> {
        let reviews = self
            .item_reviews(user_id, None, Some(creator_id), None, None)
            .await?;
        let collections =
            entity_in_collections(&self.db, user_id, None, Some(creator_id), None, None).await?;
        let association =
            get_user_to_entity_association(&user_id, None, Some(creator_id), &self.db).await;
        Ok(UserPersonDetails {
            reviews,
            collections,
            is_monitored: association.clone().and_then(|n| n.media_monitored),
            reminder: association.and_then(|n| n.media_reminder),
        })
    }

    async fn user_metadata_group_details(
        &self,
        user_id: i32,
        metadata_group_id: i32,
    ) -> Result<UserMetadataGroupDetails> {
        let collections =
            entity_in_collections(&self.db, user_id, None, None, Some(metadata_group_id), None)
                .await?;
        let reviews = self
            .item_reviews(user_id, None, None, Some(metadata_group_id), None)
            .await?;
        Ok(UserMetadataGroupDetails {
            reviews,
            collections,
        })
    }

    async fn get_calendar_events(
        &self,
        user_id: i32,
        only_monitored: bool,
        start_date: Option<NaiveDate>,
        end_date: Option<NaiveDate>,
        media_limit: Option<u64>,
    ) -> Result<Vec<GraphqlCalendarEvent>> {
        #[derive(Debug, FromQueryResult, Clone)]
        struct CalEvent {
            id: i32,
            date: NaiveDate,
            metadata_id: i32,
            metadata_show_extra_information: Option<SeenShowExtraInformation>,
            metadata_podcast_extra_information: Option<SeenPodcastExtraInformation>,
            m_title: String,
            m_images: Option<Vec<MetadataImage>>,
            m_lot: MetadataLot,
            m_show_specifics: Option<ShowSpecifics>,
            m_podcast_specifics: Option<PodcastSpecifics>,
        }
        let all_events = CalendarEvent::find()
            .column_as(
                Expr::col((AliasedMetadata::Table, metadata::Column::Lot)),
                "m_lot",
            )
            .column_as(
                Expr::col((AliasedMetadata::Table, metadata::Column::Title)),
                "m_title",
            )
            .column_as(
                Expr::col((AliasedMetadata::Table, metadata::Column::Images)),
                "m_images",
            )
            .column_as(
                Expr::col((AliasedMetadata::Table, metadata::Column::ShowSpecifics)),
                "m_show_specifics",
            )
            .column_as(
                Expr::col((AliasedMetadata::Table, metadata::Column::PodcastSpecifics)),
                "m_podcast_specifics",
            )
            .filter(
                Expr::col((AliasedUserToEntity::Table, user_to_entity::Column::UserId)).eq(user_id),
            )
            .join(JoinType::Join, calendar_event::Relation::Metadata.def())
            .join_rev(
                JoinType::Join,
                UserToEntity::belongs_to(CalendarEvent)
                    .from(user_to_entity::Column::MetadataId)
                    .to(calendar_event::Column::MetadataId)
                    .on_condition(move |left, _right| {
                        Condition::all().add_option(match only_monitored {
                            true => Some(
                                Expr::col((left, user_to_entity::Column::MediaMonitored)).eq(true),
                            ),
                            false => None,
                        })
                    })
                    .into(),
            )
            .order_by_asc(calendar_event::Column::Date)
            .apply_if(end_date, |q, v| {
                q.filter(calendar_event::Column::Date.gte(v))
            })
            .apply_if(start_date, |q, v| {
                q.filter(calendar_event::Column::Date.lte(v))
            })
            .limit(media_limit)
            .into_model::<CalEvent>()
            .all(&self.db)
            .await?;
        let mut events = vec![];
        for evt in all_events {
            let mut calc = GraphqlCalendarEvent {
                calendar_event_id: evt.id,
                date: evt.date,
                metadata_id: evt.metadata_id,
                metadata_title: evt.m_title,
                metadata_lot: evt.m_lot,
                ..Default::default()
            };
            let mut image = None;

            if let Some(s) = evt.metadata_show_extra_information {
                if let Some(sh) = evt.m_show_specifics {
                    if let Some((_, ep)) = sh.get_episode(s.season, s.episode) {
                        image = ep.poster_images.first().cloned();
                    }
                }
                calc.show_extra_information = Some(s);
            } else if let Some(p) = evt.metadata_podcast_extra_information {
                if let Some(po) = evt.m_podcast_specifics {
                    if let Some(ep) = po.get_episode(p.episode) {
                        image = ep.thumbnail.clone();
                    }
                };
                calc.podcast_extra_information = Some(p);
            };

            if image.is_none() {
                image = evt.m_images.first_as_url(&self.file_storage_service).await
            }
            calc.metadata_image = image;
            events.push(calc);
        }
        Ok(events)
    }

    async fn user_calendar_events(
        &self,
        user_id: i32,
        input: UserCalendarEventInput,
    ) -> Result<Vec<GroupedCalendarEvent>> {
        let (end_date, start_date) = get_first_and_last_day_of_month(input.year, input.month);
        let events = self
            .get_calendar_events(user_id, false, Some(start_date), Some(end_date), None)
            .await?;
        let grouped_events = events
            .into_iter()
            .group_by(|event| event.date)
            .into_iter()
            .map(|(date, events)| GroupedCalendarEvent {
                date,
                events: events.collect(),
            })
            .collect();
        Ok(grouped_events)
    }

    async fn user_upcoming_calendar_events(
        &self,
        user_id: i32,
        input: UserUpcomingCalendarEventInput,
    ) -> Result<Vec<GraphqlCalendarEvent>> {
        let from_date = Utc::now().date_naive();
        let (media_limit, to_date) = match input {
            UserUpcomingCalendarEventInput::NextMedia(l) => (Some(l), None),
            UserUpcomingCalendarEventInput::NextDays(d) => {
                (None, from_date.checked_add_days(Days::new(d)))
            }
        };
        let events = self
            .get_calendar_events(user_id, true, to_date, Some(from_date), media_limit)
            .await?;
        Ok(events)
    }

    async fn seen_history(&self, user_id: i32, metadata_id: i32) -> Result<Vec<seen::Model>> {
        let seen_items = Seen::find()
            .filter(seen::Column::UserId.eq(user_id))
            .filter(seen::Column::MetadataId.eq(metadata_id))
            .order_by_desc(seen::Column::LastUpdatedOn)
            .all(&self.db)
            .await
            .unwrap();
        Ok(seen_items)
    }

    async fn metadata_list(
        &self,
        user_id: i32,
        input: MetadataListInput,
    ) -> Result<SearchResults<MediaListItem>> {
        let metadata_alias = Alias::new("m");
        let seen_alias = Alias::new("s");
        let review_alias = Alias::new("r");
        let mtu_alias = Alias::new("mtu");

        let preferences = partial_user_by_id::<UserWithOnlyPreferences>(&self.db, user_id)
            .await?
            .preferences;
        let distinct_meta_ids = UserToEntity::find()
            .select_only()
            .column(user_to_entity::Column::MetadataId)
            .filter(user_to_entity::Column::UserId.eq(user_id))
            .filter(user_to_entity::Column::MetadataId.is_not_null())
            .apply_if(
                match input.filter.as_ref().and_then(|f| f.general) {
                    Some(MediaGeneralFilter::ExplicitlyMonitored) => Some(true),
                    _ => None,
                },
                |query, v| query.filter(user_to_entity::Column::MediaMonitored.eq(v)),
            )
            .apply_if(
                match input.filter.as_ref().and_then(|f| f.general) {
                    Some(MediaGeneralFilter::Owned) => Some(true),
                    _ => None,
                },
                |query, _v| query.filter(user_to_entity::Column::MetadataOwnership.is_not_null()),
            )
            .into_tuple::<i32>()
            .all(&self.db)
            .await?;

        let mut main_select = Query::select()
            .expr(Expr::col((metadata_alias.clone(), Asterisk)))
            .from_as(AliasedMetadata::Table, metadata_alias.clone())
            .and_where_option(match preferences.general.display_nsfw {
                true => None,
                false => Some(
                    Expr::col((metadata_alias.clone(), AliasedMetadata::IsNsfw))
                        .eq(false)
                        .or(Expr::col((metadata_alias.clone(), AliasedMetadata::IsNsfw)).is_null()),
                ),
            })
            .and_where(Expr::col((metadata_alias.clone(), AliasedMetadata::Lot)).eq(input.lot))
            .and_where(
                Expr::col((metadata_alias.clone(), AliasedMetadata::Id))
                    .is_in(distinct_meta_ids.clone()),
            )
            .to_owned();

        if let Some(v) = input.search.query {
            let get_contains_expr = |col: metadata::Column| {
                get_ilike_query(
                    Func::cast_as(Expr::col((metadata_alias.clone(), col)), Alias::new("text")),
                    &v,
                )
            };
            main_select = main_select
                .cond_where(
                    Cond::any()
                        .add(get_contains_expr(metadata::Column::Title))
                        .add(get_contains_expr(metadata::Column::Description)),
                )
                .to_owned();
        };

        let order_by = input
            .sort
            .as_ref()
            .map(|a| Order::from(a.order))
            .unwrap_or(Order::Asc);

        match input.sort {
            None => {
                main_select = main_select
                    .order_by((metadata_alias.clone(), metadata::Column::Title), order_by)
                    .to_owned();
            }
            Some(s) => {
                match s.by {
                    MediaSortBy::Title => {
                        main_select = main_select
                            .order_by((metadata_alias.clone(), metadata::Column::Title), order_by)
                            .to_owned();
                    }
                    MediaSortBy::ReleaseDate => {
                        main_select = main_select
                            .order_by(
                                (metadata_alias.clone(), metadata::Column::PublishDate),
                                order_by.clone(),
                            )
                            .order_by_with_nulls(
                                (metadata_alias.clone(), metadata::Column::PublishYear),
                                order_by.clone(),
                                NullOrdering::Last,
                            )
                            .order_by((metadata_alias.clone(), metadata::Column::Title), order_by)
                            .to_owned();
                    }
                    MediaSortBy::LastSeen => {
                        let last_seen = Alias::new("last_seen");
                        let sub_select = Query::select()
                            .column(AliasedSeen::MetadataId)
                            .expr_as(
                                Func::max(Expr::col(AliasedSeen::FinishedOn)),
                                last_seen.clone(),
                            )
                            .from(AliasedSeen::Table)
                            .and_where(Expr::col(AliasedSeen::UserId).eq(user_id))
                            .and_where(Expr::col(AliasedReview::MetadataId).is_not_null())
                            .group_by_col(AliasedSeen::MetadataId)
                            .to_owned();
                        main_select = main_select
                            .join_subquery(
                                JoinType::LeftJoin,
                                sub_select,
                                seen_alias.clone(),
                                Expr::col((metadata_alias.clone(), AliasedMetadata::Id))
                                    .equals((seen_alias.clone(), AliasedSeen::MetadataId)),
                            )
                            .order_by_with_nulls(
                                (seen_alias.clone(), last_seen),
                                order_by.clone(),
                                NullOrdering::Last,
                            )
                            .order_by((metadata_alias.clone(), metadata::Column::Title), order_by)
                            .to_owned();
                    }
                    MediaSortBy::LastUpdated => {
                        main_select = main_select
                            .join_as(
                                JoinType::LeftJoin,
                                AliasedUserToEntity::Table,
                                mtu_alias.clone(),
                                Expr::col((metadata_alias.clone(), AliasedMetadata::Id))
                                    .equals((mtu_alias.clone(), AliasedUserToEntity::MetadataId))
                                    .and(
                                        Expr::col((mtu_alias.clone(), AliasedUserToEntity::UserId))
                                            .eq(user_id),
                                    ),
                            )
                            .order_by(
                                (mtu_alias.clone(), AliasedUserToEntity::LastUpdatedOn),
                                order_by,
                            )
                            .to_owned();
                    }
                    MediaSortBy::Rating => {
                        let alias_name = "average_rating";
                        main_select = main_select
                            .expr_as(
                                Func::avg(Expr::col((review_alias.clone(), AliasedReview::Rating))),
                                Alias::new(alias_name),
                            )
                            .join_as(
                                JoinType::LeftJoin,
                                AliasedReview::Table,
                                review_alias.clone(),
                                Expr::col((metadata_alias.clone(), AliasedMetadata::Id))
                                    .equals((review_alias.clone(), AliasedReview::MetadataId))
                                    .and(
                                        Expr::col((review_alias.clone(), AliasedReview::UserId))
                                            .eq(user_id),
                                    ),
                            )
                            .group_by_col((metadata_alias.clone(), AliasedMetadata::Id))
                            .order_by_expr_with_nulls(
                                Expr::cust(alias_name),
                                order_by.clone(),
                                NullOrdering::Last,
                            )
                            .order_by((metadata_alias.clone(), metadata::Column::Title), order_by)
                            .to_owned();
                    }
                };
            }
        };

        if let Some(f) = input.filter {
            if let Some(s) = f.collection {
                let all_media = CollectionToEntity::find()
                    .filter(collection_to_entity::Column::CollectionId.eq(s))
                    .filter(collection_to_entity::Column::MetadataId.is_not_null())
                    .all(&self.db)
                    .await?;
                let collections = all_media.into_iter().map(|m| m.metadata_id).collect_vec();
                main_select = main_select
                    .and_where(
                        Expr::col((metadata_alias.clone(), AliasedMetadata::Id)).is_in(collections),
                    )
                    .to_owned();
            }
            if let Some(s) = f.general {
                let reviews = match s {
                    MediaGeneralFilter::Rated | MediaGeneralFilter::Unrated => {
                        Review::find()
                            .select_only()
                            .column(review::Column::MetadataId)
                            .filter(review::Column::UserId.eq(user_id))
                            .filter(review::Column::MetadataId.is_not_null())
                            .into_tuple::<i32>()
                            .all(&self.db)
                            .await?
                    }
                    _ => vec![],
                };
                match s {
                    MediaGeneralFilter::All => {}
                    MediaGeneralFilter::Owned => {}
                    MediaGeneralFilter::ExplicitlyMonitored => {}
                    MediaGeneralFilter::Rated => {
                        main_select = main_select
                            .and_where(
                                Expr::col((metadata_alias.clone(), AliasedMetadata::Id))
                                    .is_in(reviews),
                            )
                            .to_owned();
                    }
                    MediaGeneralFilter::Unrated => {
                        main_select = main_select
                            .and_where(
                                Expr::col((metadata_alias.clone(), AliasedMetadata::Id))
                                    .is_not_in(reviews),
                            )
                            .to_owned();
                    }
                    MediaGeneralFilter::Dropped
                    | MediaGeneralFilter::InProgress
                    | MediaGeneralFilter::Completed
                    | MediaGeneralFilter::OnAHold => {
                        let state = match s {
                            MediaGeneralFilter::Dropped => SeenState::Dropped,
                            MediaGeneralFilter::InProgress => SeenState::InProgress,
                            MediaGeneralFilter::Completed => SeenState::Completed,
                            MediaGeneralFilter::OnAHold => SeenState::OnAHold,
                            _ => unreachable!(),
                        };
                        let filtered_ids = Seen::find()
                            .select_only()
                            .column(seen::Column::MetadataId)
                            .filter(seen::Column::UserId.eq(user_id))
                            .filter(seen::Column::State.eq(state))
                            .into_tuple::<i32>()
                            .all(&self.db)
                            .await?;
                        main_select = main_select
                            .and_where(
                                Expr::col((metadata_alias.clone(), AliasedMetadata::Id))
                                    .is_in(filtered_ids),
                            )
                            .to_owned();
                    }
                    MediaGeneralFilter::Unseen => {
                        let filtered_ids = Seen::find()
                            .select_only()
                            .column(seen::Column::MetadataId)
                            .filter(seen::Column::UserId.eq(user_id))
                            .into_tuple::<i32>()
                            .all(&self.db)
                            .await?;
                        main_select = main_select
                            .and_where(
                                Expr::col((metadata_alias.clone(), AliasedMetadata::Id))
                                    .is_not_in(filtered_ids),
                            )
                            .to_owned();
                    }
                };
            }
        };

        #[derive(Debug, FromQueryResult)]
        struct InnerMediaSearchItem {
            id: i32,
            title: String,
            publish_year: Option<i32>,
            images: Option<serde_json::Value>,
        }

        let count_select = Query::select()
            .expr(Func::count(Expr::col(Asterisk)))
            .from_subquery(main_select.clone(), Alias::new("subquery"))
            .to_owned();
        let stmt = self.get_db_stmt(count_select);
        let total = self
            .db
            .query_one(stmt)
            .await?
            .map(|qr| qr.try_get_by_index::<i64>(0).unwrap())
            .unwrap();
        let total: i32 = total.try_into().unwrap();

        let main_select = main_select
            .limit(self.config.frontend.page_size as u64)
            .offset(((input.search.page.unwrap() - 1) * self.config.frontend.page_size) as u64)
            .to_owned();
        let stmt = self.get_db_stmt(main_select);
        let metadata_items = InnerMediaSearchItem::find_by_statement(stmt)
            .all(&self.db)
            .await?;
        let mut items = vec![];

        for met in metadata_items {
            let avg_select = Query::select()
                .expr(Func::round_with_precision(
                    Func::avg(
                        Expr::col((AliasedReview::Table, AliasedReview::Rating)).div(
                            match preferences.general.review_scale {
                                UserReviewScale::OutOfFive => 20,
                                UserReviewScale::OutOfHundred => 1,
                            },
                        ),
                    ),
                    match preferences.general.review_scale {
                        UserReviewScale::OutOfFive => 1,
                        UserReviewScale::OutOfHundred => 0,
                    },
                ))
                .from(AliasedReview::Table)
                .cond_where(
                    Cond::all()
                        .add(Expr::col((AliasedReview::Table, AliasedReview::UserId)).eq(user_id))
                        .add(
                            Expr::col((AliasedReview::Table, AliasedReview::MetadataId)).eq(met.id),
                        ),
                )
                .to_owned();
            let stmt = self.get_db_stmt(avg_select);
            let avg = self
                .db
                .query_one(stmt)
                .await?
                .map(|qr| qr.try_get_by_index::<Decimal>(0).ok())
                .unwrap();
            let images = met.images.and_then(|i| serde_json::from_value(i).ok());
            let assets = self
                .metadata_assets(&metadata::Model {
                    images,
                    ..Default::default()
                })
                .await?;
            let m_small = MediaListItem {
                data: MetadataSearchItem {
                    identifier: met.id.to_string(),
                    title: met.title,
                    image: assets.images.first().cloned(),
                    publish_year: met.publish_year,
                },
                average_rating: avg,
            };
            items.push(m_small);
        }
        let next_page =
            if total - ((input.search.page.unwrap()) * self.config.frontend.page_size) > 0 {
                Some(input.search.page.unwrap() + 1)
            } else {
                None
            };
        Ok(SearchResults {
            details: SearchDetails { next_page, total },
            items,
        })
    }

    pub async fn progress_update(
        &self,
        input: ProgressUpdateInput,
        user_id: i32,
        // update only if media has not been consumed for this user in the last `n` duration
        respect_cache: bool,
    ) -> Result<ProgressUpdateResultUnion> {
        let cache = ProgressUpdateCache {
            user_id,
            metadata_id: input.metadata_id,
            show_season_number: input.show_season_number,
            show_episode_number: input.show_episode_number,
            podcast_episode_number: input.podcast_episode_number,
            anime_episode_number: input.anime_episode_number,
            manga_chapter_number: input.manga_chapter_number,
        };
        if respect_cache && self.seen_progress_cache.get(&cache).await.is_some() {
            return Ok(ProgressUpdateResultUnion::Error(ProgressUpdateError {
                error: ProgressUpdateErrorVariant::AlreadySeen,
            }));
        }
        tracing::debug!("Input for progress_update = {:?}", input);

        let prev_seen = Seen::find()
            .filter(seen::Column::Progress.lt(100))
            .filter(seen::Column::UserId.eq(user_id))
            .filter(seen::Column::State.ne(SeenState::Dropped))
            .filter(seen::Column::MetadataId.eq(input.metadata_id))
            .order_by_desc(seen::Column::LastUpdatedOn)
            .all(&self.db)
            .await
            .unwrap();
        #[derive(Debug, Serialize, Deserialize, Enum, Clone, PartialEq, Eq, Copy)]
        enum ProgressUpdateAction {
            Update,
            Now,
            InThePast,
            JustStarted,
            ChangeState,
        }
        let action = match input.change_state {
            None => match input.progress {
                None => ProgressUpdateAction::ChangeState,
                Some(p) => {
                    if p == 100 {
                        match input.date {
                            None => ProgressUpdateAction::InThePast,
                            Some(u) => {
                                if Utc::now().date_naive() == u {
                                    if prev_seen.is_empty() {
                                        ProgressUpdateAction::Now
                                    } else {
                                        ProgressUpdateAction::Update
                                    }
                                } else {
                                    ProgressUpdateAction::InThePast
                                }
                            }
                        }
                    } else if prev_seen.is_empty() {
                        ProgressUpdateAction::JustStarted
                    } else {
                        ProgressUpdateAction::Update
                    }
                }
            },
            Some(_) => ProgressUpdateAction::ChangeState,
        };
        tracing::debug!("Progress update action = {:?}", action);
        let err = || {
            Ok(ProgressUpdateResultUnion::Error(ProgressUpdateError {
                error: ProgressUpdateErrorVariant::NoSeenInProgress,
            }))
        };
        let seen = match action {
            ProgressUpdateAction::Update => {
                let progress = input.progress.unwrap();
                let mut updated_at = prev_seen[0].updated_at.clone();
                let now = Utc::now();
                updated_at.push(now);
                let mut last_seen: seen::ActiveModel = prev_seen[0].clone().into();
                last_seen.state = ActiveValue::Set(SeenState::InProgress);
                last_seen.progress = ActiveValue::Set(progress);
                last_seen.updated_at = ActiveValue::Set(updated_at);
                if progress == 100 {
                    last_seen.finished_on = ActiveValue::Set(Some(now.date_naive()));
                }
                last_seen.update(&self.db).await.unwrap()
            }
            ProgressUpdateAction::ChangeState => {
                let new_state = input.change_state.unwrap_or(SeenState::Dropped);
                let last_seen = Seen::find()
                    .filter(seen::Column::UserId.eq(user_id))
                    .filter(seen::Column::MetadataId.eq(input.metadata_id))
                    .order_by_desc(seen::Column::LastUpdatedOn)
                    .one(&self.db)
                    .await
                    .unwrap();
                match last_seen {
                    Some(ls) => {
                        let mut updated_at = ls.updated_at.clone();
                        let now = Utc::now();
                        updated_at.push(now);
                        let mut last_seen: seen::ActiveModel = ls.into();
                        last_seen.state = ActiveValue::Set(new_state);
                        last_seen.updated_at = ActiveValue::Set(updated_at);
                        last_seen.update(&self.db).await.unwrap()
                    }
                    None => {
                        return err();
                    }
                }
            }
            ProgressUpdateAction::Now
            | ProgressUpdateAction::InThePast
            | ProgressUpdateAction::JustStarted => {
                let meta = Metadata::find_by_id(input.metadata_id)
                    .one(&self.db)
                    .await
                    .unwrap()
                    .unwrap();
                tracing::debug!("Progress update meta = {:?}", meta.title);

                let show_ei = if matches!(meta.lot, MetadataLot::Show) {
                    let season = input.show_season_number.ok_or_else(|| {
                        Error::new("Season number is required for show progress update")
                    })?;
                    let episode = input.show_episode_number.ok_or_else(|| {
                        Error::new("Episode number is required for show progress update")
                    })?;
                    Some(SeenShowExtraInformation { season, episode })
                } else {
                    None
                };
                let podcast_ei = if matches!(meta.lot, MetadataLot::Podcast) {
                    let episode = input.podcast_episode_number.ok_or_else(|| {
                        Error::new("Episode number is required for podcast progress update")
                    })?;
                    Some(SeenPodcastExtraInformation { episode })
                } else {
                    None
                };
                let anime_ei = if matches!(meta.lot, MetadataLot::Anime) {
                    Some(SeenAnimeExtraInformation {
                        episode: input.anime_episode_number,
                    })
                } else {
                    None
                };
                let manga_ei = if matches!(meta.lot, MetadataLot::Manga) {
                    Some(SeenMangaExtraInformation {
                        chapter: input.manga_chapter_number,
                    })
                } else {
                    None
                };
                let finished_on = if action == ProgressUpdateAction::JustStarted {
                    None
                } else {
                    input.date
                };
                tracing::debug!("Progress update finished on = {:?}", finished_on);
                let (progress, started_on) = if matches!(action, ProgressUpdateAction::JustStarted)
                {
                    (0, Some(Utc::now().date_naive()))
                } else {
                    (100, None)
                };
                tracing::debug!("Progress update percentage = {:?}", progress);
                let seen_insert = seen::ActiveModel {
                    progress: ActiveValue::Set(progress),
                    user_id: ActiveValue::Set(user_id),
                    metadata_id: ActiveValue::Set(input.metadata_id),
                    started_on: ActiveValue::Set(started_on),
                    finished_on: ActiveValue::Set(finished_on),
                    state: ActiveValue::Set(SeenState::InProgress),
                    show_extra_information: ActiveValue::Set(show_ei),
                    podcast_extra_information: ActiveValue::Set(podcast_ei),
                    anime_extra_information: ActiveValue::Set(anime_ei),
                    manga_extra_information: ActiveValue::Set(manga_ei),
                    ..Default::default()
                };
                seen_insert.insert(&self.db).await.unwrap()
            }
        };
        tracing::debug!("Progress update = {:?}", seen);
        let id = seen.id;
        if seen.state == SeenState::Completed && respect_cache {
            self.seen_progress_cache
                .insert(
                    cache,
                    (),
                    ChronoDuration::hours(self.config.server.progress_update_threshold)
                        .to_std()
                        .unwrap(),
                )
                .await;
        }
        self.after_media_seen_tasks(seen).await?;
        Ok(ProgressUpdateResultUnion::Ok(IdObject { id }))
    }

    pub async fn deploy_bulk_progress_update(
        &self,
        user_id: i32,
        input: Vec<ProgressUpdateInput>,
    ) -> Result<bool> {
        self.perform_core_application_job
            .clone()
            .push(CoreApplicationJob::BulkProgressUpdate(user_id, input))
            .await?;
        Ok(true)
    }

    pub async fn bulk_progress_update(
        &self,
        user_id: i32,
        input: Vec<ProgressUpdateInput>,
    ) -> Result<bool> {
        for seen in input {
            self.progress_update(seen, user_id, false).await.ok();
        }
        Ok(true)
    }

    pub async fn deploy_background_job(
        &self,
        user_id: i32,
        job_name: BackgroundJob,
    ) -> Result<bool> {
        let core_sqlite_storage = &mut self.perform_core_application_job.clone();
        let sqlite_storage = &mut self.perform_application_job.clone();
        match job_name {
            BackgroundJob::YankIntegrationsData => {
                core_sqlite_storage
                    .push(CoreApplicationJob::YankIntegrationsData(user_id))
                    .await?;
            }
            BackgroundJob::CalculateSummary => {
                sqlite_storage
                    .push(ApplicationJob::RecalculateUserSummary(user_id))
                    .await?;
            }
            BackgroundJob::UpdateAllMetadata => {
                self.admin_account_guard(user_id).await?;
                let many_metadata = Metadata::find()
                    .select_only()
                    .column(metadata::Column::Id)
                    .order_by_asc(metadata::Column::LastUpdatedOn)
                    .into_tuple::<i32>()
                    .all(&self.db)
                    .await
                    .unwrap();
                for metadata_id in many_metadata {
                    self.deploy_update_metadata_job(metadata_id).await?;
                }
            }
            BackgroundJob::UpdateAllExercises => {
                self.admin_account_guard(user_id).await?;
                let service = ExerciseService::new(
                    &self.db,
                    self.config.clone(),
                    self.file_storage_service.clone(),
                    &self.perform_application_job,
                );
                service.deploy_update_exercise_library_job().await?;
            }
            BackgroundJob::RecalculateCalendarEvents => {
                self.admin_account_guard(user_id).await?;
                sqlite_storage
                    .push(ApplicationJob::RecalculateCalendarEvents)
                    .await?;
            }
            BackgroundJob::EvaluateWorkouts => {
                sqlite_storage
                    .push(ApplicationJob::ReEvaluateUserWorkouts(user_id))
                    .await?;
            }
        };
        Ok(true)
    }

    pub async fn cleanup_user_and_metadata_association(&self) -> Result<()> {
        let all_user_to_metadata = UserToEntity::find()
            .filter(user_to_entity::Column::MetadataId.is_not_null())
            .filter(user_to_entity::Column::NeedsToBeUpdated.eq(true))
            .all(&self.db)
            .await
            .unwrap();
        for u in all_user_to_metadata {
            // check if there is any seen item
            let seen_count = Seen::find()
                .filter(seen::Column::UserId.eq(u.user_id))
                .filter(seen::Column::MetadataId.eq(u.metadata_id))
                .count(&self.db)
                .await
                .unwrap();
            // check if it has been reviewed
            let reviewed_count = Review::find()
                .filter(review::Column::UserId.eq(u.user_id))
                .filter(review::Column::MetadataId.eq(u.metadata_id))
                .count(&self.db)
                .await
                .unwrap();
            // check if it is part of any collection
            let collection_ids: Vec<i32> = Collection::find()
                .select_only()
                .column(collection::Column::Id)
                .filter(collection::Column::UserId.eq(u.user_id))
                .into_tuple()
                .all(&self.db)
                .await
                .unwrap();
            let meta_ids: Vec<i32> = CollectionToEntity::find()
                .select_only()
                .column(collection_to_entity::Column::MetadataId)
                .filter(collection_to_entity::Column::CollectionId.is_in(collection_ids))
                .filter(collection_to_entity::Column::MetadataId.is_not_null())
                .into_tuple()
                .all(&self.db)
                .await
                .unwrap();
            let is_in_collection = meta_ids.contains(&u.metadata_id.unwrap());
            let is_monitored = u.media_monitored.unwrap_or_default();
            let is_reminder_active = u.media_reminder.is_some();
            let is_owned = u.metadata_ownership.is_some();
            if seen_count + reviewed_count == 0
                && !is_in_collection
                && !is_monitored
                && !is_reminder_active
                && !is_owned
            {
                tracing::debug!(
                    "Removing user_to_metadata = {id:?}",
                    id = (u.user_id, u.metadata_id)
                );
                u.delete(&self.db).await.ok();
            } else {
                let mut new_reasons = HashSet::new();
                if seen_count > 0 {
                    new_reasons.insert(UserToMediaReason::Seen);
                }
                if reviewed_count > 0 {
                    new_reasons.insert(UserToMediaReason::Reviewed);
                }
                if is_in_collection {
                    new_reasons.insert(UserToMediaReason::Collection);
                }
                if is_monitored {
                    new_reasons.insert(UserToMediaReason::Monitored);
                }
                if is_reminder_active {
                    new_reasons.insert(UserToMediaReason::Reminder);
                }
                if is_owned {
                    new_reasons.insert(UserToMediaReason::Owned);
                }
                let previous_reasons =
                    HashSet::from_iter(u.media_reason.clone().unwrap_or_default().into_iter());
                let mut u: user_to_entity::ActiveModel = u.into();
                if new_reasons != previous_reasons {
                    tracing::debug!(
                        "Updating user_to_metadata = {id:?}",
                        id = (&u.user_id, &u.metadata_id)
                    );
                    u.media_reason = ActiveValue::Set(Some(new_reasons.into_iter().collect()));
                }
                u.needs_to_be_updated = ActiveValue::Set(None);
                u.update(&self.db).await.ok();
            }
        }
        let all_user_to_person = UserToEntity::find()
            .filter(user_to_entity::Column::PersonId.is_not_null())
            .filter(user_to_entity::Column::NeedsToBeUpdated.eq(true))
            .all(&self.db)
            .await
            .unwrap();
        for u in all_user_to_person {
            // check if it has been reviewed
            let reviewed_count = Review::find()
                .filter(review::Column::UserId.eq(u.user_id))
                .filter(review::Column::PersonId.eq(u.person_id))
                .count(&self.db)
                .await
                .unwrap();
            // check if it is part of any collection
            let collection_ids: Vec<i32> = Collection::find()
                .select_only()
                .column(collection::Column::Id)
                .filter(collection::Column::UserId.eq(u.user_id))
                .into_tuple()
                .all(&self.db)
                .await
                .unwrap();
            let person_ids: Vec<i32> = CollectionToEntity::find()
                .select_only()
                .column(collection_to_entity::Column::PersonId)
                .filter(collection_to_entity::Column::CollectionId.is_in(collection_ids))
                .filter(collection_to_entity::Column::PersonId.is_not_null())
                .into_tuple()
                .all(&self.db)
                .await
                .unwrap();
            let is_in_collection = person_ids.contains(&u.person_id.unwrap());
            let is_monitored = u.media_monitored.unwrap_or_default();
            let is_reminder_active = u.media_reminder.is_some();
            if reviewed_count == 0 && !is_in_collection && !is_monitored && !is_reminder_active {
                tracing::debug!(
                    "Removing user_to_person = {id:?}",
                    id = (u.user_id, u.person_id)
                );
                u.delete(&self.db).await.ok();
            } else {
                let mut new_reasons = HashSet::new();
                if reviewed_count > 0 {
                    new_reasons.insert(UserToMediaReason::Reviewed);
                }
                if is_in_collection {
                    new_reasons.insert(UserToMediaReason::Collection);
                }
                if is_monitored {
                    new_reasons.insert(UserToMediaReason::Monitored);
                }
                if is_reminder_active {
                    new_reasons.insert(UserToMediaReason::Reminder);
                }
                let previous_reasons =
                    HashSet::from_iter(u.media_reason.clone().unwrap_or_default().into_iter());
                let mut u: user_to_entity::ActiveModel = u.into();
                if new_reasons != previous_reasons {
                    tracing::debug!(
                        "Updating user_to_person = {id:?}",
                        id = (&u.user_id, &u.person_id)
                    );
                    u.media_reason = ActiveValue::Set(Some(new_reasons.into_iter().collect()));
                }
                u.needs_to_be_updated = ActiveValue::Set(None);
                u.update(&self.db).await.ok();
            }
        }
        Ok(())
    }

    pub async fn update_media(
        &self,
        metadata_id: i32,
        input: MediaDetails,
    ) -> Result<Vec<(String, MediaStateChanged)>> {
        let mut notifications = vec![];

        let meta = Metadata::find_by_id(metadata_id)
            .one(&self.db)
            .await
            .unwrap()
            .unwrap();

        if let (Some(p1), Some(p2)) = (&meta.production_status, &input.production_status) {
            if p1 != p2 {
                notifications.push((
                    format!("Status changed from {:#?} to {:#?}", p1, p2),
                    MediaStateChanged::MetadataStatusChanged,
                ));
            }
        }
        if let (Some(p1), Some(p2)) = (meta.publish_year, input.publish_year) {
            if p1 != p2 {
                notifications.push((
                    format!("Publish year from {:#?} to {:#?}", p1, p2),
                    MediaStateChanged::MetadataReleaseDateChanged,
                ));
            }
        }
        if let (Some(s1), Some(s2)) = (&meta.show_specifics, &input.show_specifics) {
            if s1.seasons.len() != s2.seasons.len() {
                notifications.push((
                    format!(
                        "Number of seasons changed from {:#?} to {:#?}",
                        s1.seasons.len(),
                        s2.seasons.len()
                    ),
                    MediaStateChanged::MetadataNumberOfSeasonsChanged,
                ));
            } else {
                for (s1, s2) in zip(s1.seasons.iter(), s2.seasons.iter()) {
                    if s1.episodes.len() != s2.episodes.len() {
                        notifications.push((
                            format!(
                                "Number of episodes changed from {:#?} to {:#?} (Season {})",
                                s1.episodes.len(),
                                s2.episodes.len(),
                                s1.season_number
                            ),
                            MediaStateChanged::MetadataEpisodeReleased,
                        ));
                    } else {
                        for (before_episode, after_episode) in
                            zip(s1.episodes.iter(), s2.episodes.iter())
                        {
                            if before_episode.name != after_episode.name {
                                notifications.push((
                                    format!(
                                        "Episode name changed from {:#?} to {:#?} (S{}E{})",
                                        before_episode.name,
                                        after_episode.name,
                                        s1.season_number,
                                        before_episode.episode_number
                                    ),
                                    MediaStateChanged::MetadataEpisodeNameChanged,
                                ));
                            }
                            if before_episode.poster_images != after_episode.poster_images {
                                notifications.push((
                                    format!(
                                        "Episode image changed for S{}E{}",
                                        s1.season_number, before_episode.episode_number
                                    ),
                                    MediaStateChanged::MetadataEpisodeImagesChanged,
                                ));
                            }
                            if let (Some(pd1), Some(pd2)) =
                                (before_episode.publish_date, after_episode.publish_date)
                            {
                                if pd1 != pd2 {
                                    notifications.push((
                                            format!(
                                                "Episode release date changed from {:?} to {:?} (S{}E{})",
                                                pd1,
                                                pd2,
                                                s1.season_number,
                                                before_episode.episode_number
                                            ),
                                            MediaStateChanged::MetadataReleaseDateChanged,
                                        ));
                                }
                            }
                        }
                    }
                }
            }
        };
        if let (Some(a1), Some(a2)) = (&meta.anime_specifics, &input.anime_specifics) {
            if let (Some(e1), Some(e2)) = (a1.episodes, a2.episodes) {
                if e1 != e2 {
                    notifications.push((
                        format!("Number of episodes changed from {:#?} to {:#?}", e1, e2),
                        MediaStateChanged::MetadataChaptersOrEpisodesChanged,
                    ));
                }
            }
        };
        if let (Some(m1), Some(m2)) = (&meta.manga_specifics, &input.manga_specifics) {
            if let (Some(c1), Some(c2)) = (m1.chapters, m2.chapters) {
                if c1 != c2 {
                    notifications.push((
                        format!("Number of chapters changed from {:#?} to {:#?}", c1, c2),
                        MediaStateChanged::MetadataChaptersOrEpisodesChanged,
                    ));
                }
            }
        };
        if let (Some(p1), Some(p2)) = (&meta.podcast_specifics, &input.podcast_specifics) {
            if p1.episodes.len() != p2.episodes.len() {
                notifications.push((
                    format!(
                        "Number of episodes changed from {:#?} to {:#?}",
                        p1.episodes.len(),
                        p2.episodes.len()
                    ),
                    MediaStateChanged::MetadataEpisodeReleased,
                ));
            } else {
                for (before_episode, after_episode) in zip(p1.episodes.iter(), p2.episodes.iter()) {
                    if before_episode.title != after_episode.title {
                        notifications.push((
                            format!(
                                "Episode name changed from {:#?} to {:#?} (EP{})",
                                before_episode.title, after_episode.title, before_episode.number
                            ),
                            MediaStateChanged::MetadataEpisodeNameChanged,
                        ));
                    }
                    if before_episode.thumbnail != after_episode.thumbnail {
                        notifications.push((
                            format!("Episode image changed for EP{}", before_episode.number),
                            MediaStateChanged::MetadataEpisodeImagesChanged,
                        ));
                    }
                }
            }
        };

        let notifications = notifications
            .into_iter()
            .map(|n| (format!("{} for {:?}.", n.0, meta.title), n.1))
            .collect_vec();

        let mut images = vec![];
        images.extend(input.url_images.into_iter().map(|i| MetadataImage {
            url: StoredUrl::Url(i.image),
            lot: i.lot,
        }));
        images.extend(input.s3_images.into_iter().map(|i| MetadataImage {
            url: StoredUrl::S3(i.image),
            lot: i.lot,
        }));
        let free_creators = if input.creators.is_empty() {
            None
        } else {
            Some(input.creators)
        };
        let watch_providers = if input.watch_providers.is_empty() {
            None
        } else {
            Some(input.watch_providers)
        };

        let mut meta: metadata::ActiveModel = meta.into();
        meta.last_updated_on = ActiveValue::Set(Utc::now());
        meta.title = ActiveValue::Set(input.title);
        meta.is_nsfw = ActiveValue::Set(input.is_nsfw);
        meta.is_partial = ActiveValue::Set(Some(false));
        meta.provider_rating = ActiveValue::Set(input.provider_rating);
        meta.description = ActiveValue::Set(input.description);
        meta.images = ActiveValue::Set(Some(images));
        meta.videos = ActiveValue::Set(Some(input.videos));
        meta.production_status = ActiveValue::Set(input.production_status);
        meta.original_language = ActiveValue::Set(input.original_language);
        meta.publish_year = ActiveValue::Set(input.publish_year);
        meta.publish_date = ActiveValue::Set(input.publish_date);
        meta.free_creators = ActiveValue::Set(free_creators);
        meta.watch_providers = ActiveValue::Set(watch_providers);
        meta.anime_specifics = ActiveValue::Set(input.anime_specifics);
        meta.audio_book_specifics = ActiveValue::Set(input.audio_book_specifics);
        meta.manga_specifics = ActiveValue::Set(input.manga_specifics);
        meta.movie_specifics = ActiveValue::Set(input.movie_specifics);
        meta.podcast_specifics = ActiveValue::Set(input.podcast_specifics);
        meta.show_specifics = ActiveValue::Set(input.show_specifics);
        meta.book_specifics = ActiveValue::Set(input.book_specifics);
        meta.video_game_specifics = ActiveValue::Set(input.video_game_specifics);
        meta.visual_novel_specifics = ActiveValue::Set(input.visual_novel_specifics);
        let metadata = meta.update(&self.db).await.unwrap();

        self.change_metadata_associations(
            metadata.id,
            metadata.lot,
            metadata.source,
            input.genres,
            input.suggestions,
            input.group_identifiers,
            input.people,
        )
        .await?;
        Ok(notifications)
    }

    pub async fn associate_person_with_metadata(
        &self,
        metadata_id: i32,
        person: PartialMetadataPerson,
        index: usize,
    ) -> Result<()> {
        let role = person.role.clone();
        let db_person = self
            .commit_person(CommitPersonInput {
                identifier: person.identifier.clone(),
                source: person.source,
                source_specifics: person.source_specifics,
                name: person.name,
            })
            .await?;
        let intermediate = metadata_to_person::ActiveModel {
            metadata_id: ActiveValue::Set(metadata_id),
            person_id: ActiveValue::Set(db_person.id),
            role: ActiveValue::Set(role),
            index: ActiveValue::Set(Some(index.try_into().unwrap())),
            character: ActiveValue::Set(person.character),
        };
        intermediate.insert(&self.db).await.ok();
        Ok(())
    }

    async fn deploy_associate_group_with_metadata_job(
        &self,
        lot: MetadataLot,
        source: MediaSource,
        group_identifier: String,
    ) -> Result<()> {
        self.perform_application_job
            .clone()
            .push(ApplicationJob::AssociateGroupWithMetadata(
                lot,
                source,
                group_identifier,
            ))
            .await?;
        Ok(())
    }

    pub async fn associate_group_with_metadata(
        &self,
        lot: MetadataLot,
        source: MediaSource,
        group_identifier: String,
    ) -> Result<()> {
        let existing_group = MetadataGroup::find()
            .filter(metadata_group::Column::Identifier.eq(&group_identifier))
            .filter(metadata_group::Column::Lot.eq(lot))
            .filter(metadata_group::Column::Source.eq(source))
            .one(&self.db)
            .await?;
        let provider = self.get_metadata_provider(lot, source).await?;
        let (group_details, associated_items) =
            provider.metadata_group_details(&group_identifier).await?;
        let group_id = match existing_group {
            Some(eg) => eg.id,
            None => {
                let mut db_group: metadata_group::ActiveModel = group_details.into_model(0).into();
                db_group.id = ActiveValue::NotSet;
                let new_group = db_group.insert(&self.db).await?;
                new_group.id
            }
        };
        for (idx, media) in associated_items.into_iter().enumerate() {
            let db_partial_metadata = self.create_partial_metadata(media).await?;
            MetadataToMetadataGroup::delete_many()
                .filter(metadata_to_metadata_group::Column::MetadataGroupId.eq(group_id))
                .filter(metadata_to_metadata_group::Column::MetadataId.eq(db_partial_metadata.id))
                .exec(&self.db)
                .await
                .ok();
            let intermediate = metadata_to_metadata_group::ActiveModel {
                metadata_group_id: ActiveValue::Set(group_id),
                metadata_id: ActiveValue::Set(db_partial_metadata.id),
                part: ActiveValue::Set((idx + 1).try_into().unwrap()),
            };
            intermediate.insert(&self.db).await.ok();
        }
        Ok(())
    }

    async fn associate_suggestion_with_metadata(
        &self,
        data: PartialMetadataWithoutId,
        metadata_id: i32,
    ) -> Result<()> {
        let db_partial_metadata = self.create_partial_metadata(data).await?;
        let intermediate = metadata_to_metadata::ActiveModel {
            from_metadata_id: ActiveValue::Set(metadata_id),
            to_metadata_id: ActiveValue::Set(db_partial_metadata.id),
            relation: ActiveValue::Set(MetadataToMetadataRelation::Suggestion),
            ..Default::default()
        };
        intermediate.insert(&self.db).await.ok();
        Ok(())
    }

    pub async fn create_partial_metadata(
        &self,
        data: PartialMetadataWithoutId,
    ) -> Result<PartialMetadata> {
        let mode = if let Some(c) = Metadata::find()
            .filter(metadata::Column::Identifier.eq(&data.identifier))
            .filter(metadata::Column::Lot.eq(data.lot))
            .filter(metadata::Column::Source.eq(data.source))
            .one(&self.db)
            .await
            .unwrap()
        {
            c
        } else {
            let image = data.image.clone().map(|i| {
                vec![MetadataImage {
                    url: StoredUrl::Url(i),
                    lot: MetadataImageLot::Poster,
                }]
            });
            let c = metadata::ActiveModel {
                title: ActiveValue::Set(data.title),
                identifier: ActiveValue::Set(data.identifier),
                lot: ActiveValue::Set(data.lot),
                source: ActiveValue::Set(data.source),
                images: ActiveValue::Set(image),
                is_partial: ActiveValue::Set(Some(true)),
                ..Default::default()
            };
            c.insert(&self.db).await?
        };
        let model = PartialMetadata {
            id: mode.id,
            title: mode.title,
            identifier: mode.identifier,
            lot: mode.lot,
            source: mode.source,
            image: data.image,
        };
        Ok(model)
    }

    async fn associate_genre_with_metadata(&self, name: String, metadata_id: i32) -> Result<()> {
        let db_genre = if let Some(c) = Genre::find()
            .filter(genre::Column::Name.eq(&name))
            .one(&self.db)
            .await
            .unwrap()
        {
            c
        } else {
            let c = genre::ActiveModel {
                name: ActiveValue::Set(name),
                ..Default::default()
            };
            c.insert(&self.db).await.unwrap()
        };
        let intermediate = metadata_to_genre::ActiveModel {
            metadata_id: ActiveValue::Set(metadata_id),
            genre_id: ActiveValue::Set(db_genre.id),
        };
        intermediate.insert(&self.db).await.ok();
        Ok(())
    }

    async fn edit_seen_item(&self, user_id: i32, input: EditSeenItemInput) -> Result<bool> {
        let seen = match Seen::find_by_id(input.seen_id).one(&self.db).await.unwrap() {
            Some(s) => s,
            None => return Err(Error::new("No seen found for this user and metadata")),
        };
        let mut updated_at = seen.updated_at.clone();
        if seen.user_id != user_id {
            return Err(Error::new("No seen found for this user and metadata"));
        }
        let mut seen: seen::ActiveModel = seen.into();
        if let Some(started_on) = input.started_on {
            seen.started_on = ActiveValue::Set(Some(started_on));
        }
        if let Some(finished_on) = input.finished_on {
            seen.finished_on = ActiveValue::Set(Some(finished_on));
        }
        updated_at.push(Utc::now());
        seen.updated_at = ActiveValue::Set(updated_at);
        let seen = seen.update(&self.db).await.unwrap();
        self.after_media_seen_tasks(seen).await?;
        Ok(true)
    }

    pub async fn commit_media_internal(
        &self,
        details: MediaDetails,
        is_partial: Option<bool>,
    ) -> Result<IdObject> {
        let mut images = vec![];
        images.extend(details.url_images.into_iter().map(|i| MetadataImage {
            url: StoredUrl::Url(i.image),
            lot: i.lot,
        }));
        images.extend(details.s3_images.into_iter().map(|i| MetadataImage {
            url: StoredUrl::S3(i.image),
            lot: i.lot,
        }));
        let metadata = metadata::ActiveModel {
            lot: ActiveValue::Set(details.lot),
            source: ActiveValue::Set(details.source),
            title: ActiveValue::Set(details.title),
            description: ActiveValue::Set(details.description),
            publish_year: ActiveValue::Set(details.publish_year),
            publish_date: ActiveValue::Set(details.publish_date),
            images: ActiveValue::Set(Some(images)),
            videos: ActiveValue::Set(Some(details.videos)),
            identifier: ActiveValue::Set(details.identifier),
            audio_book_specifics: ActiveValue::Set(details.audio_book_specifics),
            anime_specifics: ActiveValue::Set(details.anime_specifics),
            book_specifics: ActiveValue::Set(details.book_specifics),
            manga_specifics: ActiveValue::Set(details.manga_specifics),
            movie_specifics: ActiveValue::Set(details.movie_specifics),
            podcast_specifics: ActiveValue::Set(details.podcast_specifics),
            show_specifics: ActiveValue::Set(details.show_specifics),
            video_game_specifics: ActiveValue::Set(details.video_game_specifics),
            visual_novel_specifics: ActiveValue::Set(details.visual_novel_specifics),
            provider_rating: ActiveValue::Set(details.provider_rating),
            production_status: ActiveValue::Set(details.production_status),
            original_language: ActiveValue::Set(details.original_language),
            is_nsfw: ActiveValue::Set(details.is_nsfw),
            is_partial: ActiveValue::Set(is_partial),
            free_creators: ActiveValue::Set(if details.creators.is_empty() {
                None
            } else {
                Some(details.creators)
            }),
            watch_providers: ActiveValue::Set(if details.watch_providers.is_empty() {
                None
            } else {
                Some(details.watch_providers)
            }),
            ..Default::default()
        };
        let metadata = metadata.insert(&self.db).await?;

        self.change_metadata_associations(
            metadata.id,
            metadata.lot,
            metadata.source,
            details.genres,
            details.suggestions,
            details.group_identifiers,
            details.people,
        )
        .await?;
        Ok(IdObject { id: metadata.id })
    }

    #[allow(clippy::too_many_arguments)]
    async fn change_metadata_associations(
        &self,
        metadata_id: i32,
        lot: MetadataLot,
        source: MediaSource,
        genres: Vec<String>,
        suggestions: Vec<PartialMetadataWithoutId>,
        groups: Vec<String>,
        people: Vec<PartialMetadataPerson>,
    ) -> Result<()> {
        MetadataToPerson::delete_many()
            .filter(metadata_to_person::Column::MetadataId.eq(metadata_id))
            .exec(&self.db)
            .await?;
        MetadataToGenre::delete_many()
            .filter(metadata_to_genre::Column::MetadataId.eq(metadata_id))
            .exec(&self.db)
            .await?;
        // suggestions
        MetadataToMetadata::delete_many()
            .filter(metadata_to_metadata::Column::FromMetadataId.eq(metadata_id))
            .exec(&self.db)
            .await?;
        for (index, creator) in people.into_iter().enumerate() {
            self.associate_person_with_metadata(metadata_id, creator, index)
                .await
                .ok();
        }
        for genre in genres {
            self.associate_genre_with_metadata(genre, metadata_id)
                .await
                .ok();
        }
        for suggestion in suggestions {
            self.associate_suggestion_with_metadata(suggestion, metadata_id)
                .await
                .ok();
        }
        for group_identifier in groups {
            self.deploy_associate_group_with_metadata_job(lot, source, group_identifier)
                .await
                .ok();
        }
        Ok(())
    }

    pub async fn deploy_update_metadata_job(&self, metadata_id: i32) -> Result<String> {
        let metadata = Metadata::find_by_id(metadata_id)
            .one(&self.db)
            .await
            .unwrap()
            .unwrap();
        let job_id = self
            .perform_application_job
            .clone()
            .push(ApplicationJob::UpdateMetadata(metadata.id))
            .await?;
        Ok(job_id.to_string())
    }

    pub async fn deploy_update_person_job(&self, person_id: i32) -> Result<String> {
        let person = Person::find_by_id(person_id)
            .one(&self.db)
            .await
            .unwrap()
            .unwrap();
        let job_id = self
            .perform_application_job
            .clone()
            .push(ApplicationJob::UpdatePerson(person.id))
            .await?;
        Ok(job_id.to_string())
    }

    pub async fn merge_metadata(
        &self,
        user_id: i32,
        merge_from: i32,
        merge_into: i32,
    ) -> Result<bool> {
        for old_seen in Seen::find()
            .filter(seen::Column::MetadataId.eq(merge_from))
            .filter(seen::Column::UserId.eq(user_id))
            .all(&self.db)
            .await
            .unwrap()
        {
            let old_seen_active: seen::ActiveModel = old_seen.clone().into();
            let new_seen = seen::ActiveModel {
                id: ActiveValue::NotSet,
                metadata_id: ActiveValue::Set(merge_into),
                ..old_seen_active
            };
            new_seen.insert(&self.db).await?;
            old_seen.delete(&self.db).await?;
        }
        for old_review in Review::find()
            .filter(review::Column::MetadataId.eq(merge_from))
            .filter(review::Column::UserId.eq(user_id))
            .all(&self.db)
            .await
            .unwrap()
        {
            let old_review_active: review::ActiveModel = old_review.clone().into();
            let new_review = review::ActiveModel {
                id: ActiveValue::NotSet,
                metadata_id: ActiveValue::Set(Some(merge_into)),
                ..old_review_active
            };
            new_review.insert(&self.db).await?;
            old_review.delete(&self.db).await?;
        }
        let collections = Collection::find()
            .filter(collection::Column::UserId.eq(user_id))
            .all(&self.db)
            .await
            .unwrap()
            .iter()
            .map(|c| c.id)
            .collect_vec();
        CollectionToEntity::update_many()
            .filter(collection_to_entity::Column::MetadataId.eq(merge_from))
            .filter(collection_to_entity::Column::CollectionId.is_in(collections))
            .set(collection_to_entity::ActiveModel {
                metadata_id: ActiveValue::Set(Some(merge_into)),
                ..Default::default()
            })
            .exec(&self.db)
            .await?;
        if let Some(association) =
            get_user_to_entity_association(&user_id, Some(merge_into), None, &self.db).await
        {
            let old_association =
                get_user_to_entity_association(&user_id, Some(merge_from), None, &self.db)
                    .await
                    .unwrap();
            let mut cloned: user_to_entity::ActiveModel = old_association.clone().into();
            if old_association.media_monitored.is_none() {
                cloned.media_monitored = ActiveValue::Set(association.media_monitored);
            }
            if old_association.media_reminder.is_none() {
                cloned.media_reminder = ActiveValue::Set(association.media_reminder);
            }
            if old_association.metadata_ownership.is_none() {
                cloned.metadata_ownership = ActiveValue::Set(association.metadata_ownership);
            }
            cloned.needs_to_be_updated = ActiveValue::Set(Some(true));
            cloned.update(&self.db).await?;
        } else {
            UserToEntity::update_many()
                .filter(user_to_entity::Column::MetadataId.eq(merge_from))
                .filter(user_to_entity::Column::UserId.eq(user_id))
                .set(user_to_entity::ActiveModel {
                    metadata_id: ActiveValue::Set(Some(merge_into)),
                    ..Default::default()
                })
                .exec(&self.db)
                .await?;
        }
        Ok(true)
    }

    async fn user_preferences(&self, user_id: i32) -> Result<UserPreferences> {
        let mut preferences = partial_user_by_id::<UserWithOnlyPreferences>(&self.db, user_id)
            .await?
            .preferences;
        preferences.features_enabled.media.anime =
            self.config.anime_and_manga.is_enabled() && preferences.features_enabled.media.anime;
        preferences.features_enabled.media.audio_book =
            self.config.audio_books.is_enabled() && preferences.features_enabled.media.audio_book;
        preferences.features_enabled.media.book =
            self.config.books.is_enabled() && preferences.features_enabled.media.book;
        preferences.features_enabled.media.show =
            self.config.movies_and_shows.is_enabled() && preferences.features_enabled.media.show;
        preferences.features_enabled.media.manga =
            self.config.anime_and_manga.is_enabled() && preferences.features_enabled.media.manga;
        preferences.features_enabled.media.movie =
            self.config.movies_and_shows.is_enabled() && preferences.features_enabled.media.movie;
        preferences.features_enabled.media.podcast =
            self.config.podcasts.is_enabled() && preferences.features_enabled.media.podcast;
        preferences.features_enabled.media.video_game =
            self.config.video_games.is_enabled() && preferences.features_enabled.media.video_game;
        Ok(preferences)
    }

    async fn core_enabled_features(&self) -> Result<GeneralFeatures> {
        let mut files_enabled = self.config.file_storage.is_enabled();
        if files_enabled && !self.file_storage_service.is_enabled().await {
            files_enabled = false;
        }
        let general = GeneralFeatures {
            file_storage: files_enabled,
            signup_allowed: self.config.users.allow_registration,
        };
        Ok(general)
    }

    async fn metadata_search(
        &self,
        user_id: i32,
        input: MetadataSearchInput,
    ) -> Result<SearchResults<MetadataSearchItemResponse>> {
        let query = input.search.query.unwrap_or_default();
        if query.is_empty() {
            return Ok(SearchResults {
                details: SearchDetails {
                    total: 0,
                    next_page: None,
                },
                items: vec![],
            });
        }
        let preferences = partial_user_by_id::<UserWithOnlyPreferences>(&self.db, user_id)
            .await?
            .preferences;
        let provider = self.get_metadata_provider(input.lot, input.source).await?;
        let results = provider
            .metadata_search(&query, input.search.page, preferences.general.display_nsfw)
            .await?;
        let all_identifiers = results
            .items
            .iter()
            .map(|i| i.identifier.to_owned())
            .collect_vec();
        let interactions = Metadata::find()
            .join(
                JoinType::LeftJoin,
                metadata::Relation::UserToEntity
                    .def()
                    .on_condition(move |_left, right| {
                        Condition::all()
                            .add(Expr::col((right, user_to_entity::Column::UserId)).eq(user_id))
                    }),
            )
            .select_only()
            .column(metadata::Column::Identifier)
            .column_as(
                Expr::col((Alias::new("metadata"), metadata::Column::Id)),
                "database_id",
            )
            .column_as(
                Expr::col((Alias::new("user_to_entity"), user_to_entity::Column::Id)).is_not_null(),
                "has_interacted",
            )
            .filter(metadata::Column::Lot.eq(input.lot))
            .filter(metadata::Column::Source.eq(input.source))
            .filter(metadata::Column::Identifier.is_in(&all_identifiers))
            .into_tuple::<(String, i32, bool)>()
            .all(&self.db)
            .await?
            .into_iter()
            .map(|(key, value1, value2)| (key, (value1, value2)));
        let interactions = HashMap::<_, _>::from_iter(interactions.into_iter());
        let data = results
            .items
            .into_iter()
            .map(|i| {
                let interaction = interactions.get(&i.identifier).cloned();
                MetadataSearchItemResponse {
                    has_interacted: interaction.unwrap_or_default().1,
                    database_id: interaction.map(|i| i.0),
                    item: i,
                }
            })
            .collect();
        let results = SearchResults {
            details: results.details,
            items: data,
        };
        Ok(results)
    }

    async fn people_search(
        &self,
        _user_id: i32,
        input: PeopleSearchInput,
    ) -> Result<SearchResults<PeopleSearchItem>> {
        let query = input.search.query.unwrap_or_default();
        if query.is_empty() {
            return Ok(SearchResults {
                details: SearchDetails {
                    total: 0,
                    next_page: None,
                },
                items: vec![],
            });
        }
        let provider = self.get_non_metadata_provider(input.source).await?;
        let results = provider
            .people_search(&query, input.search.page, &input.source_specifics)
            .await?;
        Ok(results)
    }

    async fn details_from_provider_for_existing_media(
        &self,
        metadata_id: i32,
    ) -> Result<MediaDetails> {
        let metadata = Metadata::find_by_id(metadata_id)
            .one(&self.db)
            .await
            .unwrap()
            .unwrap();
        let results = self
            .details_from_provider(metadata.lot, metadata.source, &metadata.identifier)
            .await?;
        Ok(results)
    }

    pub async fn get_openlibrary_service(&self) -> Result<OpenlibraryService> {
        Ok(OpenlibraryService::new(
            &self.config.books.openlibrary,
            self.config.frontend.page_size,
        )
        .await)
    }

    pub async fn get_isbn_service(&self) -> Result<GoogleBooksService> {
        Ok(GoogleBooksService::new(
            &self.config.books.google_books,
            self.config.frontend.page_size,
        )
        .await)
    }

    async fn get_metadata_provider(
        &self,
        lot: MetadataLot,
        source: MediaSource,
    ) -> Result<Provider> {
        let err = || Err(Error::new("This source is not supported".to_owned()));
        let service: Provider = match source {
            MediaSource::Vndb => Box::new(
                VndbService::new(&self.config.visual_novels, self.config.frontend.page_size).await,
            ),
            MediaSource::Openlibrary => Box::new(self.get_openlibrary_service().await?),
            MediaSource::Itunes => Box::new(
                ITunesService::new(&self.config.podcasts.itunes, self.config.frontend.page_size)
                    .await,
            ),
            MediaSource::GoogleBooks => Box::new(self.get_isbn_service().await?),
            MediaSource::Audible => Box::new(
                AudibleService::new(
                    &self.config.audio_books.audible,
                    self.config.frontend.page_size,
                )
                .await,
            ),
            MediaSource::Listennotes => Box::new(
                ListennotesService::new(&self.config.podcasts, self.config.frontend.page_size)
                    .await,
            ),
            MediaSource::Tmdb => match lot {
                MetadataLot::Show => Box::new(
                    TmdbShowService::new(
                        &self.config.movies_and_shows.tmdb,
                        self.config.frontend.page_size,
                    )
                    .await,
                ),
                MetadataLot::Movie => Box::new(
                    TmdbMovieService::new(
                        &self.config.movies_and_shows.tmdb,
                        self.config.frontend.page_size,
                    )
                    .await,
                ),
                _ => return err(),
            },
            MediaSource::Anilist => match lot {
                MetadataLot::Anime => Box::new(
                    AnilistAnimeService::new(
                        &self.config.anime_and_manga.anilist,
                        self.config.frontend.page_size,
                    )
                    .await,
                ),
                MetadataLot::Manga => Box::new(
                    AnilistMangaService::new(
                        &self.config.anime_and_manga.anilist,
                        self.config.frontend.page_size,
                    )
                    .await,
                ),
                _ => return err(),
            },
            MediaSource::Mal => match lot {
                MetadataLot::Anime => Box::new(
                    MalAnimeService::new(
                        &self.config.anime_and_manga.mal,
                        self.config.frontend.page_size,
                    )
                    .await,
                ),
                MetadataLot::Manga => Box::new(
                    MalMangaService::new(
                        &self.config.anime_and_manga.mal,
                        self.config.frontend.page_size,
                    )
                    .await,
                ),
                _ => return err(),
            },
            MediaSource::Igdb => Box::new(
                IgdbService::new(&self.config.video_games, self.config.frontend.page_size).await,
            ),
            MediaSource::MangaUpdates => Box::new(
                MangaUpdatesService::new(
                    &self.config.anime_and_manga.manga_updates,
                    self.config.frontend.page_size,
                )
                .await,
            ),
            MediaSource::Custom => return err(),
        };
        Ok(service)
    }

    async fn get_non_metadata_provider(&self, source: MediaSource) -> Result<Provider> {
        let err = || Err(Error::new("This source is not supported".to_owned()));
        let service: Provider = match source {
            MediaSource::Vndb => Box::new(
                VndbService::new(&self.config.visual_novels, self.config.frontend.page_size).await,
            ),
            MediaSource::Openlibrary => Box::new(self.get_openlibrary_service().await?),
            MediaSource::Itunes => Box::new(
                ITunesService::new(&self.config.podcasts.itunes, self.config.frontend.page_size)
                    .await,
            ),
            MediaSource::GoogleBooks => Box::new(
                GoogleBooksService::new(
                    &self.config.books.google_books,
                    self.config.frontend.page_size,
                )
                .await,
            ),
            MediaSource::Audible => Box::new(
                AudibleService::new(
                    &self.config.audio_books.audible,
                    self.config.frontend.page_size,
                )
                .await,
            ),
            MediaSource::Listennotes => Box::new(
                ListennotesService::new(&self.config.podcasts, self.config.frontend.page_size)
                    .await,
            ),
            MediaSource::Igdb => Box::new(
                IgdbService::new(&self.config.video_games, self.config.frontend.page_size).await,
            ),
            MediaSource::MangaUpdates => Box::new(
                MangaUpdatesService::new(
                    &self.config.anime_and_manga.manga_updates,
                    self.config.frontend.page_size,
                )
                .await,
            ),
            MediaSource::Tmdb => Box::new(
                NonMediaTmdbService::new(
                    self.config.movies_and_shows.tmdb.access_token.clone(),
                    self.config.movies_and_shows.tmdb.locale.clone(),
                )
                .await,
            ),
            MediaSource::Anilist => {
                Box::new(NonMediaAnilistService::new(self.config.frontend.page_size).await)
            }
            MediaSource::Mal => Box::new(NonMediaMalService::new().await),
            MediaSource::Custom => return err(),
        };
        Ok(service)
    }

    async fn details_from_provider(
        &self,
        lot: MetadataLot,
        source: MediaSource,
        identifier: &str,
    ) -> Result<MediaDetails> {
        let provider = self.get_metadata_provider(lot, source).await?;
        let results = provider.metadata_details(identifier).await?;
        Ok(results)
    }

    async fn commit_metadata(&self, input: CommitMetadataInput) -> Result<IdObject> {
        if let Some(m) = Metadata::find()
            .filter(metadata::Column::Lot.eq(input.lot))
            .filter(metadata::Column::Source.eq(input.source))
            .filter(metadata::Column::Identifier.eq(input.identifier.clone()))
            .one(&self.db)
            .await?
            .map(|m| IdObject { id: m.id })
        {
            Ok(m)
        } else {
            let details = self
                .details_from_provider(input.lot, input.source, &input.identifier)
                .await?;
            let media_id = self.commit_media_internal(details, None).await?;
            Ok(media_id)
        }
    }

    async fn commit_person(&self, input: CommitPersonInput) -> Result<IdObject> {
        if let Some(p) = Person::find()
            .filter(person::Column::Source.eq(input.source))
            .filter(person::Column::Identifier.eq(input.identifier.clone()))
            .apply_if(input.source_specifics.clone(), |query, v| {
                query.filter(person::Column::SourceSpecifics.eq(v))
            })
            .one(&self.db)
            .await?
            .map(|p| IdObject { id: p.id })
        {
            Ok(p)
        } else {
            let person = person::ActiveModel {
                identifier: ActiveValue::Set(input.identifier),
                source: ActiveValue::Set(input.source),
                source_specifics: ActiveValue::Set(input.source_specifics),
                name: ActiveValue::Set(input.name),
                is_partial: ActiveValue::Set(Some(true)),
                ..Default::default()
            };
            let person = person.insert(&self.db).await?;
            Ok(IdObject { id: person.id })
        }
    }

    async fn review_by_id(
        &self,
        review_id: i32,
        user_id: i32,
        respect_preferences: bool,
    ) -> Result<ReviewItem> {
        let review = Review::find_by_id(review_id).one(&self.db).await?;
        match review {
            Some(r) => {
                let user = r.find_related(User).one(&self.db).await.unwrap().unwrap();
                let rating = match respect_preferences {
                    true => {
                        let preferences =
                            partial_user_by_id::<UserWithOnlyPreferences>(&self.db, user_id)
                                .await?
                                .preferences;
                        r.rating.map(|s| {
                            s.checked_div(match preferences.general.review_scale {
                                UserReviewScale::OutOfFive => dec!(20),
                                UserReviewScale::OutOfHundred => dec!(1),
                            })
                            .unwrap()
                            .round_dp(1)
                        })
                    }
                    false => r.rating,
                };
                Ok(ReviewItem {
                    id: r.id,
                    posted_on: r.posted_on,
                    rating,
                    spoiler: r.spoiler,
                    text_original: r.text.clone(),
                    text_rendered: r.text.map(|t| markdown_to_html(&t)),
                    visibility: r.visibility,
                    show_extra_information: r.show_extra_information,
                    podcast_extra_information: r.podcast_extra_information,
                    anime_extra_information: r.anime_extra_information,
                    manga_extra_information: r.manga_extra_information,
                    posted_by: IdAndNamedObject {
                        id: user.id,
                        name: user.name,
                    },
                    comments: r.comments,
                })
            }
            None => Err(Error::new("Unable to find review".to_owned())),
        }
    }

    async fn item_reviews(
        &self,
        user_id: i32,
        metadata_id: Option<i32>,
        creator_id: Option<i32>,
        metadata_group_id: Option<i32>,
        collection_id: Option<i32>,
    ) -> Result<Vec<ReviewItem>> {
        let all_reviews = Review::find()
            .select_only()
            .column(review::Column::Id)
            .order_by_desc(review::Column::PostedOn)
            .apply_if(metadata_id, |query, v| {
                query.filter(review::Column::MetadataId.eq(v))
            })
            .apply_if(metadata_group_id, |query, v| {
                query.filter(review::Column::MetadataGroupId.eq(v))
            })
            .apply_if(creator_id, |query, v| {
                query.filter(review::Column::PersonId.eq(v))
            })
            .apply_if(collection_id, |query, v| {
                query.filter(review::Column::CollectionId.eq(v))
            })
            .into_tuple::<i32>()
            .all(&self.db)
            .await
            .unwrap();
        let mut reviews = vec![];
        for r_id in all_reviews {
            reviews.push(self.review_by_id(r_id, user_id, true).await?);
        }
        let all_reviews = reviews
            .into_iter()
            .filter(|r| match r.visibility {
                Visibility::Private => r.posted_by.id == user_id,
                _ => true,
            })
            .collect();
        Ok(all_reviews)
    }

    async fn user_collections_list(
        &self,
        user_id: i32,
        name: Option<String>,
    ) -> Result<Vec<CollectionItem>> {
        let collections = Collection::find()
            .filter(collection::Column::UserId.eq(user_id))
            .apply_if(name, |query, v| {
                query.filter(collection::Column::Name.eq(v))
            })
            .order_by_desc(collection::Column::LastUpdatedOn)
            .all(&self.db)
            .await
            .unwrap();
        let mut data = vec![];
        for collection in collections.into_iter() {
            let num_items = collection
                .find_related(CollectionToEntity)
                .count(&self.db)
                .await?;
            data.push(CollectionItem {
                id: collection.id,
                name: collection.name,
                description: collection.description,
                visibility: collection.visibility,
                num_items,
            });
        }
        Ok(data)
    }

    async fn public_collections_list(
        &self,
        input: SearchInput,
    ) -> Result<SearchResults<PublicCollectionItem>> {
        let page: u64 = input.page.unwrap_or(1).try_into().unwrap();
        let c_alias = Alias::new("collection");
        let u_alias = Alias::new("user");
        let paginator = Collection::find()
            .select_only()
            .column_as(Expr::col((c_alias.clone(), collection::Column::Id)), "id")
            .column_as(Expr::col((u_alias, user::Column::Name)), "username")
            .column(collection::Column::Name)
            .filter(collection::Column::Visibility.eq(Visibility::Public))
            .apply_if(input.query, |query, v| {
                query.filter(
                    Condition::any()
                        .add(get_ilike_query(
                            Expr::col((c_alias.clone(), collection::Column::Name)),
                            &v,
                        ))
                        .add(get_ilike_query(
                            Expr::col((c_alias.clone(), collection::Column::Description)),
                            &v,
                        )),
                )
            })
            .left_join(User)
            .order_by_desc(collection::Column::LastUpdatedOn)
            .into_model::<PublicCollectionItem>()
            .paginate(&self.db, self.config.frontend.page_size.try_into().unwrap());
        let mut data = vec![];
        let ItemsAndPagesNumber {
            number_of_items,
            number_of_pages,
        } = paginator.num_items_and_pages().await?;
        for collection in paginator.fetch_page(page - 1).await? {
            data.push(collection);
        }
        let results = SearchResults {
            details: SearchDetails {
                total: number_of_items.try_into().unwrap(),
                next_page: if page < number_of_pages {
                    Some((page + 1).try_into().unwrap())
                } else {
                    None
                },
            },
            items: data,
        };
        Ok(results)
    }

    async fn collection_contents(
        &self,
        user_id: Option<i32>,
        input: CollectionContentsInput,
    ) -> Result<CollectionContents> {
        let search = input.search.unwrap_or_default();
        let sort = input.sort.unwrap_or_default();
        let filter = input.filter.unwrap_or_default();
        let page: u64 = search.page.unwrap_or(1).try_into().unwrap();
        let collection = Collection::find_by_id(input.collection_id)
            .one(&self.db)
            .await
            .unwrap()
            .unwrap();
        if collection.visibility != Visibility::Public {
            match user_id {
                None => {
                    return Err(Error::new(
                        "Need to be logged in to view a private collection".to_owned(),
                    ));
                }
                Some(u) => {
                    if u != collection.user_id {
                        return Err(Error::new("This collection is not public".to_owned()));
                    }
                }
            }
        }

        let take = input
            .take
            .unwrap_or_else(|| self.config.frontend.page_size.try_into().unwrap());
        let results = if take != 0 {
            let paginator = CollectionToEntity::find()
                .left_join(Metadata)
                .left_join(MetadataGroup)
                .left_join(Person)
                .left_join(Exercise)
                .filter(collection_to_entity::Column::CollectionId.eq(collection.id))
                .apply_if(search.query, |query, v| {
                    query.filter(
                        Condition::any()
                            .add(get_ilike_query(
                                Expr::col((AliasedMetadata::Table, metadata::Column::Title)),
                                &v,
                            ))
                            .add(get_ilike_query(
                                Expr::col((
                                    AliasedMetadataGroup::Table,
                                    metadata_group::Column::Title,
                                )),
                                &v,
                            ))
                            .add(get_ilike_query(
                                Expr::col((AliasedPerson::Table, person::Column::Name)),
                                &v,
                            ))
                            .add(get_ilike_query(
                                Expr::col((AliasedExercise::Table, exercise::Column::Id)),
                                &v,
                            )),
                    )
                })
                .apply_if(filter.metadata_lot, |query, v| {
                    query.filter(
                        Condition::any()
                            .add(Expr::col((AliasedMetadata::Table, metadata::Column::Lot)).eq(v)),
                    )
                })
                .apply_if(filter.entity_type, |query, v| {
                    let f = match v {
                        EntityLot::Media => collection_to_entity::Column::MetadataId.is_not_null(),
                        EntityLot::MediaGroup => {
                            collection_to_entity::Column::MetadataGroupId.is_not_null()
                        }
                        EntityLot::Person => collection_to_entity::Column::PersonId.is_not_null(),
                        EntityLot::Exercise => {
                            collection_to_entity::Column::ExerciseId.is_not_null()
                        }
                        EntityLot::Collection => unreachable!(),
                    };
                    query.filter(f)
                })
                .order_by(
                    match sort.by {
                        CollectionContentsSortBy::LastUpdatedOn => {
                            Expr::col(collection_to_entity::Column::LastUpdatedOn)
                        }
                        CollectionContentsSortBy::Title => Expr::expr(Func::coalesce([
                            Expr::col((AliasedMetadata::Table, metadata::Column::Title)).into(),
                            Expr::col((AliasedMetadataGroup::Table, metadata_group::Column::Title))
                                .into(),
                            Expr::col((AliasedPerson::Table, person::Column::Name)).into(),
                            Expr::col((AliasedExercise::Table, exercise::Column::Id)).into(),
                        ])),
                        CollectionContentsSortBy::Date => Expr::expr(Func::coalesce([
                            Expr::col((AliasedMetadata::Table, metadata::Column::PublishDate))
                                .into(),
                            Expr::col((AliasedPerson::Table, person::Column::BirthDate)).into(),
                        ])),
                    },
                    sort.order.into(),
                )
                .paginate(&self.db, take);
            let mut items = vec![];
            let ItemsAndPagesNumber {
                number_of_items,
                number_of_pages,
            } = paginator.num_items_and_pages().await?;
            for cte in paginator.fetch_page(page - 1).await? {
                let item = if let Some(id) = cte.metadata_id {
                    let m = Metadata::find_by_id(id).one(&self.db).await?.unwrap();
                    MetadataSearchItemWithLot {
                        details: MetadataSearchItem {
                            identifier: m.id.to_string(),
                            title: m.title,
                            image: m.images.first_as_url(&self.file_storage_service).await,
                            publish_year: m.publish_year,
                        },
                        metadata_lot: Some(m.lot),
                        entity_lot: EntityLot::Media,
                    }
                } else if let Some(id) = cte.person_id {
                    let p = Person::find_by_id(id).one(&self.db).await?.unwrap();
                    MetadataSearchItemWithLot {
                        details: MetadataSearchItem {
                            identifier: p.id.to_string(),
                            title: p.name,
                            image: p.images.first_as_url(&self.file_storage_service).await,
                            publish_year: p.birth_date.map(|d| d.year()),
                        },
                        metadata_lot: None,
                        entity_lot: EntityLot::Person,
                    }
                } else if let Some(id) = cte.metadata_group_id {
                    let g = MetadataGroup::find_by_id(id).one(&self.db).await?.unwrap();
                    MetadataSearchItemWithLot {
                        details: MetadataSearchItem {
                            identifier: g.id.to_string(),
                            title: g.title,
                            image: Some(g.images)
                                .first_as_url(&self.file_storage_service)
                                .await,
                            publish_year: None,
                        },
                        metadata_lot: None,
                        entity_lot: EntityLot::MediaGroup,
                    }
                } else if let Some(id) = cte.exercise_id {
                    let e = Exercise::find_by_id(id).one(&self.db).await?.unwrap();
                    let image = if let Some(i) = e.attributes.internal_images.first().cloned() {
                        Some(get_stored_asset(i, &self.file_storage_service).await)
                    } else {
                        None
                    };
                    MetadataSearchItemWithLot {
                        details: MetadataSearchItem {
                            identifier: e.id.to_string(),
                            title: e.id,
                            image,
                            publish_year: None,
                        },
                        metadata_lot: None,
                        entity_lot: EntityLot::Exercise,
                    }
                } else {
                    unreachable!()
                };
                items.push(item);
            }
            SearchResults {
                details: SearchDetails {
                    total: number_of_items.try_into().unwrap(),
                    next_page: if page < number_of_pages {
                        Some((page + 1).try_into().unwrap())
                    } else {
                        None
                    },
                },
                items,
            }
        } else {
            SearchResults {
                details: SearchDetails::default(),
                items: vec![],
            }
        };
        let user = collection.find_related(User).one(&self.db).await?.unwrap();
        let reviews = self
            .item_reviews(
                collection.user_id,
                None,
                None,
                None,
                Some(input.collection_id),
            )
            .await?;
        Ok(CollectionContents {
            details: collection,
            reviews,
            results,
            user,
        })
    }

    pub async fn post_review(&self, user_id: i32, input: PostReviewInput) -> Result<IdObject> {
        if self.config.users.reviews_disabled {
            return Err(Error::new("Posting reviews on this instance is disabled"));
        }
        let review_id = match input.review_id {
            Some(i) => ActiveValue::Set(i),
            None => ActiveValue::NotSet,
        };
        let show_ei = if let (Some(season), Some(episode)) =
            (input.show_season_number, input.show_episode_number)
        {
            Some(SeenShowExtraInformation { season, episode })
        } else {
            None
        };
        let podcast_ei = input
            .podcast_episode_number
            .map(|episode| SeenPodcastExtraInformation { episode });
        let anime_ei = input
            .anime_episode_number
            .map(|episode| SeenAnimeExtraInformation {
                episode: Some(episode),
            });
        let manga_ei = input
            .manga_chapter_number
            .map(|chapter| SeenMangaExtraInformation {
                chapter: Some(chapter),
            });
        if input.rating.is_none() && input.text.is_none() {
            return Err(Error::new("At-least one of rating or review is required."));
        }
        let preferences = partial_user_by_id::<UserWithOnlyPreferences>(&self.db, user_id)
            .await?
            .preferences;
        let mut review_obj = review::ActiveModel {
            id: review_id,
            rating: ActiveValue::Set(input.rating.map(
                |r| match preferences.general.review_scale {
                    UserReviewScale::OutOfFive => r * dec!(20),
                    UserReviewScale::OutOfHundred => r,
                },
            )),
            text: ActiveValue::Set(input.text),
            user_id: ActiveValue::Set(user_id.to_owned()),
            metadata_id: ActiveValue::Set(input.metadata_id),
            metadata_group_id: ActiveValue::Set(input.metadata_group_id),
            person_id: ActiveValue::Set(input.person_id),
            collection_id: ActiveValue::Set(input.collection_id),
            show_extra_information: ActiveValue::Set(show_ei),
            podcast_extra_information: ActiveValue::Set(podcast_ei),
            anime_extra_information: ActiveValue::Set(anime_ei),
            manga_extra_information: ActiveValue::Set(manga_ei),
            comments: ActiveValue::Set(vec![]),
            ..Default::default()
        };
        if let Some(s) = input.spoiler {
            review_obj.spoiler = ActiveValue::Set(s);
        }
        if let Some(v) = input.visibility {
            review_obj.visibility = ActiveValue::Set(v);
        }
        if let Some(d) = input.date {
            review_obj.posted_on = ActiveValue::Set(d);
        }
        let insert = review_obj.save(&self.db).await.unwrap();
        if insert.visibility.unwrap() == Visibility::Public {
            let (obj_id, obj_title, entity_lot) = if let Some(mi) = insert.metadata_id.unwrap() {
                (
                    mi,
                    self.generic_metadata(mi).await?.model.title,
                    EntityLot::Media,
                )
            } else if let Some(mgi) = insert.metadata_group_id.unwrap() {
                (
                    mgi,
                    self.metadata_group_details(mgi).await?.details.title,
                    EntityLot::MediaGroup,
                )
            } else if let Some(pi) = insert.person_id.unwrap() {
                (
                    pi,
                    self.person_details(pi).await?.details.name,
                    EntityLot::Person,
                )
            } else if let Some(ci) = insert.collection_id.unwrap() {
                (
                    ci,
                    self.collection_contents(
                        Some(user_id),
                        CollectionContentsInput {
                            collection_id: ci,
                            filter: None,
                            search: None,
                            take: None,
                            sort: None,
                        },
                    )
                    .await?
                    .details
                    .name,
                    EntityLot::Collection,
                )
            } else {
                unreachable!()
            };
            let user = user_by_id(&self.db, insert.user_id.unwrap()).await?;
            // DEV: Do not send notification if updating a review
            if input.review_id.is_none() {
                self.perform_application_job
                    .clone()
                    .push(ApplicationJob::ReviewPosted(ReviewPostedEvent {
                        obj_id,
                        obj_title,
                        entity_lot,
                        username: user.name,
                        review_id: insert.id.clone().unwrap(),
                    }))
                    .await?;
            }
        }
        Ok(IdObject {
            id: insert.id.unwrap(),
        })
    }

    pub async fn delete_review(&self, user_id: i32, review_id: i32) -> Result<bool> {
        let review = Review::find()
            .filter(review::Column::Id.eq(review_id))
            .one(&self.db)
            .await
            .unwrap();
        match review {
            Some(r) => {
                if r.user_id == user_id {
                    r.delete(&self.db).await?;
                    Ok(true)
                } else {
                    Err(Error::new("This review does not belong to you".to_owned()))
                }
            }
            None => Ok(false),
        }
    }

    pub async fn create_or_update_collection(
        &self,
        user_id: i32,
        input: CreateOrUpdateCollectionInput,
    ) -> Result<IdObject> {
        let meta = Collection::find()
            .filter(collection::Column::Name.eq(input.name.clone()))
            .filter(collection::Column::UserId.eq(user_id.to_owned()))
            .one(&self.db)
            .await
            .unwrap();
        let mut new_name = input.name.clone();
        match meta {
            Some(m) if input.update_id.is_none() => Ok(IdObject { id: m.id }),
            _ => {
                let col = collection::ActiveModel {
                    id: match input.update_id {
                        Some(i) => {
                            let already = Collection::find_by_id(i)
                                .one(&self.db)
                                .await
                                .unwrap()
                                .unwrap();
                            if DefaultCollection::iter()
                                .map(|s| s.to_string())
                                .contains(&already.name)
                            {
                                new_name = already.name;
                            }
                            ActiveValue::Unchanged(i)
                        }
                        None => ActiveValue::NotSet,
                    },
                    last_updated_on: ActiveValue::Set(Utc::now()),
                    name: ActiveValue::Set(new_name),
                    user_id: ActiveValue::Set(user_id.to_owned()),
                    description: ActiveValue::Set(input.description),
                    visibility: match input.visibility {
                        None => ActiveValue::NotSet,
                        Some(v) => ActiveValue::Set(v),
                    },
                    ..Default::default()
                };
                let inserted = col.save(&self.db).await.map_err(|_| {
                    Error::new("There was an error creating the collection".to_owned())
                })?;
                Ok(IdObject {
                    id: inserted.id.unwrap(),
                })
            }
        }
    }

    pub async fn delete_collection(&self, user_id: i32, name: &str) -> Result<bool> {
        if DefaultCollection::iter().any(|col_name| col_name.to_string() == name) {
            return Err(Error::new("Can not delete a default collection".to_owned()));
        }
        let collection = Collection::find()
            .filter(collection::Column::Name.eq(name))
            .filter(collection::Column::UserId.eq(user_id.to_owned()))
            .one(&self.db)
            .await?;
        let resp = if let Some(c) = collection {
            Collection::delete_by_id(c.id).exec(&self.db).await.is_ok()
        } else {
            false
        };
        Ok(resp)
    }

    pub async fn add_entity_to_collection(
        &self,
        user_id: i32,
        input: ChangeCollectionToEntityInput,
    ) -> Result<bool> {
        add_entity_to_collection(&self.db, user_id, input).await
    }

    pub async fn remove_entity_from_collection(
        &self,
        user_id: i32,
        input: ChangeCollectionToEntityInput,
    ) -> Result<IdObject> {
        let collect = Collection::find()
            .filter(collection::Column::Name.eq(input.collection_name.to_owned()))
            .filter(collection::Column::UserId.eq(user_id.to_owned()))
            .one(&self.db)
            .await
            .unwrap()
            .unwrap();
        CollectionToEntity::delete_many()
            .filter(collection_to_entity::Column::CollectionId.eq(collect.id))
            .filter(
                collection_to_entity::Column::MetadataId
                    .eq(input.metadata_id)
                    .or(collection_to_entity::Column::PersonId.eq(input.person_id))
                    .or(collection_to_entity::Column::MetadataGroupId.eq(input.media_group_id))
                    .or(collection_to_entity::Column::ExerciseId.eq(input.exercise_id)),
            )
            .exec(&self.db)
            .await?;
        Ok(IdObject { id: collect.id })
    }

    pub async fn delete_seen_item(&self, user_id: i32, seen_id: i32) -> Result<IdObject> {
        let seen_item = Seen::find_by_id(seen_id).one(&self.db).await.unwrap();
        if let Some(si) = seen_item {
            let (ssn, sen) = match &si.show_extra_information {
                Some(d) => (Some(d.season), Some(d.episode)),
                None => (None, None),
            };
            let pen = si.podcast_extra_information.as_ref().map(|d| d.episode);
            let aen = si.anime_extra_information.as_ref().and_then(|d| d.episode);
            let mcn = si.manga_extra_information.as_ref().and_then(|d| d.chapter);
            let cache = ProgressUpdateCache {
                user_id,
                metadata_id: si.metadata_id,
                show_season_number: ssn,
                show_episode_number: sen,
                podcast_episode_number: pen,
                anime_episode_number: aen,
                manga_chapter_number: mcn,
            };
            self.seen_progress_cache.remove(&cache).await;
            let seen_id = si.id;
            let progress = si.progress;
            let metadata_id = si.metadata_id;
            if si.user_id != user_id {
                return Err(Error::new(
                    "This seen item does not belong to this user".to_owned(),
                ));
            }
            si.delete(&self.db).await.ok();
            if progress < 100 {
                self.remove_entity_from_collection(
                    user_id,
                    ChangeCollectionToEntityInput {
                        collection_name: DefaultCollection::InProgress.to_string(),
                        metadata_id: Some(metadata_id),
                        ..Default::default()
                    },
                )
                .await
                .ok();
            }
            Ok(IdObject { id: seen_id })
        } else {
            Err(Error::new("This seen item does not exist".to_owned()))
        }
    }

    async fn update_metadata(&self, metadata_id: i32) -> Result<Vec<(String, MediaStateChanged)>> {
        tracing::debug!("Updating metadata for {:?}", metadata_id);
        Metadata::update_many()
            .filter(metadata::Column::Id.eq(metadata_id))
            .col_expr(metadata::Column::IsPartial, Expr::value(false))
            .exec(&self.db)
            .await?;
        let maybe_details = self
            .details_from_provider_for_existing_media(metadata_id)
            .await;
        let notifications = match maybe_details {
            Ok(details) => self.update_media(metadata_id, details).await?,
            Err(e) => {
                tracing::error!("Error while updating metadata = {:?}: {:?}", metadata_id, e);
                vec![]
            }
        };
        tracing::debug!("Updated metadata for {:?}", metadata_id);
        Ok(notifications)
    }

    pub async fn update_metadata_and_notify_users(&self, metadata_id: i32) -> Result<()> {
        let notifications = self.update_metadata(metadata_id).await.unwrap();
        if !notifications.is_empty() {
            let users_to_notify = self
                .users_to_be_notified_for_metadata_state_changes()
                .await
                .unwrap()
                .get(&metadata_id)
                .cloned()
                .unwrap_or_default();
            for notification in notifications {
                for user_id in users_to_notify.iter() {
                    self.send_media_state_changed_notification_for_user(
                        user_id.to_owned(),
                        &notification,
                    )
                    .await
                    .ok();
                }
            }
        }
        Ok(())
    }

    async fn user_details(&self, token: &str) -> Result<UserDetailsResult> {
        let found_token = user_id_from_token(token, &self.config.users.jwt_secret);
        if let Ok(user_id) = found_token {
            let user = user_by_id(&self.db, user_id).await?;
            Ok(UserDetailsResult::Ok(Box::new(user)))
        } else {
            Ok(UserDetailsResult::Error(UserDetailsError {
                error: UserDetailsErrorVariant::AuthTokenInvalid,
            }))
        }
    }

    async fn latest_user_summary(&self, user_id: i32) -> Result<UserSummary> {
        let ls = partial_user_by_id::<UserWithOnlySummary>(&self.db, user_id).await?;
        Ok(ls.summary.unwrap_or_default())
    }

    #[tracing::instrument(skip(self))]
    pub async fn calculate_user_summary(
        &self,
        user_id: i32,
        calculate_from_beginning: bool,
    ) -> Result<IdObject> {
        let (mut ls, start_from) = match calculate_from_beginning {
            true => {
                UserToEntity::update_many()
                    .filter(user_to_entity::Column::UserId.eq(user_id))
                    .col_expr(
                        user_to_entity::Column::MetadataUnitsConsumed,
                        Expr::value(Some(0)),
                    )
                    .exec(&self.db)
                    .await?;
                (UserSummary::default(), None)
            }
            false => {
                let here = self.latest_user_summary(user_id).await?;
                let time = here.calculated_on;
                (here, Some(time))
            }
        };

        ls.calculated_from_beginning = calculate_from_beginning;

        tracing::debug!("Calculating numbers summary for user {:?}", ls);

        let num_reviews = Review::find()
            .filter(review::Column::UserId.eq(user_id.to_owned()))
            .apply_if(start_from, |query, v| {
                query.filter(review::Column::PostedOn.gt(v))
            })
            .count(&self.db)
            .await?;

        tracing::debug!("Calculated number reviews for user {:?}", num_reviews);

        let num_measurements = UserMeasurement::find()
            .filter(user_measurement::Column::UserId.eq(user_id.to_owned()))
            .apply_if(start_from, |query, v| {
                query.filter(user_measurement::Column::Timestamp.gt(v))
            })
            .count(&self.db)
            .await?;

        tracing::debug!(
            "Calculated number measurements for user {:?}",
            num_measurements
        );

        let num_workouts = Workout::find()
            .filter(workout::Column::UserId.eq(user_id.to_owned()))
            .apply_if(start_from, |query, v| {
                query.filter(workout::Column::EndTime.gt(v))
            })
            .count(&self.db)
            .await?;

        tracing::debug!("Calculated number workouts for user {:?}", num_workouts);

        let num_media_interacted_with = UserToEntity::find()
            .filter(user_to_entity::Column::UserId.eq(user_id.to_owned()))
            .filter(user_to_entity::Column::MetadataId.is_not_null())
            .apply_if(start_from, |query, v| {
                query.filter(user_to_entity::Column::LastUpdatedOn.gt(v))
            })
            .count(&self.db)
            .await?;

        tracing::debug!(
            "Calculated number media interacted with for user {:?}",
            num_media_interacted_with
        );

        let num_exercises_interacted_with = UserToEntity::find()
            .filter(user_to_entity::Column::UserId.eq(user_id.to_owned()))
            .filter(user_to_entity::Column::ExerciseId.is_not_null())
            .apply_if(start_from, |query, v| {
                query.filter(user_to_entity::Column::LastUpdatedOn.gt(v))
            })
            .count(&self.db)
            .await?;

        tracing::debug!(
            "Calculated number exercises interacted with for user {:?}",
            num_exercises_interacted_with
        );

        let (total_workout_time, total_workout_weight) = Workout::find()
            .filter(workout::Column::UserId.eq(user_id.to_owned()))
            .apply_if(start_from, |query, v| {
                query.filter(workout::Column::EndTime.gt(v))
            })
            .select_only()
            .column_as(
                Expr::cust("coalesce(extract(epoch from sum(end_time - start_time)) / 60, 0)"),
                "minutes",
            )
            .column_as(
                Expr::cust("coalesce(sum((summary -> 'total' ->> 'weight')::numeric), 0)"),
                "weight",
            )
            .into_tuple::<(Decimal, Decimal)>()
            .one(&self.db)
            .await?
            .unwrap();

        tracing::debug!(
            "Calculated total workout time for user {:?}",
            total_workout_time
        );

        ls.media.reviews_posted += num_reviews;
        ls.media.media_interacted_with += num_media_interacted_with;
        ls.fitness.measurements_recorded += num_measurements;
        ls.fitness.exercises_interacted_with += num_exercises_interacted_with;
        ls.fitness.workouts.recorded += num_workouts;
        ls.fitness.workouts.weight += total_workout_weight;
        ls.fitness.workouts.duration += total_workout_time.to_u64().unwrap();

        tracing::debug!("Calculated numbers summary for user {:?}", ls);

        let mut seen_items = Seen::find()
            .filter(seen::Column::UserId.eq(user_id.to_owned()))
            .filter(seen::Column::UserId.eq(user_id.to_owned()))
            .filter(seen::Column::Progress.eq(100))
            .apply_if(start_from, |query, v| {
                query.filter(seen::Column::LastUpdatedOn.gt(v))
            })
            .find_also_related(Metadata)
            .stream(&self.db)
            .await?;

        while let Some((seen, metadata)) = seen_items.try_next().await.unwrap() {
            let meta = metadata.to_owned().unwrap();
            let mut units_consumed = None;
            if let Some(item) = meta.audio_book_specifics {
                ls.unique_items.audio_books.insert(meta.id);
                if let Some(r) = item.runtime {
                    ls.media.audio_books.runtime += r;
                    units_consumed = Some(r);
                }
            } else if let Some(item) = meta.book_specifics {
                ls.unique_items.books.insert(meta.id);
                if let Some(pg) = item.pages {
                    ls.media.books.pages += pg;
                    units_consumed = Some(pg);
                }
            } else if let Some(item) = meta.movie_specifics {
                ls.unique_items.movies.insert(meta.id);
                if let Some(r) = item.runtime {
                    ls.media.movies.runtime += r;
                    units_consumed = Some(r);
                }
            } else if let Some(item) = meta.anime_specifics {
                ls.unique_items.anime.insert(meta.id);
                if let Some(s) = seen.anime_extra_information.to_owned() {
                    if let (Some(_), Some(episode)) = (item.episodes, s.episode) {
                        ls.unique_items.anime_episodes.insert((meta.id, episode));
                        units_consumed = Some(1);
                    }
                }
            } else if let Some(item) = meta.manga_specifics {
                ls.unique_items.manga.insert(meta.id);
                if let Some(s) = seen.manga_extra_information.to_owned() {
                    if let (Some(_), Some(chapter)) = (item.chapters, s.chapter) {
                        ls.unique_items.manga_chapters.insert((meta.id, chapter));
                        units_consumed = Some(1);
                    }
                }
            } else if let Some(item) = meta.show_specifics {
                ls.unique_items.shows.insert(seen.metadata_id);
                if let Some(s) = seen.show_extra_information.to_owned() {
                    if let Some((season, episode)) = item.get_episode(s.season, s.episode) {
                        if let Some(r) = episode.runtime {
                            ls.media.shows.runtime += r;
                            units_consumed = Some(r);
                        }
                        ls.unique_items.show_episodes.insert((
                            meta.id,
                            season.season_number,
                            episode.episode_number,
                        ));
                        ls.unique_items
                            .show_seasons
                            .insert((meta.id, season.season_number));
                    }
                };
            } else if let Some(item) = meta.podcast_specifics {
                ls.unique_items.podcasts.insert(seen.metadata_id);
                if let Some(s) = seen.podcast_extra_information.to_owned() {
                    if let Some(episode) = item.get_episode(s.episode) {
                        if let Some(r) = episode.runtime {
                            ls.media.podcasts.runtime += r;
                            units_consumed = Some(r);
                        }
                        ls.unique_items
                            .podcast_episodes
                            .insert((meta.id, s.episode));
                    }
                }
            } else if let Some(_item) = meta.video_game_specifics {
                ls.unique_items.video_games.insert(seen.metadata_id);
            } else if let Some(item) = meta.visual_novel_specifics {
                ls.unique_items.visual_novels.insert(seen.metadata_id);
                if let Some(r) = item.length {
                    ls.media.visual_novels.runtime += r;
                    units_consumed = Some(r);
                }
            };

            if let Some(consumed_update) = units_consumed {
                UserToEntity::update_many()
                    .filter(user_to_entity::Column::UserId.eq(user_id))
                    .filter(user_to_entity::Column::MetadataId.eq(meta.id))
                    .col_expr(
                        user_to_entity::Column::MetadataUnitsConsumed,
                        Expr::expr(Func::coalesce([
                            Expr::col(user_to_entity::Column::MetadataUnitsConsumed).into(),
                            Expr::val(0).into(),
                        ]))
                        .add(consumed_update),
                    )
                    .exec(&self.db)
                    .await?;
            }
        }

        ls.media.podcasts.played_episodes = ls.unique_items.podcast_episodes.len();
        ls.media.podcasts.played = ls.unique_items.podcasts.len();

        ls.media.shows.watched_episodes = ls.unique_items.show_episodes.len();
        ls.media.shows.watched_seasons = ls.unique_items.show_seasons.len();
        ls.media.shows.watched = ls.unique_items.shows.len();

        ls.media.anime.episodes = ls.unique_items.anime_episodes.len();
        ls.media.anime.watched = ls.unique_items.anime.len();

        ls.media.manga.read = ls.unique_items.manga.len();
        ls.media.manga.chapters = ls.unique_items.manga_chapters.len();

        ls.media.video_games.played = ls.unique_items.video_games.len();
        ls.media.audio_books.played = ls.unique_items.audio_books.len();
        ls.media.books.read = ls.unique_items.books.len();
        ls.media.movies.watched = ls.unique_items.movies.len();
        ls.media.visual_novels.played = ls.unique_items.visual_novels.len();

        ls.calculated_on = Utc::now();

        let user_model = user::ActiveModel {
            id: ActiveValue::Unchanged(user_id),
            summary: ActiveValue::Set(Some(ls)),
            ..Default::default()
        };
        let obj = user_model.update(&self.db).await.unwrap();
        tracing::debug!("Calculated summary for user {:?}", obj.name);
        Ok(IdObject { id: obj.id })
    }

    async fn register_user(&self, username: &str, password: &str) -> Result<RegisterResult> {
        if !self.config.users.allow_registration {
            return Ok(RegisterResult::Error(RegisterError {
                error: RegisterErrorVariant::Disabled,
            }));
        }
        if User::find()
            .filter(user::Column::Name.eq(username))
            .count(&self.db)
            .await
            .unwrap()
            != 0
        {
            return Ok(RegisterResult::Error(RegisterError {
                error: RegisterErrorVariant::UsernameAlreadyExists,
            }));
        };
        let lot = if User::find().count(&self.db).await.unwrap() == 0 {
            UserLot::Admin
        } else {
            UserLot::Normal
        };
        let user = user::ActiveModel {
            name: ActiveValue::Set(username.to_owned()),
            password: ActiveValue::Set(password.to_owned()),
            lot: ActiveValue::Set(lot),
            preferences: ActiveValue::Set(UserPreferences::default()),
            sink_integrations: ActiveValue::Set(vec![]),
            notifications: ActiveValue::Set(vec![]),
            ..Default::default()
        };
        let user = user.insert(&self.db).await.unwrap();
        self.user_created_job(user.id).await?;
        self.calculate_user_summary(user.id, true).await?;
        Ok(RegisterResult::Ok(IdObject { id: user.id }))
    }

    async fn login_user(&self, username: &str, password: &str) -> Result<LoginResult> {
        let user = User::find()
            .filter(user::Column::Name.eq(username))
            .one(&self.db)
            .await
            .unwrap();
        if user.is_none() {
            return Ok(LoginResult::Error(LoginError {
                error: LoginErrorVariant::UsernameDoesNotExist,
            }));
        };
        let user = user.unwrap();
        if self.config.users.validate_password {
            let parsed_hash = PasswordHash::new(&user.password).unwrap();
            if get_password_hasher()
                .verify_password(password.as_bytes(), &parsed_hash)
                .is_err()
            {
                return Ok(LoginResult::Error(LoginError {
                    error: LoginErrorVariant::CredentialsMismatch,
                }));
            }
        }
        let jwt_key = jwt::sign(
            user.id,
            &self.config.users.jwt_secret,
            self.config.users.token_valid_for_days,
        )?;
        Ok(LoginResult::Ok(LoginResponse {
            api_key: jwt_key,
            valid_for: self.config.users.token_valid_for_days,
        }))
    }

    // this job is run when a user is created for the first time
    pub async fn user_created_job(&self, user_id: i32) -> Result<()> {
        for col in DefaultCollection::iter() {
            self.create_or_update_collection(
                user_id,
                CreateOrUpdateCollectionInput {
                    name: col.to_string(),
                    description: Some(col.meta().to_owned()),
                    ..Default::default()
                },
            )
            .await
            .ok();
        }
        Ok(())
    }

    async fn update_user(&self, user_id: i32, input: UpdateUserInput) -> Result<IdObject> {
        let mut user_obj: user::ActiveModel = User::find_by_id(user_id.to_owned())
            .one(&self.db)
            .await
            .unwrap()
            .unwrap()
            .into();
        if let Some(n) = input.username {
            user_obj.name = ActiveValue::Set(n);
        }
        if let Some(e) = input.email {
            user_obj.email = ActiveValue::Set(Some(e));
        }
        if let Some(p) = input.password {
            user_obj.password = ActiveValue::Set(p);
        }
        let user_obj = user_obj.update(&self.db).await.unwrap();
        Ok(IdObject { id: user_obj.id })
    }

    pub async fn regenerate_user_summaries(&self) -> Result<()> {
        let all_users = User::find()
            .select_only()
            .column(user::Column::Id)
            .into_tuple::<i32>()
            .all(&self.db)
            .await
            .unwrap();
        for user_id in all_users {
            self.calculate_user_summary(user_id, false).await?;
        }
        Ok(())
    }

    async fn create_custom_metadata(
        &self,
        user_id: i32,
        input: CreateCustomMetadataInput,
    ) -> Result<IdObject> {
        let identifier = Uuid::new_v4().to_string();
        let images = input
            .images
            .unwrap_or_default()
            .into_iter()
            .map(|i| MetadataImageForMediaDetails {
                image: i,
                lot: MetadataImageLot::Poster,
            })
            .collect();
        let videos = input
            .videos
            .unwrap_or_default()
            .into_iter()
            .map(|i| MetadataVideo {
                identifier: StoredUrl::S3(i),
                source: MetadataVideoSource::Custom,
            })
            .collect();
        let creators = input
            .creators
            .unwrap_or_default()
            .into_iter()
            .map(|c| MetadataFreeCreator {
                name: c,
                role: "Creator".to_string(),
                image: None,
            })
            .collect();
        let is_partial = match input.lot {
            MetadataLot::Anime => input.anime_specifics.is_none(),
            MetadataLot::AudioBook => input.audio_book_specifics.is_none(),
            MetadataLot::Book => input.book_specifics.is_none(),
            MetadataLot::Manga => input.manga_specifics.is_none(),
            MetadataLot::Movie => input.movie_specifics.is_none(),
            MetadataLot::Podcast => input.podcast_specifics.is_none(),
            MetadataLot::Show => input.show_specifics.is_none(),
            MetadataLot::VideoGame => input.video_game_specifics.is_none(),
            MetadataLot::VisualNovel => input.visual_novel_specifics.is_none(),
        };
        let details = MediaDetails {
            identifier,
            title: input.title,
            description: input.description,
            lot: input.lot,
            source: MediaSource::Custom,
            creators,
            genres: input.genres.unwrap_or_default(),
            s3_images: images,
            videos,
            publish_year: input.publish_year,
            anime_specifics: input.anime_specifics,
            audio_book_specifics: input.audio_book_specifics,
            book_specifics: input.book_specifics,
            manga_specifics: input.manga_specifics,
            movie_specifics: input.movie_specifics,
            podcast_specifics: input.podcast_specifics,
            show_specifics: input.show_specifics,
            video_game_specifics: input.video_game_specifics,
            visual_novel_specifics: input.visual_novel_specifics,
            ..Default::default()
        };
        let media = self
            .commit_media_internal(details, Some(is_partial))
            .await?;
        self.add_entity_to_collection(
            user_id,
            ChangeCollectionToEntityInput {
                collection_name: DefaultCollection::Custom.to_string(),
                metadata_id: Some(media.id),
                ..Default::default()
            },
        )
        .await?;
        Ok(media)
    }

    fn get_db_stmt(&self, stmt: SelectStatement) -> Statement {
        let (sql, values) = stmt.build(PostgresQueryBuilder {});
        Statement::from_sql_and_values(DatabaseBackend::Postgres, sql, values)
    }

    async fn update_user_preference(
        &self,
        user_id: i32,
        input: UpdateUserPreferenceInput,
    ) -> Result<bool> {
        let err = || Error::new("Incorrect property value encountered");
        let user_model = user_by_id(&self.db, user_id).await?;
        let mut preferences = user_model.preferences.clone();
        match input.property.is_empty() {
            true => {
                preferences = UserPreferences::default();
            }
            false => {
                let (left, right) = input.property.split_once('.').ok_or_else(err)?;
                let value_bool = input.value.parse::<bool>();
                let value_usize = input.value.parse::<usize>();
                match left {
                    "fitness" => {
                        let (left, right) = right.split_once('.').ok_or_else(err)?;
                        match left {
                            "measurements" => {
                                let (left, right) = right.split_once('.').ok_or_else(err)?;
                                match left {
                                    "custom" => {
                                        let value_vector =
                                            serde_json::from_str(&input.value).unwrap();
                                        preferences.fitness.measurements.custom = value_vector;
                                    }
                                    "inbuilt" => match right {
                                        "weight" => {
                                            preferences.fitness.measurements.inbuilt.weight =
                                                value_bool.unwrap();
                                        }
                                        "body_mass_index" => {
                                            preferences
                                                .fitness
                                                .measurements
                                                .inbuilt
                                                .body_mass_index = value_bool.unwrap();
                                        }
                                        "total_body_water" => {
                                            preferences
                                                .fitness
                                                .measurements
                                                .inbuilt
                                                .total_body_water = value_bool.unwrap();
                                        }
                                        "muscle" => {
                                            preferences.fitness.measurements.inbuilt.muscle =
                                                value_bool.unwrap();
                                        }
                                        "lean_body_mass" => {
                                            preferences
                                                .fitness
                                                .measurements
                                                .inbuilt
                                                .lean_body_mass = value_bool.unwrap();
                                        }
                                        "body_fat" => {
                                            preferences.fitness.measurements.inbuilt.body_fat =
                                                value_bool.unwrap();
                                        }
                                        "bone_mass" => {
                                            preferences.fitness.measurements.inbuilt.bone_mass =
                                                value_bool.unwrap();
                                        }
                                        "visceral_fat" => {
                                            preferences.fitness.measurements.inbuilt.visceral_fat =
                                                value_bool.unwrap();
                                        }
                                        "waist_circumference" => {
                                            preferences
                                                .fitness
                                                .measurements
                                                .inbuilt
                                                .waist_circumference = value_bool.unwrap();
                                        }
                                        "waist_to_height_ratio" => {
                                            preferences
                                                .fitness
                                                .measurements
                                                .inbuilt
                                                .waist_to_height_ratio = value_bool.unwrap();
                                        }
                                        "hip_circumference" => {
                                            preferences
                                                .fitness
                                                .measurements
                                                .inbuilt
                                                .hip_circumference = value_bool.unwrap();
                                        }
                                        "waist_to_hip_ratio" => {
                                            preferences
                                                .fitness
                                                .measurements
                                                .inbuilt
                                                .waist_to_hip_ratio = value_bool.unwrap();
                                        }
                                        "chest_circumference" => {
                                            preferences
                                                .fitness
                                                .measurements
                                                .inbuilt
                                                .chest_circumference = value_bool.unwrap();
                                        }
                                        "thigh_circumference" => {
                                            preferences
                                                .fitness
                                                .measurements
                                                .inbuilt
                                                .thigh_circumference = value_bool.unwrap();
                                        }
                                        "biceps_circumference" => {
                                            preferences
                                                .fitness
                                                .measurements
                                                .inbuilt
                                                .biceps_circumference = value_bool.unwrap();
                                        }
                                        "neck_circumference" => {
                                            preferences
                                                .fitness
                                                .measurements
                                                .inbuilt
                                                .neck_circumference = value_bool.unwrap();
                                        }
                                        "body_fat_caliper" => {
                                            preferences
                                                .fitness
                                                .measurements
                                                .inbuilt
                                                .body_fat_caliper = value_bool.unwrap();
                                        }
                                        "chest_skinfold" => {
                                            preferences
                                                .fitness
                                                .measurements
                                                .inbuilt
                                                .chest_skinfold = value_bool.unwrap();
                                        }
                                        "abdominal_skinfold" => {
                                            preferences
                                                .fitness
                                                .measurements
                                                .inbuilt
                                                .abdominal_skinfold = value_bool.unwrap();
                                        }
                                        "thigh_skinfold" => {
                                            preferences
                                                .fitness
                                                .measurements
                                                .inbuilt
                                                .thigh_skinfold = value_bool.unwrap();
                                        }
                                        "basal_metabolic_rate" => {
                                            preferences
                                                .fitness
                                                .measurements
                                                .inbuilt
                                                .basal_metabolic_rate = value_bool.unwrap();
                                        }
                                        "total_daily_energy_expenditure" => {
                                            preferences
                                                .fitness
                                                .measurements
                                                .inbuilt
                                                .total_daily_energy_expenditure =
                                                value_bool.unwrap();
                                        }
                                        "calories" => {
                                            preferences.fitness.measurements.inbuilt.calories =
                                                value_bool.unwrap();
                                        }
                                        _ => return Err(err()),
                                    },
                                    _ => return Err(err()),
                                }
                            }
                            "exercises" => match right {
                                "save_history" => {
                                    preferences.fitness.exercises.save_history =
                                        value_usize.unwrap()
                                }
                                "unit_system" => {
                                    preferences.fitness.exercises.unit_system =
                                        UserUnitSystem::from_str(&input.value).unwrap();
                                }
                                "default_timer" => {
                                    preferences.fitness.exercises.default_timer = value_usize.ok();
                                }
                                _ => return Err(err()),
                            },
                            _ => return Err(err()),
                        }
                    }
                    "features_enabled" => {
                        let (left, right) = right.split_once('.').ok_or_else(err)?;
                        match left {
                            "fitness" => match right {
                                "enabled" => {
                                    preferences.features_enabled.fitness.enabled =
                                        value_bool.unwrap()
                                }
                                "measurements" => {
                                    preferences.features_enabled.fitness.measurements =
                                        value_bool.unwrap()
                                }
                                "workouts" => {
                                    preferences.features_enabled.fitness.workouts =
                                        value_bool.unwrap()
                                }
                                _ => return Err(err()),
                            },
                            "media" => {
                                match right {
                                    "enabled" => {
                                        preferences.features_enabled.media.enabled =
                                            value_bool.unwrap()
                                    }
                                    "audio_book" => {
                                        preferences.features_enabled.media.audio_book =
                                            value_bool.unwrap()
                                    }
                                    "book" => {
                                        preferences.features_enabled.media.book =
                                            value_bool.unwrap()
                                    }
                                    "movie" => {
                                        preferences.features_enabled.media.movie =
                                            value_bool.unwrap()
                                    }
                                    "podcast" => {
                                        preferences.features_enabled.media.podcast =
                                            value_bool.unwrap()
                                    }
                                    "show" => {
                                        preferences.features_enabled.media.show =
                                            value_bool.unwrap()
                                    }
                                    "video_game" => {
                                        preferences.features_enabled.media.video_game =
                                            value_bool.unwrap()
                                    }
                                    "visual_novel" => {
                                        preferences.features_enabled.media.visual_novel =
                                            value_bool.unwrap()
                                    }
                                    "manga" => {
                                        preferences.features_enabled.media.manga =
                                            value_bool.unwrap()
                                    }
                                    "anime" => {
                                        preferences.features_enabled.media.anime =
                                            value_bool.unwrap()
                                    }
                                    _ => return Err(err()),
                                };
                            }
                            _ => return Err(err()),
                        }
                    }
                    "notifications" => match right {
                        "to_send" => {
                            preferences.notifications.to_send =
                                serde_json::from_str(&input.value).unwrap();
                        }
                        "enabled" => {
                            preferences.notifications.enabled = value_bool.unwrap();
                        }
                        _ => return Err(err()),
                    },
                    "general" => match right {
                        "review_scale" => {
                            preferences.general.review_scale =
                                UserReviewScale::from_str(&input.value).unwrap();
                        }
                        "display_nsfw" => {
                            preferences.general.display_nsfw = value_bool.unwrap();
                        }
                        "dashboard" => {
                            preferences.general.dashboard =
                                serde_json::from_str(&input.value).unwrap();
                        }
                        "disable_yank_integrations" => {
                            preferences.general.disable_yank_integrations = value_bool.unwrap();
                        }
                        "disable_navigation_animation" => {
                            preferences.general.disable_navigation_animation = value_bool.unwrap();
                        }
                        "disable_videos" => {
                            preferences.general.disable_videos = value_bool.unwrap();
                        }
                        "disable_watch_providers" => {
                            preferences.general.disable_watch_providers = value_bool.unwrap();
                        }
                        _ => return Err(err()),
                    },
                    _ => return Err(err()),
                };
            }
        };
        let mut user_model: user::ActiveModel = user_model.into();
        user_model.preferences = ActiveValue::Set(preferences);
        user_model.update(&self.db).await?;
        Ok(true)
    }

    async fn user_integrations(&self, user_id: i32) -> Result<Vec<GraphqlUserIntegration>> {
        let user =
            partial_user_by_id::<UserWithOnlyIntegrationsAndNotifications>(&self.db, user_id)
                .await?;
        let mut all_integrations = vec![];
        user.yank_integrations
            .unwrap_or_default()
            .into_iter()
            .for_each(|i| {
                let description = match i.settings {
                    UserYankIntegrationSetting::Audiobookshelf { base_url, .. } => {
                        format!("Audiobookshelf URL: {}", base_url)
                    }
                };
                all_integrations.push(GraphqlUserIntegration {
                    id: i.id,
                    lot: UserIntegrationLot::Yank,
                    description,
                    timestamp: i.timestamp,
                    slug: None,
                })
            });
        user.sink_integrations.into_iter().for_each(|i| {
            let (description, slug) = match i.settings {
                UserSinkIntegrationSetting::Jellyfin { slug } => {
                    (format!("Jellyfin slug: {}", &slug), slug)
                }
                UserSinkIntegrationSetting::Plex { slug, user } => (
                    format!(
                        "Plex slug: {},  Plex user: {}",
                        &slug,
                        user.unwrap_or_else(|| "N/A".to_owned())
                    ),
                    slug,
                ),
                UserSinkIntegrationSetting::Kodi { slug } => {
                    (format!("Kodi slug: {}", &slug), slug)
                }
            };
            all_integrations.push(GraphqlUserIntegration {
                id: i.id,
                lot: UserIntegrationLot::Sink,
                description,
                timestamp: i.timestamp,
                slug: Some(slug),
            })
        });
        Ok(all_integrations)
    }

    async fn user_notification_platforms(
        &self,
        user_id: i32,
    ) -> Result<Vec<GraphqlUserNotificationPlatform>> {
        let user =
            partial_user_by_id::<UserWithOnlyIntegrationsAndNotifications>(&self.db, user_id)
                .await?;
        let mut all_notifications = vec![];
        user.notifications.into_iter().for_each(|n| {
            let description = match n.settings {
                UserNotificationSetting::Apprise { url, key } => {
                    format!("Apprise URL: {}, Key: {}", url, key)
                }
                UserNotificationSetting::Discord { url } => {
                    format!("Discord webhook: {}", url)
                }
                UserNotificationSetting::Gotify { url, token, .. } => {
                    format!("Gotify URL: {}, Token: {}", url, token)
                }
                UserNotificationSetting::Ntfy { url, topic, .. } => {
                    format!("Ntfy URL: {:?}, Topic: {}", url, topic)
                }
                UserNotificationSetting::PushBullet { api_token } => {
                    format!("Pushbullet API Token: {}", api_token)
                }
                UserNotificationSetting::PushOver { key, app_key } => {
                    format!("PushOver Key: {}, App Key: {:?}", key, app_key)
                }
                UserNotificationSetting::PushSafer { key } => {
                    format!("PushSafer Key: {}", key)
                }
                UserNotificationSetting::Email { email } => {
                    format!("Email: {}", email)
                }
            };
            all_notifications.push(GraphqlUserNotificationPlatform {
                id: n.id,
                description,
                timestamp: n.timestamp,
            })
        });
        Ok(all_notifications)
    }

    async fn create_user_sink_integration(
        &self,
        user_id: i32,
        input: CreateUserSinkIntegrationInput,
    ) -> Result<usize> {
        let user = user_by_id(&self.db, user_id).await?;
        let mut integrations = user.sink_integrations.clone();
        let new_integration_id = integrations.len() + 1;
        let new_integration = UserSinkIntegration {
            id: new_integration_id,
            timestamp: Utc::now(),
            settings: {
                let slug = get_id_hasher(&self.config.integration.hasher_salt)
                    .encode(&[user_id.try_into().unwrap()]);
                let slug = format!("{}--{}", slug, nanoid!(5));
                match input.lot {
                    UserSinkIntegrationSettingKind::Jellyfin => {
                        UserSinkIntegrationSetting::Jellyfin { slug }
                    }
                    UserSinkIntegrationSettingKind::Plex => UserSinkIntegrationSetting::Plex {
                        slug,
                        user: input.username,
                    },
                    UserSinkIntegrationSettingKind::Kodi => {
                        UserSinkIntegrationSetting::Kodi { slug }
                    }
                }
            },
        };
        integrations.insert(0, new_integration);
        let mut user: user::ActiveModel = user.into();
        user.sink_integrations = ActiveValue::Set(integrations);
        user.update(&self.db).await?;
        Ok(new_integration_id)
    }

    async fn create_user_yank_integration(
        &self,
        user_id: i32,
        input: CreateUserYankIntegrationInput,
    ) -> Result<usize> {
        let user = user_by_id(&self.db, user_id).await?;
        let mut integrations = user.yank_integrations.clone().unwrap_or_default();
        let new_integration_id = integrations.len() + 1;
        let new_integration = UserYankIntegration {
            id: new_integration_id,
            timestamp: Utc::now(),
            settings: match input.lot {
                UserYankIntegrationSettingKind::Audiobookshelf => {
                    UserYankIntegrationSetting::Audiobookshelf {
                        base_url: input.base_url,
                        token: input.token,
                    }
                }
            },
        };
        integrations.insert(0, new_integration);
        let mut user: user::ActiveModel = user.into();
        user.yank_integrations = ActiveValue::Set(Some(integrations));
        user.update(&self.db).await?;
        Ok(new_integration_id)
    }

    async fn delete_user_integration(
        &self,
        user_id: i32,
        integration_id: usize,
        integration_type: UserIntegrationLot,
    ) -> Result<bool> {
        let user = user_by_id(&self.db, user_id).await?;
        let mut user_db: user::ActiveModel = user.clone().into();
        match integration_type {
            UserIntegrationLot::Yank => {
                let remaining_integrations = user
                    .yank_integrations
                    .clone()
                    .unwrap_or_default()
                    .into_iter()
                    .filter(|i| i.id != integration_id)
                    .collect_vec();
                let update_value = if remaining_integrations.is_empty() {
                    None
                } else {
                    Some(remaining_integrations)
                };
                user_db.yank_integrations = ActiveValue::Set(update_value);
            }
            UserIntegrationLot::Sink => {
                let integrations = user.sink_integrations.clone();
                let remaining_integrations = integrations
                    .into_iter()
                    .filter(|i| i.id != integration_id)
                    .collect_vec();
                let update_value = remaining_integrations;
                user_db.sink_integrations = ActiveValue::Set(update_value);
            }
        };
        user_db.update(&self.db).await?;
        Ok(true)
    }

    async fn create_user_notification_platform(
        &self,
        user_id: i32,
        input: CreateUserNotificationPlatformInput,
    ) -> Result<usize> {
        let user = user_by_id(&self.db, user_id).await?;
        let mut notifications = user.notifications.clone();
        let new_notification_id = notifications.len() + 1;
        let new_notification = UserNotification {
            id: new_notification_id,
            timestamp: Utc::now(),
            settings: match input.lot {
                UserNotificationSettingKind::Apprise => UserNotificationSetting::Apprise {
                    url: input.base_url.unwrap(),
                    key: input.api_token.unwrap(),
                },
                UserNotificationSettingKind::Discord => UserNotificationSetting::Discord {
                    url: input.base_url.unwrap(),
                },
                UserNotificationSettingKind::Gotify => UserNotificationSetting::Gotify {
                    url: input.base_url.unwrap(),
                    token: input.api_token.unwrap(),
                    priority: input.priority,
                },
                UserNotificationSettingKind::Ntfy => UserNotificationSetting::Ntfy {
                    url: input.base_url,
                    topic: input.api_token.unwrap(),
                    priority: input.priority,
                    auth_header: input.auth_header,
                },
                UserNotificationSettingKind::PushBullet => UserNotificationSetting::PushBullet {
                    api_token: input.api_token.unwrap(),
                },
                UserNotificationSettingKind::PushOver => UserNotificationSetting::PushOver {
                    key: input.api_token.unwrap(),
                    app_key: input.auth_header,
                },
                UserNotificationSettingKind::PushSafer => UserNotificationSetting::PushSafer {
                    key: input.api_token.unwrap(),
                },
                UserNotificationSettingKind::Email => UserNotificationSetting::Email {
                    email: input.api_token.unwrap(),
                },
            },
        };

        notifications.insert(0, new_notification);
        let mut user: user::ActiveModel = user.into();
        user.notifications = ActiveValue::Set(notifications);
        user.update(&self.db).await?;
        Ok(new_notification_id)
    }

    async fn delete_user_notification_platform(
        &self,
        user_id: i32,
        notification_id: usize,
    ) -> Result<bool> {
        let user = user_by_id(&self.db, user_id).await?;
        let mut user_db: user::ActiveModel = user.clone().into();
        let notifications = user.notifications.clone();
        let remaining_notifications = notifications
            .into_iter()
            .filter(|i| i.id != notification_id)
            .collect_vec();
        let update_value = remaining_notifications;
        user_db.notifications = ActiveValue::Set(update_value);
        user_db.update(&self.db).await?;
        Ok(true)
    }

    fn providers_language_information(&self) -> Vec<ProviderLanguageInformation> {
        MediaSource::iter()
            .map(|source| {
                let (supported, default) = match source {
                    MediaSource::Itunes => (
                        ITunesService::supported_languages(),
                        ITunesService::default_language(),
                    ),
                    MediaSource::Audible => (
                        AudibleService::supported_languages(),
                        AudibleService::default_language(),
                    ),
                    MediaSource::Openlibrary => (
                        OpenlibraryService::supported_languages(),
                        OpenlibraryService::default_language(),
                    ),
                    MediaSource::Tmdb => (
                        TmdbService::supported_languages(),
                        TmdbService::default_language(),
                    ),
                    MediaSource::Listennotes => (
                        ListennotesService::supported_languages(),
                        ListennotesService::default_language(),
                    ),
                    MediaSource::GoogleBooks => (
                        GoogleBooksService::supported_languages(),
                        GoogleBooksService::default_language(),
                    ),
                    MediaSource::Igdb => (
                        IgdbService::supported_languages(),
                        IgdbService::default_language(),
                    ),
                    MediaSource::MangaUpdates => (
                        MangaUpdatesService::supported_languages(),
                        MangaUpdatesService::default_language(),
                    ),
                    MediaSource::Anilist => (
                        AnilistService::supported_languages(),
                        AnilistService::default_language(),
                    ),
                    MediaSource::Mal => (
                        MalService::supported_languages(),
                        MalService::default_language(),
                    ),
                    MediaSource::Custom => (
                        CustomService::supported_languages(),
                        CustomService::default_language(),
                    ),
                    MediaSource::Vndb => (
                        VndbService::supported_languages(),
                        VndbService::default_language(),
                    ),
                };
                ProviderLanguageInformation {
                    supported,
                    default,
                    source,
                }
            })
            .collect()
    }

    pub async fn yank_integrations_data_for_user(&self, user_id: i32) -> Result<usize> {
        let preferences = self.user_preferences(user_id).await?;
        if preferences.general.disable_yank_integrations {
            return Ok(0);
        }
        if let Some(integrations) =
            partial_user_by_id::<UserWithOnlyIntegrationsAndNotifications>(&self.db, user_id)
                .await?
                .yank_integrations
        {
            let mut progress_updates = vec![];
            for integration in integrations.iter() {
                let response = match &integration.settings {
                    UserYankIntegrationSetting::Audiobookshelf { base_url, token } => {
                        self.get_integration_service()
                            .audiobookshelf_progress(base_url, token)
                            .await
                    }
                };
                if let Ok(data) = response {
                    progress_updates.extend(data);
                }
            }
            let mut updated_count = 0;
            for pu in progress_updates.into_iter() {
                if self.integration_progress_update(pu, user_id).await.is_ok() {
                    updated_count += 1
                }
            }
            Ok(updated_count)
        } else {
            Ok(0)
        }
    }

    pub async fn yank_integrations_data(&self) -> Result<()> {
        let users_with_integrations = User::find()
            .filter(user::Column::YankIntegrations.is_not_null())
            .select_only()
            .column(user::Column::Id)
            .into_tuple::<i32>()
            .all(&self.db)
            .await?;
        for user_id in users_with_integrations {
            self.yank_integrations_data_for_user(user_id).await?;
        }
        Ok(())
    }

    async fn admin_account_guard(&self, user_id: i32) -> Result<()> {
        let main_user = user_by_id(&self.db, user_id).await?;
        if main_user.lot != UserLot::Admin {
            return Err(Error::new("Only admins can perform this operation."));
        }
        Ok(())
    }

    async fn users_list(&self) -> Result<Vec<user::Model>> {
        Ok(User::find()
            .order_by_asc(user::Column::Id)
            .all(&self.db)
            .await?)
    }

    async fn delete_user(&self, to_delete_user_id: i32) -> Result<bool> {
        let maybe_user = User::find_by_id(to_delete_user_id).one(&self.db).await?;
        if let Some(u) = maybe_user {
            if self
                .users_list()
                .await?
                .into_iter()
                .filter(|u| u.lot == UserLot::Admin)
                .collect_vec()
                .len()
                == 1
                && u.lot == UserLot::Admin
            {
                return Ok(false);
            }
            u.delete(&self.db).await?;
            Ok(true)
        } else {
            Ok(false)
        }
    }

    pub async fn process_integration_webhook(
        &self,
        user_hash_id: String,
        integration: String,
        payload: String,
    ) -> Result<String> {
        let integration = match integration.as_str() {
            "jellyfin" => UserSinkIntegrationSettingKind::Jellyfin,
            "plex" => UserSinkIntegrationSettingKind::Plex,
            "kodi" => UserSinkIntegrationSettingKind::Kodi,
            _ => return Err(anyhow!("Incorrect integration requested").into()),
        };
        tracing::debug!("Processing integration webhook for {}", integration);
        let (user_hash, _) = user_hash_id
            .split_once("--")
            .ok_or(anyhow!("Unexpected format"))?;
        let user_id = get_id_hasher(&self.config.integration.hasher_salt).decode(user_hash)?;
        let user_id: i32 = user_id
            .first()
            .ok_or(anyhow!("Incorrect hash id provided"))?
            .to_owned()
            .try_into()?;
        let user =
            partial_user_by_id::<UserWithOnlyIntegrationsAndNotifications>(&self.db, user_id)
                .await?;
        let integration = user
            .sink_integrations
            .into_iter()
            .find(|i| match &i.settings {
                UserSinkIntegrationSetting::Jellyfin { slug } => {
                    slug == &user_hash_id && integration == UserSinkIntegrationSettingKind::Jellyfin
                }
                UserSinkIntegrationSetting::Plex { slug, .. } => {
                    slug == &user_hash_id && integration == UserSinkIntegrationSettingKind::Plex
                }
                UserSinkIntegrationSetting::Kodi { slug } => {
                    slug == &user_hash_id && integration == UserSinkIntegrationSettingKind::Kodi
                }
            })
            .ok_or_else(|| Error::new("Webhook URL does not match".to_owned()))?;
        let maybe_progress_update = match integration.settings {
            UserSinkIntegrationSetting::Jellyfin { .. } => {
                self.get_integration_service()
                    .jellyfin_progress(&payload)
                    .await
            }
            UserSinkIntegrationSetting::Plex { user, .. } => {
                self.get_integration_service()
                    .plex_progress(&payload, user, &self.db)
                    .await
            }
            UserSinkIntegrationSetting::Kodi { .. } => {
                self.get_integration_service().kodi_progress(&payload).await
            }
        };
        match maybe_progress_update {
            Ok(pu) => {
                self.integration_progress_update(pu, user_id).await?;
                Ok("Progress updated successfully".to_owned())
            }
            Err(e) => Err(Error::new(e.to_string())),
        }
    }

    async fn integration_progress_update(&self, pu: IntegrationMedia, user_id: i32) -> Result<()> {
        if pu.progress < self.config.integration.minimum_progress_limit {
            return Ok(());
        }
        let progress = if pu.progress > self.config.integration.maximum_progress_limit {
            100
        } else {
            pu.progress
        };
        let IdObject { id } = self
            .commit_metadata(CommitMetadataInput {
                lot: pu.lot,
                source: pu.source,
                identifier: pu.identifier,
            })
            .await?;
        self.progress_update(
            ProgressUpdateInput {
                metadata_id: id,
                progress: Some(progress),
                date: Some(Utc::now().date_naive()),
                show_season_number: pu.show_season_number,
                show_episode_number: pu.show_episode_number,
                podcast_episode_number: pu.podcast_episode_number,
                anime_episode_number: pu.anime_episode_number,
                manga_chapter_number: pu.manga_chapter_number,
                change_state: None,
            },
            user_id,
            true,
        )
        .await
        .ok();
        Ok(())
    }

    pub async fn after_media_seen_tasks(&self, seen: seen::Model) -> Result<()> {
        self.remove_entity_from_collection(
            seen.user_id,
            ChangeCollectionToEntityInput {
                collection_name: DefaultCollection::Watchlist.to_string(),
                metadata_id: Some(seen.metadata_id),
                ..Default::default()
            },
        )
        .await
        .ok();
        match seen.state {
            SeenState::InProgress => {
                self.add_entity_to_collection(
                    seen.user_id,
                    ChangeCollectionToEntityInput {
                        collection_name: DefaultCollection::InProgress.to_string(),
                        metadata_id: Some(seen.metadata_id),
                        ..Default::default()
                    },
                )
                .await
                .ok();
                self.toggle_media_monitor(
                    seen.user_id,
                    ToggleMediaMonitorInput {
                        metadata_id: Some(seen.metadata_id),
                        force_value: Some(true),
                        ..Default::default()
                    },
                )
                .await?;
            }
            SeenState::Dropped | SeenState::OnAHold => {
                self.remove_entity_from_collection(
                    seen.user_id,
                    ChangeCollectionToEntityInput {
                        collection_name: DefaultCollection::InProgress.to_string(),
                        metadata_id: Some(seen.metadata_id),
                        ..Default::default()
                    },
                )
                .await
                .ok();
            }
            SeenState::Completed => {
                let metadata = self.generic_metadata(seen.metadata_id).await?;
                if metadata.model.lot == MetadataLot::Podcast
                    || metadata.model.lot == MetadataLot::Show
                {
                    // If the last `n` seen elements (`n` = number of episodes, excluding Specials)
                    // correspond to each episode exactly once, it means the show can be removed
                    // from the "In Progress" collection.
                    let all_episodes = if let Some(s) = metadata.model.show_specifics {
                        s.seasons
                            .into_iter()
                            .filter(|s| s.name != "Specials")
                            .flat_map(|s| {
                                s.episodes.into_iter().map(move |e| {
                                    format!("{}-{}", s.season_number, e.episode_number)
                                })
                            })
                            .collect_vec()
                    } else if let Some(p) = metadata.model.podcast_specifics {
                        p.episodes
                            .into_iter()
                            .map(|e| format!("{}", e.number))
                            .collect_vec()
                    } else {
                        vec![]
                    };
                    if all_episodes.is_empty() {
                        return Ok(());
                    }
                    let seen_history = self.seen_history(seen.user_id, seen.metadata_id).await?;
                    let mut bag = HashMap::<String, i32>::from_iter(
                        all_episodes.iter().cloned().map(|e| (e, 0)),
                    );
                    seen_history
                        .into_iter()
                        .map(|h| {
                            if let Some(s) = h.show_extra_information {
                                format!("{}-{}", s.season, s.episode)
                            } else if let Some(p) = h.podcast_extra_information {
                                format!("{}", p.episode)
                            } else {
                                String::new()
                            }
                        })
                        .take_while_inclusive(|h| h != all_episodes.first().unwrap())
                        .for_each(|ep| {
                            bag.entry(ep).and_modify(|c| *c += 1);
                        });
                    let is_complete = bag.values().all(|&e| e == 1);
                    if is_complete {
                        self.remove_entity_from_collection(
                            seen.user_id,
                            ChangeCollectionToEntityInput {
                                collection_name: DefaultCollection::InProgress.to_string(),
                                metadata_id: Some(seen.metadata_id),
                                ..Default::default()
                            },
                        )
                        .await
                        .ok();
                    } else {
                        self.add_entity_to_collection(
                            seen.user_id,
                            ChangeCollectionToEntityInput {
                                collection_name: DefaultCollection::InProgress.to_string(),
                                metadata_id: Some(seen.metadata_id),
                                ..Default::default()
                            },
                        )
                        .await
                        .ok();
                        self.toggle_media_monitor(
                            seen.user_id,
                            ToggleMediaMonitorInput {
                                metadata_id: Some(seen.metadata_id),
                                force_value: Some(true),
                                ..Default::default()
                            },
                        )
                        .await?;
                    }
                } else {
                    self.remove_entity_from_collection(
                        seen.user_id,
                        ChangeCollectionToEntityInput {
                            collection_name: DefaultCollection::InProgress.to_string(),
                            metadata_id: Some(seen.metadata_id),
                            ..Default::default()
                        },
                    )
                    .await
                    .ok();
                    self.toggle_media_monitor(
                        seen.user_id,
                        ToggleMediaMonitorInput {
                            metadata_id: Some(seen.metadata_id),
                            force_value: Some(false),
                            ..Default::default()
                        },
                    )
                    .await?;
                };
            }
        };
        Ok(())
    }

    #[tracing::instrument(skip(self, msg))]
    pub async fn send_notifications_to_user_platforms(
        &self,
        user_id: i32,
        msg: &str,
    ) -> Result<bool> {
        let user_details = user_by_id(&self.db, user_id).await?;
        let mut success = true;
        if user_details.preferences.notifications.enabled {
            tracing::debug!("Sending notification to user: {:?}", msg);
            for notification in user_details.notifications {
                if notification
                    .settings
                    .send_message(&self.config, msg)
                    .await
                    .is_err()
                {
                    success = false;
                }
            }
        } else {
            tracing::debug!("User has disabled notifications");
        }
        Ok(success)
    }

    /// Get all the users that need to be sent notifications for metadata state change.
    pub async fn users_to_be_notified_for_metadata_state_changes(
        &self,
    ) -> Result<HashMap<i32, Vec<i32>>> {
        #[derive(Debug, FromQueryResult, Clone, Default)]
        struct UsersToBeNotified {
            metadata_id: i32,
            to_notify: Vec<i32>,
        }
        // DEV: Ideally this should be using a materialized view, but I am too lazy.
        let meta_map: Vec<_> =
            UsersToBeNotified::find_by_statement(Statement::from_sql_and_values(
                DbBackend::Postgres,
                r#"
SELECT
    m.id as metadata_id,
    array_agg(DISTINCT CASE WHEN u.id IS NOT NULL THEN u.id END) as to_notify
FROM
    metadata m
LEFT JOIN user_to_entity ute ON m.id = ute.metadata_id
LEFT JOIN "user" u ON ute.user_id = u.id
WHERE
    ute.media_monitored = true
GROUP BY
    m.id;
        "#,
                [],
            ))
            .all(&self.db)
            .await?;
        Ok(meta_map
            .into_iter()
            .filter(|m| !m.to_notify.is_empty())
            .map(|m| (m.metadata_id, m.to_notify))
            .collect())
    }

    // Get all the users that need to be sent notifications for person state change.
    pub async fn users_to_be_notified_for_person_state_changes(
        &self,
    ) -> Result<HashMap<i32, Vec<i32>>> {
        #[derive(Debug, FromQueryResult, Clone, Default)]
        struct UsersToBeNotified {
            person_id: i32,
            to_notify: Vec<i32>,
        }
        // DEV: Ideally this should be using a materialized view, but I am too lazy.
        let person_map: Vec<_> =
            UsersToBeNotified::find_by_statement(Statement::from_sql_and_values(
                DbBackend::Postgres,
                r#"
SELECT
    p.id as person_id,
    array_agg(DISTINCT CASE WHEN u.id IS NOT NULL THEN u.id END) as to_notify
FROM
    person p
LEFT JOIN user_to_entity ute ON p.id = ute.person_id
LEFT JOIN "user" u ON ute.user_id = u.id
WHERE
    ute.media_monitored = true
GROUP BY
    p.id;
        "#,
                [],
            ))
            .all(&self.db)
            .await?;
        Ok(person_map
            .into_iter()
            .filter(|m| !m.to_notify.is_empty())
            .map(|m| (m.person_id, m.to_notify))
            .collect())
    }

    pub async fn update_watchlist_metadata_and_send_notifications(&self) -> Result<()> {
        let meta_map = self
            .users_to_be_notified_for_metadata_state_changes()
            .await?;
        tracing::debug!(
            "Users to be notified for metadata state changes: {:?}",
            meta_map
        );
        for (metadata_id, to_notify) in meta_map {
            let notifications = self.update_metadata(metadata_id).await?;
            for user in to_notify {
                for notification in notifications.iter() {
                    self.send_media_state_changed_notification_for_user(user, notification)
                        .await?;
                }
            }
        }
        Ok(())
    }

    pub async fn update_monitored_people_and_send_notifications(&self) -> Result<()> {
        let meta_map = self.users_to_be_notified_for_person_state_changes().await?;
        tracing::debug!(
            "Users to be notified for people state changes: {:?}",
            meta_map
        );
        for (person_id, to_notify) in meta_map {
            let notifications = self.update_person(person_id).await?;
            for user in to_notify {
                for notification in notifications.iter() {
                    self.send_media_state_changed_notification_for_user(user, notification)
                        .await?;
                }
            }
        }
        Ok(())
    }

    pub async fn send_media_state_changed_notification_for_user(
        &self,
        user_id: i32,
        notification: &(String, MediaStateChanged),
    ) -> Result<()> {
        let (notification, change) = notification;
        let notif_prefs = self.user_preferences(user_id).await?.notifications.to_send;
        if notif_prefs.contains(change) {
            self.send_notifications_to_user_platforms(user_id, notification)
                .await
                .ok();
        }
        Ok(())
    }

    pub async fn toggle_media_monitor(
        &self,
        user_id: i32,
        input: ToggleMediaMonitorInput,
    ) -> Result<bool> {
        let metadata =
            associate_user_with_entity(&user_id, input.metadata_id, input.person_id, &self.db)
                .await?;
        let mut new_monitored_value = !metadata.media_monitored.unwrap_or_default();
        if let Some(force_value) = input.force_value {
            new_monitored_value = force_value;
        }
        let mut metadata: user_to_entity::ActiveModel = metadata.into();
        metadata.media_monitored = ActiveValue::Set(Some(new_monitored_value));
        metadata.save(&self.db).await?;
        Ok(new_monitored_value)
    }

    async fn get_metadata_monitored_status(
        &self,
        user_id: i32,
        to_monitor_metadata_id: i32,
    ) -> Result<bool> {
        let metadata =
            get_user_to_entity_association(&user_id, Some(to_monitor_metadata_id), None, &self.db)
                .await;
        Ok(if let Some(m) = metadata {
            m.media_monitored.unwrap_or_default()
        } else {
            false
        })
    }

    pub async fn genres_list(&self, input: SearchInput) -> Result<SearchResults<GenreListItem>> {
        let page: u64 = input.page.unwrap_or(1).try_into().unwrap();
        let num_items = "num_items";
        let query = Genre::find()
            .column_as(
                Expr::expr(Func::count(Expr::col((
                    AliasedMetadataToGenre::Table,
                    metadata_to_genre::Column::MetadataId,
                )))),
                num_items,
            )
            .apply_if(input.query, |query, v| {
                query.filter(
                    Condition::all().add(get_ilike_query(Expr::col(genre::Column::Name), &v)),
                )
            })
            .join(JoinType::Join, genre::Relation::MetadataToGenre.def())
            // fuck it. we ball. (extremely unsafe, guaranteed to fail if names change)
            .group_by(Expr::cust("genre.id, genre.name"))
            .order_by(Expr::col(Alias::new(num_items)), Order::Desc);
        let paginator = query
            .clone()
            .into_model::<GenreListItem>()
            .paginate(&self.db, self.config.frontend.page_size.try_into().unwrap());
        let ItemsAndPagesNumber {
            number_of_items,
            number_of_pages,
        } = paginator.num_items_and_pages().await?;
        let mut items = vec![];
        for c in paginator.fetch_page(page - 1).await? {
            items.push(c);
        }
        Ok(SearchResults {
            details: SearchDetails {
                total: number_of_items.try_into().unwrap(),
                next_page: if page < number_of_pages {
                    Some((page + 1).try_into().unwrap())
                } else {
                    None
                },
            },
            items,
        })
    }

    pub async fn metadata_groups_list(
        &self,
        input: SearchInput,
    ) -> Result<SearchResults<MetadataGroupListItem>> {
        let page: u64 = input.page.unwrap_or(1).try_into().unwrap();
        let query = MetadataGroup::find()
            .apply_if(input.query, |query, v| {
                query.filter(Condition::all().add(get_ilike_query(
                    Expr::col(metadata_group::Column::Title),
                    &v,
                )))
            })
            .order_by_asc(metadata_group::Column::Title);
        let paginator = query
            .clone()
            .into_model::<MetadataGroupListItem>()
            .paginate(&self.db, self.config.frontend.page_size.try_into().unwrap());
        let ItemsAndPagesNumber {
            number_of_items,
            number_of_pages,
        } = paginator.num_items_and_pages().await?;
        let mut items = vec![];
        for c in paginator.fetch_page(page - 1).await? {
            let mut c = c;
            let mut image = None;
            if let Some(i) = c.images.iter().find(|i| i.lot == MetadataImageLot::Poster) {
                image = Some(get_stored_asset(i.url.clone(), &self.file_storage_service).await);
            }
            c.image = image;
            items.push(c);
        }
        Ok(SearchResults {
            details: SearchDetails {
                total: number_of_items.try_into().unwrap(),
                next_page: if page < number_of_pages {
                    Some((page + 1).try_into().unwrap())
                } else {
                    None
                },
            },
            items,
        })
    }

    async fn people_list(
        &self,
        user_id: i32,
        input: PeopleListInput,
    ) -> Result<SearchResults<MediaCreatorSearchItem>> {
        #[derive(Debug, FromQueryResult)]
        struct PartialCreator {
            id: i32,
            name: String,
            images: Option<Vec<MetadataImage>>,
            media_count: i64,
        }
        let page: u64 = input.search.page.unwrap_or(1).try_into().unwrap();
        let alias = "media_count";
        let media_items_col = Expr::col(Alias::new(alias));
        let (order_by, sort_order) = match input.sort {
            None => (media_items_col, Order::Desc),
            Some(ord) => (
                match ord.by {
                    PersonSortBy::Name => Expr::col(person::Column::Name),
                    PersonSortBy::MediaItems => media_items_col,
                },
                ord.order.into(),
            ),
        };
        let query = Person::find()
            .apply_if(input.search.query, |query, v| {
                query.filter(
                    Condition::all().add(get_ilike_query(Expr::col(person::Column::Name), &v)),
                )
            })
            .filter(user_to_entity::Column::UserId.eq(user_id))
            .column_as(
                Expr::expr(Func::count(Expr::col((
                    Alias::new("metadata_to_person"),
                    metadata_to_person::Column::MetadataId,
                )))),
                alias,
            )
            .join(JoinType::LeftJoin, person::Relation::MetadataToPerson.def())
            .join(JoinType::Join, person::Relation::UserToEntity.def())
            .group_by(person::Column::Id)
            .group_by(person::Column::Name)
            .order_by(order_by, sort_order);
        let creators_paginator = query
            .clone()
            .into_model::<PartialCreator>()
            .paginate(&self.db, self.config.frontend.page_size.try_into().unwrap());
        let ItemsAndPagesNumber {
            number_of_items,
            number_of_pages,
        } = creators_paginator.num_items_and_pages().await?;
        let mut creators = vec![];
        for cr in creators_paginator.fetch_page(page - 1).await? {
            let image = cr.images.first_as_url(&self.file_storage_service).await;
            creators.push(MediaCreatorSearchItem {
                id: cr.id,
                name: cr.name,
                image,
                media_count: cr.media_count,
            });
        }
        Ok(SearchResults {
            details: SearchDetails {
                total: number_of_items.try_into().unwrap(),
                next_page: if page < number_of_pages {
                    Some((page + 1).try_into().unwrap())
                } else {
                    None
                },
            },
            items: creators,
        })
    }

    async fn person_details(&self, person_id: i32) -> Result<PersonDetails> {
        let mut details = Person::find_by_id(person_id).one(&self.db).await?.unwrap();
        if details.is_partial.unwrap_or_default() {
            self.deploy_update_person_job(person_id).await?;
        }
        details.display_images = details.images.as_urls(&self.file_storage_service).await;
        let associations = MetadataToPerson::find()
            .filter(metadata_to_person::Column::PersonId.eq(person_id))
            .find_also_related(Metadata)
            .order_by_asc(metadata_to_person::Column::Index)
            .all(&self.db)
            .await?;
        let mut contents: HashMap<_, Vec<_>> = HashMap::new();
        for (assoc, metadata) in associations {
            let m = metadata.unwrap();
            let image = m.images.first_as_url(&self.file_storage_service).await;
            let metadata = PartialMetadata {
                identifier: m.identifier,
                title: m.title,
                image,
                lot: m.lot,
                source: m.source,
                id: m.id,
            };
            let to_push = PersonDetailsItemWithCharacter {
                character: assoc.character,
                media: metadata,
            };
            contents
                .entry(assoc.role)
                .and_modify(|e| {
                    e.push(to_push.clone());
                })
                .or_insert(vec![to_push]);
        }
        let contents = contents
            .into_iter()
            .sorted_by_key(|(role, _)| role.clone())
            .map(|(name, items)| PersonDetailsGroupedByRole { name, items })
            .collect_vec();
        let slug = slug::slugify(&details.name);
        let identifier = &details.identifier;
        let source_url = match details.source {
            MediaSource::Custom
            | MediaSource::Anilist
            | MediaSource::Listennotes
            | MediaSource::Itunes
            | MediaSource::MangaUpdates
            | MediaSource::Mal
            | MediaSource::Vndb
            | MediaSource::GoogleBooks => None,
            MediaSource::Audible => Some(format!(
                "https://www.audible.com/author/{slug}/{identifier}"
            )),
            MediaSource::Openlibrary => Some(format!(
                "https://openlibrary.org/authors/{identifier}/{slug}"
            )),
            MediaSource::Tmdb => Some(format!(
                "https://www.themoviedb.org/person/{identifier}-{slug}"
            )),
            MediaSource::Igdb => Some(format!("https://www.igdb.com/companies/{slug}")),
        };
        Ok(PersonDetails {
            details,
            contents,
            source_url,
        })
    }

    async fn genre_details(&self, input: GenreDetailsInput) -> Result<GenreDetails> {
        let page = input.page.unwrap_or(1);
        let genre = Genre::find_by_id(input.genre_id)
            .one(&self.db)
            .await?
            .unwrap();
        let mut contents = vec![];
        let paginator = MetadataToGenre::find()
            .filter(metadata_to_genre::Column::GenreId.eq(input.genre_id))
            .paginate(&self.db, self.config.frontend.page_size as u64);
        let ItemsAndPagesNumber {
            number_of_items,
            number_of_pages,
        } = paginator.num_items_and_pages().await?;
        for association_items in paginator.fetch_page(page - 1).await? {
            let m = association_items
                .find_related(Metadata)
                .one(&self.db)
                .await?
                .unwrap();
            let image = m.images.first_as_url(&self.file_storage_service).await;
            let metadata = MetadataSearchItemWithLot {
                details: MetadataSearchItem {
                    image,
                    title: m.title,
                    publish_year: m.publish_year,
                    identifier: m.id.to_string(),
                },
                metadata_lot: Some(m.lot),
                entity_lot: EntityLot::Media,
            };
            contents.push(metadata);
        }
        Ok(GenreDetails {
            details: GenreListItem {
                id: genre.id,
                name: genre.name,
                num_items: Some(number_of_items.try_into().unwrap()),
            },
            contents: SearchResults {
                details: SearchDetails {
                    total: number_of_items.try_into().unwrap(),
                    next_page: if page < number_of_pages {
                        Some((page + 1).try_into().unwrap())
                    } else {
                        None
                    },
                },
                items: contents,
            },
        })
    }

    async fn metadata_group_details(&self, metadata_group_id: i32) -> Result<MetadataGroupDetails> {
        let mut group = MetadataGroup::find_by_id(metadata_group_id)
            .one(&self.db)
            .await?
            .unwrap();
        let mut images = vec![];
        for image in group.images.iter() {
            images.push(get_stored_asset(image.url.clone(), &self.file_storage_service).await);
        }
        group.display_images = images;
        let slug = slug::slugify(&group.title);
        let identifier = &group.identifier;

        let source_url = match group.source {
            MediaSource::Custom
            | MediaSource::Anilist
            | MediaSource::Listennotes
            | MediaSource::Itunes
            | MediaSource::MangaUpdates
            | MediaSource::Mal
            | MediaSource::Openlibrary
            | MediaSource::Vndb
            | MediaSource::GoogleBooks => None,
            MediaSource::Audible => Some(format!(
                "https://www.audible.com/series/{slug}/{identifier}"
            )),
            MediaSource::Tmdb => Some(format!(
                "https://www.themoviedb.org/collections/{identifier}-{slug}"
            )),
            MediaSource::Igdb => Some(format!("https://www.igdb.com/collection/{slug}")),
        };

        let associations = MetadataToMetadataGroup::find()
            .select_only()
            .column(metadata_to_metadata_group::Column::MetadataId)
            .filter(metadata_to_metadata_group::Column::MetadataGroupId.eq(group.id))
            .order_by_asc(metadata_to_metadata_group::Column::Part)
            .into_tuple::<i32>()
            .all(&self.db)
            .await?;
        let contents_temp = Metadata::find()
            .filter(metadata::Column::Id.is_in(associations))
            .left_join(MetadataToMetadataGroup)
            .order_by_asc(metadata_to_metadata_group::Column::Part)
            .all(&self.db)
            .await?;
        let mut contents = vec![];
        for m in contents_temp {
            let image = m.images.first_as_url(&self.file_storage_service).await;
            let metadata = PartialMetadata {
                identifier: m.identifier,
                title: m.title,
                image,
                lot: m.lot,
                source: m.source,
                id: m.id,
            };
            contents.push(metadata);
        }
        Ok(MetadataGroupDetails {
            details: group,
            source_url,
            contents,
        })
    }

    async fn create_media_reminder(
        &self,
        user_id: i32,
        input: CreateMediaReminderInput,
    ) -> Result<bool> {
        if input.remind_on < Utc::now().date_naive() {
            return Ok(false);
        }
        let utm =
            associate_user_with_entity(&user_id, input.metadata_id, input.person_id, &self.db)
                .await?;
        if utm.media_reminder.is_some() {
            self.delete_media_reminder(user_id, input.metadata_id, input.person_id)
                .await?;
        }
        let mut utm: user_to_entity::ActiveModel = utm.into();
        utm.media_reminder = ActiveValue::Set(Some(UserMediaReminder {
            remind_on: input.remind_on,
            message: input.message,
        }));
        utm.update(&self.db).await?;
        Ok(true)
    }

    async fn delete_media_reminder(
        &self,
        user_id: i32,
        metadata_id: Option<i32>,
        person_id: Option<i32>,
    ) -> Result<bool> {
        let utm = associate_user_with_entity(&user_id, metadata_id, person_id, &self.db).await?;
        let mut utm: user_to_entity::ActiveModel = utm.into();
        utm.media_reminder = ActiveValue::Set(None);
        utm.update(&self.db).await?;
        Ok(true)
    }

    async fn toggle_media_ownership(
        &self,
        user_id: i32,
        metadata_id: i32,
        owned_on: Option<NaiveDate>,
    ) -> Result<bool> {
        let utm = associate_user_with_entity(&user_id, Some(metadata_id), None, &self.db).await?;
        let has_ownership = utm.metadata_ownership.is_some();
        let mut utm: user_to_entity::ActiveModel = utm.into();
        if has_ownership {
            utm.metadata_ownership = ActiveValue::Set(None);
        } else {
            utm.metadata_ownership = ActiveValue::Set(Some(UserMediaOwnership {
                marked_on: Utc::now(),
                owned_on,
            }));
        }
        utm.update(&self.db).await?;
        Ok(true)
    }

    pub async fn send_pending_media_reminders(&self) -> Result<()> {
        for utm in UserToEntity::find()
            .filter(user_to_entity::Column::MediaReminder.is_not_null())
            .all(&self.db)
            .await?
        {
            if let Some(reminder) = utm.media_reminder {
                if get_current_date(self.timezone.as_ref()) == reminder.remind_on {
                    self.send_notifications_to_user_platforms(utm.user_id, &reminder.message)
                        .await?;
                    self.delete_media_reminder(utm.user_id, utm.metadata_id, utm.person_id)
                        .await?;
                }
            }
        }
        Ok(())
    }

    pub async fn export_media(
        &self,
        user_id: i32,
        writer: &mut JsonStreamWriter<File>,
    ) -> Result<bool> {
        let related_metadata = UserToEntity::find()
            .filter(user_to_entity::Column::UserId.eq(user_id))
            .filter(user_to_entity::Column::MetadataId.is_not_null())
            .all(&self.db)
            .await
            .unwrap();
        for rm in related_metadata.iter() {
            let m = rm
                .find_related(Metadata)
                .one(&self.db)
                .await
                .unwrap()
                .unwrap();
            let seen_history = m
                .find_related(Seen)
                .filter(seen::Column::UserId.eq(user_id))
                .all(&self.db)
                .await
                .unwrap();
            let seen_history = seen_history
                .into_iter()
                .map(|s| {
                    let (show_season_number, show_episode_number) = match s.show_extra_information {
                        Some(d) => (Some(d.season), Some(d.episode)),
                        None => (None, None),
                    };
                    let podcast_episode_number = s.podcast_extra_information.map(|d| d.episode);
                    let anime_episode_number = s.anime_extra_information.and_then(|d| d.episode);
                    let manga_chapter_number = s.manga_extra_information.and_then(|d| d.chapter);
                    ImportOrExportMediaItemSeen {
                        progress: Some(s.progress),
                        started_on: s.started_on.map(convert_naive_to_utc),
                        ended_on: s.finished_on.map(convert_naive_to_utc),
                        show_season_number,
                        show_episode_number,
                        podcast_episode_number,
                        anime_episode_number,
                        manga_chapter_number,
                    }
                })
                .collect();
            let db_reviews = m
                .find_related(Review)
                .filter(review::Column::UserId.eq(user_id))
                .all(&self.db)
                .await
                .unwrap();
            let mut reviews = vec![];
            for review in db_reviews {
                let review_item = get_review_export_item(
                    self.review_by_id(review.id, user_id, false).await.unwrap(),
                );
                reviews.push(review_item);
            }
            let collections =
                entity_in_collections(&self.db, user_id, Some(m.id), None, None, None)
                    .await?
                    .into_iter()
                    .map(|c| c.name)
                    .collect();
            let exp = ImportOrExportMediaItem {
                source_id: m.id.to_string(),
                lot: m.lot,
                source: m.source,
                identifier: m.identifier.clone(),
                internal_identifier: None,
                seen_history,
                reviews,
                collections,
                monitored: rm.media_monitored,
            };
            writer.serialize_value(&exp).unwrap();
        }
        Ok(true)
    }

    pub async fn export_people(
        &self,
        user_id: i32,
        writer: &mut JsonStreamWriter<File>,
    ) -> Result<bool> {
        let related_people = UserToEntity::find()
            .filter(user_to_entity::Column::UserId.eq(user_id))
            .filter(user_to_entity::Column::PersonId.is_not_null())
            .all(&self.db)
            .await
            .unwrap();
        for rm in related_people.iter() {
            let p = rm
                .find_related(Person)
                .one(&self.db)
                .await
                .unwrap()
                .unwrap();
            let db_reviews = p
                .find_related(Review)
                .filter(review::Column::UserId.eq(user_id))
                .all(&self.db)
                .await
                .unwrap();
            let mut reviews = vec![];
            for review in db_reviews {
                let review_item = get_review_export_item(
                    self.review_by_id(review.id, user_id, false).await.unwrap(),
                );
                reviews.push(review_item);
            }
            let collections =
                entity_in_collections(&self.db, user_id, None, Some(p.id), None, None)
                    .await?
                    .into_iter()
                    .map(|c| c.name)
                    .collect();
            let exp = ImportOrExportPersonItem {
                name: p.name,
                identifier: p.identifier,
                source: p.source,
                reviews,
                collections,
                monitored: rm.media_monitored,
            };
            writer.serialize_value(&exp).unwrap();
        }
        Ok(true)
    }

    async fn generate_auth_token(&self, user_id: i32) -> Result<String> {
        let auth_token = jwt::sign(
            user_id,
            &self.config.users.jwt_secret,
            self.config.users.token_valid_for_days,
        )?;
        Ok(auth_token)
    }

    async fn create_review_comment(
        &self,
        user_id: i32,
        input: CreateReviewCommentInput,
    ) -> Result<bool> {
        let review = Review::find_by_id(input.review_id)
            .one(&self.db)
            .await?
            .unwrap();
        let mut comments = review.comments.clone();
        if input.should_delete.unwrap_or_default() {
            let position = comments
                .iter()
                .position(|r| &r.id == input.comment_id.as_ref().unwrap())
                .unwrap();
            comments.remove(position);
        } else if input.increment_likes.unwrap_or_default() {
            let comment = comments
                .iter_mut()
                .find(|r| &r.id == input.comment_id.as_ref().unwrap())
                .unwrap();
            comment.liked_by.insert(user_id);
        } else if input.decrement_likes.unwrap_or_default() {
            let comment = comments
                .iter_mut()
                .find(|r| &r.id == input.comment_id.as_ref().unwrap())
                .unwrap();
            comment.liked_by.remove(&user_id);
        } else {
            let user = user_by_id(&self.db, user_id).await?;
            comments.push(ImportOrExportItemReviewComment {
                id: nanoid!(20),
                text: input.text.unwrap(),
                user: IdAndNamedObject {
                    id: user_id,
                    name: user.name,
                },
                liked_by: HashSet::new(),
                created_on: Utc::now(),
            });
        }
        let mut review: review::ActiveModel = review.into();
        review.comments = ActiveValue::Set(comments);
        review.update(&self.db).await?;
        Ok(true)
    }

    #[instrument(skip(self))]
    pub async fn recalculate_calendar_events(&self) -> Result<()> {
        let date_to_calculate_from = get_current_date(self.timezone.as_ref()).pred_opt().unwrap();

        let mut meta_stream = Metadata::find()
            .filter(metadata::Column::LastUpdatedOn.gte(date_to_calculate_from))
            .filter(metadata::Column::IsPartial.eq(false))
            .stream(&self.db)
            .await?;

        while let Some(meta) = meta_stream.try_next().await? {
            let calendar_events = meta.find_related(CalendarEvent).all(&self.db).await?;
            for cal_event in calendar_events {
                let mut need_to_delete = false;
                if let Some(show) = cal_event.metadata_show_extra_information {
                    if let Some(show_info) = &meta.show_specifics {
                        if let Some((_, ep)) = show_info.get_episode(show.season, show.episode) {
                            if ep.publish_date.unwrap() != cal_event.date {
                                need_to_delete = true;
                            }
                        }
                    }
                } else if let Some(podcast) = cal_event.metadata_podcast_extra_information {
                    if let Some(podcast_info) = &meta.podcast_specifics {
                        if let Some(ep) = podcast_info.get_episode(podcast.episode) {
                            if ep.publish_date != cal_event.date {
                                need_to_delete = true;
                            }
                        }
                    }
                } else if cal_event.date != meta.publish_date.unwrap() {
                    need_to_delete = true;
                };

                if need_to_delete {
                    tracing::debug!(
                        "Need to delete calendar event id = {:#?} since it is outdated",
                        cal_event.id
                    );
                    CalendarEvent::delete_by_id(cal_event.id)
                        .exec(&self.db)
                        .await?;
                }
            }
        }

        tracing::debug!("Finished deleting invalid calendar events");

        let mut metadata_stream = Metadata::find()
            .filter(metadata::Column::LastUpdatedOn.gte(date_to_calculate_from))
            .filter(metadata::Column::PublishDate.is_not_null())
            .filter(
                metadata::Column::IsPartial
                    .is_null()
                    .or(metadata::Column::IsPartial.eq(false)),
            )
            .order_by_desc(metadata::Column::LastUpdatedOn)
            .stream(&self.db)
            .await?;
        let mut calendar_events_inserts = vec![];
        let mut metadata_updates = vec![];
        while let Some(meta) = metadata_stream.try_next().await? {
            if let Some(ps) = &meta.podcast_specifics {
                for episode in ps.episodes.iter() {
                    let event = calendar_event::ActiveModel {
                        metadata_id: ActiveValue::Set(Some(meta.id)),
                        date: ActiveValue::Set(episode.publish_date),
                        metadata_podcast_extra_information: ActiveValue::Set(Some(
                            SeenPodcastExtraInformation {
                                episode: episode.number,
                            },
                        )),
                        ..Default::default()
                    };
                    calendar_events_inserts.push(event);
                }
            } else if let Some(ss) = &meta.show_specifics {
                for season in ss.seasons.iter() {
                    for episode in season.episodes.iter() {
                        if let Some(date) = episode.publish_date {
                            let event = calendar_event::ActiveModel {
                                metadata_id: ActiveValue::Set(Some(meta.id)),
                                date: ActiveValue::Set(date),
                                metadata_show_extra_information: ActiveValue::Set(Some(
                                    SeenShowExtraInformation {
                                        season: season.season_number,
                                        episode: episode.episode_number,
                                    },
                                )),
                                ..Default::default()
                            };
                            calendar_events_inserts.push(event);
                        }
                    }
                }
            } else {
                let event = calendar_event::ActiveModel {
                    metadata_id: ActiveValue::Set(Some(meta.id)),
                    date: ActiveValue::Set(meta.publish_date.unwrap()),
                    ..Default::default()
                };
                calendar_events_inserts.push(event);
            };
            metadata_updates.push(meta.id);
        }
        if !calendar_events_inserts.is_empty() {
            tracing::debug!(
                "Inserting {} calendar events",
                calendar_events_inserts.len()
            );
            for cal_insert in calendar_events_inserts {
                cal_insert.insert(&self.db).await.ok();
            }
        }
        tracing::debug!("Finished updating calendar events");
        Ok(())
    }

    #[instrument(skip(self))]
    pub async fn send_notifications_for_released_media(&self) -> Result<()> {
        let today = get_current_date(self.timezone.as_ref());
        let calendar_events = CalendarEvent::find()
            .filter(calendar_event::Column::Date.eq(today))
            .find_also_related(Metadata)
            .all(&self.db)
            .await?;
        let notifications = calendar_events
            .into_iter()
            .map(|(cal_event, meta)| {
                let meta = meta.unwrap();
                let url = self.get_entity_details_frontend_url(meta.id, EntityLot::Media, None);
                let notification = if let Some(show) = cal_event.metadata_show_extra_information {
                    format!(
                        "S{}E{} of {} ({}) has been released today.",
                        show.season, show.episode, meta.title, url
                    )
                } else if let Some(podcast) = cal_event.metadata_podcast_extra_information {
                    format!(
                        "E{} of {} ({}) has been released today.",
                        podcast.episode, meta.title, url
                    )
                } else {
                    format!("{} ({}) has been released today.", meta.title, url)
                };
                (
                    meta.id,
                    (notification, MediaStateChanged::MetadataPublished),
                )
            })
            .collect_vec();
        let meta_map = self
            .users_to_be_notified_for_metadata_state_changes()
            .await?;
        for (metadata_id, notification) in notifications.into_iter() {
            let users_to_notify = meta_map.get(&metadata_id).cloned().unwrap_or_default();
            for user in users_to_notify {
                self.send_media_state_changed_notification_for_user(user, &notification)
                    .await?;
            }
        }
        Ok(())
    }

    async fn update_person(&self, person_id: i32) -> Result<Vec<(String, MediaStateChanged)>> {
        let mut notifications = vec![];
        let person = Person::find_by_id(person_id).one(&self.db).await?.unwrap();
        let provider = self.get_non_metadata_provider(person.source).await?;
        let provider_person = provider
            .person_details(&person.identifier, &person.source_specifics)
            .await?;
        let images = provider_person.images.map(|images| {
            images
                .into_iter()
                .map(|i| MetadataImage {
                    url: StoredUrl::Url(i),
                    lot: MetadataImageLot::Poster,
                })
                .collect()
        });
        let mut to_update_person: person::ActiveModel = person.clone().into();
        to_update_person.last_updated_on = ActiveValue::Set(Utc::now());
        to_update_person.description = ActiveValue::Set(provider_person.description);
        to_update_person.gender = ActiveValue::Set(provider_person.gender);
        to_update_person.birth_date = ActiveValue::Set(provider_person.birth_date);
        to_update_person.death_date = ActiveValue::Set(provider_person.death_date);
        to_update_person.place = ActiveValue::Set(provider_person.place);
        to_update_person.website = ActiveValue::Set(provider_person.website);
        to_update_person.images = ActiveValue::Set(images);
        to_update_person.is_partial = ActiveValue::Set(Some(false));
        to_update_person.source_specifics = ActiveValue::Set(provider_person.source_specifics);
        to_update_person.name = ActiveValue::Set(provider_person.name);
        to_update_person.update(&self.db).await.ok();
        for (role, media) in provider_person.related.clone() {
            let title = media.title.clone();
            let pm = self.create_partial_metadata(media).await?;
            let already_intermediate = MetadataToPerson::find()
                .filter(metadata_to_person::Column::MetadataId.eq(pm.id))
                .filter(metadata_to_person::Column::PersonId.eq(person_id))
                .filter(metadata_to_person::Column::Role.eq(&role))
                .one(&self.db)
                .await?;
            if already_intermediate.is_none() {
                notifications.push((
                    format!(
                        "{} has been associated with {} as {}",
                        person.name, title, role
                    ),
                    MediaStateChanged::PersonMediaAssociated,
                ));
                let intermediate = metadata_to_person::ActiveModel {
                    person_id: ActiveValue::Set(person.id),
                    metadata_id: ActiveValue::Set(pm.id),
                    role: ActiveValue::Set(role),
                    ..Default::default()
                };
                intermediate.insert(&self.db).await.unwrap();
            }
        }
        Ok(notifications)
    }

    pub async fn update_person_and_notify_users(&self, person_id: i32) -> Result<()> {
        let notifications = self.update_person(person_id).await.unwrap();
        if !notifications.is_empty() {
            let users_to_notify = self
                .users_to_be_notified_for_person_state_changes()
                .await
                .unwrap()
                .get(&person_id)
                .cloned()
                .unwrap_or_default();
            for notification in notifications {
                for user_id in users_to_notify.iter() {
                    self.send_media_state_changed_notification_for_user(
                        user_id.to_owned(),
                        &notification,
                    )
                    .await
                    .ok();
                }
            }
        }
        Ok(())
    }

    pub async fn handle_review_posted_event(&self, event: ReviewPostedEvent) -> Result<()> {
        let monitored_by = UserToEntity::find()
            .select_only()
            .column(user_to_entity::Column::UserId)
            .filter(
                user_to_entity::Column::MetadataId
                    .eq(event.obj_id)
                    .or(user_to_entity::Column::PersonId.eq(event.obj_id)),
            )
            .filter(user_to_entity::Column::MediaMonitored.eq(true))
            .into_tuple::<i32>()
            .all(&self.db)
            .await?;
        let users = User::find()
            .select_only()
            .column(user::Column::Id)
            .filter(user::Column::Id.is_in(monitored_by))
            .filter(Expr::cust(format!(
                "(preferences -> 'notifications' -> 'to_send' ? '{}') = true",
                MediaStateChanged::ReviewPosted
            )))
            .into_tuple::<i32>()
            .all(&self.db)
            .await?;
        for user_id in users {
            let url = self.get_entity_details_frontend_url(
                event.obj_id,
                event.entity_lot,
                Some("reviews"),
            );
            self.send_notifications_to_user_platforms(
                user_id,
                &format!(
                    "New review posted for {} ({}, {}) by {}.",
                    event.obj_title, event.entity_lot, url, event.username
                ),
            )
            .await?;
        }
        Ok(())
    }

    fn get_entity_details_frontend_url(
        &self,
        id: i32,
        entity_lot: EntityLot,
        default_tab: Option<&str>,
    ) -> String {
        let mut url = match entity_lot {
            EntityLot::Media => format!("media/item/{}", id),
            EntityLot::Person => format!("media/people/item/{}", id),
            EntityLot::MediaGroup => format!("media/groups/{}", id),
            EntityLot::Exercise => format!("fitness/exercises/{}", id),
            EntityLot::Collection => format!("collections/{}", id),
        };
        url = format!("{}/{}", self.config.frontend.url, url);
        if let Some(tab) = default_tab {
            url += format!("?defaultTab={}", tab).as_str()
        }
        url
    }

    #[cfg(debug_assertions)]
    async fn development_mutation(&self) -> Result<bool> {
        Ok(true)
    }
}<|MERGE_RESOLUTION|>--- conflicted
+++ resolved
@@ -76,18 +76,6 @@
             GenreListItem, ImportOrExportItemRating, ImportOrExportItemReview,
             ImportOrExportItemReviewComment, ImportOrExportMediaItem, ImportOrExportMediaItemSeen,
             ImportOrExportPersonItem, MangaSpecifics, MediaCreatorSearchItem, MediaDetails,
-<<<<<<< HEAD
-            MediaListItem, MediaSearchItem, MediaSearchItemResponse, MediaSearchItemWithLot,
-            MetadataFreeCreator, MetadataGroupListItem, MetadataImage,
-            MetadataImageForMediaDetails, MetadataImageLot, MetadataVideo, MetadataVideoSource,
-            MovieSpecifics, PartialMetadata, PartialMetadataPerson, PartialMetadataWithoutId,
-            PodcastSpecifics, PostReviewInput, ProgressUpdateError, ProgressUpdateErrorVariant,
-            ProgressUpdateInput, ProgressUpdateResultUnion, PublicCollectionItem,
-            ReviewPostedEvent, SeenAnimeExtraInformation, SeenMangaExtraInformation,
-            SeenPodcastExtraInformation, SeenShowExtraInformation, ShowSpecifics,
-            ToggleMediaMonitorInput, UserMediaOwnership, UserMediaReminder, UserSummary,
-            UserToMediaReason, VideoGameSpecifics, VisualNovelSpecifics, WatchProvider,
-=======
             MediaListItem, MetadataFreeCreator, MetadataGroupListItem, MetadataImage,
             MetadataImageForMediaDetails, MetadataImageLot, MetadataSearchItem,
             MetadataSearchItemResponse, MetadataSearchItemWithLot, MetadataVideo,
@@ -96,10 +84,9 @@
             PostReviewInput, ProgressUpdateError, ProgressUpdateErrorVariant, ProgressUpdateInput,
             ProgressUpdateResultUnion, PublicCollectionItem, ReviewPostedEvent,
             SeenAnimeExtraInformation, SeenMangaExtraInformation, SeenPodcastExtraInformation,
-            SeenShowExtraInformation, ShowSpecifics, UserMediaOwnership, UserMediaReminder,
-            UserSummary, UserToMediaReason, VideoGameSpecifics, VisualNovelSpecifics,
-            WatchProvider,
->>>>>>> 1b1cd30b
+            SeenShowExtraInformation, ShowSpecifics, ToggleMediaMonitorInput, UserMediaOwnership,
+            UserMediaReminder, UserSummary, UserToMediaReason, VideoGameSpecifics,
+            VisualNovelSpecifics, WatchProvider,
         },
         BackgroundJob, ChangeCollectionToEntityInput, EntityLot, IdAndNamedObject, IdObject,
         MediaStateChanged, SearchDetails, SearchInput, SearchResults, StoredUrl,
@@ -715,15 +702,6 @@
     prefix: String,
 }
 
-<<<<<<< HEAD
-=======
-#[derive(Debug, Serialize, Deserialize, InputObject, Clone, Default)]
-struct ToggleMediaMonitorInput {
-    metadata_id: Option<i32>,
-    person_id: Option<i32>,
-    force_value: Option<bool>,
-}
-
 #[derive(Debug, Serialize, Deserialize, InputObject, Clone)]
 struct PeopleSearchInput {
     search: SearchInput,
@@ -738,7 +716,6 @@
     source: MediaSource,
 }
 
->>>>>>> 1b1cd30b
 fn get_password_hasher() -> Argon2<'static> {
     Argon2::default()
 }
