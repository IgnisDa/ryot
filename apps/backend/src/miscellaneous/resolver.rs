--- conflicted
+++ resolved
@@ -1413,7 +1413,7 @@
             author_name: AUTHOR.to_owned(),
             timezone: self.timezone.to_string(),
             oidc_enabled: self.oidc_client.is_some(),
-            website_url: "https://ryot.io/features".to_owned(),
+            website_url: "https://ryot.io".to_owned(),
             page_limit: self.config.frontend.page_size,
             docs_link: "https://docs.ryot.io".to_owned(),
             local_auth_disabled: self.config.users.disable_local_auth,
@@ -7168,35 +7168,6 @@
         tracing::debug!("Starting background jobs...");
 
         tracing::trace!("Invalidating invalid media import jobs");
-<<<<<<< HEAD
-        self.invalidate_import_jobs().await.ok();
-        tracing::trace!("Removing stale entities from Monitoring collection");
-        self.remove_old_entities_from_monitoring_collection()
-            .await
-            .ok();
-        tracing::trace!("Checking for updates for media in Watchlist");
-        self.update_watchlist_metadata_and_queue_notifications()
-            .await
-            .ok();
-        tracing::trace!("Checking for updates for monitored people");
-        self.update_monitored_people_and_queue_notifications()
-            .await
-            .ok();
-        tracing::trace!("Checking and queuing any pending reminders");
-        self.queue_pending_reminders().await.ok();
-        tracing::trace!("Recalculating calendar events");
-        self.recalculate_calendar_events().await.ok();
-        tracing::trace!("Queuing notifications for released media");
-        self.queue_notifications_for_released_media().await.ok();
-        tracing::trace!("Sending all pending notifications");
-        self.send_pending_notifications().await.ok();
-        tracing::trace!("Cleaning up user and metadata association");
-        self.cleanup_user_and_metadata_association().await.ok();
-        tracing::trace!("Removing old user summaries and regenerating them");
-        self.regenerate_user_summaries().await.ok();
-        tracing::trace!("Removing useless data");
-        self.remove_useless_data().await.ok();
-=======
         self.invalidate_import_jobs().await.trace_ok();
         tracing::trace!("Removing stale entities from Monitoring collection");
         self.remove_old_entities_from_monitoring_collection()
@@ -7228,7 +7199,6 @@
         self.regenerate_user_summaries().await.trace_ok();
         tracing::trace!("Removing useless data");
         self.remove_useless_data().await.trace_ok();
->>>>>>> 131a90fa
 
         tracing::debug!("Completed background jobs...");
         Ok(())
