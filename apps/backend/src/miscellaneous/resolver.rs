use std::{
    collections::{HashMap, HashSet},
    fs::File,
    iter::zip,
    path::PathBuf,
    str::FromStr,
    sync::Arc,
};

use apalis::prelude::{MemoryStorage, MessageQueue};
use argon2::{Argon2, PasswordHash, PasswordVerifier};
use async_graphql::{
    Context, Enum, Error, InputObject, InputType, Object, OneofObject, Result, SimpleObject, Union,
};
use cached::{DiskCache, IOCached};
use chrono::{Datelike, Days, Duration as ChronoDuration, NaiveDate, Utc};
use database::{
    AliasedCollectionToEntity, AliasedExercise, AliasedMetadata, AliasedMetadataGroup,
    AliasedMetadataToGenre, AliasedPerson, AliasedReview, AliasedSeen, AliasedUserToCollection,
    AliasedUserToEntity, IntegrationLot, IntegrationSource, MediaLot, MediaSource,
    MetadataToMetadataRelation, SeenState, UserLot, UserToMediaReason, Visibility,
};
use enum_meta::Meta;
use futures::TryStreamExt;
use itertools::Itertools;
use markdown::{
    to_html as markdown_to_html, to_html_with_options as markdown_to_html_opts, CompileOptions,
    Options,
};
use nanoid::nanoid;
use openidconnect::{
    core::{CoreClient, CoreResponseType},
    reqwest::async_http_client,
    AuthenticationFlow, AuthorizationCode, CsrfToken, Nonce, Scope, TokenResponse,
};
use rs_utils::{convert_naive_to_utc, get_first_and_last_day_of_month, IsFeatureEnabled};
use rust_decimal::{prelude::FromPrimitive, Decimal};
use rust_decimal_macros::dec;
use sea_orm::{
    prelude::DateTimeUtc, sea_query::NullOrdering, ActiveModelTrait, ActiveValue, ColumnTrait,
    ConnectionTrait, DatabaseBackend, DatabaseConnection, DbBackend, EntityTrait, FromQueryResult,
    ItemsAndPagesNumber, Iterable, JoinType, ModelTrait, Order, PaginatorTrait, QueryFilter,
    QueryOrder, QuerySelect, QueryTrait, RelationTrait, Statement, TransactionTrait,
};
use sea_query::{
    extension::postgres::PgExpr, Alias, Asterisk, Cond, Condition, ConditionType, Expr, Func,
    PgFunc, PostgresQueryBuilder, Query, SelectStatement, SimpleExpr,
};
use serde::{Deserialize, Serialize};
use struson::writer::{JsonStreamWriter, JsonWriter};

use crate::{
    background::{ApplicationJob, CoreApplicationJob},
    entities::{
        calendar_event, collection, collection_to_entity, exercise, genre, import_report,
        integration, metadata, metadata_group, metadata_to_genre, metadata_to_metadata,
        metadata_to_metadata_group, metadata_to_person, person,
        prelude::{
            CalendarEvent, Collection, CollectionToEntity, Exercise, Genre, ImportReport,
            Integration, Metadata, MetadataGroup, MetadataToGenre, MetadataToMetadata,
            MetadataToMetadataGroup, MetadataToPerson, Person, QueuedNotification, Review, Seen,
            User, UserMeasurement, UserToCollection, UserToEntity, Workout,
        },
        queued_notification, review, seen,
        user::{self, UserWithOnlyNotifications, UserWithOnlyPreferences, UserWithOnlySummary},
        user_measurement, user_to_collection, user_to_entity, workout,
    },
    file_storage::FileStorageService,
    fitness::resolver::ExerciseService,
    integrations::{IntegrationMedia, IntegrationService},
    jwt,
    miscellaneous::{CustomService, DefaultCollection},
    models::{
        fitness::UserUnitSystem,
        media::{
            AnimeSpecifics, AudioBookSpecifics, BookSpecifics, CommitMediaInput, CommitPersonInput,
            CreateOrUpdateCollectionInput, GenreListItem, ImportOrExportItemRating,
            ImportOrExportItemReview, ImportOrExportItemReviewComment,
            ImportOrExportMediaGroupItem, ImportOrExportMediaItem, ImportOrExportMediaItemSeen,
            ImportOrExportPersonItem, IntegrationSourceSpecifics, MangaSpecifics,
            MediaAssociatedPersonStateChanges, MediaCreatorSearchItem, MediaDetails, MediaListItem,
            MetadataFreeCreator, MetadataGroupListItem, MetadataGroupSearchItem, MetadataImage,
            MetadataImageForMediaDetails, MetadataImageLot, MetadataSearchItem,
            MetadataSearchItemResponse, MetadataSearchItemWithLot, MetadataVideo,
            MetadataVideoSource, MovieSpecifics, PartialMetadata, PartialMetadataPerson,
            PartialMetadataWithoutId, PeopleSearchItem, PersonSourceSpecifics, PodcastSpecifics,
            PostReviewInput, ProgressUpdateError, ProgressUpdateErrorVariant, ProgressUpdateInput,
            ProgressUpdateResultUnion, ReviewPostedEvent, SeenAnimeExtraInformation,
            SeenMangaExtraInformation, SeenPodcastExtraInformation, SeenShowExtraInformation,
            ShowSpecifics, UserSummary, VideoGameSpecifics, VisualNovelSpecifics, WatchProvider,
        },
        BackgroundJob, ChangeCollectionToEntityInput, EntityLot, IdAndNamedObject,
        MediaStateChanged, SearchDetails, SearchInput, SearchResults, StoredUrl, StringIdObject,
    },
    providers::{
        anilist::{
            AnilistAnimeService, AnilistMangaService, AnilistService, NonMediaAnilistService,
        },
        audible::AudibleService,
        google_books::GoogleBooksService,
        igdb::IgdbService,
        itunes::ITunesService,
        listennotes::ListennotesService,
        mal::{MalAnimeService, MalMangaService, MalService, NonMediaMalService},
        manga_updates::MangaUpdatesService,
        openlibrary::OpenlibraryService,
        tmdb::{NonMediaTmdbService, TmdbMovieService, TmdbService, TmdbShowService},
        vndb::VndbService,
    },
    traits::{
        AuthProvider, DatabaseAssetsAsSingleUrl, DatabaseAssetsAsUrls, MediaProvider,
        MediaProviderLanguages,
    },
    users::{
        UserGeneralDashboardElement, UserGeneralPreferences, UserNotification,
        UserNotificationSetting, UserNotificationSettingKind, UserPreferences, UserReviewScale,
    },
    utils::{
        add_entity_to_collection, associate_user_with_entity, entity_in_collections,
        get_current_date, get_stored_asset, get_user_to_entity_association, ilike_sql,
        partial_user_by_id, user_by_id, user_id_from_token, AUTHOR, TEMP_DIR,
    },
};

use super::CollectionExtraInformation;

type Provider = Box<(dyn MediaProvider + Send + Sync)>;

#[derive(Debug, Serialize, Deserialize, InputObject, Clone)]
struct CreateCustomMetadataInput {
    title: String,
    lot: MediaLot,
    description: Option<String>,
    creators: Option<Vec<String>>,
    genres: Option<Vec<String>>,
    images: Option<Vec<String>>,
    videos: Option<Vec<String>>,
    is_nsfw: Option<bool>,
    publish_year: Option<i32>,
    audio_book_specifics: Option<AudioBookSpecifics>,
    book_specifics: Option<BookSpecifics>,
    movie_specifics: Option<MovieSpecifics>,
    podcast_specifics: Option<PodcastSpecifics>,
    show_specifics: Option<ShowSpecifics>,
    video_game_specifics: Option<VideoGameSpecifics>,
    manga_specifics: Option<MangaSpecifics>,
    anime_specifics: Option<AnimeSpecifics>,
    visual_novel_specifics: Option<VisualNovelSpecifics>,
}

#[derive(Debug, Serialize, Deserialize, InputObject, Clone)]
struct CreateIntegrationInput {
    source: IntegrationSource,
    source_specifics: Option<IntegrationSourceSpecifics>,
}

#[derive(Debug, Serialize, Deserialize, SimpleObject, Clone)]
struct GraphqlUserNotificationPlatform {
    id: usize,
    description: String,
    timestamp: DateTimeUtc,
}

#[derive(Debug, Serialize, Deserialize, InputObject, Clone)]
struct CreateUserNotificationPlatformInput {
    lot: UserNotificationSettingKind,
    base_url: Option<String>,
    #[graphql(secret)]
    api_token: Option<String>,
    #[graphql(secret)]
    auth_header: Option<String>,
    priority: Option<i32>,
}

#[derive(Enum, Clone, Debug, Copy, PartialEq, Eq)]
enum CreateCustomMediaErrorVariant {
    LotDoesNotMatchSpecifics,
}

#[derive(Debug, SimpleObject)]
struct ProviderLanguageInformation {
    source: MediaSource,
    supported: Vec<String>,
    default: String,
}

#[derive(Enum, Clone, Debug, Copy, PartialEq, Eq)]
enum UserDetailsErrorVariant {
    AuthTokenInvalid,
}

#[derive(Debug, SimpleObject)]
struct UserDetailsError {
    error: UserDetailsErrorVariant,
}

#[derive(Union)]
enum UserDetailsResult {
    Ok(Box<user::Model>),
    Error(UserDetailsError),
}

#[derive(Debug, InputObject, Serialize, Deserialize, Clone)]
struct PasswordUserInput {
    username: String,
    #[graphql(secret)]
    password: String,
}

#[derive(Debug, InputObject, Serialize, Deserialize, Clone)]
struct OidcUserInput {
    email: String,
    #[graphql(secret)]
    issuer_id: String,
}

#[derive(Debug, Serialize, Deserialize, OneofObject, Clone)]
enum AuthUserInput {
    Password(PasswordUserInput),
    Oidc(OidcUserInput),
}

#[derive(Enum, Clone, Debug, Copy, PartialEq, Eq)]
enum RegisterErrorVariant {
    IdentifierAlreadyExists,
    Disabled,
}

#[derive(Debug, SimpleObject)]
struct RegisterError {
    error: RegisterErrorVariant,
}

#[derive(Union)]
enum RegisterResult {
    Ok(StringIdObject),
    Error(RegisterError),
}

#[derive(Enum, Clone, Debug, Copy, PartialEq, Eq)]
enum LoginErrorVariant {
    UsernameDoesNotExist,
    CredentialsMismatch,
    IncorrectProviderChosen,
}

#[derive(Debug, SimpleObject)]
struct LoginError {
    error: LoginErrorVariant,
}

#[derive(Debug, SimpleObject)]
struct LoginResponse {
    api_key: String,
}

#[derive(Union)]
enum LoginResult {
    Ok(LoginResponse),
    Error(LoginError),
}

#[derive(Debug, InputObject)]
struct UpdateUserInput {
    username: Option<String>,
    #[graphql(secret)]
    password: Option<String>,
}

#[derive(Debug, InputObject)]
struct UpdateUserPreferenceInput {
    /// Dot delimited path to the property that needs to be changed. Setting it\
    /// to empty resets the preferences to default.
    property: String,
    value: String,
}

#[derive(Debug, InputObject)]
struct GenreDetailsInput {
    genre_id: String,
    page: Option<u64>,
}

#[derive(Debug, Serialize, Deserialize, Enum, Clone, PartialEq, Eq, Copy, Default)]
enum CollectionContentsSortBy {
    Title,
    #[default]
    LastUpdatedOn,
    Date,
}

#[derive(Debug, Serialize, Deserialize, InputObject, Clone, Default)]
struct CollectionContentsFilter {
    entity_type: Option<EntityLot>,
    metadata_lot: Option<MediaLot>,
}

#[derive(Debug, InputObject)]
struct CollectionContentsInput {
    collection_id: String,
    search: Option<SearchInput>,
    filter: Option<CollectionContentsFilter>,
    take: Option<u64>,
    sort: Option<SortInput<CollectionContentsSortBy>>,
}

#[derive(Debug, SimpleObject)]
struct CollectionContents {
    details: collection::Model,
    results: SearchResults<MetadataSearchItemWithLot>,
    reviews: Vec<ReviewItem>,
    user: user::Model,
}

#[derive(Debug, SimpleObject)]
struct ReviewItem {
    id: String,
    posted_on: DateTimeUtc,
    rating: Option<Decimal>,
    text_original: Option<String>,
    text_rendered: Option<String>,
    visibility: Visibility,
    is_spoiler: bool,
    posted_by: IdAndNamedObject,
    show_extra_information: Option<SeenShowExtraInformation>,
    podcast_extra_information: Option<SeenPodcastExtraInformation>,
    anime_extra_information: Option<SeenAnimeExtraInformation>,
    manga_extra_information: Option<SeenMangaExtraInformation>,
    comments: Vec<ImportOrExportItemReviewComment>,
}

#[derive(Debug, SimpleObject, FromQueryResult)]
struct CollectionItem {
    id: String,
    name: String,
    count: i64,
    is_default: bool,
    description: Option<String>,
    creator_user_id: String,
    creator_username: String,
    information_template: Option<Vec<CollectionExtraInformation>>,
}

#[derive(SimpleObject)]
struct GeneralFeatures {
    file_storage: bool,
    signup_allowed: bool,
}

#[derive(Debug, Serialize, Deserialize, SimpleObject, Clone)]
struct MetadataCreator {
    id: Option<String>,
    name: String,
    image: Option<String>,
    character: Option<String>,
}

#[derive(Debug, Serialize, Deserialize, SimpleObject, Clone)]
struct MetadataCreatorGroupedByRole {
    name: String,
    items: Vec<MetadataCreator>,
}

#[derive(Debug, Serialize, Deserialize, SimpleObject, Clone)]
struct PersonDetails {
    details: person::Model,
    contents: Vec<PersonDetailsGroupedByRole>,
    source_url: Option<String>,
}

#[derive(Debug, Serialize, Deserialize, SimpleObject, Clone)]
struct MetadataGroupDetails {
    details: metadata_group::Model,
    source_url: Option<String>,
    contents: Vec<PartialMetadata>,
}

#[derive(Debug, Serialize, Deserialize, SimpleObject, Clone)]
struct GenreDetails {
    details: GenreListItem,
    contents: SearchResults<MetadataSearchItemWithLot>,
}

#[derive(Debug, Serialize, Deserialize, SimpleObject, Clone)]
struct PersonDetailsItemWithCharacter {
    media: PartialMetadata,
    character: Option<String>,
}

#[derive(Debug, Serialize, Deserialize, SimpleObject, Clone)]
struct PersonDetailsGroupedByRole {
    /// The name of the role performed.
    name: String,
    /// The media items in which this role was performed.
    items: Vec<PersonDetailsItemWithCharacter>,
}

#[derive(Debug, Serialize, Deserialize, Clone)]
struct MediaBaseData {
    model: metadata::Model,
    creators: Vec<MetadataCreatorGroupedByRole>,
    assets: GraphqlMediaAssets,
    genres: Vec<GenreListItem>,
    suggestions: Vec<PartialMetadata>,
}

#[derive(Debug, Serialize, Deserialize, SimpleObject, Clone)]
struct GraphqlMetadataGroup {
    id: String,
    name: String,
    part: i32,
}

#[derive(Debug, Serialize, Deserialize, SimpleObject, Clone)]
struct GraphqlVideoAsset {
    video_id: String,
    source: MetadataVideoSource,
}

#[derive(Debug, Serialize, Deserialize, SimpleObject, Clone)]
struct GraphqlMediaAssets {
    images: Vec<String>,
    videos: Vec<GraphqlVideoAsset>,
}

#[derive(Debug, Serialize, Deserialize, SimpleObject, Clone)]
struct GraphqlMetadataDetails {
    id: String,
    title: String,
    identifier: String,
    is_nsfw: Option<bool>,
    is_partial: Option<bool>,
    description: Option<String>,
    original_language: Option<String>,
    provider_rating: Option<Decimal>,
    production_status: Option<String>,
    lot: MediaLot,
    source: MediaSource,
    creators: Vec<MetadataCreatorGroupedByRole>,
    watch_providers: Vec<WatchProvider>,
    genres: Vec<GenreListItem>,
    assets: GraphqlMediaAssets,
    publish_year: Option<i32>,
    publish_date: Option<NaiveDate>,
    book_specifics: Option<BookSpecifics>,
    movie_specifics: Option<MovieSpecifics>,
    show_specifics: Option<ShowSpecifics>,
    video_game_specifics: Option<VideoGameSpecifics>,
    visual_novel_specifics: Option<VisualNovelSpecifics>,
    audio_book_specifics: Option<AudioBookSpecifics>,
    podcast_specifics: Option<PodcastSpecifics>,
    manga_specifics: Option<MangaSpecifics>,
    anime_specifics: Option<AnimeSpecifics>,
    source_url: Option<String>,
    suggestions: Vec<PartialMetadata>,
    group: Option<GraphqlMetadataGroup>,
}

#[derive(Debug, Serialize, Deserialize, Enum, Clone, PartialEq, Eq, Copy, Default)]
enum GraphqlSortOrder {
    Desc,
    #[default]
    Asc,
}

impl From<GraphqlSortOrder> for Order {
    fn from(value: GraphqlSortOrder) -> Self {
        match value {
            GraphqlSortOrder::Desc => Self::Desc,
            GraphqlSortOrder::Asc => Self::Asc,
        }
    }
}

#[derive(Debug, Serialize, Deserialize, Enum, Clone, PartialEq, Eq, Copy, Default)]
enum MediaSortBy {
    LastUpdated,
    Title,
    #[default]
    ReleaseDate,
    LastSeen,
    Rating,
}

#[derive(Debug, Serialize, Deserialize, Enum, Clone, PartialEq, Eq, Copy, Default)]
enum PersonSortBy {
    #[default]
    Name,
    MediaItems,
}

#[derive(Debug, Serialize, Deserialize, InputObject, Clone, Default)]
#[graphql(concrete(name = "MediaSortInput", params(MediaSortBy)))]
#[graphql(concrete(name = "PersonSortInput", params(PersonSortBy)))]
#[graphql(concrete(name = "CollectionContentsSortInput", params(CollectionContentsSortBy)))]
struct SortInput<T: InputType + Default> {
    #[graphql(default)]
    order: GraphqlSortOrder,
    #[graphql(default)]
    by: T,
}

#[derive(Debug, Serialize, Deserialize, Enum, Clone, Copy, Eq, PartialEq)]
enum MediaGeneralFilter {
    All,
    Rated,
    Unrated,
    Dropped,
    OnAHold,
    Unseen,
}

#[derive(Debug, Serialize, Deserialize, InputObject, Clone)]
struct MediaFilter {
    general: Option<MediaGeneralFilter>,
    collection: Option<String>,
}

#[derive(Debug, Serialize, Deserialize, InputObject, Clone)]
struct MetadataListInput {
    search: SearchInput,
    lot: Option<MediaLot>,
    filter: Option<MediaFilter>,
    sort: Option<SortInput<MediaSortBy>>,
}

#[derive(Debug, Serialize, Deserialize, InputObject, Clone)]
struct PeopleListInput {
    search: SearchInput,
    sort: Option<SortInput<PersonSortBy>>,
}

#[derive(Debug, Serialize, Deserialize, InputObject, Clone)]
struct MediaConsumedInput {
    identifier: String,
    lot: MediaLot,
}

#[derive(SimpleObject)]
struct CoreDetails {
    is_pro: bool,
    page_limit: i32,
    timezone: String,
    docs_link: String,
    oidc_enabled: bool,
    author_name: String,
    repository_link: String,
    token_valid_for_days: i64,
    local_auth_disabled: bool,
}

#[derive(Debug, Ord, PartialEq, Eq, PartialOrd, Clone, Hash)]
struct ProgressUpdateCache {
    user_id: String,
    metadata_id: String,
    show_season_number: Option<i32>,
    show_episode_number: Option<i32>,
    podcast_episode_number: Option<i32>,
    anime_episode_number: Option<i32>,
    manga_chapter_number: Option<i32>,
}

impl ToString for ProgressUpdateCache {
    fn to_string(&self) -> String {
        format!("{:#?}", self)
    }
}

#[derive(SimpleObject)]
struct UserPersonDetails {
    reviews: Vec<ReviewItem>,
    collections: Vec<collection::Model>,
}

#[derive(SimpleObject)]
struct UserMetadataGroupDetails {
    reviews: Vec<ReviewItem>,
    collections: Vec<collection::Model>,
}

#[derive(SimpleObject)]
struct UserMetadataDetails {
    /// The collections in which this media is present.
    collections: Vec<collection::Model>,
    /// The public reviews of this media.
    reviews: Vec<ReviewItem>,
    /// The seen history of this media.
    history: Vec<seen::Model>,
    /// The seen item if it is in progress.
    in_progress: Option<seen::Model>,
    /// The next episode/chapter of this media.
    next_entry: Option<UserMediaNextEntry>,
    /// The number of users who have seen this media.
    seen_by: i32,
    /// The average rating of this media in this service.
    average_rating: Option<Decimal>,
    /// The number of units of this media that were consumed.
    units_consumed: Option<i32>,
}

#[derive(SimpleObject, Debug, Clone)]
struct UserMediaNextEntry {
    season: Option<i32>,
    episode: Option<i32>,
    chapter: Option<i32>,
}

#[derive(Debug, Serialize, Deserialize, InputObject, Clone)]
struct EditSeenItemInput {
    seen_id: String,
    started_on: Option<NaiveDate>,
    finished_on: Option<NaiveDate>,
}

#[derive(Debug, Serialize, Deserialize, SimpleObject, Clone)]
struct PresignedPutUrlResponse {
    upload_url: String,
    key: String,
}

#[derive(Debug, Serialize, Deserialize, InputObject, Clone)]
struct CreateReviewCommentInput {
    /// The review this comment belongs to.
    review_id: String,
    comment_id: Option<String>,
    text: Option<String>,
    increment_likes: Option<bool>,
    decrement_likes: Option<bool>,
    should_delete: Option<bool>,
}

#[derive(Debug, Serialize, Deserialize, SimpleObject, Clone, Default)]
struct GraphqlCalendarEvent {
    calendar_event_id: String,
    date: NaiveDate,
    metadata_id: String,
    metadata_title: String,
    metadata_image: Option<String>,
    metadata_lot: MediaLot,
    show_extra_information: Option<SeenShowExtraInformation>,
    podcast_extra_information: Option<SeenPodcastExtraInformation>,
}

#[derive(Debug, Serialize, Deserialize, SimpleObject, Clone, Default)]
struct OidcTokenOutput {
    subject: String,
    email: String,
}

#[derive(Debug, Serialize, Deserialize, InputObject, Clone, Default)]
struct UserCalendarEventInput {
    year: i32,
    month: u32,
}

#[derive(Debug, Serialize, Deserialize, OneofObject, Clone)]
enum UserUpcomingCalendarEventInput {
    /// The number of media to select
    NextMedia(u64),
    /// The number of days to select
    NextDays(u64),
}

#[derive(Debug, Serialize, Deserialize, InputObject, Clone)]
struct PresignedPutUrlInput {
    file_name: String,
    prefix: String,
}

#[derive(Debug, Serialize, Deserialize, InputObject, Clone)]
struct PeopleSearchInput {
    search: SearchInput,
    source: MediaSource,
    source_specifics: Option<PersonSourceSpecifics>,
}

#[derive(Debug, Serialize, Deserialize, InputObject, Clone)]
struct MetadataGroupSearchInput {
    search: SearchInput,
    lot: MediaLot,
    source: MediaSource,
}

#[derive(Debug, Serialize, Deserialize, InputObject, Clone)]
struct MetadataSearchInput {
    search: SearchInput,
    lot: MediaLot,
    source: MediaSource,
}

#[derive(Debug, Serialize, Deserialize, SimpleObject, Clone, Default)]
struct GroupedCalendarEvent {
    events: Vec<GraphqlCalendarEvent>,
    date: NaiveDate,
}

fn get_password_hasher() -> Argon2<'static> {
    Argon2::default()
}

fn get_review_export_item(rev: ReviewItem) -> ImportOrExportItemRating {
    let (show_season_number, show_episode_number) = match rev.show_extra_information {
        Some(d) => (Some(d.season), Some(d.episode)),
        None => (None, None),
    };
    let podcast_episode_number = rev.podcast_extra_information.map(|d| d.episode);
    let anime_episode_number = rev.anime_extra_information.and_then(|d| d.episode);
    let manga_chapter_number = rev.manga_extra_information.and_then(|d| d.chapter);
    ImportOrExportItemRating {
        review: Some(ImportOrExportItemReview {
            visibility: Some(rev.visibility),
            date: Some(rev.posted_on),
            spoiler: Some(rev.is_spoiler),
            text: rev.text_original,
        }),
        rating: rev.rating,
        show_season_number,
        show_episode_number,
        podcast_episode_number,
        anime_episode_number,
        manga_chapter_number,
        comments: match rev.comments.is_empty() {
            true => None,
            false => Some(rev.comments),
        },
    }
}

fn empty_nonce_verifier(_nonce: Option<&Nonce>) -> Result<(), String> {
    Ok(())
}

#[derive(Default)]
pub struct MiscellaneousQuery;

#[Object]
impl MiscellaneousQuery {
    /// Get some primary information about the service.
    async fn core_details(&self, gql_ctx: &Context<'_>) -> Result<CoreDetails> {
        let service = gql_ctx.data_unchecked::<Arc<MiscellaneousService>>();
        service.core_details().await
    }

    /// Get all collections for the currently logged in user.
    async fn user_collections_list(
        &self,
        gql_ctx: &Context<'_>,
        name: Option<String>,
    ) -> Result<Vec<CollectionItem>> {
        let service = gql_ctx.data_unchecked::<Arc<MiscellaneousService>>();
        let user_id = service.user_id_from_ctx(gql_ctx).await?;
        service.user_collections_list(&user_id, name).await
    }

    /// Get the contents of a collection and respect visibility.
    async fn collection_contents(
        &self,
        gql_ctx: &Context<'_>,
        input: CollectionContentsInput,
    ) -> Result<CollectionContents> {
        let service = gql_ctx.data_unchecked::<Arc<MiscellaneousService>>();
        service.collection_contents(input).await
    }

    /// Get details about a media present in the database.
    async fn metadata_details(
        &self,
        gql_ctx: &Context<'_>,
        metadata_id: String,
    ) -> Result<GraphqlMetadataDetails> {
        let service = gql_ctx.data_unchecked::<Arc<MiscellaneousService>>();
        service.metadata_details(&metadata_id).await
    }

    /// Get details about a creator present in the database.
    async fn person_details(
        &self,
        gql_ctx: &Context<'_>,
        person_id: String,
    ) -> Result<PersonDetails> {
        let service = gql_ctx.data_unchecked::<Arc<MiscellaneousService>>();
        service.person_details(person_id).await
    }

    /// Get details about a genre present in the database.
    async fn genre_details(
        &self,
        gql_ctx: &Context<'_>,
        input: GenreDetailsInput,
    ) -> Result<GenreDetails> {
        let service = gql_ctx.data_unchecked::<Arc<MiscellaneousService>>();
        service.genre_details(input).await
    }

    /// Get details about a metadata group present in the database.
    async fn metadata_group_details(
        &self,
        gql_ctx: &Context<'_>,
        metadata_group_id: String,
    ) -> Result<MetadataGroupDetails> {
        let service = gql_ctx.data_unchecked::<Arc<MiscellaneousService>>();
        service.metadata_group_details(metadata_group_id).await
    }

    /// Get all the media items related to a user for a specific media type.
    async fn metadata_list(
        &self,
        gql_ctx: &Context<'_>,
        input: MetadataListInput,
    ) -> Result<SearchResults<MediaListItem>> {
        let service = gql_ctx.data_unchecked::<Arc<MiscellaneousService>>();
        let user_id = service.user_id_from_ctx(gql_ctx).await?;
        service.metadata_list(user_id, input).await
    }

    /// Get a presigned URL (valid for 90 minutes) for a given key.
    async fn get_presigned_s3_url(&self, gql_ctx: &Context<'_>, key: String) -> String {
        let service = gql_ctx.data_unchecked::<Arc<MiscellaneousService>>();
        service.file_storage_service.get_presigned_url(key).await
    }

    /// Get all the features that are enabled for the service
    async fn core_enabled_features(&self, gql_ctx: &Context<'_>) -> Result<GeneralFeatures> {
        let service = gql_ctx.data_unchecked::<Arc<MiscellaneousService>>();
        service.core_enabled_features().await
    }

    /// Search for a list of media for a given type.
    async fn metadata_search(
        &self,
        gql_ctx: &Context<'_>,
        input: MetadataSearchInput,
    ) -> Result<SearchResults<MetadataSearchItemResponse>> {
        let service = gql_ctx.data_unchecked::<Arc<MiscellaneousService>>();
        let user_id = service.user_id_from_ctx(gql_ctx).await?;
        service.metadata_search(&user_id, input).await
    }

    /// Get paginated list of genres.
    async fn genres_list(
        &self,
        gql_ctx: &Context<'_>,
        input: SearchInput,
    ) -> Result<SearchResults<GenreListItem>> {
        let service = gql_ctx.data_unchecked::<Arc<MiscellaneousService>>();
        service.genres_list(input).await
    }

    /// Get paginated list of metadata groups.
    async fn metadata_groups_list(
        &self,
        gql_ctx: &Context<'_>,
        input: SearchInput,
    ) -> Result<SearchResults<MetadataGroupListItem>> {
        let service = gql_ctx.data_unchecked::<Arc<MiscellaneousService>>();
        let user_id = service.user_id_from_ctx(gql_ctx).await?;
        service.metadata_groups_list(user_id, input).await
    }

    /// Get all languages supported by all the providers.
    async fn providers_language_information(
        &self,
        gql_ctx: &Context<'_>,
    ) -> Vec<ProviderLanguageInformation> {
        let service = gql_ctx.data_unchecked::<Arc<MiscellaneousService>>();
        service.providers_language_information()
    }

    /// Get a summary of all the media items that have been consumed by this user.
    async fn latest_user_summary(&self, gql_ctx: &Context<'_>) -> Result<UserSummary> {
        let service = gql_ctx.data_unchecked::<Arc<MiscellaneousService>>();
        let user_id = service.user_id_from_ctx(gql_ctx).await?;
        service.latest_user_summary(&user_id).await
    }

    /// Get details that can be displayed to a user for a metadata group.
    async fn user_metadata_group_details(
        &self,
        gql_ctx: &Context<'_>,
        metadata_group_id: String,
    ) -> Result<UserMetadataGroupDetails> {
        let service = gql_ctx.data_unchecked::<Arc<MiscellaneousService>>();
        let user_id = service.user_id_from_ctx(gql_ctx).await?;
        service
            .user_metadata_group_details(user_id, metadata_group_id)
            .await
    }

    /// Get a user's preferences.
    async fn user_preferences(&self, gql_ctx: &Context<'_>) -> Result<UserPreferences> {
        let service = gql_ctx.data_unchecked::<Arc<MiscellaneousService>>();
        let user_id = service.user_id_from_ctx(gql_ctx).await?;
        service.user_preferences(&user_id).await
    }

    /// Get details about all the users in the service.
    async fn users_list(&self, gql_ctx: &Context<'_>) -> Result<Vec<user::Model>> {
        let service = gql_ctx.data_unchecked::<Arc<MiscellaneousService>>();
        let user_id = service.user_id_from_ctx(gql_ctx).await?;
        service.admin_account_guard(&user_id).await?;
        service.users_list().await
    }

    /// Get details about the currently logged in user.
    async fn user_details(&self, gql_ctx: &Context<'_>) -> Result<UserDetailsResult> {
        let service = gql_ctx.data_unchecked::<Arc<MiscellaneousService>>();
        let token = service.user_auth_token_from_ctx(gql_ctx)?;
        service.user_details(&token).await
    }

    /// Get all the integrations for the currently logged in user.
    async fn user_integrations(&self, gql_ctx: &Context<'_>) -> Result<Vec<integration::Model>> {
        let service = gql_ctx.data_unchecked::<Arc<MiscellaneousService>>();
        let user_id = service.user_id_from_ctx(gql_ctx).await?;
        service.user_integrations(&user_id).await
    }

    /// Get all the notification platforms for the currently logged in user.
    async fn user_notification_platforms(
        &self,
        gql_ctx: &Context<'_>,
    ) -> Result<Vec<GraphqlUserNotificationPlatform>> {
        let service = gql_ctx.data_unchecked::<Arc<MiscellaneousService>>();
        let user_id = service.user_id_from_ctx(gql_ctx).await?;
        service.user_notification_platforms(&user_id).await
    }

    /// Get details that can be displayed to a user for a media.
    async fn user_metadata_details(
        &self,
        gql_ctx: &Context<'_>,
        metadata_id: String,
    ) -> Result<UserMetadataDetails> {
        let service = gql_ctx.data_unchecked::<Arc<MiscellaneousService>>();
        let user_id = service.user_id_from_ctx(gql_ctx).await?;
        service.user_metadata_details(user_id, metadata_id).await
    }

    /// Get details that can be displayed to a user for a creator.
    async fn user_person_details(
        &self,
        gql_ctx: &Context<'_>,
        person_id: String,
    ) -> Result<UserPersonDetails> {
        let service = gql_ctx.data_unchecked::<Arc<MiscellaneousService>>();
        let user_id = service.user_id_from_ctx(gql_ctx).await?;
        service.user_person_details(user_id, person_id).await
    }

    /// Get calendar events for a user between a given date range.
    async fn user_calendar_events(
        &self,
        gql_ctx: &Context<'_>,
        input: UserCalendarEventInput,
    ) -> Result<Vec<GroupedCalendarEvent>> {
        let service = gql_ctx.data_unchecked::<Arc<MiscellaneousService>>();
        let user_id = service.user_id_from_ctx(gql_ctx).await?;
        service.user_calendar_events(user_id, input).await
    }

    /// Get upcoming calendar events for the given filter.
    async fn user_upcoming_calendar_events(
        &self,
        gql_ctx: &Context<'_>,
        input: UserUpcomingCalendarEventInput,
    ) -> Result<Vec<GraphqlCalendarEvent>> {
        let service = gql_ctx.data_unchecked::<Arc<MiscellaneousService>>();
        let user_id = service.user_id_from_ctx(gql_ctx).await?;
        service.user_upcoming_calendar_events(user_id, input).await
    }

    /// Get paginated list of people.
    async fn people_list(
        &self,
        gql_ctx: &Context<'_>,
        input: PeopleListInput,
    ) -> Result<SearchResults<MediaCreatorSearchItem>> {
        let service = gql_ctx.data_unchecked::<Arc<MiscellaneousService>>();
        let user_id = service.user_id_from_ctx(gql_ctx).await?;
        service.people_list(user_id, input).await
    }

    /// Search for a list of people from a given source.
    async fn people_search(
        &self,
        gql_ctx: &Context<'_>,
        input: PeopleSearchInput,
    ) -> Result<SearchResults<PeopleSearchItem>> {
        let service = gql_ctx.data_unchecked::<Arc<MiscellaneousService>>();
        let user_id = service.user_id_from_ctx(gql_ctx).await?;
        service.people_search(&user_id, input).await
    }

    /// Search for a list of groups from a given source.
    async fn metadata_group_search(
        &self,
        gql_ctx: &Context<'_>,
        input: MetadataGroupSearchInput,
    ) -> Result<SearchResults<MetadataGroupSearchItem>> {
        let service = gql_ctx.data_unchecked::<Arc<MiscellaneousService>>();
        let user_id = service.user_id_from_ctx(gql_ctx).await?;
        service.metadata_group_search(&user_id, input).await
    }

    /// Get an authorization URL using the configured OIDC client.
    async fn get_oidc_redirect_url(&self, gql_ctx: &Context<'_>) -> Result<String> {
        let service = gql_ctx.data_unchecked::<Arc<MiscellaneousService>>();
        service.get_oidc_redirect_url().await
    }

    /// Get an access token using the configured OIDC client.
    async fn get_oidc_token(&self, gql_ctx: &Context<'_>, code: String) -> Result<OidcTokenOutput> {
        let service = gql_ctx.data_unchecked::<Arc<MiscellaneousService>>();
        service.get_oidc_token(code).await
    }
}

#[derive(Default)]
pub struct MiscellaneousMutation;

#[Object]
impl MiscellaneousMutation {
    /// Create or update a review.
    async fn post_review(
        &self,
        gql_ctx: &Context<'_>,
        input: PostReviewInput,
    ) -> Result<StringIdObject> {
        let service = gql_ctx.data_unchecked::<Arc<MiscellaneousService>>();
        let user_id = service.user_id_from_ctx(gql_ctx).await?;
        service.post_review(&user_id, input).await
    }

    /// Delete a review if it belongs to the currently logged in user.
    async fn delete_review(&self, gql_ctx: &Context<'_>, review_id: String) -> Result<bool> {
        let service = gql_ctx.data_unchecked::<Arc<MiscellaneousService>>();
        let user_id = service.user_id_from_ctx(gql_ctx).await?;
        service.delete_review(user_id, review_id).await
    }

    /// Create a new collection for the logged in user or edit details of an existing one.
    async fn create_or_update_collection(
        &self,
        gql_ctx: &Context<'_>,
        input: CreateOrUpdateCollectionInput,
    ) -> Result<StringIdObject> {
        let service = gql_ctx.data_unchecked::<Arc<MiscellaneousService>>();
        let user_id = service.user_id_from_ctx(gql_ctx).await?;
        service.create_or_update_collection(&user_id, input).await
    }

    /// Add a entity to a collection if it is not there, otherwise do nothing.
    async fn add_entity_to_collection(
        &self,
        gql_ctx: &Context<'_>,
        input: ChangeCollectionToEntityInput,
    ) -> Result<bool> {
        let service = gql_ctx.data_unchecked::<Arc<MiscellaneousService>>();
        let user_id = service.user_id_from_ctx(gql_ctx).await?;
        service.add_entity_to_collection(&user_id, input).await
    }

    /// Remove an entity from a collection if it is not there, otherwise do nothing.
    async fn remove_entity_from_collection(
        &self,
        gql_ctx: &Context<'_>,
        input: ChangeCollectionToEntityInput,
    ) -> Result<StringIdObject> {
        let service = gql_ctx.data_unchecked::<Arc<MiscellaneousService>>();
        let user_id = service.user_id_from_ctx(gql_ctx).await?;
        service.remove_entity_from_collection(&user_id, input).await
    }

    /// Delete a collection.
    async fn delete_collection(
        &self,
        gql_ctx: &Context<'_>,
        collection_name: String,
    ) -> Result<bool> {
        let service = gql_ctx.data_unchecked::<Arc<MiscellaneousService>>();
        let user_id = service.user_id_from_ctx(gql_ctx).await?;
        service.delete_collection(user_id, &collection_name).await
    }

    /// Delete a seen item from a user's history.
    async fn delete_seen_item(
        &self,
        gql_ctx: &Context<'_>,
        seen_id: String,
    ) -> Result<StringIdObject> {
        let service = gql_ctx.data_unchecked::<Arc<MiscellaneousService>>();
        let user_id = service.user_id_from_ctx(gql_ctx).await?;
        service.delete_seen_item(&user_id, seen_id).await
    }

    /// Create a custom media item.
    async fn create_custom_metadata(
        &self,
        gql_ctx: &Context<'_>,
        input: CreateCustomMetadataInput,
    ) -> Result<StringIdObject> {
        let service = gql_ctx.data_unchecked::<Arc<MiscellaneousService>>();
        let user_id = service.user_id_from_ctx(gql_ctx).await?;
        service.create_custom_metadata(user_id, input).await
    }

    /// Deploy job to update progress of media items in bulk.
    async fn deploy_bulk_progress_update(
        &self,
        gql_ctx: &Context<'_>,
        input: Vec<ProgressUpdateInput>,
    ) -> Result<bool> {
        let service = gql_ctx.data_unchecked::<Arc<MiscellaneousService>>();
        let user_id = service.user_id_from_ctx(gql_ctx).await?;
        service.deploy_bulk_progress_update(user_id, input).await
    }

    /// Deploy a job to update a media item's metadata.
    async fn deploy_update_metadata_job(
        &self,
        gql_ctx: &Context<'_>,
        metadata_id: String,
    ) -> Result<bool> {
        let service = gql_ctx.data_unchecked::<Arc<MiscellaneousService>>();
        service.deploy_update_metadata_job(&metadata_id, true).await
    }

    /// Deploy a job to update a person's metadata.
    async fn deploy_update_person_job(
        &self,
        gql_ctx: &Context<'_>,
        person_id: String,
    ) -> Result<bool> {
        let service = gql_ctx.data_unchecked::<Arc<MiscellaneousService>>();
        service.deploy_update_person_job(person_id).await
    }

    /// Merge a media item into another. This will move all `seen`, `collection`
    /// and `review` associations with to the metadata.
    async fn merge_metadata(
        &self,
        gql_ctx: &Context<'_>,
        merge_from: String,
        merge_into: String,
    ) -> Result<bool> {
        let service = gql_ctx.data_unchecked::<Arc<MiscellaneousService>>();
        let user_id = service.user_id_from_ctx(gql_ctx).await?;
        service
            .merge_metadata(user_id, merge_from, merge_into)
            .await
    }

    /// Fetch details about a media and create a media item in the database.
    async fn commit_metadata(
        &self,
        gql_ctx: &Context<'_>,
        input: CommitMediaInput,
    ) -> Result<StringIdObject> {
        let service = gql_ctx.data_unchecked::<Arc<MiscellaneousService>>();
        service.commit_metadata(input).await
    }

    /// Fetches details about a person and creates a person item in the database.
    async fn commit_person(
        &self,
        gql_ctx: &Context<'_>,
        input: CommitPersonInput,
    ) -> Result<StringIdObject> {
        let service = gql_ctx.data_unchecked::<Arc<MiscellaneousService>>();
        service.commit_person(input).await
    }

    /// Fetch details about a media group and create a media group item in the database.
    async fn commit_metadata_group(
        &self,
        gql_ctx: &Context<'_>,
        input: CommitMediaInput,
    ) -> Result<StringIdObject> {
        let service = gql_ctx.data_unchecked::<Arc<MiscellaneousService>>();
        service.commit_metadata_group(input).await
    }

    /// Create a new user for the service. Also set their `lot` as admin if
    /// they are the first user.
    async fn register_user(
        &self,
        gql_ctx: &Context<'_>,
        input: AuthUserInput,
    ) -> Result<RegisterResult> {
        let service = gql_ctx.data_unchecked::<Arc<MiscellaneousService>>();
        service.register_user(input).await
    }

    /// Login a user using their username and password and return an auth token.
    async fn login_user(&self, gql_ctx: &Context<'_>, input: AuthUserInput) -> Result<LoginResult> {
        let service = gql_ctx.data_unchecked::<Arc<MiscellaneousService>>();
        service.login_user(input).await
    }

    /// Update a user's profile details.
    async fn update_user(
        &self,
        gql_ctx: &Context<'_>,
        input: UpdateUserInput,
    ) -> Result<StringIdObject> {
        let service = gql_ctx.data_unchecked::<Arc<MiscellaneousService>>();
        let user_id = service.user_id_from_ctx(gql_ctx).await?;
        service.update_user(user_id, input).await
    }

    /// Change a user's preferences.
    async fn update_user_preference(
        &self,
        gql_ctx: &Context<'_>,
        input: UpdateUserPreferenceInput,
    ) -> Result<bool> {
        let service = gql_ctx.data_unchecked::<Arc<MiscellaneousService>>();
        let user_id = service.user_id_from_ctx(gql_ctx).await?;
        service.update_user_preference(user_id, input).await
    }

    /// Create an integration for the currently logged in user.
    async fn create_user_integration(
        &self,
        gql_ctx: &Context<'_>,
        input: CreateIntegrationInput,
    ) -> Result<StringIdObject> {
        let service = gql_ctx.data_unchecked::<Arc<MiscellaneousService>>();
        let user_id = service.user_id_from_ctx(gql_ctx).await?;
        service.create_user_integration(user_id, input).await
    }

    /// Delete an integration for the currently logged in user.
    async fn delete_user_integration(
        &self,
        gql_ctx: &Context<'_>,
        integration_id: String,
    ) -> Result<bool> {
        let service = gql_ctx.data_unchecked::<Arc<MiscellaneousService>>();
        let user_id = service.user_id_from_ctx(gql_ctx).await?;
        service
            .delete_user_integration(user_id, integration_id)
            .await
    }

    /// Add a notification platform for the currently logged in user.
    async fn create_user_notification_platform(
        &self,
        gql_ctx: &Context<'_>,
        input: CreateUserNotificationPlatformInput,
    ) -> Result<usize> {
        let service = gql_ctx.data_unchecked::<Arc<MiscellaneousService>>();
        let user_id = service.user_id_from_ctx(gql_ctx).await?;
        service
            .create_user_notification_platform(user_id, input)
            .await
    }

    /// Test all notification platforms for the currently logged in user.
    async fn test_user_notification_platforms(&self, gql_ctx: &Context<'_>) -> Result<bool> {
        let service = gql_ctx.data_unchecked::<Arc<MiscellaneousService>>();
        let user_id = service.user_id_from_ctx(gql_ctx).await?;
        service
            .queue_notifications_to_user_platforms(&user_id, "Test notification message triggered.")
            .await
    }

    /// Delete a notification platform for the currently logged in user.
    async fn delete_user_notification_platform(
        &self,
        gql_ctx: &Context<'_>,
        notification_id: usize,
    ) -> Result<bool> {
        let service = gql_ctx.data_unchecked::<Arc<MiscellaneousService>>();
        let user_id = service.user_id_from_ctx(gql_ctx).await?;
        service
            .delete_user_notification_platform(user_id, notification_id)
            .await
    }

    /// Delete a user. The account making the user must an `Admin`.
    async fn delete_user(&self, gql_ctx: &Context<'_>, to_delete_user_id: String) -> Result<bool> {
        let service = gql_ctx.data_unchecked::<Arc<MiscellaneousService>>();
        let user_id = service.user_id_from_ctx(gql_ctx).await?;
        service.admin_account_guard(&user_id).await?;
        service.delete_user(to_delete_user_id).await
    }

    /// Get a presigned URL (valid for 10 minutes) for a given file name.
    async fn presigned_put_s3_url(
        &self,
        gql_ctx: &Context<'_>,
        input: PresignedPutUrlInput,
    ) -> Result<PresignedPutUrlResponse> {
        let service = gql_ctx.data_unchecked::<Arc<MiscellaneousService>>();
        let (key, upload_url) = service
            .file_storage_service
            .get_presigned_put_url(input.file_name, input.prefix, true, None)
            .await;
        Ok(PresignedPutUrlResponse { upload_url, key })
    }

    /// Delete an S3 object by the given key.
    async fn delete_s3_object(&self, gql_ctx: &Context<'_>, key: String) -> Result<bool> {
        let service = gql_ctx.data_unchecked::<Arc<MiscellaneousService>>();
        let resp = service.file_storage_service.delete_object(key).await;
        Ok(resp)
    }

    /// Generate an auth token without any expiry.
    async fn generate_auth_token(&self, gql_ctx: &Context<'_>) -> Result<String> {
        let service = gql_ctx.data_unchecked::<Arc<MiscellaneousService>>();
        let user_id = service.user_id_from_ctx(gql_ctx).await?;
        service.generate_auth_token(user_id).await
    }

    /// Create, like or delete a comment on a review.
    async fn create_review_comment(
        &self,
        gql_ctx: &Context<'_>,
        input: CreateReviewCommentInput,
    ) -> Result<bool> {
        let service = gql_ctx.data_unchecked::<Arc<MiscellaneousService>>();
        let user_id = service.user_id_from_ctx(gql_ctx).await?;
        service.create_review_comment(user_id, input).await
    }

    /// Edit the start/end date of a seen item.
    async fn edit_seen_item(
        &self,
        gql_ctx: &Context<'_>,
        input: EditSeenItemInput,
    ) -> Result<bool> {
        let service = gql_ctx.data_unchecked::<Arc<MiscellaneousService>>();
        let user_id = service.user_id_from_ctx(gql_ctx).await?;
        service.edit_seen_item(user_id, input).await
    }

    /// Start a background job.
    async fn deploy_background_job(
        &self,
        gql_ctx: &Context<'_>,
        job_name: BackgroundJob,
    ) -> Result<bool> {
        let service = gql_ctx.data_unchecked::<Arc<MiscellaneousService>>();
        let user_id = service.user_id_from_ctx(gql_ctx).await?;
        service.deploy_background_job(&user_id, job_name).await
    }

    /// Use this mutation to call a function that needs to be tested for implementation.
    /// It is only available in development mode.
    #[cfg(debug_assertions)]
    async fn development_mutation(&self, gql_ctx: &Context<'_>) -> Result<bool> {
        let service = gql_ctx.data_unchecked::<Arc<MiscellaneousService>>();
        service.development_mutation().await
    }
}

pub struct MiscellaneousService {
    pub db: DatabaseConnection,
    pub perform_application_job: MemoryStorage<ApplicationJob>,
    pub perform_core_application_job: MemoryStorage<CoreApplicationJob>,
    timezone: Arc<chrono_tz::Tz>,
    file_storage_service: Arc<FileStorageService>,
    config: Arc<config::AppConfig>,
    oidc_client: Arc<Option<CoreClient>>,
    seen_progress_cache: DiskCache<ProgressUpdateCache, ()>,
}

impl AuthProvider for MiscellaneousService {}

impl MiscellaneousService {
    pub async fn new(
        db: &DatabaseConnection,
        config: Arc<config::AppConfig>,
        file_storage_service: Arc<FileStorageService>,
        perform_application_job: &MemoryStorage<ApplicationJob>,
        perform_core_application_job: &MemoryStorage<CoreApplicationJob>,
        timezone: Arc<chrono_tz::Tz>,
        oidc_client: Arc<Option<CoreClient>>,
    ) -> Self {
        let cache_name = "seen_progress_cache";
        let path = PathBuf::new().join(TEMP_DIR);
        let seen_progress_cache = DiskCache::new(cache_name)
            .set_lifespan(
                ChronoDuration::try_hours(config.server.progress_update_threshold)
                    .unwrap()
                    .num_seconds()
                    .try_into()
                    .unwrap(),
            )
            .set_disk_directory(path)
            .build()
            .unwrap();

        Self {
            db: db.clone(),
            config,
            timezone,
            file_storage_service,
            perform_application_job: perform_application_job.clone(),
            perform_core_application_job: perform_core_application_job.clone(),
            oidc_client,
            seen_progress_cache,
        }
    }
}

type EntityBeingMonitoredByMap = HashMap<String, Vec<String>>;

impl MiscellaneousService {
    async fn core_details(&self) -> Result<CoreDetails> {
        Ok(CoreDetails {
            is_pro: false,
            timezone: self.timezone.to_string(),
            docs_link: "https://docs.ryot.io".to_owned(),
            page_limit: self.config.frontend.page_size,
            author_name: AUTHOR.to_owned(),
            oidc_enabled: self.oidc_client.is_some(),
            repository_link: "https://github.com/ignisda/ryot".to_owned(),
            local_auth_disabled: self.config.users.disable_local_auth,
            token_valid_for_days: self.config.users.token_valid_for_days,
        })
    }

    fn get_integration_service(&self) -> IntegrationService {
        IntegrationService::new()
    }

    async fn metadata_assets(&self, meta: &metadata::Model) -> Result<GraphqlMediaAssets> {
        let images = meta.images.as_urls(&self.file_storage_service).await;
        let mut videos = vec![];
        if let Some(vids) = &meta.videos {
            for v in vids.clone() {
                let url = get_stored_asset(v.identifier, &self.file_storage_service).await;
                videos.push(GraphqlVideoAsset {
                    source: v.source,
                    video_id: url,
                })
            }
        }
        Ok(GraphqlMediaAssets { images, videos })
    }

    async fn generic_metadata(&self, metadata_id: &String) -> Result<MediaBaseData> {
        let mut meta = match Metadata::find_by_id(metadata_id)
            .one(&self.db)
            .await
            .unwrap()
        {
            Some(m) => m,
            None => return Err(Error::new("The record does not exist".to_owned())),
        };
        let genres = meta
            .find_related(Genre)
            .into_model::<GenreListItem>()
            .all(&self.db)
            .await
            .unwrap();
        #[derive(Debug, FromQueryResult)]
        struct PartialCreator {
            id: String,
            name: String,
            images: Option<Vec<MetadataImage>>,
            role: String,
            character: Option<String>,
        }
        let crts = MetadataToPerson::find()
            .expr(Expr::col(Asterisk))
            .filter(metadata_to_person::Column::MetadataId.eq(&meta.id))
            .join(
                JoinType::Join,
                metadata_to_person::Relation::Person
                    .def()
                    .on_condition(|left, right| {
                        Condition::all().add(
                            Expr::col((left, metadata_to_person::Column::PersonId))
                                .equals((right, person::Column::Id)),
                        )
                    }),
            )
            .order_by_asc(metadata_to_person::Column::Index)
            .into_model::<PartialCreator>()
            .all(&self.db)
            .await?;
        let mut creators: HashMap<String, Vec<_>> = HashMap::new();
        for cr in crts {
            let image = cr.images.first_as_url(&self.file_storage_service).await;
            let creator = MetadataCreator {
                image,
                name: cr.name,
                id: Some(cr.id),
                character: cr.character,
            };
            creators
                .entry(cr.role)
                .and_modify(|e| {
                    e.push(creator.clone());
                })
                .or_insert(vec![creator.clone()]);
        }
        if let Some(free_creators) = &meta.free_creators {
            for cr in free_creators.clone() {
                let creator = MetadataCreator {
                    id: None,
                    name: cr.name,
                    image: cr.image,
                    character: None,
                };
                creators
                    .entry(cr.role)
                    .and_modify(|e| {
                        e.push(creator.clone());
                    })
                    .or_insert(vec![creator.clone()]);
            }
        }
        if let Some(ref mut d) = meta.description {
            *d = markdown_to_html_opts(
                d,
                &Options {
                    compile: CompileOptions {
                        allow_dangerous_html: true,
                        allow_dangerous_protocol: true,
                        ..CompileOptions::default()
                    },
                    ..Options::default()
                },
            )
            .unwrap();
        }
        let creators = creators
            .into_iter()
            .sorted_by(|(k1, _), (k2, _)| k1.cmp(k2))
            .map(|(name, items)| MetadataCreatorGroupedByRole { name, items })
            .collect_vec();
        let partial_metadata_ids = MetadataToMetadata::find()
            .select_only()
            .column(metadata_to_metadata::Column::ToMetadataId)
            .filter(metadata_to_metadata::Column::FromMetadataId.eq(&meta.id))
            .filter(
                metadata_to_metadata::Column::Relation.eq(MetadataToMetadataRelation::Suggestion),
            )
            .into_tuple::<String>()
            .all(&self.db)
            .await?;
        let suggestions_temp = Metadata::find()
            .filter(metadata::Column::Id.is_in(partial_metadata_ids))
            .order_by_asc(metadata::Column::Id)
            .all(&self.db)
            .await?;
        let mut suggestions = vec![];
        for s in suggestions_temp {
            suggestions.push(PartialMetadata {
                id: s.id,
                title: s.title,
                identifier: s.identifier,
                lot: s.lot,
                source: s.source,
                image: s.images.first_as_url(&self.file_storage_service).await,
            })
        }
        let assets = self.metadata_assets(&meta).await.unwrap();
        Ok(MediaBaseData {
            model: meta,
            creators,
            assets,
            genres,
            suggestions,
        })
    }

    async fn metadata_details(&self, metadata_id: &String) -> Result<GraphqlMetadataDetails> {
        let MediaBaseData {
            model,
            creators,
            assets,
            genres,
            suggestions,
        } = self.generic_metadata(metadata_id).await?;
        if model.is_partial.unwrap_or_default() {
            self.deploy_update_metadata_job(metadata_id, true).await?;
        }
        let slug = slug::slugify(&model.title);
        let identifier = &model.identifier;
        let source_url = match model.source {
            MediaSource::Custom => None,
            // DEV: This is updated by the specifics
            MediaSource::MangaUpdates => None,
            MediaSource::Itunes => Some(format!(
                "https://podcasts.apple.com/us/podcast/{slug}/id{identifier}"
            )),
            MediaSource::GoogleBooks => Some(format!(
                "https://www.google.co.in/books/edition/{slug}/{identifier}"
            )),
            MediaSource::Audible => Some(format!("https://www.audible.com/pd/{slug}/{identifier}")),
            MediaSource::Openlibrary => {
                Some(format!("https://openlibrary.org/works/{identifier}/{slug}"))
            }
            MediaSource::Tmdb => {
                let bw = match model.lot {
                    MediaLot::Movie => "movie",
                    MediaLot::Show => "tv",
                    _ => unreachable!(),
                };
                Some(format!(
                    "https://www.themoviedb.org/{bw}/{identifier}-{slug}"
                ))
            }
            MediaSource::Listennotes => Some(format!(
                "https://www.listennotes.com/podcasts/{slug}-{identifier}"
            )),
            MediaSource::Igdb => Some(format!("https://www.igdb.com/games/{slug}")),
            MediaSource::Anilist => {
                let bw = match model.lot {
                    MediaLot::Anime => "anime",
                    MediaLot::Manga => "manga",
                    _ => unreachable!(),
                };
                Some(format!("https://anilist.co/{bw}/{identifier}/{slug}"))
            }
            MediaSource::Mal => {
                let bw = match model.lot {
                    MediaLot::Anime => "anime",
                    MediaLot::Manga => "manga",
                    _ => unreachable!(),
                };
                Some(format!("https://myanimelist.net/{bw}/{identifier}/{slug}"))
            }
            MediaSource::Vndb => Some(format!("https://vndb.org/{identifier}")),
        };

        let group = {
            let association = MetadataToMetadataGroup::find()
                .filter(metadata_to_metadata_group::Column::MetadataId.eq(metadata_id))
                .one(&self.db)
                .await?;
            match association {
                None => None,
                Some(a) => {
                    let grp = a.find_related(MetadataGroup).one(&self.db).await?.unwrap();
                    Some(GraphqlMetadataGroup {
                        id: grp.id,
                        name: grp.title,
                        part: a.part,
                    })
                }
            }
        };
        let watch_providers = model.watch_providers.unwrap_or_default();

        let resp = GraphqlMetadataDetails {
            id: model.id,
            lot: model.lot,
            title: model.title,
            source: model.source,
            is_nsfw: model.is_nsfw,
            is_partial: model.is_partial,
            identifier: model.identifier,
            description: model.description,
            publish_date: model.publish_date,
            publish_year: model.publish_year,
            provider_rating: model.provider_rating,
            production_status: model.production_status,
            original_language: model.original_language,
            book_specifics: model.book_specifics,
            show_specifics: model.show_specifics,
            movie_specifics: model.movie_specifics,
            manga_specifics: model.manga_specifics,
            anime_specifics: model.anime_specifics,
            podcast_specifics: model.podcast_specifics,
            video_game_specifics: model.video_game_specifics,
            audio_book_specifics: model.audio_book_specifics,
            visual_novel_specifics: model.visual_novel_specifics,
            group,
            assets,
            genres,
            creators,
            source_url,
            suggestions,
            watch_providers,
        };
        Ok(resp)
    }

    async fn user_metadata_details(
        &self,
        user_id: String,
        metadata_id: String,
    ) -> Result<UserMetadataDetails> {
        let media_details = self.metadata_details(&metadata_id).await?;
        let collections = entity_in_collections(
            &self.db,
            &user_id,
            Some(metadata_id.clone()),
            None,
            None,
            None,
        )
        .await?;
        let reviews = self
            .item_reviews(&user_id, Some(metadata_id.clone()), None, None, None)
            .await?;
        let history = self.seen_history(&user_id, &metadata_id).await?;
        let in_progress = history
            .iter()
            .find(|h| h.state == SeenState::InProgress || h.state == SeenState::OnAHold)
            .cloned();
        let next_episode = history.first().and_then(|h| {
            if let Some(s) = &media_details.show_specifics {
                let all_episodes = s
                    .seasons
                    .iter()
                    .map(|s| (s.season_number, &s.episodes))
                    .collect_vec()
                    .into_iter()
                    .flat_map(|(s, e)| {
                        e.iter().map(move |e| UserMediaNextEntry {
                            season: Some(s),
                            episode: Some(e.episode_number),
                            chapter: None,
                        })
                    })
                    .collect_vec();
                let next = all_episodes.iter().position(|e| {
                    e.season == Some(h.show_extra_information.as_ref().unwrap().season)
                        && e.episode == Some(h.show_extra_information.as_ref().unwrap().episode)
                });
                Some(all_episodes.get(next? + 1)?.clone())
            } else if let Some(p) = &media_details.podcast_specifics {
                let all_episodes = p
                    .episodes
                    .iter()
                    .map(|e| UserMediaNextEntry {
                        season: None,
                        episode: Some(e.number),
                        chapter: None,
                    })
                    .collect_vec();
                let next = all_episodes.iter().position(|e| {
                    e.episode == Some(h.podcast_extra_information.as_ref().unwrap().episode)
                });
                Some(all_episodes.get(next? + 1)?.clone())
            } else if let Some(anime_spec) = &media_details.anime_specifics {
                anime_spec.episodes.and_then(|_| {
                    h.anime_extra_information.as_ref().and_then(|hist| {
                        hist.episode.map(|e| UserMediaNextEntry {
                            season: None,
                            episode: Some(e + 1),
                            chapter: None,
                        })
                    })
                })
            } else if let Some(manga_spec) = &media_details.manga_specifics {
                manga_spec.chapters.and_then(|_| {
                    h.manga_extra_information.as_ref().and_then(|hist| {
                        hist.chapter.map(|e| UserMediaNextEntry {
                            season: None,
                            episode: None,
                            chapter: Some(e + 1),
                        })
                    })
                })
            } else {
                None
            }
        });
        let metadata_alias = Alias::new("m");
        let seen_alias = Alias::new("s");
        let seen_select = Query::select()
            .expr_as(
                Expr::col((metadata_alias.clone(), AliasedMetadata::Id)),
                Alias::new("metadata_id"),
            )
            .expr_as(
                Func::count(Expr::col((seen_alias.clone(), AliasedSeen::MetadataId))),
                Alias::new("num_times_seen"),
            )
            .from_as(AliasedMetadata::Table, metadata_alias.clone())
            .join_as(
                JoinType::LeftJoin,
                AliasedSeen::Table,
                seen_alias.clone(),
                Expr::col((metadata_alias.clone(), AliasedMetadata::Id))
                    .equals((seen_alias.clone(), AliasedSeen::MetadataId)),
            )
            .and_where(Expr::col((metadata_alias.clone(), AliasedMetadata::Id)).eq(&metadata_id))
            .group_by_col((metadata_alias.clone(), AliasedMetadata::Id))
            .to_owned();
        let stmt = self.get_db_stmt(seen_select);
        let seen_by = self
            .db
            .query_one(stmt)
            .await?
            .map(|qr| qr.try_get_by_index::<i64>(1).unwrap())
            .unwrap();
        let seen_by: i32 = seen_by.try_into().unwrap();
        let user_to_meta =
            get_user_to_entity_association(&user_id, Some(metadata_id), None, None, None, &self.db)
                .await;
        let units_consumed = user_to_meta.clone().and_then(|n| n.metadata_units_consumed);

        let average_rating = if reviews.is_empty() {
            None
        } else {
            let total_rating = reviews.iter().flat_map(|r| r.rating).collect_vec();
            let sum = total_rating.iter().sum::<Decimal>();
            if sum == dec!(0) {
                None
            } else {
                Some(sum / Decimal::from(total_rating.iter().len()))
            }
        };
        Ok(UserMetadataDetails {
            collections,
            reviews,
            history,
            in_progress,
            next_entry: next_episode,
            seen_by,
            average_rating,
            units_consumed,
        })
    }

    async fn user_person_details(
        &self,
        user_id: String,
        person_id: String,
    ) -> Result<UserPersonDetails> {
        let reviews = self
            .item_reviews(&user_id, None, Some(person_id.clone()), None, None)
            .await?;
        let collections =
            entity_in_collections(&self.db, &user_id, None, Some(person_id), None, None).await?;
        Ok(UserPersonDetails {
            reviews,
            collections,
        })
    }

    async fn user_metadata_group_details(
        &self,
        user_id: String,
        metadata_group_id: String,
    ) -> Result<UserMetadataGroupDetails> {
        let collections = entity_in_collections(
            &self.db,
            &user_id,
            None,
            None,
            Some(metadata_group_id.clone()),
            None,
        )
        .await?;
        let reviews = self
            .item_reviews(&user_id, None, None, Some(metadata_group_id), None)
            .await?;
        Ok(UserMetadataGroupDetails {
            reviews,
            collections,
        })
    }

    async fn get_calendar_events(
        &self,
        user_id: String,
        only_monitored: bool,
        start_date: Option<NaiveDate>,
        end_date: Option<NaiveDate>,
        media_limit: Option<u64>,
    ) -> Result<Vec<GraphqlCalendarEvent>> {
        #[derive(Debug, FromQueryResult, Clone)]
        struct CalEvent {
            id: String,
            date: NaiveDate,
            metadata_id: String,
            metadata_show_extra_information: Option<SeenShowExtraInformation>,
            metadata_podcast_extra_information: Option<SeenPodcastExtraInformation>,
            m_title: String,
            m_images: Option<Vec<MetadataImage>>,
            m_lot: MediaLot,
            m_show_specifics: Option<ShowSpecifics>,
            m_podcast_specifics: Option<PodcastSpecifics>,
        }
        let all_events = CalendarEvent::find()
            .column_as(
                Expr::col((AliasedMetadata::Table, metadata::Column::Lot)),
                "m_lot",
            )
            .column_as(
                Expr::col((AliasedMetadata::Table, metadata::Column::Title)),
                "m_title",
            )
            .column_as(
                Expr::col((AliasedMetadata::Table, metadata::Column::Images)),
                "m_images",
            )
            .column_as(
                Expr::col((AliasedMetadata::Table, metadata::Column::ShowSpecifics)),
                "m_show_specifics",
            )
            .column_as(
                Expr::col((AliasedMetadata::Table, metadata::Column::PodcastSpecifics)),
                "m_podcast_specifics",
            )
            .filter(
                Expr::col((AliasedUserToEntity::Table, user_to_entity::Column::UserId)).eq(user_id),
            )
            .inner_join(Metadata)
            .join_rev(
                JoinType::Join,
                UserToEntity::belongs_to(CalendarEvent)
                    .from(user_to_entity::Column::MetadataId)
                    .to(calendar_event::Column::MetadataId)
                    .on_condition(move |left, _right| {
                        Condition::all().add_option(match only_monitored {
                            true => Some(Expr::val(UserToMediaReason::Monitoring.to_string()).eq(
                                PgFunc::any(Expr::col((left, user_to_entity::Column::MediaReason))),
                            )),
                            false => None,
                        })
                    })
                    .into(),
            )
            .order_by_asc(calendar_event::Column::Date)
            .apply_if(end_date, |q, v| {
                q.filter(calendar_event::Column::Date.gte(v))
            })
            .apply_if(start_date, |q, v| {
                q.filter(calendar_event::Column::Date.lte(v))
            })
            .limit(media_limit)
            .into_model::<CalEvent>()
            .all(&self.db)
            .await?;
        let mut events = vec![];
        for evt in all_events {
            let mut calc = GraphqlCalendarEvent {
                calendar_event_id: evt.id,
                date: evt.date,
                metadata_id: evt.metadata_id,
                metadata_title: evt.m_title,
                metadata_lot: evt.m_lot,
                ..Default::default()
            };
            let mut image = None;

            if let Some(s) = evt.metadata_show_extra_information {
                if let Some(sh) = evt.m_show_specifics {
                    if let Some((_, ep)) = sh.get_episode(s.season, s.episode) {
                        image = ep.poster_images.first().cloned();
                    }
                }
                calc.show_extra_information = Some(s);
            } else if let Some(p) = evt.metadata_podcast_extra_information {
                if let Some(po) = evt.m_podcast_specifics {
                    if let Some(ep) = po.get_episode(p.episode) {
                        image = ep.thumbnail.clone();
                    }
                };
                calc.podcast_extra_information = Some(p);
            };

            if image.is_none() {
                image = evt.m_images.first_as_url(&self.file_storage_service).await
            }
            calc.metadata_image = image;
            events.push(calc);
        }
        Ok(events)
    }

    async fn user_calendar_events(
        &self,
        user_id: String,
        input: UserCalendarEventInput,
    ) -> Result<Vec<GroupedCalendarEvent>> {
        let (end_date, start_date) = get_first_and_last_day_of_month(input.year, input.month);
        let events = self
            .get_calendar_events(user_id, false, Some(start_date), Some(end_date), None)
            .await?;
        let grouped_events = events
            .into_iter()
            .chunk_by(|event| event.date)
            .into_iter()
            .map(|(date, events)| GroupedCalendarEvent {
                date,
                events: events.collect(),
            })
            .collect();
        Ok(grouped_events)
    }

    async fn user_upcoming_calendar_events(
        &self,
        user_id: String,
        input: UserUpcomingCalendarEventInput,
    ) -> Result<Vec<GraphqlCalendarEvent>> {
        let from_date = Utc::now().date_naive();
        let (media_limit, to_date) = match input {
            UserUpcomingCalendarEventInput::NextMedia(l) => (Some(l), None),
            UserUpcomingCalendarEventInput::NextDays(d) => {
                (None, from_date.checked_add_days(Days::new(d)))
            }
        };
        let events = self
            .get_calendar_events(user_id, true, to_date, Some(from_date), media_limit)
            .await?;
        Ok(events)
    }

    async fn seen_history(
        &self,
        user_id: &String,
        metadata_id: &String,
    ) -> Result<Vec<seen::Model>> {
        let seen_items = Seen::find()
            .filter(seen::Column::UserId.eq(user_id))
            .filter(seen::Column::MetadataId.eq(metadata_id))
            .order_by_desc(seen::Column::LastUpdatedOn)
            .all(&self.db)
            .await
            .unwrap();
        Ok(seen_items)
    }

    async fn metadata_list(
        &self,
        user_id: String,
        input: MetadataListInput,
    ) -> Result<SearchResults<MediaListItem>> {
        let avg_rating_col = "average_rating";
        let preferences = partial_user_by_id::<UserWithOnlyPreferences>(&self.db, &user_id)
            .await?
            .preferences;
        let cloned_user_id_1 = user_id.clone();
        let cloned_user_id_2 = user_id.clone();
        #[derive(Debug, FromQueryResult)]
        struct InnerMediaSearchItem {
            id: String,
            title: String,
            publish_year: Option<i32>,
            images: Option<Vec<MetadataImage>>,
            media_reason: Option<Vec<UserToMediaReason>>,
            average_rating: Option<Decimal>,
        }

        let order_by = input
            .sort
            .clone()
            .map(|a| Order::from(a.order))
            .unwrap_or(Order::Asc);

        let select = Metadata::find()
            .select_only()
            .column(metadata::Column::Id)
            .column(metadata::Column::Title)
            .column(metadata::Column::PublishYear)
            .column(metadata::Column::Images)
            .column(user_to_entity::Column::MediaReason)
            .expr_as_(
                Func::round_with_precision(
                    Func::avg(
                        Expr::col((AliasedReview::Table, AliasedReview::Rating)).div(
                            match preferences.general.review_scale {
                                UserReviewScale::OutOfFive => 20,
                                UserReviewScale::OutOfHundred => 1,
                            },
                        ),
                    ),
                    match preferences.general.review_scale {
                        UserReviewScale::OutOfFive => 1,
                        UserReviewScale::OutOfHundred => 0,
                    },
                ),
                avg_rating_col,
            )
            .group_by(metadata::Column::Id)
            .group_by(user_to_entity::Column::MediaReason)
            .filter(user_to_entity::Column::UserId.eq(&user_id))
            .apply_if(input.lot, |query, v| {
                query.filter(metadata::Column::Lot.eq(v))
            })
            .inner_join(UserToEntity)
            .join(
                JoinType::LeftJoin,
                metadata::Relation::Review
                    .def()
                    .on_condition(move |_left, right| {
                        Condition::all().add(
                            Expr::col((right, review::Column::UserId)).eq(cloned_user_id_1.clone()),
                        )
                    }),
            )
            .join(
                JoinType::LeftJoin,
                metadata::Relation::Seen
                    .def()
                    .on_condition(move |_left, right| {
                        Condition::all().add(
                            Expr::col((right, seen::Column::UserId)).eq(cloned_user_id_2.clone()),
                        )
                    }),
            )
            .apply_if(input.search.query.clone(), |query, v| {
                query.filter(
                    Cond::any()
                        .add(Expr::col(metadata::Column::Title).ilike(ilike_sql(&v)))
                        .add(Expr::col(metadata::Column::Description).ilike(ilike_sql(&v))),
                )
            })
            .apply_if(
                input.filter.clone().and_then(|f| f.collection),
                |query, v| {
                    query
                        .inner_join(CollectionToEntity)
                        .filter(collection_to_entity::Column::CollectionId.eq(v))
                },
            )
            .apply_if(input.filter.and_then(|f| f.general), |query, v| match v {
                MediaGeneralFilter::All => query.filter(metadata::Column::Id.is_not_null()),
                MediaGeneralFilter::Rated => query.filter(review::Column::Id.is_not_null()),
                MediaGeneralFilter::Unrated => query.filter(review::Column::Id.is_null()),
                MediaGeneralFilter::Unseen => query.filter(seen::Column::Id.is_null()),
                s => query.filter(seen::Column::State.eq(match s {
                    MediaGeneralFilter::Dropped => SeenState::Dropped,
                    MediaGeneralFilter::OnAHold => SeenState::OnAHold,
                    _ => unreachable!(),
                })),
            })
            .apply_if(input.sort.map(|s| s.by), |query, v| match v {
                MediaSortBy::LastUpdated => query
                    .order_by(user_to_entity::Column::LastUpdatedOn, order_by)
                    .group_by(user_to_entity::Column::LastUpdatedOn),
                MediaSortBy::Title => query.order_by(metadata::Column::Title, order_by),
                MediaSortBy::ReleaseDate => query.order_by_with_nulls(
                    metadata::Column::PublishYear,
                    order_by,
                    NullOrdering::Last,
                ),
                MediaSortBy::Rating => query.order_by_with_nulls(
                    Expr::col(Alias::new(avg_rating_col)),
                    order_by,
                    NullOrdering::Last,
                ),
                MediaSortBy::LastSeen => query.order_by_with_nulls(
                    seen::Column::FinishedOn.max(),
                    order_by,
                    NullOrdering::Last,
                ),
            });
        let total: i32 = select.clone().count(&self.db).await?.try_into().unwrap();

        let m_items = select
            .limit(self.config.frontend.page_size as u64)
            .offset(((input.search.page.unwrap() - 1) * self.config.frontend.page_size) as u64)
            .into_model::<InnerMediaSearchItem>()
            .all(&self.db)
            .await?;

        let mut items = vec![];
        for met in m_items {
            let m_small = MediaListItem {
                data: MetadataSearchItem {
                    identifier: met.id.to_string(),
                    title: met.title,
                    image: met.images.first_as_url(&self.file_storage_service).await,
                    publish_year: met.publish_year,
                },
                average_rating: met.average_rating,
                media_reason: met.media_reason,
            };
            items.push(m_small);
        }
        let next_page =
            if total - ((input.search.page.unwrap()) * self.config.frontend.page_size) > 0 {
                Some(input.search.page.unwrap() + 1)
            } else {
                None
            };
        Ok(SearchResults {
            details: SearchDetails { next_page, total },
            items,
        })
    }

    pub async fn progress_update(
        &self,
        input: ProgressUpdateInput,
        user_id: &String,
        // update only if media has not been consumed for this user in the last `n` duration
        respect_cache: bool,
    ) -> Result<ProgressUpdateResultUnion> {
        let cache = ProgressUpdateCache {
            user_id: user_id.to_owned(),
            metadata_id: input.metadata_id.clone(),
            show_season_number: input.show_season_number,
            show_episode_number: input.show_episode_number,
            podcast_episode_number: input.podcast_episode_number,
            anime_episode_number: input.anime_episode_number,
            manga_chapter_number: input.manga_chapter_number,
        };
        let in_cache = self.seen_progress_cache.cache_get(&cache).unwrap();
        if respect_cache && in_cache.is_some() {
            return Ok(ProgressUpdateResultUnion::Error(ProgressUpdateError {
                error: ProgressUpdateErrorVariant::AlreadySeen,
            }));
        }
        tracing::debug!("Input for progress_update = {:?}", input);

        let all_prev_seen = Seen::find()
            .filter(seen::Column::Progress.lt(100))
            .filter(seen::Column::UserId.eq(user_id))
            .filter(seen::Column::State.ne(SeenState::Dropped))
            .filter(seen::Column::MetadataId.eq(&input.metadata_id))
            .order_by_desc(seen::Column::LastUpdatedOn)
            .all(&self.db)
            .await
            .unwrap();
        #[derive(Debug, Serialize, Deserialize, Enum, Clone, PartialEq, Eq, Copy)]
        enum ProgressUpdateAction {
            Update,
            Now,
            InThePast,
            JustStarted,
            ChangeState,
        }
        let action = match input.change_state {
            None => match input.progress {
                None => ProgressUpdateAction::ChangeState,
                Some(p) => {
                    if p == dec!(100) {
                        match input.date {
                            None => ProgressUpdateAction::InThePast,
                            Some(u) => {
                                if get_current_date(&self.timezone) == u {
                                    if all_prev_seen.is_empty() {
                                        ProgressUpdateAction::Now
                                    } else {
                                        ProgressUpdateAction::Update
                                    }
                                } else {
                                    ProgressUpdateAction::InThePast
                                }
                            }
                        }
                    } else if all_prev_seen.is_empty() {
                        ProgressUpdateAction::JustStarted
                    } else {
                        ProgressUpdateAction::Update
                    }
                }
            },
            Some(_) => ProgressUpdateAction::ChangeState,
        };
        tracing::debug!("Progress update action = {:?}", action);
        let err = || {
            Ok(ProgressUpdateResultUnion::Error(ProgressUpdateError {
                error: ProgressUpdateErrorVariant::NoSeenInProgress,
            }))
        };
        let seen = match action {
            ProgressUpdateAction::Update => {
                let progress = input.progress.unwrap();
                let prev_seen = all_prev_seen[0].clone();
                let watched_on = prev_seen.provider_watched_on.clone();
                let mut updated_at = prev_seen.updated_at.clone();
                let now = Utc::now();
                updated_at.push(now);
                let mut last_seen: seen::ActiveModel = prev_seen.clone().into();
                last_seen.state = ActiveValue::Set(SeenState::InProgress);
                last_seen.progress = ActiveValue::Set(progress);
                last_seen.updated_at = ActiveValue::Set(updated_at);
                last_seen.provider_watched_on =
                    ActiveValue::Set(input.provider_watched_on.or(watched_on));
                if progress == dec!(100) {
                    last_seen.finished_on = ActiveValue::Set(Some(now.date_naive()));
                }
                last_seen.update(&self.db).await.unwrap()
            }
            ProgressUpdateAction::ChangeState => {
                let new_state = input.change_state.unwrap_or(SeenState::Dropped);
                let last_seen = Seen::find()
                    .filter(seen::Column::UserId.eq(user_id))
                    .filter(seen::Column::MetadataId.eq(input.metadata_id))
                    .order_by_desc(seen::Column::LastUpdatedOn)
                    .one(&self.db)
                    .await
                    .unwrap();
                match last_seen {
                    Some(ls) => {
                        let watched_on = ls.provider_watched_on.clone();
                        let mut updated_at = ls.updated_at.clone();
                        let now = Utc::now();
                        updated_at.push(now);
                        let mut last_seen: seen::ActiveModel = ls.into();
                        last_seen.state = ActiveValue::Set(new_state);
                        last_seen.updated_at = ActiveValue::Set(updated_at);
                        last_seen.provider_watched_on =
                            ActiveValue::Set(input.provider_watched_on.or(watched_on));
                        last_seen.update(&self.db).await.unwrap()
                    }
                    None => {
                        return err();
                    }
                }
            }
            ProgressUpdateAction::Now
            | ProgressUpdateAction::InThePast
            | ProgressUpdateAction::JustStarted => {
                let meta = Metadata::find_by_id(&input.metadata_id)
                    .one(&self.db)
                    .await
                    .unwrap()
                    .unwrap();
                tracing::debug!("Progress update meta = {:?}", meta.title);

                let show_ei = if matches!(meta.lot, MediaLot::Show) {
                    let season = input.show_season_number.ok_or_else(|| {
                        Error::new("Season number is required for show progress update")
                    })?;
                    let episode = input.show_episode_number.ok_or_else(|| {
                        Error::new("Episode number is required for show progress update")
                    })?;
                    Some(SeenShowExtraInformation { season, episode })
                } else {
                    None
                };
                let podcast_ei = if matches!(meta.lot, MediaLot::Podcast) {
                    let episode = input.podcast_episode_number.ok_or_else(|| {
                        Error::new("Episode number is required for podcast progress update")
                    })?;
                    Some(SeenPodcastExtraInformation { episode })
                } else {
                    None
                };
                let anime_ei = if matches!(meta.lot, MediaLot::Anime) {
                    Some(SeenAnimeExtraInformation {
                        episode: input.anime_episode_number,
                    })
                } else {
                    None
                };
                let manga_ei = if matches!(meta.lot, MediaLot::Manga) {
                    Some(SeenMangaExtraInformation {
                        chapter: input.manga_chapter_number,
                        volume: input.manga_volume_number,
                    })
                } else {
                    None
                };
                let finished_on = if action == ProgressUpdateAction::JustStarted {
                    None
                } else {
                    input.date
                };
                tracing::debug!("Progress update finished on = {:?}", finished_on);
                let (progress, started_on) = if matches!(action, ProgressUpdateAction::JustStarted)
                {
                    (dec!(0), Some(Utc::now().date_naive()))
                } else {
                    (dec!(100), None)
                };
                tracing::debug!("Progress update percentage = {:?}", progress);
                let seen_insert = seen::ActiveModel {
                    progress: ActiveValue::Set(progress),
                    user_id: ActiveValue::Set(user_id.to_owned()),
                    metadata_id: ActiveValue::Set(input.metadata_id),
                    started_on: ActiveValue::Set(started_on),
                    finished_on: ActiveValue::Set(finished_on),
                    state: ActiveValue::Set(SeenState::InProgress),
                    provider_watched_on: ActiveValue::Set(input.provider_watched_on),
                    show_extra_information: ActiveValue::Set(show_ei),
                    podcast_extra_information: ActiveValue::Set(podcast_ei),
                    anime_extra_information: ActiveValue::Set(anime_ei),
                    manga_extra_information: ActiveValue::Set(manga_ei),
                    ..Default::default()
                };
                seen_insert.insert(&self.db).await.unwrap()
            }
        };
        tracing::debug!("Progress update = {:?}", seen);
        let id = seen.id.clone();
        if seen.state == SeenState::Completed && respect_cache {
            self.seen_progress_cache.cache_set(cache, ()).unwrap();
        }
        self.after_media_seen_tasks(seen).await?;
        Ok(ProgressUpdateResultUnion::Ok(StringIdObject { id }))
    }

    async fn deploy_bulk_progress_update(
        &self,
        user_id: String,
        input: Vec<ProgressUpdateInput>,
    ) -> Result<bool> {
        self.perform_core_application_job
            .clone()
            .enqueue(CoreApplicationJob::BulkProgressUpdate(user_id, input))
            .await
            .unwrap();
        Ok(true)
    }

    pub async fn bulk_progress_update(
        &self,
        user_id: String,
        input: Vec<ProgressUpdateInput>,
    ) -> Result<bool> {
        for seen in input {
            self.progress_update(seen, &user_id, false).await.ok();
        }
        Ok(true)
    }

    pub async fn deploy_background_job(
        &self,
        user_id: &String,
        job_name: BackgroundJob,
    ) -> Result<bool> {
        let core_sqlite_storage = &mut self.perform_core_application_job.clone();
        let sqlite_storage = &mut self.perform_application_job.clone();
        match job_name {
            BackgroundJob::UpdateAllMetadata
            | BackgroundJob::UpdateAllExercises
            | BackgroundJob::RecalculateCalendarEvents
            | BackgroundJob::PerformBackgroundTasks => {
                self.admin_account_guard(user_id).await?;
            }
            _ => {}
        }
        match job_name {
            BackgroundJob::UpdateAllMetadata => {
                let many_metadata = Metadata::find()
                    .select_only()
                    .column(metadata::Column::Id)
                    .order_by_asc(metadata::Column::LastUpdatedOn)
                    .into_tuple::<String>()
                    .all(&self.db)
                    .await
                    .unwrap();
                for metadata_id in many_metadata {
                    self.deploy_update_metadata_job(&metadata_id, true).await?;
                }
            }
            BackgroundJob::UpdateAllExercises => {
                let service = ExerciseService::new(
                    &self.db,
                    self.config.clone(),
                    self.file_storage_service.clone(),
                    &self.perform_application_job,
                );
                service.deploy_update_exercise_library_job().await?;
            }
            BackgroundJob::RecalculateCalendarEvents => {
                sqlite_storage
                    .enqueue(ApplicationJob::RecalculateCalendarEvents)
                    .await
                    .unwrap();
            }
            BackgroundJob::PerformBackgroundTasks => {
                sqlite_storage
                    .enqueue(ApplicationJob::PerformBackgroundTasks)
                    .await
                    .unwrap();
            }
            BackgroundJob::YankIntegrationsData => {
                core_sqlite_storage
                    .enqueue(CoreApplicationJob::YankIntegrationsData(user_id.to_owned()))
                    .await
                    .unwrap();
            }
            BackgroundJob::CalculateSummary => {
                sqlite_storage
                    .enqueue(ApplicationJob::RecalculateUserSummary(user_id.to_owned()))
                    .await
                    .unwrap();
            }
            BackgroundJob::EvaluateWorkouts => {
                sqlite_storage
                    .enqueue(ApplicationJob::ReEvaluateUserWorkouts(user_id.to_owned()))
                    .await
                    .unwrap();
            }
        };
        Ok(true)
    }

    async fn cleanup_user_and_metadata_association(&self) -> Result<()> {
        let all_users = User::find()
            .select_only()
            .column(user::Column::Id)
            .into_tuple::<String>()
            .all(&self.db)
            .await
            .unwrap();
        for user_id in all_users {
            let collections = Collection::find()
                .column(collection::Column::Id)
                .column(collection::Column::UserId)
                .left_join(UserToCollection)
                .filter(user_to_collection::Column::UserId.eq(&user_id))
                .all(&self.db)
                .await
                .unwrap();
            let monitoring_collection_id = collections
                .iter()
                .find(|c| {
                    c.name == DefaultCollection::Monitoring.to_string() && c.user_id == user_id
                })
                .map(|c| c.id.clone())
                .unwrap();
            let watchlist_collection_id = collections
                .iter()
                .find(|c| {
                    c.name == DefaultCollection::Watchlist.to_string() && c.user_id == user_id
                })
                .map(|c| c.id.clone())
                .unwrap();
            let owned_collection_id = collections
                .iter()
                .find(|c| c.name == DefaultCollection::Owned.to_string() && c.user_id == user_id)
                .map(|c| c.id.clone())
                .unwrap();
            let reminder_collection_id = collections
                .iter()
                .find(|c| {
                    c.name == DefaultCollection::Reminders.to_string() && c.user_id == user_id
                })
                .map(|c| c.id.clone())
                .unwrap();
            let all_user_to_entities = UserToEntity::find()
                .filter(user_to_entity::Column::NeedsToBeUpdated.eq(true))
                .filter(user_to_entity::Column::UserId.eq(user_id))
                .all(&self.db)
                .await
                .unwrap();
            for ute in all_user_to_entities {
                let mut new_reasons = HashSet::new();
                if ute.metadata_id.is_some() {
                    if Seen::find()
                        .filter(seen::Column::UserId.eq(&ute.user_id))
                        .filter(seen::Column::MetadataId.eq(ute.metadata_id.clone()))
                        .count(&self.db)
                        .await
                        .unwrap()
                        > 0
                    {
                        new_reasons.insert(UserToMediaReason::Seen);
                    }
                } else if ute.person_id.is_some() || ute.metadata_group_id.is_some() {
                } else {
                    tracing::debug!("Skipping user_to_entity = {:?}", ute.id);
                    continue;
                };

                let collections_part_of = CollectionToEntity::find()
                    .select_only()
                    .column(collection_to_entity::Column::CollectionId)
                    .filter(
                        collection_to_entity::Column::MetadataId
                            .eq(ute.metadata_id.clone())
                            .or(collection_to_entity::Column::PersonId.eq(ute.person_id.clone()))
                            .or(collection_to_entity::Column::MetadataGroupId
                                .eq(ute.metadata_group_id.clone())),
                    )
                    .filter(collection_to_entity::Column::CollectionId.is_not_null())
                    .into_tuple::<String>()
                    .all(&self.db)
                    .await
                    .unwrap();
                if Review::find()
                    .filter(review::Column::UserId.eq(&ute.user_id))
                    .filter(
                        review::Column::MetadataId
                            .eq(ute.metadata_id.clone())
                            .or(review::Column::MetadataGroupId.eq(ute.metadata_group_id.clone()))
                            .or(review::Column::PersonId.eq(ute.person_id.clone())),
                    )
                    .count(&self.db)
                    .await
                    .unwrap()
                    > 0
                {
                    new_reasons.insert(UserToMediaReason::Reviewed);
                }
                let is_in_collection = !collections_part_of.is_empty();
                let is_monitoring = collections_part_of.contains(&monitoring_collection_id);
                let is_watchlist = collections_part_of.contains(&watchlist_collection_id);
                let is_owned = collections_part_of.contains(&owned_collection_id);
                let has_reminder = collections_part_of.contains(&reminder_collection_id);
                if is_in_collection {
                    new_reasons.insert(UserToMediaReason::Collection);
                }
                if is_monitoring {
                    new_reasons.insert(UserToMediaReason::Monitoring);
                }
                if is_watchlist {
                    new_reasons.insert(UserToMediaReason::Watchlist);
                }
                if is_owned {
                    new_reasons.insert(UserToMediaReason::Owned);
                }
                if has_reminder {
                    new_reasons.insert(UserToMediaReason::Reminder);
                }
                let previous_reasons =
                    HashSet::from_iter(ute.media_reason.clone().unwrap_or_default().into_iter());
                if new_reasons.is_empty() {
                    tracing::debug!("Deleting user_to_entity = {id:?}", id = (&ute.id));
                    ute.delete(&self.db).await.unwrap();
                } else {
                    let mut ute: user_to_entity::ActiveModel = ute.into();
                    if new_reasons != previous_reasons {
                        tracing::debug!("Updating user_to_entity = {id:?}", id = (&ute.id));
                        ute.media_reason =
                            ActiveValue::Set(Some(new_reasons.into_iter().collect()));
                    }
                    ute.needs_to_be_updated = ActiveValue::Set(None);
                    ute.update(&self.db).await.unwrap();
                }
            }
        }
        Ok(())
    }

    async fn update_media(
        &self,
        metadata_id: &String,
        input: MediaDetails,
    ) -> Result<Vec<(String, MediaStateChanged)>> {
        let mut notifications = vec![];

        let meta = Metadata::find_by_id(metadata_id)
            .one(&self.db)
            .await
            .unwrap()
            .unwrap();

        if let (Some(p1), Some(p2)) = (&meta.production_status, &input.production_status) {
            if p1 != p2 {
                notifications.push((
                    format!("Status changed from {:#?} to {:#?}", p1, p2),
                    MediaStateChanged::MetadataStatusChanged,
                ));
            }
        }
        if let (Some(p1), Some(p2)) = (meta.publish_year, input.publish_year) {
            if p1 != p2 {
                notifications.push((
                    format!("Publish year from {:#?} to {:#?}", p1, p2),
                    MediaStateChanged::MetadataReleaseDateChanged,
                ));
            }
        }
        if let (Some(s1), Some(s2)) = (&meta.show_specifics, &input.show_specifics) {
            if s1.seasons.len() != s2.seasons.len() {
                notifications.push((
                    format!(
                        "Number of seasons changed from {:#?} to {:#?}",
                        s1.seasons.len(),
                        s2.seasons.len()
                    ),
                    MediaStateChanged::MetadataNumberOfSeasonsChanged,
                ));
            } else {
                for (s1, s2) in zip(s1.seasons.iter(), s2.seasons.iter()) {
                    if s1.episodes.len() != s2.episodes.len() {
                        notifications.push((
                            format!(
                                "Number of episodes changed from {:#?} to {:#?} (Season {})",
                                s1.episodes.len(),
                                s2.episodes.len(),
                                s1.season_number
                            ),
                            MediaStateChanged::MetadataEpisodeReleased,
                        ));
                    } else {
                        for (before_episode, after_episode) in
                            zip(s1.episodes.iter(), s2.episodes.iter())
                        {
                            if before_episode.name != after_episode.name {
                                notifications.push((
                                    format!(
                                        "Episode name changed from {:#?} to {:#?} (S{}E{})",
                                        before_episode.name,
                                        after_episode.name,
                                        s1.season_number,
                                        before_episode.episode_number
                                    ),
                                    MediaStateChanged::MetadataEpisodeNameChanged,
                                ));
                            }
                            if before_episode.poster_images != after_episode.poster_images {
                                notifications.push((
                                    format!(
                                        "Episode image changed for S{}E{}",
                                        s1.season_number, before_episode.episode_number
                                    ),
                                    MediaStateChanged::MetadataEpisodeImagesChanged,
                                ));
                            }
                            if let (Some(pd1), Some(pd2)) =
                                (before_episode.publish_date, after_episode.publish_date)
                            {
                                if pd1 != pd2 {
                                    notifications.push((
                                            format!(
                                                "Episode release date changed from {:?} to {:?} (S{}E{})",
                                                pd1,
                                                pd2,
                                                s1.season_number,
                                                before_episode.episode_number
                                            ),
                                            MediaStateChanged::MetadataReleaseDateChanged,
                                        ));
                                }
                            }
                        }
                    }
                }
            }
        };
        if let (Some(a1), Some(a2)) = (&meta.anime_specifics, &input.anime_specifics) {
            if let (Some(e1), Some(e2)) = (a1.episodes, a2.episodes) {
                if e1 != e2 {
                    notifications.push((
                        format!("Number of episodes changed from {:#?} to {:#?}", e1, e2),
                        MediaStateChanged::MetadataChaptersOrEpisodesChanged,
                    ));
                }
            }
        };
        if let (Some(m1), Some(m2)) = (&meta.manga_specifics, &input.manga_specifics) {
            if let (Some(c1), Some(c2)) = (m1.chapters, m2.chapters) {
                if c1 != c2 {
                    notifications.push((
                        format!("Number of chapters changed from {:#?} to {:#?}", c1, c2),
                        MediaStateChanged::MetadataChaptersOrEpisodesChanged,
                    ));
                }
            }
        };
        if let (Some(p1), Some(p2)) = (&meta.podcast_specifics, &input.podcast_specifics) {
            if p1.episodes.len() != p2.episodes.len() {
                notifications.push((
                    format!(
                        "Number of episodes changed from {:#?} to {:#?}",
                        p1.episodes.len(),
                        p2.episodes.len()
                    ),
                    MediaStateChanged::MetadataEpisodeReleased,
                ));
            } else {
                for (before_episode, after_episode) in zip(p1.episodes.iter(), p2.episodes.iter()) {
                    if before_episode.title != after_episode.title {
                        notifications.push((
                            format!(
                                "Episode name changed from {:#?} to {:#?} (EP{})",
                                before_episode.title, after_episode.title, before_episode.number
                            ),
                            MediaStateChanged::MetadataEpisodeNameChanged,
                        ));
                    }
                    if before_episode.thumbnail != after_episode.thumbnail {
                        notifications.push((
                            format!("Episode image changed for EP{}", before_episode.number),
                            MediaStateChanged::MetadataEpisodeImagesChanged,
                        ));
                    }
                }
            }
        };

        let notifications = notifications
            .into_iter()
            .map(|n| (format!("{} for {:?}.", n.0, meta.title), n.1))
            .collect_vec();

        let mut images = vec![];
        images.extend(input.url_images.into_iter().map(|i| MetadataImage {
            url: StoredUrl::Url(i.image),
            lot: i.lot,
        }));
        images.extend(input.s3_images.into_iter().map(|i| MetadataImage {
            url: StoredUrl::S3(i.image),
            lot: i.lot,
        }));
        let free_creators = if input.creators.is_empty() {
            None
        } else {
            Some(input.creators)
        };
        let watch_providers = if input.watch_providers.is_empty() {
            None
        } else {
            Some(input.watch_providers)
        };

        let mut meta: metadata::ActiveModel = meta.into();
        meta.last_updated_on = ActiveValue::Set(Utc::now());
        meta.title = ActiveValue::Set(input.title);
        meta.is_nsfw = ActiveValue::Set(input.is_nsfw);
        meta.is_partial = ActiveValue::Set(Some(false));
        meta.provider_rating = ActiveValue::Set(input.provider_rating);
        meta.description = ActiveValue::Set(input.description);
        meta.images = ActiveValue::Set(Some(images));
        meta.videos = ActiveValue::Set(Some(input.videos));
        meta.production_status = ActiveValue::Set(input.production_status);
        meta.original_language = ActiveValue::Set(input.original_language);
        meta.publish_year = ActiveValue::Set(input.publish_year);
        meta.publish_date = ActiveValue::Set(input.publish_date);
        meta.free_creators = ActiveValue::Set(free_creators);
        meta.watch_providers = ActiveValue::Set(watch_providers);
        meta.anime_specifics = ActiveValue::Set(input.anime_specifics);
        meta.audio_book_specifics = ActiveValue::Set(input.audio_book_specifics);
        meta.manga_specifics = ActiveValue::Set(input.manga_specifics);
        meta.movie_specifics = ActiveValue::Set(input.movie_specifics);
        meta.podcast_specifics = ActiveValue::Set(input.podcast_specifics);
        meta.show_specifics = ActiveValue::Set(input.show_specifics);
        meta.book_specifics = ActiveValue::Set(input.book_specifics);
        meta.video_game_specifics = ActiveValue::Set(input.video_game_specifics);
        meta.visual_novel_specifics = ActiveValue::Set(input.visual_novel_specifics);
        let metadata = meta.update(&self.db).await.unwrap();

        self.change_metadata_associations(
            &metadata.id,
            metadata.lot,
            metadata.source,
            input.genres,
            input.suggestions,
            input.group_identifiers,
            input.people,
        )
        .await?;
        Ok(notifications)
    }

    async fn associate_person_with_metadata(
        &self,
        metadata_id: &str,
        person: PartialMetadataPerson,
        index: usize,
    ) -> Result<()> {
        let role = person.role.clone();
        let db_person = self
            .commit_person(CommitPersonInput {
                identifier: person.identifier.clone(),
                source: person.source,
                source_specifics: person.source_specifics,
                name: person.name,
            })
            .await?;
        let intermediate = metadata_to_person::ActiveModel {
            metadata_id: ActiveValue::Set(metadata_id.to_owned()),
            person_id: ActiveValue::Set(db_person.id),
            role: ActiveValue::Set(role),
            index: ActiveValue::Set(Some(index.try_into().unwrap())),
            character: ActiveValue::Set(person.character),
        };
        intermediate.insert(&self.db).await.ok();
        Ok(())
    }

    async fn deploy_associate_group_with_metadata_job(
        &self,
        lot: MediaLot,
        source: MediaSource,
        identifier: String,
    ) -> Result<()> {
        self.perform_application_job
            .clone()
            .enqueue(ApplicationJob::AssociateGroupWithMetadata(
                lot, source, identifier,
            ))
            .await
            .unwrap();
        Ok(())
    }

    pub async fn commit_metadata_group_internal(
        &self,
        identifier: &String,
        lot: MediaLot,
        source: MediaSource,
    ) -> Result<(String, Vec<PartialMetadataWithoutId>)> {
        let existing_group = MetadataGroup::find()
            .filter(metadata_group::Column::Identifier.eq(identifier))
            .filter(metadata_group::Column::Lot.eq(lot))
            .filter(metadata_group::Column::Source.eq(source))
            .one(&self.db)
            .await?;
        let provider = self.get_media_provider(lot, source).await?;
        let (group_details, associated_items) = provider.metadata_group_details(identifier).await?;
        let group_id = match existing_group {
            Some(eg) => eg.id,
            None => {
                let mut db_group: metadata_group::ActiveModel =
                    group_details.into_model("".to_string(), None).into();
                db_group.id = ActiveValue::NotSet;
                let new_group = db_group.insert(&self.db).await?;
                new_group.id
            }
        };
        Ok((group_id, associated_items))
    }

    async fn associate_suggestion_with_metadata(
        &self,
        data: PartialMetadataWithoutId,
        metadata_id: &str,
    ) -> Result<()> {
        let db_partial_metadata = self.create_partial_metadata(data).await?;
        let intermediate = metadata_to_metadata::ActiveModel {
            from_metadata_id: ActiveValue::Set(metadata_id.to_owned()),
            to_metadata_id: ActiveValue::Set(db_partial_metadata.id),
            relation: ActiveValue::Set(MetadataToMetadataRelation::Suggestion),
            ..Default::default()
        };
        intermediate.insert(&self.db).await.ok();
        Ok(())
    }

    async fn create_partial_metadata(
        &self,
        data: PartialMetadataWithoutId,
    ) -> Result<PartialMetadata> {
        let mode = if let Some(c) = Metadata::find()
            .filter(metadata::Column::Identifier.eq(&data.identifier))
            .filter(metadata::Column::Lot.eq(data.lot))
            .filter(metadata::Column::Source.eq(data.source))
            .one(&self.db)
            .await
            .unwrap()
        {
            c
        } else {
            let image = data.image.clone().map(|i| {
                vec![MetadataImage {
                    url: StoredUrl::Url(i),
                    lot: MetadataImageLot::Poster,
                }]
            });
            let c = metadata::ActiveModel {
                title: ActiveValue::Set(data.title),
                identifier: ActiveValue::Set(data.identifier),
                lot: ActiveValue::Set(data.lot),
                source: ActiveValue::Set(data.source),
                images: ActiveValue::Set(image),
                is_partial: ActiveValue::Set(Some(true)),
                ..Default::default()
            };
            c.insert(&self.db).await?
        };
        let model = PartialMetadata {
            id: mode.id,
            title: mode.title,
            identifier: mode.identifier,
            lot: mode.lot,
            source: mode.source,
            image: data.image,
        };
        Ok(model)
    }

    async fn associate_genre_with_metadata(&self, name: String, metadata_id: &str) -> Result<()> {
        let db_genre = if let Some(c) = Genre::find()
            .filter(genre::Column::Name.eq(&name))
            .one(&self.db)
            .await
            .unwrap()
        {
            c
        } else {
            let c = genre::ActiveModel {
                name: ActiveValue::Set(name),
                ..Default::default()
            };
            c.insert(&self.db).await.unwrap()
        };
        let intermediate = metadata_to_genre::ActiveModel {
            metadata_id: ActiveValue::Set(metadata_id.to_owned()),
            genre_id: ActiveValue::Set(db_genre.id),
        };
        intermediate.insert(&self.db).await.ok();
        Ok(())
    }

    async fn edit_seen_item(&self, user_id: String, input: EditSeenItemInput) -> Result<bool> {
        let seen = match Seen::find_by_id(input.seen_id).one(&self.db).await.unwrap() {
            Some(s) => s,
            None => return Err(Error::new("No seen found for this user and metadata")),
        };
        let mut updated_at = seen.updated_at.clone();
        if seen.user_id != user_id {
            return Err(Error::new("No seen found for this user and metadata"));
        }
        let mut seen: seen::ActiveModel = seen.into();
        if let Some(started_on) = input.started_on {
            seen.started_on = ActiveValue::Set(Some(started_on));
        }
        if let Some(finished_on) = input.finished_on {
            seen.finished_on = ActiveValue::Set(Some(finished_on));
        }
        updated_at.push(Utc::now());
        seen.updated_at = ActiveValue::Set(updated_at);
        let seen = seen.update(&self.db).await.unwrap();
        self.after_media_seen_tasks(seen).await?;
        Ok(true)
    }

    pub async fn commit_metadata_internal(
        &self,
        details: MediaDetails,
        is_partial: Option<bool>,
    ) -> Result<StringIdObject> {
        let mut images = vec![];
        images.extend(details.url_images.into_iter().map(|i| MetadataImage {
            url: StoredUrl::Url(i.image),
            lot: i.lot,
        }));
        images.extend(details.s3_images.into_iter().map(|i| MetadataImage {
            url: StoredUrl::S3(i.image),
            lot: i.lot,
        }));
        let metadata = metadata::ActiveModel {
            lot: ActiveValue::Set(details.lot),
            source: ActiveValue::Set(details.source),
            title: ActiveValue::Set(details.title),
            description: ActiveValue::Set(details.description),
            publish_year: ActiveValue::Set(details.publish_year),
            publish_date: ActiveValue::Set(details.publish_date),
            images: ActiveValue::Set(Some(images)),
            videos: ActiveValue::Set(Some(details.videos)),
            identifier: ActiveValue::Set(details.identifier),
            audio_book_specifics: ActiveValue::Set(details.audio_book_specifics),
            anime_specifics: ActiveValue::Set(details.anime_specifics),
            book_specifics: ActiveValue::Set(details.book_specifics),
            manga_specifics: ActiveValue::Set(details.manga_specifics),
            movie_specifics: ActiveValue::Set(details.movie_specifics),
            podcast_specifics: ActiveValue::Set(details.podcast_specifics),
            show_specifics: ActiveValue::Set(details.show_specifics),
            video_game_specifics: ActiveValue::Set(details.video_game_specifics),
            visual_novel_specifics: ActiveValue::Set(details.visual_novel_specifics),
            provider_rating: ActiveValue::Set(details.provider_rating),
            production_status: ActiveValue::Set(details.production_status),
            original_language: ActiveValue::Set(details.original_language),
            is_nsfw: ActiveValue::Set(details.is_nsfw),
            is_partial: ActiveValue::Set(is_partial),
            free_creators: ActiveValue::Set(if details.creators.is_empty() {
                None
            } else {
                Some(details.creators)
            }),
            watch_providers: ActiveValue::Set(if details.watch_providers.is_empty() {
                None
            } else {
                Some(details.watch_providers)
            }),
            ..Default::default()
        };
        let metadata = metadata.insert(&self.db).await?;

        self.change_metadata_associations(
            &metadata.id,
            metadata.lot,
            metadata.source,
            details.genres,
            details.suggestions,
            details.group_identifiers,
            details.people,
        )
        .await?;
        Ok(StringIdObject { id: metadata.id })
    }

    #[allow(clippy::too_many_arguments)]
    async fn change_metadata_associations(
        &self,
        metadata_id: &String,
        lot: MediaLot,
        source: MediaSource,
        genres: Vec<String>,
        suggestions: Vec<PartialMetadataWithoutId>,
        groups: Vec<String>,
        people: Vec<PartialMetadataPerson>,
    ) -> Result<()> {
        MetadataToPerson::delete_many()
            .filter(metadata_to_person::Column::MetadataId.eq(metadata_id))
            .exec(&self.db)
            .await?;
        MetadataToGenre::delete_many()
            .filter(metadata_to_genre::Column::MetadataId.eq(metadata_id))
            .exec(&self.db)
            .await?;
        MetadataToMetadata::delete_many()
            .filter(metadata_to_metadata::Column::FromMetadataId.eq(metadata_id))
            .filter(
                metadata_to_metadata::Column::Relation.eq(MetadataToMetadataRelation::Suggestion),
            )
            .exec(&self.db)
            .await?;
        for (index, creator) in people.into_iter().enumerate() {
            self.associate_person_with_metadata(metadata_id, creator, index)
                .await
                .ok();
        }
        for genre in genres {
            self.associate_genre_with_metadata(genre, metadata_id)
                .await
                .ok();
        }
        for suggestion in suggestions {
            self.associate_suggestion_with_metadata(suggestion, metadata_id)
                .await
                .ok();
        }
        for group_identifier in groups {
            self.deploy_associate_group_with_metadata_job(lot, source, group_identifier)
                .await
                .ok();
        }
        Ok(())
    }

    async fn deploy_update_metadata_job(
        &self,
        metadata_id: &String,
        force_update: bool,
    ) -> Result<bool> {
        let metadata = Metadata::find_by_id(metadata_id)
            .one(&self.db)
            .await
            .unwrap()
            .unwrap();
        self.perform_application_job
            .clone()
            .enqueue(ApplicationJob::UpdateMetadata(metadata.id, force_update))
            .await
            .unwrap();
        Ok(true)
    }

    async fn deploy_update_person_job(&self, person_id: String) -> Result<bool> {
        let person = Person::find_by_id(person_id)
            .one(&self.db)
            .await
            .unwrap()
            .unwrap();
        self.perform_application_job
            .clone()
            .enqueue(ApplicationJob::UpdatePerson(person.id))
            .await
            .unwrap();
        Ok(true)
    }

    async fn merge_metadata(
        &self,
        user_id: String,
        merge_from: String,
        merge_into: String,
    ) -> Result<bool> {
        let txn = self.db.begin().await?;
        for old_seen in Seen::find()
            .filter(seen::Column::MetadataId.eq(&merge_from))
            .filter(seen::Column::UserId.eq(&user_id))
            .all(&txn)
            .await
            .unwrap()
        {
            let old_seen_active: seen::ActiveModel = old_seen.clone().into();
            let new_seen = seen::ActiveModel {
                id: ActiveValue::NotSet,
                last_updated_on: ActiveValue::NotSet,
                total_time_spent: ActiveValue::NotSet,
                num_times_updated: ActiveValue::NotSet,
                metadata_id: ActiveValue::Set(merge_into.clone()),
                ..old_seen_active
            };
            new_seen.insert(&txn).await?;
            old_seen.delete(&txn).await?;
        }
        for old_review in Review::find()
            .filter(review::Column::MetadataId.eq(&merge_from))
            .filter(review::Column::UserId.eq(&user_id))
            .all(&txn)
            .await
            .unwrap()
        {
            let old_review_active: review::ActiveModel = old_review.clone().into();
            let new_review = review::ActiveModel {
                id: ActiveValue::NotSet,
                metadata_id: ActiveValue::Set(Some(merge_into.clone())),
                ..old_review_active
            };
            new_review.insert(&txn).await?;
            old_review.delete(&txn).await?;
        }
        let collections = Collection::find()
            .select_only()
            .column(collection::Column::Id)
            .left_join(UserToCollection)
            .filter(user_to_collection::Column::UserId.eq(&user_id))
            .into_tuple::<String>()
            .all(&txn)
            .await
            .unwrap();
        for item in CollectionToEntity::find()
            .filter(collection_to_entity::Column::MetadataId.eq(&merge_from))
            .filter(collection_to_entity::Column::CollectionId.is_in(collections))
            .all(&txn)
            .await?
            .into_iter()
        {
            if CollectionToEntity::find()
                .filter(collection_to_entity::Column::CollectionId.eq(item.collection_id.clone()))
                .filter(collection_to_entity::Column::MetadataId.eq(&merge_into))
                .count(&txn)
                .await?
                == 0
            {
                let mut item_active: collection_to_entity::ActiveModel = item.into();
                item_active.metadata_id = ActiveValue::Set(Some(merge_into.clone()));
                item_active.update(&txn).await?;
            }
        }
        if let Some(_association) = get_user_to_entity_association(
            &user_id,
            Some(merge_into.clone()),
            None,
            None,
            None,
            &txn,
        )
        .await
        {
            let old_association = get_user_to_entity_association(
                &user_id,
                Some(merge_from.clone()),
                None,
                None,
                None,
                &txn,
            )
            .await
            .unwrap();
            let mut cloned: user_to_entity::ActiveModel = old_association.clone().into();
            cloned.needs_to_be_updated = ActiveValue::Set(Some(true));
            cloned.update(&txn).await?;
        } else {
            UserToEntity::update_many()
                .filter(user_to_entity::Column::MetadataId.eq(merge_from))
                .filter(user_to_entity::Column::UserId.eq(user_id))
                .set(user_to_entity::ActiveModel {
                    metadata_id: ActiveValue::Set(Some(merge_into.clone())),
                    ..Default::default()
                })
                .exec(&txn)
                .await?;
        }
        txn.commit().await?;
        Ok(true)
    }

    async fn user_preferences(&self, user_id: &String) -> Result<UserPreferences> {
        let mut preferences = partial_user_by_id::<UserWithOnlyPreferences>(&self.db, user_id)
            .await?
            .preferences;
        preferences.features_enabled.media.anime =
            self.config.anime_and_manga.is_enabled() && preferences.features_enabled.media.anime;
        preferences.features_enabled.media.audio_book =
            self.config.audio_books.is_enabled() && preferences.features_enabled.media.audio_book;
        preferences.features_enabled.media.book =
            self.config.books.is_enabled() && preferences.features_enabled.media.book;
        preferences.features_enabled.media.show =
            self.config.movies_and_shows.is_enabled() && preferences.features_enabled.media.show;
        preferences.features_enabled.media.manga =
            self.config.anime_and_manga.is_enabled() && preferences.features_enabled.media.manga;
        preferences.features_enabled.media.movie =
            self.config.movies_and_shows.is_enabled() && preferences.features_enabled.media.movie;
        preferences.features_enabled.media.podcast =
            self.config.podcasts.is_enabled() && preferences.features_enabled.media.podcast;
        preferences.features_enabled.media.video_game =
            self.config.video_games.is_enabled() && preferences.features_enabled.media.video_game;
        Ok(preferences)
    }

    async fn core_enabled_features(&self) -> Result<GeneralFeatures> {
        let mut files_enabled = self.config.file_storage.is_enabled();
        if files_enabled && !self.file_storage_service.is_enabled().await {
            files_enabled = false;
        }
        let general = GeneralFeatures {
            file_storage: files_enabled,
            signup_allowed: self.config.users.allow_registration,
        };
        Ok(general)
    }

    async fn metadata_search(
        &self,
        user_id: &String,
        input: MetadataSearchInput,
    ) -> Result<SearchResults<MetadataSearchItemResponse>> {
        let query = input.search.query.unwrap_or_default();
        if query.is_empty() {
            return Ok(SearchResults {
                details: SearchDetails {
                    total: 0,
                    next_page: None,
                },
                items: vec![],
            });
        }
        let cloned_user_id = user_id.to_owned();
        let preferences = partial_user_by_id::<UserWithOnlyPreferences>(&self.db, user_id)
            .await?
            .preferences;
        let provider = self.get_media_provider(input.lot, input.source).await?;
        let results = provider
            .metadata_search(&query, input.search.page, preferences.general.display_nsfw)
            .await?;
        let all_identifiers = results
            .items
            .iter()
            .map(|i| i.identifier.to_owned())
            .collect_vec();
        let interactions = Metadata::find()
            .join(
                JoinType::LeftJoin,
                metadata::Relation::UserToEntity
                    .def()
                    .on_condition(move |_left, right| {
                        Condition::all().add(
                            Expr::col((right, user_to_entity::Column::UserId))
                                .eq(cloned_user_id.clone()),
                        )
                    }),
            )
            .select_only()
            .column(metadata::Column::Identifier)
            .column_as(
                Expr::col((Alias::new("metadata"), metadata::Column::Id)),
                "database_id",
            )
            .column_as(
                Expr::col((Alias::new("user_to_entity"), user_to_entity::Column::Id)).is_not_null(),
                "has_interacted",
            )
            .filter(metadata::Column::Lot.eq(input.lot))
            .filter(metadata::Column::Source.eq(input.source))
            .filter(metadata::Column::Identifier.is_in(&all_identifiers))
            .into_tuple::<(String, String, bool)>()
            .all(&self.db)
            .await?
            .into_iter()
            .map(|(key, value1, value2)| (key, (value1, value2)));
        let interactions = HashMap::<_, _>::from_iter(interactions.into_iter());
        let data = results
            .items
            .into_iter()
            .map(|i| {
                let interaction = interactions.get(&i.identifier).cloned();
                MetadataSearchItemResponse {
                    has_interacted: interaction.clone().unwrap_or_default().1,
                    database_id: interaction.map(|i| i.0),
                    item: i,
                }
            })
            .collect();
        let results = SearchResults {
            details: results.details,
            items: data,
        };
        Ok(results)
    }

    async fn people_search(
        &self,
        user_id: &String,
        input: PeopleSearchInput,
    ) -> Result<SearchResults<PeopleSearchItem>> {
        let query = input.search.query.unwrap_or_default();
        if query.is_empty() {
            return Ok(SearchResults {
                details: SearchDetails {
                    total: 0,
                    next_page: None,
                },
                items: vec![],
            });
        }
        let preferences = partial_user_by_id::<UserWithOnlyPreferences>(&self.db, user_id)
            .await?
            .preferences;
        let provider = self.get_non_media_provider(input.source).await?;
        let results = provider
            .people_search(
                &query,
                input.search.page,
                &input.source_specifics,
                preferences.general.display_nsfw,
            )
            .await?;
        Ok(results)
    }

    async fn metadata_group_search(
        &self,
        user_id: &String,
        input: MetadataGroupSearchInput,
    ) -> Result<SearchResults<MetadataGroupSearchItem>> {
        let query = input.search.query.unwrap_or_default();
        if query.is_empty() {
            return Ok(SearchResults {
                details: SearchDetails {
                    total: 0,
                    next_page: None,
                },
                items: vec![],
            });
        }
        let preferences = partial_user_by_id::<UserWithOnlyPreferences>(&self.db, user_id)
            .await?
            .preferences;
        let provider = self.get_media_provider(input.lot, input.source).await?;
        let results = provider
            .metadata_group_search(&query, input.search.page, preferences.general.display_nsfw)
            .await?;
        Ok(results)
    }

    pub async fn get_openlibrary_service(&self) -> Result<OpenlibraryService> {
        Ok(OpenlibraryService::new(
            &self.config.books.openlibrary,
            self.config.frontend.page_size,
        )
        .await)
    }

    pub async fn get_isbn_service(&self) -> Result<GoogleBooksService> {
        Ok(GoogleBooksService::new(
            &self.config.books.google_books,
            self.config.frontend.page_size,
        )
        .await)
    }

    async fn get_media_provider(&self, lot: MediaLot, source: MediaSource) -> Result<Provider> {
        let err = || Err(Error::new("This source is not supported".to_owned()));
        let service: Provider = match source {
            MediaSource::Vndb => Box::new(
                VndbService::new(&self.config.visual_novels, self.config.frontend.page_size).await,
            ),
            MediaSource::Openlibrary => Box::new(self.get_openlibrary_service().await?),
            MediaSource::Itunes => Box::new(
                ITunesService::new(&self.config.podcasts.itunes, self.config.frontend.page_size)
                    .await,
            ),
            MediaSource::GoogleBooks => Box::new(self.get_isbn_service().await?),
            MediaSource::Audible => Box::new(
                AudibleService::new(
                    &self.config.audio_books.audible,
                    self.config.frontend.page_size,
                )
                .await,
            ),
            MediaSource::Listennotes => Box::new(
                ListennotesService::new(&self.config.podcasts, self.config.frontend.page_size)
                    .await,
            ),
            MediaSource::Tmdb => match lot {
                MediaLot::Show => Box::new(
                    TmdbShowService::new(
                        &self.config.movies_and_shows.tmdb,
                        *self.timezone,
                        self.config.frontend.page_size,
                    )
                    .await,
                ),
                MediaLot::Movie => Box::new(
                    TmdbMovieService::new(
                        &self.config.movies_and_shows.tmdb,
                        *self.timezone,
                        self.config.frontend.page_size,
                    )
                    .await,
                ),
                _ => return err(),
            },
            MediaSource::Anilist => match lot {
                MediaLot::Anime => Box::new(
                    AnilistAnimeService::new(
                        &self.config.anime_and_manga.anilist,
                        self.config.frontend.page_size,
                    )
                    .await,
                ),
                MediaLot::Manga => Box::new(
                    AnilistMangaService::new(
                        &self.config.anime_and_manga.anilist,
                        self.config.frontend.page_size,
                    )
                    .await,
                ),
                _ => return err(),
            },
            MediaSource::Mal => match lot {
                MediaLot::Anime => Box::new(
                    MalAnimeService::new(
                        &self.config.anime_and_manga.mal,
                        self.config.frontend.page_size,
                    )
                    .await,
                ),
                MediaLot::Manga => Box::new(
                    MalMangaService::new(
                        &self.config.anime_and_manga.mal,
                        self.config.frontend.page_size,
                    )
                    .await,
                ),
                _ => return err(),
            },
            MediaSource::Igdb => Box::new(
                IgdbService::new(&self.config.video_games, self.config.frontend.page_size).await,
            ),
            MediaSource::MangaUpdates => Box::new(
                MangaUpdatesService::new(
                    &self.config.anime_and_manga.manga_updates,
                    self.config.frontend.page_size,
                )
                .await,
            ),
            MediaSource::Custom => return err(),
        };
        Ok(service)
    }

    pub async fn get_tmdb_non_media_service(&self) -> Result<NonMediaTmdbService> {
        Ok(NonMediaTmdbService::new(
            self.config.movies_and_shows.tmdb.access_token.clone(),
            *self.timezone,
            self.config.movies_and_shows.tmdb.locale.clone(),
        )
        .await)
    }

    async fn get_non_media_provider(&self, source: MediaSource) -> Result<Provider> {
        let err = || Err(Error::new("This source is not supported".to_owned()));
        let service: Provider = match source {
            MediaSource::Vndb => Box::new(
                VndbService::new(&self.config.visual_novels, self.config.frontend.page_size).await,
            ),
            MediaSource::Openlibrary => Box::new(self.get_openlibrary_service().await?),
            MediaSource::Itunes => Box::new(
                ITunesService::new(&self.config.podcasts.itunes, self.config.frontend.page_size)
                    .await,
            ),
            MediaSource::GoogleBooks => Box::new(
                GoogleBooksService::new(
                    &self.config.books.google_books,
                    self.config.frontend.page_size,
                )
                .await,
            ),
            MediaSource::Audible => Box::new(
                AudibleService::new(
                    &self.config.audio_books.audible,
                    self.config.frontend.page_size,
                )
                .await,
            ),
            MediaSource::Listennotes => Box::new(
                ListennotesService::new(&self.config.podcasts, self.config.frontend.page_size)
                    .await,
            ),
            MediaSource::Igdb => Box::new(
                IgdbService::new(&self.config.video_games, self.config.frontend.page_size).await,
            ),
            MediaSource::MangaUpdates => Box::new(
                MangaUpdatesService::new(
                    &self.config.anime_and_manga.manga_updates,
                    self.config.frontend.page_size,
                )
                .await,
            ),
            MediaSource::Tmdb => Box::new(self.get_tmdb_non_media_service().await?),
            MediaSource::Anilist => {
                Box::new(NonMediaAnilistService::new(self.config.frontend.page_size).await)
            }
            MediaSource::Mal => Box::new(NonMediaMalService::new().await),
            MediaSource::Custom => return err(),
        };
        Ok(service)
    }

    async fn details_from_provider(
        &self,
        lot: MediaLot,
        source: MediaSource,
        identifier: &str,
    ) -> Result<MediaDetails> {
        let provider = self.get_media_provider(lot, source).await?;
        let results = provider.metadata_details(identifier).await?;
        Ok(results)
    }

    pub async fn commit_metadata(&self, input: CommitMediaInput) -> Result<StringIdObject> {
        if let Some(m) = Metadata::find()
            .filter(metadata::Column::Lot.eq(input.lot))
            .filter(metadata::Column::Source.eq(input.source))
            .filter(metadata::Column::Identifier.eq(input.identifier.clone()))
            .one(&self.db)
            .await?
            .map(|m| StringIdObject { id: m.id })
        {
            if input.force_update.unwrap_or_default() {
                tracing::debug!("Forcing update of metadata with id {}", m.id);
                self.update_metadata_and_notify_users(&m.id, true).await?;
            }
            Ok(m)
        } else {
            let details = self
                .details_from_provider(input.lot, input.source, &input.identifier)
                .await?;
            let media_id = self.commit_metadata_internal(details, None).await?;
            Ok(media_id)
        }
    }

    pub async fn commit_person(&self, input: CommitPersonInput) -> Result<StringIdObject> {
        if let Some(p) = Person::find()
            .filter(person::Column::Source.eq(input.source))
            .filter(person::Column::Identifier.eq(input.identifier.clone()))
            .apply_if(input.source_specifics.clone(), |query, v| {
                query.filter(person::Column::SourceSpecifics.eq(v))
            })
            .one(&self.db)
            .await?
            .map(|p| StringIdObject { id: p.id })
        {
            Ok(p)
        } else {
            let person = person::ActiveModel {
                identifier: ActiveValue::Set(input.identifier),
                source: ActiveValue::Set(input.source),
                source_specifics: ActiveValue::Set(input.source_specifics),
                name: ActiveValue::Set(input.name),
                is_partial: ActiveValue::Set(Some(true)),
                ..Default::default()
            };
            let person = person.insert(&self.db).await?;
            Ok(StringIdObject { id: person.id })
        }
    }

    pub async fn commit_metadata_group(&self, input: CommitMediaInput) -> Result<StringIdObject> {
        let (group_id, associated_items) = self
            .commit_metadata_group_internal(&input.identifier, input.lot, input.source)
            .await?;
        for (idx, media) in associated_items.into_iter().enumerate() {
            let db_partial_metadata = self.create_partial_metadata(media).await?;
            MetadataToMetadataGroup::delete_many()
                .filter(metadata_to_metadata_group::Column::MetadataGroupId.eq(&group_id))
                .filter(metadata_to_metadata_group::Column::MetadataId.eq(&db_partial_metadata.id))
                .exec(&self.db)
                .await
                .ok();
            let intermediate = metadata_to_metadata_group::ActiveModel {
                metadata_group_id: ActiveValue::Set(group_id.clone()),
                metadata_id: ActiveValue::Set(db_partial_metadata.id),
                part: ActiveValue::Set((idx + 1).try_into().unwrap()),
            };
            intermediate.insert(&self.db).await.ok();
        }
        Ok(StringIdObject { id: group_id })
    }

    async fn review_by_id(
        &self,
        review_id: String,
        user_id: &String,
        respect_preferences: bool,
    ) -> Result<ReviewItem> {
        let review = Review::find_by_id(review_id).one(&self.db).await?;
        match review {
            Some(r) => {
                let user = r.find_related(User).one(&self.db).await.unwrap().unwrap();
                let rating = match respect_preferences {
                    true => {
                        let preferences =
                            partial_user_by_id::<UserWithOnlyPreferences>(&self.db, user_id)
                                .await?
                                .preferences;
                        r.rating.map(|s| {
                            s.checked_div(match preferences.general.review_scale {
                                UserReviewScale::OutOfFive => dec!(20),
                                UserReviewScale::OutOfHundred => dec!(1),
                            })
                            .unwrap()
                            .round_dp(1)
                        })
                    }
                    false => r.rating,
                };
                Ok(ReviewItem {
                    id: r.id,
                    posted_on: r.posted_on,
                    rating,
                    is_spoiler: r.is_spoiler,
                    text_original: r.text.clone(),
                    text_rendered: r.text.map(|t| markdown_to_html(&t)),
                    visibility: r.visibility,
                    show_extra_information: r.show_extra_information,
                    podcast_extra_information: r.podcast_extra_information,
                    anime_extra_information: r.anime_extra_information,
                    manga_extra_information: r.manga_extra_information,
                    posted_by: IdAndNamedObject {
                        id: user.id,
                        name: user.name,
                    },
                    comments: r.comments,
                })
            }
            None => Err(Error::new("Unable to find review".to_owned())),
        }
    }

    async fn item_reviews(
        &self,
        user_id: &String,
        metadata_id: Option<String>,
        person_id: Option<String>,
        metadata_group_id: Option<String>,
        collection_id: Option<String>,
    ) -> Result<Vec<ReviewItem>> {
        let all_reviews = Review::find()
            .select_only()
            .column(review::Column::Id)
            .order_by_desc(review::Column::PostedOn)
            .apply_if(metadata_id, |query, v| {
                query.filter(review::Column::MetadataId.eq(v))
            })
            .apply_if(metadata_group_id, |query, v| {
                query.filter(review::Column::MetadataGroupId.eq(v))
            })
            .apply_if(person_id, |query, v| {
                query.filter(review::Column::PersonId.eq(v))
            })
            .apply_if(collection_id, |query, v| {
                query.filter(review::Column::CollectionId.eq(v))
            })
            .into_tuple::<String>()
            .all(&self.db)
            .await
            .unwrap();
        let mut reviews = vec![];
        for r_id in all_reviews {
            reviews.push(self.review_by_id(r_id, user_id, true).await?);
        }
        let all_reviews = reviews
            .into_iter()
            .filter(|r| match r.visibility {
                Visibility::Private => &r.posted_by.id == user_id,
                _ => true,
            })
            .collect();
        Ok(all_reviews)
    }

    async fn user_collections_list(
        &self,
        user_id: &String,
        name: Option<String>,
    ) -> Result<Vec<CollectionItem>> {
        let subquery = Query::select()
            .expr(collection_to_entity::Column::Id.count())
            .from(CollectionToEntity)
            .and_where(
                Expr::col((
                    AliasedCollectionToEntity::Table,
                    collection_to_entity::Column::CollectionId,
                ))
                .equals((
                    AliasedUserToCollection::Table,
                    user_to_collection::Column::CollectionId,
                )),
            )
            .to_owned();
        let collections = Collection::find()
            .apply_if(name, |query, v| {
                query.filter(collection::Column::Name.eq(v))
            })
            .select_only()
            .column(collection::Column::Id)
            .column(collection::Column::Name)
            .column_as(
                collection::Column::Name
                    .is_in(DefaultCollection::iter().map(|s| s.to_string()))
                    .and(collection::Column::UserId.eq(user_id)),
                "is_default",
            )
            .column(collection::Column::InformationTemplate)
            .expr(SimpleExpr::SubQuery(
                None,
                Box::new(subquery.into_sub_query_statement()),
            ))
            .column(collection::Column::Description)
            .column_as(user::Column::Id, "creator_user_id")
            .column_as(user::Column::Name, "creator_username")
            .order_by_desc(collection::Column::LastUpdatedOn)
            .left_join(User)
            .left_join(UserToCollection)
            .filter(user_to_collection::Column::UserId.eq(user_id))
            .into_model::<CollectionItem>()
            .all(&self.db)
            .await
            .unwrap();
        Ok(collections)
    }

    async fn collection_contents(
        &self,
        input: CollectionContentsInput,
    ) -> Result<CollectionContents> {
        let search = input.search.unwrap_or_default();
        let sort = input.sort.unwrap_or_default();
        let filter = input.filter.unwrap_or_default();
        let page: u64 = search.page.unwrap_or(1).try_into().unwrap();
        let maybe_collection = Collection::find_by_id(input.collection_id.clone())
            .one(&self.db)
            .await
            .unwrap();
        let collection = match maybe_collection {
            Some(c) => c,
            None => return Err(Error::new("Collection not found".to_owned())),
        };

        let take = input
            .take
            .unwrap_or_else(|| self.config.frontend.page_size.try_into().unwrap());
        let results = if take != 0 {
            let paginator = CollectionToEntity::find()
                .left_join(Metadata)
                .left_join(MetadataGroup)
                .left_join(Person)
                .left_join(Exercise)
                .filter(collection_to_entity::Column::CollectionId.eq(collection.id.clone()))
                .apply_if(search.query, |query, v| {
                    query.filter(
                        Condition::any()
                            .add(
                                Expr::col((AliasedMetadata::Table, metadata::Column::Title))
                                    .ilike(ilike_sql(&v)),
                            )
                            .add(
                                Expr::col((
                                    AliasedMetadataGroup::Table,
                                    metadata_group::Column::Title,
                                ))
                                .ilike(ilike_sql(&v)),
                            )
                            .add(
                                Expr::col((AliasedPerson::Table, person::Column::Name))
                                    .ilike(ilike_sql(&v)),
                            )
                            .add(
                                Expr::col((AliasedExercise::Table, exercise::Column::Id))
                                    .ilike(ilike_sql(&v)),
                            ),
                    )
                })
                .apply_if(filter.metadata_lot, |query, v| {
                    query.filter(
                        Condition::any()
                            .add(Expr::col((AliasedMetadata::Table, metadata::Column::Lot)).eq(v)),
                    )
                })
                .apply_if(filter.entity_type, |query, v| {
                    let f = match v {
                        EntityLot::Media => collection_to_entity::Column::MetadataId.is_not_null(),
                        EntityLot::MediaGroup => {
                            collection_to_entity::Column::MetadataGroupId.is_not_null()
                        }
                        EntityLot::Person => collection_to_entity::Column::PersonId.is_not_null(),
                        EntityLot::Exercise => {
                            collection_to_entity::Column::ExerciseId.is_not_null()
                        }
                        EntityLot::Collection => unreachable!(),
                    };
                    query.filter(f)
                })
                .order_by(
                    match sort.by {
                        CollectionContentsSortBy::LastUpdatedOn => {
                            Expr::col(collection_to_entity::Column::LastUpdatedOn)
                        }
                        CollectionContentsSortBy::Title => Expr::expr(Func::coalesce([
                            Expr::col((AliasedMetadata::Table, metadata::Column::Title)).into(),
                            Expr::col((AliasedMetadataGroup::Table, metadata_group::Column::Title))
                                .into(),
                            Expr::col((AliasedPerson::Table, person::Column::Name)).into(),
                            Expr::col((AliasedExercise::Table, exercise::Column::Id)).into(),
                        ])),
                        CollectionContentsSortBy::Date => Expr::expr(Func::coalesce([
                            Expr::col((AliasedMetadata::Table, metadata::Column::PublishDate))
                                .into(),
                            Expr::col((AliasedPerson::Table, person::Column::BirthDate)).into(),
                        ])),
                    },
                    sort.order.into(),
                )
                .paginate(&self.db, take);
            let mut items = vec![];
            let ItemsAndPagesNumber {
                number_of_items,
                number_of_pages,
            } = paginator.num_items_and_pages().await?;
            for cte in paginator.fetch_page(page - 1).await? {
                let item = if let Some(id) = cte.metadata_id {
                    let m = Metadata::find_by_id(id).one(&self.db).await?.unwrap();
                    MetadataSearchItemWithLot {
                        details: MetadataSearchItem {
                            identifier: m.id.to_string(),
                            title: m.title,
                            image: m.images.first_as_url(&self.file_storage_service).await,
                            publish_year: m.publish_year,
                        },
                        metadata_lot: Some(m.lot),
                        entity_lot: EntityLot::Media,
                    }
                } else if let Some(id) = cte.person_id {
                    let p = Person::find_by_id(id).one(&self.db).await?.unwrap();
                    MetadataSearchItemWithLot {
                        details: MetadataSearchItem {
                            identifier: p.id.to_string(),
                            title: p.name,
                            image: p.images.first_as_url(&self.file_storage_service).await,
                            publish_year: p.birth_date.map(|d| d.year()),
                        },
                        metadata_lot: None,
                        entity_lot: EntityLot::Person,
                    }
                } else if let Some(id) = cte.metadata_group_id {
                    let g = MetadataGroup::find_by_id(id).one(&self.db).await?.unwrap();
                    MetadataSearchItemWithLot {
                        details: MetadataSearchItem {
                            identifier: g.id.to_string(),
                            title: g.title,
                            image: Some(g.images)
                                .first_as_url(&self.file_storage_service)
                                .await,
                            publish_year: None,
                        },
                        metadata_lot: None,
                        entity_lot: EntityLot::MediaGroup,
                    }
                } else if let Some(id) = cte.exercise_id {
                    let e = Exercise::find_by_id(id).one(&self.db).await?.unwrap();
                    let image = if let Some(i) = e.attributes.internal_images.first().cloned() {
                        Some(get_stored_asset(i, &self.file_storage_service).await)
                    } else {
                        None
                    };
                    MetadataSearchItemWithLot {
                        details: MetadataSearchItem {
                            identifier: e.id.to_string(),
                            title: e.id,
                            image,
                            publish_year: None,
                        },
                        metadata_lot: None,
                        entity_lot: EntityLot::Exercise,
                    }
                } else {
                    unreachable!()
                };
                items.push(item);
            }
            SearchResults {
                details: SearchDetails {
                    total: number_of_items.try_into().unwrap(),
                    next_page: if page < number_of_pages {
                        Some((page + 1).try_into().unwrap())
                    } else {
                        None
                    },
                },
                items,
            }
        } else {
            SearchResults {
                details: SearchDetails::default(),
                items: vec![],
            }
        };
        let user = collection.find_related(User).one(&self.db).await?.unwrap();
        let reviews = self
            .item_reviews(
                &collection.user_id,
                None,
                None,
                None,
                Some(input.collection_id),
            )
            .await?;
        Ok(CollectionContents {
            details: collection,
            reviews,
            results,
            user,
        })
    }

    pub async fn post_review(
        &self,
        user_id: &String,
        input: PostReviewInput,
    ) -> Result<StringIdObject> {
        let preferences = partial_user_by_id::<UserWithOnlyPreferences>(&self.db, user_id)
            .await?
            .preferences;
        if preferences.general.disable_reviews {
            return Err(Error::new("Reviews are disabled"));
        }
        let show_ei = if let (Some(season), Some(episode)) =
            (input.show_season_number, input.show_episode_number)
        {
            Some(SeenShowExtraInformation { season, episode })
        } else {
            None
        };
        let podcast_ei = input
            .podcast_episode_number
            .map(|episode| SeenPodcastExtraInformation { episode });
        let anime_ei = input
            .anime_episode_number
            .map(|episode| SeenAnimeExtraInformation {
                episode: Some(episode),
            });
        let manga_ei =
            if input.manga_chapter_number.is_none() && input.manga_volume_number.is_none() {
                None
            } else {
                Some(SeenMangaExtraInformation {
                    chapter: input.manga_chapter_number,
                    volume: input.manga_volume_number,
                })
            };

        if input.rating.is_none() && input.text.is_none() {
            return Err(Error::new("At-least one of rating or review is required."));
        }
        let mut review_obj = review::ActiveModel {
            id: match input.review_id.clone() {
                Some(i) => ActiveValue::Unchanged(i),
                None => ActiveValue::NotSet,
            },
            rating: ActiveValue::Set(input.rating.map(
                |r| match preferences.general.review_scale {
                    UserReviewScale::OutOfFive => r * dec!(20),
                    UserReviewScale::OutOfHundred => r,
                },
            )),
            text: ActiveValue::Set(input.text),
            user_id: ActiveValue::Set(user_id.to_owned()),
            metadata_id: ActiveValue::Set(input.metadata_id),
            metadata_group_id: ActiveValue::Set(input.metadata_group_id),
            person_id: ActiveValue::Set(input.person_id),
            collection_id: ActiveValue::Set(input.collection_id),
            show_extra_information: ActiveValue::Set(show_ei),
            podcast_extra_information: ActiveValue::Set(podcast_ei),
            anime_extra_information: ActiveValue::Set(anime_ei),
            manga_extra_information: ActiveValue::Set(manga_ei),
            comments: ActiveValue::Set(vec![]),
            ..Default::default()
        };
        if let Some(s) = input.is_spoiler {
            review_obj.is_spoiler = ActiveValue::Set(s);
        }
        if let Some(v) = input.visibility {
            review_obj.visibility = ActiveValue::Set(v);
        }
        if let Some(d) = input.date {
            review_obj.posted_on = ActiveValue::Set(d);
        }
        let insert = review_obj.save(&self.db).await.unwrap();
        if insert.visibility.unwrap() == Visibility::Public {
            let (obj_id, obj_title, entity_lot) = if let Some(mi) = insert.metadata_id.unwrap() {
                (
                    mi.to_string(),
                    self.generic_metadata(&mi).await?.model.title,
                    EntityLot::Media,
                )
            } else if let Some(mgi) = insert.metadata_group_id.unwrap() {
                (
                    mgi.to_string(),
                    self.metadata_group_details(mgi).await?.details.title,
                    EntityLot::MediaGroup,
                )
            } else if let Some(pi) = insert.person_id.unwrap() {
                (
                    pi.to_string(),
                    self.person_details(pi).await?.details.name,
                    EntityLot::Person,
                )
            } else if let Some(ci) = insert.collection_id.unwrap() {
                (
                    ci.clone(),
                    self.collection_contents(CollectionContentsInput {
                        collection_id: ci,
                        filter: None,
                        search: None,
                        take: None,
                        sort: None,
                    })
                    .await?
                    .details
                    .name,
                    EntityLot::Collection,
                )
            } else {
                unreachable!()
            };
            let user = user_by_id(&self.db, &insert.user_id.unwrap()).await?;
            // DEV: Do not send notification if updating a review
            if input.review_id.is_none() {
                self.perform_application_job
                    .clone()
                    .enqueue(ApplicationJob::ReviewPosted(ReviewPostedEvent {
                        obj_id,
                        obj_title,
                        entity_lot,
                        username: user.name,
                        review_id: insert.id.clone().unwrap(),
                    }))
                    .await
                    .unwrap();
            }
        }
        Ok(StringIdObject {
            id: insert.id.unwrap(),
        })
    }

    async fn delete_review(&self, user_id: String, review_id: String) -> Result<bool> {
        let review = Review::find()
            .filter(review::Column::Id.eq(review_id))
            .one(&self.db)
            .await
            .unwrap();
        match review {
            Some(r) => {
                if r.user_id == user_id {
                    associate_user_with_entity(
                        &user_id,
                        r.metadata_id.clone(),
                        r.person_id.clone(),
                        None,
                        r.metadata_group_id.clone(),
                        &self.db,
                    )
                    .await?;
                    r.delete(&self.db).await?;
                    Ok(true)
                } else {
                    Err(Error::new("This review does not belong to you".to_owned()))
                }
            }
            None => Ok(false),
        }
    }

    pub async fn create_or_update_collection(
        &self,
        user_id: &String,
        input: CreateOrUpdateCollectionInput,
    ) -> Result<StringIdObject> {
        let meta = Collection::find()
            .filter(collection::Column::Name.eq(input.name.clone()))
            .filter(collection::Column::UserId.eq(user_id))
            .one(&self.db)
            .await
            .unwrap();
        let mut new_name = input.name.clone();
        match meta {
            Some(m) if input.update_id.is_none() => Ok(StringIdObject { id: m.id }),
            _ => {
                let col = collection::ActiveModel {
                    id: match input.update_id {
                        Some(i) => {
                            let already = Collection::find_by_id(i.clone())
                                .one(&self.db)
                                .await
                                .unwrap()
                                .unwrap();
                            if DefaultCollection::iter()
                                .map(|s| s.to_string())
                                .contains(&already.name)
                            {
                                new_name = already.name;
                            }
                            ActiveValue::Unchanged(i.clone())
                        }
                        None => ActiveValue::NotSet,
                    },
                    last_updated_on: ActiveValue::Set(Utc::now()),
                    name: ActiveValue::Set(new_name),
                    user_id: ActiveValue::Set(user_id.to_owned()),
                    description: ActiveValue::Set(input.description),
                    information_template: ActiveValue::Set(input.information_template),
                    ..Default::default()
                };
                let inserted = col.save(&self.db).await.map_err(|_| {
                    Error::new("There was an error creating the collection".to_owned())
                })?;
                let id = inserted.id.unwrap();
                user_to_collection::ActiveModel {
                    user_id: ActiveValue::Set(user_id.to_owned()),
                    collection_id: ActiveValue::Set(id.clone()),
                }
                .insert(&self.db)
                .await
                .ok();
                Ok(StringIdObject { id })
            }
        }
    }

    async fn delete_collection(&self, user_id: String, name: &str) -> Result<bool> {
        if DefaultCollection::iter().any(|col_name| col_name.to_string() == name) {
            return Err(Error::new("Can not delete a default collection".to_owned()));
        }
        let collection = Collection::find()
            .filter(collection::Column::Name.eq(name))
            .filter(collection::Column::UserId.eq(user_id.to_owned()))
            .one(&self.db)
            .await?;
        let resp = if let Some(c) = collection {
            Collection::delete_by_id(c.id).exec(&self.db).await.is_ok()
        } else {
            false
        };
        Ok(resp)
    }

    pub async fn add_entity_to_collection(
        &self,
        user_id: &String,
        input: ChangeCollectionToEntityInput,
    ) -> Result<bool> {
        add_entity_to_collection(&self.db, user_id, input).await
    }

    pub async fn remove_entity_from_collection(
        &self,
        user_id: &String,
        input: ChangeCollectionToEntityInput,
    ) -> Result<StringIdObject> {
        let collect = Collection::find()
            .left_join(UserToCollection)
            .filter(user_to_collection::Column::UserId.eq(input.creator_user_id))
            .filter(collection::Column::Name.eq(input.collection_name.to_owned()))
            .one(&self.db)
            .await
            .unwrap()
            .unwrap();
        CollectionToEntity::delete_many()
            .filter(collection_to_entity::Column::CollectionId.eq(collect.id.clone()))
            .filter(
                collection_to_entity::Column::MetadataId
                    .eq(input.metadata_id.clone())
                    .or(collection_to_entity::Column::PersonId.eq(input.person_id.clone()))
                    .or(collection_to_entity::Column::MetadataGroupId
                        .eq(input.metadata_group_id.clone()))
                    .or(collection_to_entity::Column::ExerciseId.eq(input.exercise_id.clone())),
            )
            .exec(&self.db)
            .await?;
        associate_user_with_entity(
            user_id,
            input.metadata_id,
            input.person_id,
            input.exercise_id,
            input.metadata_group_id,
            &self.db,
        )
        .await?;
        Ok(StringIdObject { id: collect.id })
    }

    async fn delete_seen_item(&self, user_id: &String, seen_id: String) -> Result<StringIdObject> {
        let seen_item = Seen::find_by_id(seen_id).one(&self.db).await.unwrap();
        if let Some(si) = seen_item {
            let (ssn, sen) = match &si.show_extra_information {
                Some(d) => (Some(d.season), Some(d.episode)),
                None => (None, None),
            };
            let pen = si.podcast_extra_information.as_ref().map(|d| d.episode);
            let aen = si.anime_extra_information.as_ref().and_then(|d| d.episode);
            let mcn = si.manga_extra_information.as_ref().and_then(|d| d.chapter);
            let cache = ProgressUpdateCache {
                user_id: user_id.to_owned(),
                metadata_id: si.metadata_id.clone(),
                show_season_number: ssn,
                show_episode_number: sen,
                podcast_episode_number: pen,
                anime_episode_number: aen,
                manga_chapter_number: mcn,
            };
            self.seen_progress_cache.cache_remove(&cache).unwrap();
            let seen_id = si.id.clone();
            let progress = si.progress;
            let metadata_id = si.metadata_id.clone();
            if &si.user_id != user_id {
                return Err(Error::new(
                    "This seen item does not belong to this user".to_owned(),
                ));
            }
            si.delete(&self.db).await.ok();
            if progress < dec!(100) {
                self.remove_entity_from_collection(
                    user_id,
                    ChangeCollectionToEntityInput {
                        creator_user_id: user_id.to_owned(),
                        collection_name: DefaultCollection::InProgress.to_string(),
                        metadata_id: Some(metadata_id.clone()),
                        ..Default::default()
                    },
                )
                .await
                .ok();
            }
            associate_user_with_entity(user_id, Some(metadata_id), None, None, None, &self.db)
                .await?;
            Ok(StringIdObject { id: seen_id })
        } else {
            Err(Error::new("This seen item does not exist".to_owned()))
        }
    }

    async fn update_metadata(
        &self,
        metadata_id: &String,
        force_update: bool,
    ) -> Result<Vec<(String, MediaStateChanged)>> {
        let metadata = Metadata::find_by_id(metadata_id)
            .one(&self.db)
            .await
            .unwrap()
            .unwrap();
        if !force_update {
            // check whether the metadata needs to be updated
            let provider = self
                .get_metadata_provider(metadata.lot, metadata.source)
                .await?;
            if let Ok(false) = provider
                .metadata_updated_since(&metadata.identifier, metadata.last_updated_on)
                .await
            {
                tracing::debug!("Metadata {:?} does not need to be updated", metadata_id);
                return Ok(vec![]);
            }
        }
        tracing::debug!("Updating metadata for {:?}", metadata_id);
        Metadata::update_many()
            .filter(metadata::Column::Id.eq(metadata_id))
            .col_expr(metadata::Column::IsPartial, Expr::value(false))
            .exec(&self.db)
            .await?;
        let maybe_details = self
            .details_from_provider(metadata.lot, metadata.source, &metadata.identifier)
            .await;
        let notifications = match maybe_details {
            Ok(details) => self.update_media(metadata_id, details).await?,
            Err(e) => {
                tracing::error!("Error while updating metadata = {:?}: {:?}", metadata_id, e);
                vec![]
            }
        };
        tracing::debug!("Updated metadata for {:?}", metadata_id);
        Ok(notifications)
    }

    pub async fn update_metadata_and_notify_users(
        &self,
        metadata_id: &String,
        force_update: bool,
    ) -> Result<()> {
        let notifications = self
            .update_metadata(metadata_id, force_update)
            .await
            .unwrap();
        if !notifications.is_empty() {
            let (meta_map, _, _) = self.get_entities_monitored_by().await.unwrap();
            let users_to_notify = meta_map.get(metadata_id).cloned().unwrap_or_default();
            for notification in notifications {
                for user_id in users_to_notify.iter() {
                    self.queue_media_state_changed_notification_for_user(user_id, &notification)
                        .await
                        .ok();
                }
            }
        }
        Ok(())
    }

    async fn user_details(&self, token: &str) -> Result<UserDetailsResult> {
        let found_token = user_id_from_token(token, &self.config.users.jwt_secret);
        if let Ok(user_id) = found_token {
            let user = user_by_id(&self.db, &user_id).await?;
            Ok(UserDetailsResult::Ok(Box::new(user)))
        } else {
            Ok(UserDetailsResult::Error(UserDetailsError {
                error: UserDetailsErrorVariant::AuthTokenInvalid,
            }))
        }
    }

    async fn latest_user_summary(&self, user_id: &String) -> Result<UserSummary> {
        let ls = partial_user_by_id::<UserWithOnlySummary>(&self.db, user_id).await?;
        Ok(ls.summary.unwrap_or_default())
    }

    #[tracing::instrument(skip(self))]
    pub async fn calculate_user_summary(
        &self,
        user_id: &String,
        calculate_from_beginning: bool,
    ) -> Result<()> {
        let (mut ls, start_from) = match calculate_from_beginning {
            true => {
                UserToEntity::update_many()
                    .filter(user_to_entity::Column::UserId.eq(user_id))
                    .col_expr(
                        user_to_entity::Column::MetadataUnitsConsumed,
                        Expr::value(Some(0)),
                    )
                    .exec(&self.db)
                    .await?;
                (UserSummary::default(), None)
            }
            false => {
                let here = self.latest_user_summary(user_id).await?;
                let time = here.calculated_on;
                (here, Some(time))
            }
        };

        ls.calculated_from_beginning = calculate_from_beginning;

        tracing::debug!("Calculating numbers summary for user {:?}", ls);

        let metadata_num_reviews = Review::find()
            .filter(review::Column::UserId.eq(user_id.to_owned()))
            .filter(review::Column::MetadataId.is_not_null())
            .count(&self.db)
            .await?;

        tracing::debug!(
            "Calculated number of metadata reviews for user {:?}",
            metadata_num_reviews
        );

        let person_num_reviews = Review::find()
            .filter(review::Column::UserId.eq(user_id.to_owned()))
            .filter(review::Column::PersonId.is_not_null())
            .count(&self.db)
            .await?;

        tracing::debug!(
            "Calculated number of person reviews for user {:?}",
            person_num_reviews
        );

        let num_measurements = UserMeasurement::find()
            .filter(user_measurement::Column::UserId.eq(user_id.to_owned()))
            .count(&self.db)
            .await?;

        tracing::debug!(
            "Calculated number measurements for user {:?}",
            num_measurements
        );

        let num_workouts = Workout::find()
            .filter(workout::Column::UserId.eq(user_id.to_owned()))
            .count(&self.db)
            .await?;

        tracing::debug!("Calculated number workouts for user {:?}", num_workouts);

        let num_metadata_interacted_with = UserToEntity::find()
            .filter(user_to_entity::Column::UserId.eq(user_id.to_owned()))
            .filter(user_to_entity::Column::MetadataId.is_not_null())
            .count(&self.db)
            .await?;

        tracing::debug!(
            "Calculated number metadata interacted with for user {:?}",
            num_metadata_interacted_with
        );

        let num_people_interacted_with = UserToEntity::find()
            .filter(user_to_entity::Column::UserId.eq(user_id.to_owned()))
            .filter(user_to_entity::Column::PersonId.is_not_null())
            .count(&self.db)
            .await?;

        tracing::debug!(
            "Calculated number people interacted with for user {:?}",
            num_people_interacted_with
        );

        let num_exercises_interacted_with = UserToEntity::find()
            .filter(user_to_entity::Column::UserId.eq(user_id.to_owned()))
            .filter(user_to_entity::Column::ExerciseId.is_not_null())
            .count(&self.db)
            .await?;

        tracing::debug!(
            "Calculated number exercises interacted with for user {:?}",
            num_exercises_interacted_with
        );

        let (total_workout_time, total_workout_weight) = Workout::find()
            .filter(workout::Column::UserId.eq(user_id.to_owned()))
            .select_only()
            .column_as(
                Expr::cust("coalesce(extract(epoch from sum(end_time - start_time)) / 60, 0)"),
                "minutes",
            )
            .column_as(
                Expr::cust("coalesce(sum((summary -> 'total' ->> 'weight')::numeric), 0)"),
                "weight",
            )
            .into_tuple::<(Decimal, Decimal)>()
            .one(&self.db)
            .await?
            .unwrap();

        tracing::debug!(
            "Calculated total workout time for user {:?}",
            total_workout_time
        );

        ls.media.metadata_overall.reviewed = metadata_num_reviews;
        ls.media.metadata_overall.interacted_with = num_metadata_interacted_with;
        ls.media.people_overall.reviewed = person_num_reviews;
        ls.media.people_overall.interacted_with = num_people_interacted_with;
        ls.fitness.measurements_recorded = num_measurements;
        ls.fitness.exercises_interacted_with = num_exercises_interacted_with;
        ls.fitness.workouts.recorded = num_workouts;
        ls.fitness.workouts.weight = total_workout_weight;
        ls.fitness.workouts.duration = total_workout_time;

        tracing::debug!("Calculated numbers summary for user {:?}", ls);

        let mut seen_items = Seen::find()
            .filter(seen::Column::UserId.eq(user_id.to_owned()))
            .filter(seen::Column::UserId.eq(user_id.to_owned()))
            .filter(seen::Column::Progress.eq(100))
            .apply_if(start_from, |query, v| {
                query.filter(seen::Column::LastUpdatedOn.gt(v))
            })
            .find_also_related(Metadata)
            .stream(&self.db)
            .await?;

        while let Some((seen, metadata)) = seen_items.try_next().await.unwrap() {
            let meta = metadata.to_owned().unwrap();
            let mut units_consumed = None;
            if let Some(item) = meta.audio_book_specifics {
                ls.unique_items.audio_books.insert(meta.id.clone());
                if let Some(r) = item.runtime {
                    ls.media.audio_books.runtime += r;
                    units_consumed = Some(r);
                }
            } else if let Some(item) = meta.book_specifics {
                ls.unique_items.books.insert(meta.id.clone());
                if let Some(pg) = item.pages {
                    ls.media.books.pages += pg;
                    units_consumed = Some(pg);
                }
            } else if let Some(item) = meta.movie_specifics {
                ls.unique_items.movies.insert(meta.id.clone());
                if let Some(r) = item.runtime {
                    ls.media.movies.runtime += r;
                    units_consumed = Some(r);
                }
            } else if let Some(_item) = meta.anime_specifics {
                ls.unique_items.anime.insert(meta.id.clone());
                if let Some(s) = seen.anime_extra_information.to_owned() {
                    if let Some(episode) = s.episode {
                        ls.unique_items
                            .anime_episodes
                            .insert((meta.id.clone(), episode));
                        units_consumed = Some(1);
                    }
                }
            } else if let Some(_item) = meta.manga_specifics {
                ls.unique_items.manga.insert(meta.id.clone());
                if let Some(s) = seen.manga_extra_information.to_owned() {
                    units_consumed = Some(1);
                    if let Some(chapter) = s.chapter {
                        ls.unique_items
                            .manga_chapters
                            .insert((meta.id.clone(), chapter));
                    }
                    if let Some(volume) = s.volume {
                        ls.unique_items
                            .manga_volumes
                            .insert((meta.id.clone(), volume));
                    }
                }
            } else if let Some(item) = meta.show_specifics {
                ls.unique_items.shows.insert(meta.id.clone());
                if let Some(s) = seen.show_extra_information.to_owned() {
                    if let Some((season, episode)) = item.get_episode(s.season, s.episode) {
                        if let Some(r) = episode.runtime {
                            ls.media.shows.runtime += r;
                            units_consumed = Some(r);
                        }
                        ls.unique_items.show_episodes.insert((
                            meta.id.clone(),
                            season.season_number,
                            episode.episode_number,
                        ));
                        ls.unique_items
                            .show_seasons
                            .insert((meta.id.clone(), season.season_number));
                    }
                };
            } else if let Some(item) = meta.podcast_specifics {
                ls.unique_items.podcasts.insert(meta.id.clone());
                if let Some(s) = seen.podcast_extra_information.to_owned() {
                    if let Some(episode) = item.get_episode(s.episode) {
                        if let Some(r) = episode.runtime {
                            ls.media.podcasts.runtime += r;
                            units_consumed = Some(r);
                        }
                        ls.unique_items
                            .podcast_episodes
                            .insert((meta.id.clone(), s.episode));
                    }
                }
            } else if let Some(_item) = meta.video_game_specifics {
                ls.unique_items.video_games.insert(meta.id.clone());
            } else if let Some(item) = meta.visual_novel_specifics {
                ls.unique_items.visual_novels.insert(meta.id.clone());
                if let Some(r) = item.length {
                    ls.media.visual_novels.runtime += r;
                    units_consumed = Some(r);
                }
            };

            if let Some(consumed_update) = units_consumed {
                UserToEntity::update_many()
                    .filter(user_to_entity::Column::UserId.eq(user_id))
                    .filter(user_to_entity::Column::MetadataId.eq(&meta.id))
                    .col_expr(
                        user_to_entity::Column::MetadataUnitsConsumed,
                        Expr::expr(Func::coalesce([
                            Expr::col(user_to_entity::Column::MetadataUnitsConsumed).into(),
                            Expr::val(0).into(),
                        ]))
                        .add(consumed_update),
                    )
                    .exec(&self.db)
                    .await?;
            }
        }

        ls.media.podcasts.played_episodes = ls.unique_items.podcast_episodes.len();
        ls.media.podcasts.played = ls.unique_items.podcasts.len();

        ls.media.shows.watched_episodes = ls.unique_items.show_episodes.len();
        ls.media.shows.watched_seasons = ls.unique_items.show_seasons.len();
        ls.media.shows.watched = ls.unique_items.shows.len();

        ls.media.anime.episodes = ls.unique_items.anime_episodes.len();
        ls.media.anime.watched = ls.unique_items.anime.len();

        ls.media.manga.read = ls.unique_items.manga.len();
        ls.media.manga.chapters = ls.unique_items.manga_chapters.len();

        ls.media.video_games.played = ls.unique_items.video_games.len();
        ls.media.audio_books.played = ls.unique_items.audio_books.len();
        ls.media.books.read = ls.unique_items.books.len();
        ls.media.movies.watched = ls.unique_items.movies.len();
        ls.media.visual_novels.played = ls.unique_items.visual_novels.len();

        ls.calculated_on = Utc::now();

        let user_model = user::ActiveModel {
            id: ActiveValue::Unchanged(user_id.to_owned()),
            summary: ActiveValue::Set(Some(ls)),
            ..Default::default()
        };
        let obj = user_model.update(&self.db).await.unwrap();
        tracing::debug!("Calculated summary for user {:?}", obj.name);
        Ok(())
    }

    async fn register_user(&self, input: AuthUserInput) -> Result<RegisterResult> {
        if !self.config.users.allow_registration {
            return Ok(RegisterResult::Error(RegisterError {
                error: RegisterErrorVariant::Disabled,
            }));
        }
        let (filter, username, password) = match input.clone() {
            AuthUserInput::Oidc(input) => (
                user::Column::OidcIssuerId.eq(&input.issuer_id),
                input.email,
                None,
            ),
            AuthUserInput::Password(input) => (
                user::Column::Name.eq(&input.username),
                input.username,
                Some(input.password),
            ),
        };
        if User::find().filter(filter).count(&self.db).await.unwrap() != 0 {
            return Ok(RegisterResult::Error(RegisterError {
                error: RegisterErrorVariant::IdentifierAlreadyExists,
            }));
        };
        let oidc_issuer_id = match input {
            AuthUserInput::Oidc(input) => Some(input.issuer_id),
            AuthUserInput::Password(_) => None,
        };
        let lot = if User::find().count(&self.db).await.unwrap() == 0 {
            UserLot::Admin
        } else {
            UserLot::Normal
        };
        let user = user::ActiveModel {
            name: ActiveValue::Set(username),
            password: ActiveValue::Set(password),
            oidc_issuer_id: ActiveValue::Set(oidc_issuer_id),
            lot: ActiveValue::Set(lot),
            preferences: ActiveValue::Set(UserPreferences::default()),
            notifications: ActiveValue::Set(vec![]),
            ..Default::default()
        };
        let user = user.insert(&self.db).await.unwrap();
        self.user_created_job(&user.id).await?;
        self.calculate_user_summary(&user.id, true).await?;
        Ok(RegisterResult::Ok(StringIdObject { id: user.id }))
    }

    async fn login_user(&self, input: AuthUserInput) -> Result<LoginResult> {
        let filter = match input.clone() {
            AuthUserInput::Oidc(input) => user::Column::OidcIssuerId.eq(input.issuer_id),
            AuthUserInput::Password(input) => user::Column::Name.eq(input.username),
        };
        match User::find().filter(filter).one(&self.db).await.unwrap() {
            None => Ok(LoginResult::Error(LoginError {
                error: LoginErrorVariant::UsernameDoesNotExist,
            })),
            Some(user) => {
                if self.config.users.validate_password {
                    if let AuthUserInput::Password(PasswordUserInput { password, .. }) = input {
                        if let Some(hashed_password) = user.password {
                            let parsed_hash = PasswordHash::new(&hashed_password).unwrap();
                            if get_password_hasher()
                                .verify_password(password.as_bytes(), &parsed_hash)
                                .is_err()
                            {
                                return Ok(LoginResult::Error(LoginError {
                                    error: LoginErrorVariant::CredentialsMismatch,
                                }));
                            }
                        } else {
                            return Ok(LoginResult::Error(LoginError {
                                error: LoginErrorVariant::IncorrectProviderChosen,
                            }));
                        }
                    }
                }
                let jwt_key = jwt::sign(
                    user.id,
                    &self.config.users.jwt_secret,
                    self.config.users.token_valid_for_days,
                )?;
                Ok(LoginResult::Ok(LoginResponse { api_key: jwt_key }))
            }
        }
    }

    // this job is run when a user is created for the first time
    async fn user_created_job(&self, user_id: &String) -> Result<()> {
        for col in DefaultCollection::iter() {
            let meta = col.meta().to_owned();
            self.create_or_update_collection(
                user_id,
                CreateOrUpdateCollectionInput {
                    name: col.to_string(),
                    description: Some(meta.1.to_owned()),
                    information_template: meta.0,
                    ..Default::default()
                },
            )
            .await
            .ok();
        }
        Ok(())
    }

    async fn update_user(&self, user_id: String, input: UpdateUserInput) -> Result<StringIdObject> {
        let mut user_obj: user::ActiveModel = User::find_by_id(user_id.to_owned())
            .one(&self.db)
            .await
            .unwrap()
            .unwrap()
            .into();
        if let Some(n) = input.username {
            user_obj.name = ActiveValue::Set(n);
        }
        user_obj.password = ActiveValue::Set(input.password);
        let user_obj = user_obj.update(&self.db).await.unwrap();
        Ok(StringIdObject { id: user_obj.id })
    }

    async fn regenerate_user_summaries(&self) -> Result<()> {
        let all_users = User::find()
            .select_only()
            .column(user::Column::Id)
            .into_tuple::<String>()
            .all(&self.db)
            .await
            .unwrap();
        for user_id in all_users {
            self.calculate_user_summary(&user_id, false).await?;
        }
        Ok(())
    }

    async fn create_custom_metadata(
        &self,
        user_id: String,
        input: CreateCustomMetadataInput,
    ) -> Result<StringIdObject> {
        let identifier = nanoid!(10);
        let images = input
            .images
            .unwrap_or_default()
            .into_iter()
            .map(|i| MetadataImageForMediaDetails {
                image: i,
                lot: MetadataImageLot::Poster,
            })
            .collect();
        let videos = input
            .videos
            .unwrap_or_default()
            .into_iter()
            .map(|i| MetadataVideo {
                identifier: StoredUrl::S3(i),
                source: MetadataVideoSource::Custom,
            })
            .collect();
        let creators = input
            .creators
            .unwrap_or_default()
            .into_iter()
            .map(|c| MetadataFreeCreator {
                name: c,
                role: "Creator".to_string(),
                image: None,
            })
            .collect();
        let is_partial = match input.lot {
            MediaLot::Anime => input.anime_specifics.is_none(),
            MediaLot::AudioBook => input.audio_book_specifics.is_none(),
            MediaLot::Book => input.book_specifics.is_none(),
            MediaLot::Manga => input.manga_specifics.is_none(),
            MediaLot::Movie => input.movie_specifics.is_none(),
            MediaLot::Podcast => input.podcast_specifics.is_none(),
            MediaLot::Show => input.show_specifics.is_none(),
            MediaLot::VideoGame => input.video_game_specifics.is_none(),
            MediaLot::VisualNovel => input.visual_novel_specifics.is_none(),
        };
        let details = MediaDetails {
            identifier,
            title: input.title,
            description: input.description,
            lot: input.lot,
            source: MediaSource::Custom,
            creators,
            genres: input.genres.unwrap_or_default(),
            s3_images: images,
            videos,
            publish_year: input.publish_year,
            anime_specifics: input.anime_specifics,
            audio_book_specifics: input.audio_book_specifics,
            book_specifics: input.book_specifics,
            manga_specifics: input.manga_specifics,
            movie_specifics: input.movie_specifics,
            podcast_specifics: input.podcast_specifics,
            show_specifics: input.show_specifics,
            video_game_specifics: input.video_game_specifics,
            visual_novel_specifics: input.visual_novel_specifics,
            ..Default::default()
        };
        let media = self
            .commit_metadata_internal(details, Some(is_partial))
            .await?;
        self.add_entity_to_collection(
            &user_id,
            ChangeCollectionToEntityInput {
                creator_user_id: user_id.to_owned(),
                collection_name: DefaultCollection::Custom.to_string(),
                metadata_id: Some(media.id.clone()),
                ..Default::default()
            },
        )
        .await?;
        Ok(media)
    }

    fn get_db_stmt(&self, stmt: SelectStatement) -> Statement {
        let (sql, values) = stmt.build(PostgresQueryBuilder {});
        Statement::from_sql_and_values(DatabaseBackend::Postgres, sql, values)
    }

    async fn update_user_preference(
        &self,
        user_id: String,
        input: UpdateUserPreferenceInput,
    ) -> Result<bool> {
        let err = || Error::new("Incorrect property value encountered");
        let user_model = user_by_id(&self.db, &user_id).await?;
        let mut preferences = user_model.preferences.clone();
        match input.property.is_empty() {
            true => {
                preferences = UserPreferences::default();
            }
            false => {
                let (left, right) = input.property.split_once('.').ok_or_else(err)?;
                let value_bool = input.value.parse::<bool>();
                let value_usize = input.value.parse::<usize>();
                match left {
                    "fitness" => {
                        let (left, right) = right.split_once('.').ok_or_else(err)?;
                        match left {
                            "measurements" => {
                                let (left, right) = right.split_once('.').ok_or_else(err)?;
                                match left {
                                    "custom" => {
                                        let value = serde_json::from_str(&input.value).unwrap();
                                        preferences.fitness.measurements.custom = value;
                                    }
                                    "inbuilt" => match right {
                                        "weight" => {
                                            preferences.fitness.measurements.inbuilt.weight =
                                                value_bool.unwrap();
                                        }
                                        "body_mass_index" => {
                                            preferences
                                                .fitness
                                                .measurements
                                                .inbuilt
                                                .body_mass_index = value_bool.unwrap();
                                        }
                                        "total_body_water" => {
                                            preferences
                                                .fitness
                                                .measurements
                                                .inbuilt
                                                .total_body_water = value_bool.unwrap();
                                        }
                                        "muscle" => {
                                            preferences.fitness.measurements.inbuilt.muscle =
                                                value_bool.unwrap();
                                        }
                                        "lean_body_mass" => {
                                            preferences
                                                .fitness
                                                .measurements
                                                .inbuilt
                                                .lean_body_mass = value_bool.unwrap();
                                        }
                                        "body_fat" => {
                                            preferences.fitness.measurements.inbuilt.body_fat =
                                                value_bool.unwrap();
                                        }
                                        "bone_mass" => {
                                            preferences.fitness.measurements.inbuilt.bone_mass =
                                                value_bool.unwrap();
                                        }
                                        "visceral_fat" => {
                                            preferences.fitness.measurements.inbuilt.visceral_fat =
                                                value_bool.unwrap();
                                        }
                                        "waist_circumference" => {
                                            preferences
                                                .fitness
                                                .measurements
                                                .inbuilt
                                                .waist_circumference = value_bool.unwrap();
                                        }
                                        "waist_to_height_ratio" => {
                                            preferences
                                                .fitness
                                                .measurements
                                                .inbuilt
                                                .waist_to_height_ratio = value_bool.unwrap();
                                        }
                                        "hip_circumference" => {
                                            preferences
                                                .fitness
                                                .measurements
                                                .inbuilt
                                                .hip_circumference = value_bool.unwrap();
                                        }
                                        "waist_to_hip_ratio" => {
                                            preferences
                                                .fitness
                                                .measurements
                                                .inbuilt
                                                .waist_to_hip_ratio = value_bool.unwrap();
                                        }
                                        "chest_circumference" => {
                                            preferences
                                                .fitness
                                                .measurements
                                                .inbuilt
                                                .chest_circumference = value_bool.unwrap();
                                        }
                                        "thigh_circumference" => {
                                            preferences
                                                .fitness
                                                .measurements
                                                .inbuilt
                                                .thigh_circumference = value_bool.unwrap();
                                        }
                                        "biceps_circumference" => {
                                            preferences
                                                .fitness
                                                .measurements
                                                .inbuilt
                                                .biceps_circumference = value_bool.unwrap();
                                        }
                                        "neck_circumference" => {
                                            preferences
                                                .fitness
                                                .measurements
                                                .inbuilt
                                                .neck_circumference = value_bool.unwrap();
                                        }
                                        "body_fat_caliper" => {
                                            preferences
                                                .fitness
                                                .measurements
                                                .inbuilt
                                                .body_fat_caliper = value_bool.unwrap();
                                        }
                                        "chest_skinfold" => {
                                            preferences
                                                .fitness
                                                .measurements
                                                .inbuilt
                                                .chest_skinfold = value_bool.unwrap();
                                        }
                                        "abdominal_skinfold" => {
                                            preferences
                                                .fitness
                                                .measurements
                                                .inbuilt
                                                .abdominal_skinfold = value_bool.unwrap();
                                        }
                                        "thigh_skinfold" => {
                                            preferences
                                                .fitness
                                                .measurements
                                                .inbuilt
                                                .thigh_skinfold = value_bool.unwrap();
                                        }
                                        "basal_metabolic_rate" => {
                                            preferences
                                                .fitness
                                                .measurements
                                                .inbuilt
                                                .basal_metabolic_rate = value_bool.unwrap();
                                        }
                                        "total_daily_energy_expenditure" => {
                                            preferences
                                                .fitness
                                                .measurements
                                                .inbuilt
                                                .total_daily_energy_expenditure =
                                                value_bool.unwrap();
                                        }
                                        "calories" => {
                                            preferences.fitness.measurements.inbuilt.calories =
                                                value_bool.unwrap();
                                        }
                                        _ => return Err(err()),
                                    },
                                    _ => return Err(err()),
                                }
                            }
                            "exercises" => match right {
                                "save_history" => {
                                    preferences.fitness.exercises.save_history =
                                        value_usize.unwrap()
                                }
                                "unit_system" => {
                                    preferences.fitness.exercises.unit_system =
                                        UserUnitSystem::from_str(&input.value).unwrap();
                                }
                                _ => return Err(err()),
                            },
                            _ => return Err(err()),
                        }
                    }
                    "features_enabled" => {
                        let (left, right) = right.split_once('.').ok_or_else(err)?;
                        match left {
                            "others" => match right {
                                "collections" => {
                                    preferences.features_enabled.others.collections =
                                        value_bool.unwrap()
                                }
                                "calendar" => {
                                    preferences.features_enabled.others.calendar =
                                        value_bool.unwrap()
                                }
                                _ => return Err(err()),
                            },
                            "fitness" => match right {
                                "enabled" => {
                                    preferences.features_enabled.fitness.enabled =
                                        value_bool.unwrap()
                                }
                                "measurements" => {
                                    preferences.features_enabled.fitness.measurements =
                                        value_bool.unwrap()
                                }
                                "workouts" => {
                                    preferences.features_enabled.fitness.workouts =
                                        value_bool.unwrap()
                                }
                                _ => return Err(err()),
                            },
                            "media" => {
                                match right {
                                    "enabled" => {
                                        preferences.features_enabled.media.enabled =
                                            value_bool.unwrap()
                                    }
                                    "audio_book" => {
                                        preferences.features_enabled.media.audio_book =
                                            value_bool.unwrap()
                                    }
                                    "book" => {
                                        preferences.features_enabled.media.book =
                                            value_bool.unwrap()
                                    }
                                    "movie" => {
                                        preferences.features_enabled.media.movie =
                                            value_bool.unwrap()
                                    }
                                    "podcast" => {
                                        preferences.features_enabled.media.podcast =
                                            value_bool.unwrap()
                                    }
                                    "show" => {
                                        preferences.features_enabled.media.show =
                                            value_bool.unwrap()
                                    }
                                    "video_game" => {
                                        preferences.features_enabled.media.video_game =
                                            value_bool.unwrap()
                                    }
                                    "visual_novel" => {
                                        preferences.features_enabled.media.visual_novel =
                                            value_bool.unwrap()
                                    }
                                    "manga" => {
                                        preferences.features_enabled.media.manga =
                                            value_bool.unwrap()
                                    }
                                    "anime" => {
                                        preferences.features_enabled.media.anime =
                                            value_bool.unwrap()
                                    }
                                    "people" => {
                                        preferences.features_enabled.media.people =
                                            value_bool.unwrap()
                                    }
                                    "groups" => {
                                        preferences.features_enabled.media.groups =
                                            value_bool.unwrap()
                                    }
                                    "genres" => {
                                        preferences.features_enabled.media.genres =
                                            value_bool.unwrap()
                                    }
                                    _ => return Err(err()),
                                };
                            }
                            _ => return Err(err()),
                        }
                    }
                    "notifications" => match right {
                        "to_send" => {
                            preferences.notifications.to_send =
                                serde_json::from_str(&input.value).unwrap();
                        }
                        "enabled" => {
                            preferences.notifications.enabled = value_bool.unwrap();
                        }
                        _ => return Err(err()),
                    },
                    "general" => match right {
                        "review_scale" => {
                            preferences.general.review_scale =
                                UserReviewScale::from_str(&input.value).unwrap();
                        }
                        "display_nsfw" => {
                            preferences.general.display_nsfw = value_bool.unwrap();
                        }
                        "dashboard" => {
                            let value = serde_json::from_str::<Vec<UserGeneralDashboardElement>>(
                                &input.value,
                            )
                            .unwrap();
                            let default_general_prefs = UserGeneralPreferences::default();
                            if value.len() != default_general_prefs.dashboard.len() {
                                return Err(err());
                            }
                            preferences.general.dashboard = value;
                        }
                        "disable_yank_integrations" => {
                            preferences.general.disable_yank_integrations = value_bool.unwrap();
                        }
                        "disable_navigation_animation" => {
                            preferences.general.disable_navigation_animation = value_bool.unwrap();
                        }
                        "disable_videos" => {
                            preferences.general.disable_videos = value_bool.unwrap();
                        }
                        "disable_watch_providers" => {
                            preferences.general.disable_watch_providers = value_bool.unwrap();
                        }
                        "watch_providers" => {
                            preferences.general.watch_providers =
                                serde_json::from_str(&input.value).unwrap();
                        }
                        "disable_reviews" => {
                            preferences.general.disable_reviews = value_bool.unwrap();
                        }
                        _ => return Err(err()),
                    },
                    _ => return Err(err()),
                };
            }
        };
        let mut user_model: user::ActiveModel = user_model.into();
        user_model.preferences = ActiveValue::Set(preferences);
        user_model.update(&self.db).await?;
        Ok(true)
    }

    async fn user_integrations(&self, user_id: &String) -> Result<Vec<integration::Model>> {
        let integrations = Integration::find()
            .filter(integration::Column::UserId.eq(user_id))
            .all(&self.db)
            .await?;
        Ok(integrations)
    }

    async fn user_notification_platforms(
        &self,
        user_id: &String,
    ) -> Result<Vec<GraphqlUserNotificationPlatform>> {
        let user = partial_user_by_id::<UserWithOnlyNotifications>(&self.db, user_id).await?;
        let mut all_notifications = vec![];
        user.notifications.into_iter().for_each(|n| {
            let description = match n.settings {
                UserNotificationSetting::Apprise { url, key } => {
                    format!("Apprise URL: {}, Key: {}", url, key)
                }
                UserNotificationSetting::Discord { url } => {
                    format!("Discord webhook: {}", url)
                }
                UserNotificationSetting::Gotify { url, token, .. } => {
                    format!("Gotify URL: {}, Token: {}", url, token)
                }
                UserNotificationSetting::Ntfy { url, topic, .. } => {
                    format!("Ntfy URL: {:?}, Topic: {}", url, topic)
                }
                UserNotificationSetting::PushBullet { api_token } => {
                    format!("Pushbullet API Token: {}", api_token)
                }
                UserNotificationSetting::PushOver { key, app_key } => {
                    format!("PushOver Key: {}, App Key: {:?}", key, app_key)
                }
                UserNotificationSetting::PushSafer { key } => {
                    format!("PushSafer Key: {}", key)
                }
                UserNotificationSetting::Email { email } => {
                    format!("Email: {}", email)
                }
            };
            all_notifications.push(GraphqlUserNotificationPlatform {
                id: n.id,
                description,
                timestamp: n.timestamp,
            })
        });
        Ok(all_notifications)
    }

    async fn create_user_integration(
        &self,
        user_id: String,
        input: CreateIntegrationInput,
    ) -> Result<StringIdObject> {
        let lot = match input.source {
            IntegrationSource::Audiobookshelf => IntegrationLot::Yank,
            _ => IntegrationLot::Sink,
        };
        let to_insert = integration::ActiveModel {
            lot: ActiveValue::Set(lot),
            user_id: ActiveValue::Set(user_id),
            source: ActiveValue::Set(input.source),
            source_specifics: ActiveValue::Set(input.source_specifics),
            ..Default::default()
        };
        let integration = to_insert.insert(&self.db).await?;
        Ok(StringIdObject { id: integration.id })
    }

    async fn delete_user_integration(
        &self,
        user_id: String,
        integration_id: String,
    ) -> Result<bool> {
        let integration = Integration::find_by_id(integration_id)
            .one(&self.db)
            .await?
            .ok_or_else(|| Error::new("Integration with the given id does not exist"))?;
        if integration.user_id != user_id {
            return Err(Error::new("Integration does not belong to the user"));
        }
        integration.delete(&self.db).await?;
        Ok(true)
    }

    async fn create_user_notification_platform(
        &self,
        user_id: String,
        input: CreateUserNotificationPlatformInput,
    ) -> Result<usize> {
        let user = user_by_id(&self.db, &user_id).await?;
        let mut notifications = user.notifications.clone();
        let new_notification_id = notifications.len() + 1;
        let new_notification = UserNotification {
            id: new_notification_id,
            timestamp: Utc::now(),
            settings: match input.lot {
                UserNotificationSettingKind::Apprise => UserNotificationSetting::Apprise {
                    url: input.base_url.unwrap(),
                    key: input.api_token.unwrap(),
                },
                UserNotificationSettingKind::Discord => UserNotificationSetting::Discord {
                    url: input.base_url.unwrap(),
                },
                UserNotificationSettingKind::Gotify => UserNotificationSetting::Gotify {
                    url: input.base_url.unwrap(),
                    token: input.api_token.unwrap(),
                    priority: input.priority,
                },
                UserNotificationSettingKind::Ntfy => UserNotificationSetting::Ntfy {
                    url: input.base_url,
                    topic: input.api_token.unwrap(),
                    priority: input.priority,
                    auth_header: input.auth_header,
                },
                UserNotificationSettingKind::PushBullet => UserNotificationSetting::PushBullet {
                    api_token: input.api_token.unwrap(),
                },
                UserNotificationSettingKind::PushOver => UserNotificationSetting::PushOver {
                    key: input.api_token.unwrap(),
                    app_key: input.auth_header,
                },
                UserNotificationSettingKind::PushSafer => UserNotificationSetting::PushSafer {
                    key: input.api_token.unwrap(),
                },
                UserNotificationSettingKind::Email => UserNotificationSetting::Email {
                    email: input.api_token.unwrap(),
                },
            },
        };

        notifications.insert(0, new_notification);
        let mut user: user::ActiveModel = user.into();
        user.notifications = ActiveValue::Set(notifications);
        user.update(&self.db).await?;
        Ok(new_notification_id)
    }

    async fn delete_user_notification_platform(
        &self,
        user_id: String,
        notification_id: usize,
    ) -> Result<bool> {
        let user = user_by_id(&self.db, &user_id).await?;
        let mut user_db: user::ActiveModel = user.clone().into();
        let notifications = user.notifications.clone();
        let remaining_notifications = notifications
            .into_iter()
            .filter(|i| i.id != notification_id)
            .collect_vec();
        let update_value = remaining_notifications;
        user_db.notifications = ActiveValue::Set(update_value);
        user_db.update(&self.db).await?;
        Ok(true)
    }

    fn providers_language_information(&self) -> Vec<ProviderLanguageInformation> {
        MediaSource::iter()
            .map(|source| {
                let (supported, default) = match source {
                    MediaSource::Itunes => (
                        ITunesService::supported_languages(),
                        ITunesService::default_language(),
                    ),
                    MediaSource::Audible => (
                        AudibleService::supported_languages(),
                        AudibleService::default_language(),
                    ),
                    MediaSource::Openlibrary => (
                        OpenlibraryService::supported_languages(),
                        OpenlibraryService::default_language(),
                    ),
                    MediaSource::Tmdb => (
                        TmdbService::supported_languages(),
                        TmdbService::default_language(),
                    ),
                    MediaSource::Listennotes => (
                        ListennotesService::supported_languages(),
                        ListennotesService::default_language(),
                    ),
                    MediaSource::GoogleBooks => (
                        GoogleBooksService::supported_languages(),
                        GoogleBooksService::default_language(),
                    ),
                    MediaSource::Igdb => (
                        IgdbService::supported_languages(),
                        IgdbService::default_language(),
                    ),
                    MediaSource::MangaUpdates => (
                        MangaUpdatesService::supported_languages(),
                        MangaUpdatesService::default_language(),
                    ),
                    MediaSource::Anilist => (
                        AnilistService::supported_languages(),
                        AnilistService::default_language(),
                    ),
                    MediaSource::Mal => (
                        MalService::supported_languages(),
                        MalService::default_language(),
                    ),
                    MediaSource::Custom => (
                        CustomService::supported_languages(),
                        CustomService::default_language(),
                    ),
                    MediaSource::Vndb => (
                        VndbService::supported_languages(),
                        VndbService::default_language(),
                    ),
                };
                ProviderLanguageInformation {
                    supported,
                    default,
                    source,
                }
            })
            .collect()
    }

    pub async fn yank_integrations_data_for_user(&self, user_id: &String) -> Result<bool> {
        let preferences = self.user_preferences(user_id).await?;
        if preferences.general.disable_yank_integrations {
            return Ok(false);
        }
        let integrations = Integration::find()
            .filter(integration::Column::UserId.eq(user_id))
            .all(&self.db)
            .await?;
        let mut progress_updates = vec![];
        let mut to_update_integrations = vec![];
        for integration in integrations.into_iter() {
            let response = match integration.source {
                IntegrationSource::Audiobookshelf => {
                    let specifics = integration.clone().source_specifics.unwrap();
                    self.get_integration_service()
                        .audiobookshelf_progress(
                            &specifics.audiobookshelf_base_url.unwrap(),
                            &specifics.audiobookshelf_token.unwrap(),
                        )
                        .await
                }
                _ => continue,
            };
            if let Ok(data) = response {
                progress_updates.extend(data);
                to_update_integrations.push(integration.id);
            }
        }
        for pu in progress_updates.into_iter() {
            self.integration_progress_update(pu, user_id).await.ok();
        }
        Integration::update_many()
            .filter(integration::Column::Id.is_in(to_update_integrations))
            .col_expr(
                integration::Column::LastTriggeredOn,
                Expr::value(Utc::now()),
            )
            .exec(&self.db)
            .await?;
        Ok(true)
    }

    pub async fn yank_integrations_data(&self) -> Result<()> {
        let users_with_integrations = Integration::find()
            .filter(integration::Column::Lot.eq(IntegrationLot::Yank))
            .select_only()
            .column(integration::Column::UserId)
            .into_tuple::<String>()
            .all(&self.db)
            .await?;
        for user_id in users_with_integrations {
            tracing::debug!("Yanking integrations data for user {}", user_id);
            self.yank_integrations_data_for_user(&user_id).await?;
        }
        Ok(())
    }

    async fn admin_account_guard(&self, user_id: &String) -> Result<()> {
        let main_user = user_by_id(&self.db, user_id).await?;
        if main_user.lot != UserLot::Admin {
            return Err(Error::new("Only admins can perform this operation."));
        }
        Ok(())
    }

    async fn users_list(&self) -> Result<Vec<user::Model>> {
        Ok(User::find()
            .order_by_asc(user::Column::Id)
            .all(&self.db)
            .await?)
    }

    async fn delete_user(&self, to_delete_user_id: String) -> Result<bool> {
        let maybe_user = User::find_by_id(to_delete_user_id).one(&self.db).await?;
        if let Some(u) = maybe_user {
            if self
                .users_list()
                .await?
                .into_iter()
                .filter(|u| u.lot == UserLot::Admin)
                .collect_vec()
                .len()
                == 1
                && u.lot == UserLot::Admin
            {
                return Ok(false);
            }
            u.delete(&self.db).await?;
            Ok(true)
        } else {
            Ok(false)
        }
    }

    pub async fn process_integration_webhook(
        &self,
        integration_slug: String,
        payload: String,
    ) -> Result<String> {
        tracing::debug!(
            "Processing integration webhook for slug: {}",
            integration_slug
        );
        let integration = Integration::find_by_id(integration_slug)
            .one(&self.db)
            .await?
            .ok_or_else(|| Error::new("Integration does not exist".to_owned()))?;
        let maybe_progress_update = match integration.source {
            IntegrationSource::Kodi => self.get_integration_service().kodi_progress(&payload).await,
            IntegrationSource::Jellyfin => {
                self.get_integration_service()
                    .jellyfin_progress(&payload)
                    .await
            }
            IntegrationSource::Plex => {
                let specifics = integration.clone().source_specifics.unwrap();
                self.get_integration_service()
                    .plex_progress(&payload, specifics.plex_username, &self.db)
                    .await
            }
            _ => return Err(Error::new("Unsupported integration source".to_owned())),
        };
        match maybe_progress_update {
            Ok(pu) => {
                self.integration_progress_update(pu, &integration.user_id)
                    .await?;
                let mut to_update: integration::ActiveModel = integration.into();
                to_update.last_triggered_on = ActiveValue::Set(Some(Utc::now()));
                to_update.update(&self.db).await?;
                Ok("Progress updated successfully".to_owned())
            }
            Err(e) => Err(Error::new(e.to_string())),
        }
    }

    async fn integration_progress_update(
        &self,
        pu: IntegrationMedia,
        user_id: &String,
    ) -> Result<()> {
        let maximum_limit =
            Decimal::from_i32(self.config.integration.maximum_progress_limit).unwrap();
        let minimum_limit =
            Decimal::from_i32(self.config.integration.minimum_progress_limit).unwrap();
        if pu.progress < minimum_limit {
            return Ok(());
        }
        let progress = if pu.progress > maximum_limit {
            dec!(100)
        } else {
            pu.progress
        };
        let StringIdObject { id } = self
            .commit_metadata(CommitMediaInput {
                lot: pu.lot,
                source: pu.source,
                identifier: pu.identifier,
                force_update: None,
            })
            .await?;
        self.progress_update(
            ProgressUpdateInput {
                metadata_id: id,
                progress: Some(progress),
                date: Some(Utc::now().date_naive()),
                show_season_number: pu.show_season_number,
                show_episode_number: pu.show_episode_number,
                podcast_episode_number: pu.podcast_episode_number,
                anime_episode_number: pu.anime_episode_number,
                manga_chapter_number: pu.manga_chapter_number,
                manga_volume_number: pu.manga_volume_number,
                provider_watched_on: pu.provider_watched_on,
                change_state: None,
            },
            user_id,
            true,
        )
        .await
        .ok();
        Ok(())
    }

    async fn after_media_seen_tasks(&self, seen: seen::Model) -> Result<()> {
        let add_entity_to_collection = |collection_name: &str| {
            self.add_entity_to_collection(
                &seen.user_id,
                ChangeCollectionToEntityInput {
                    creator_user_id: seen.user_id.clone(),
                    collection_name: collection_name.to_string(),
                    metadata_id: Some(seen.metadata_id.clone()),
                    ..Default::default()
                },
            )
        };
        let remove_entity_from_collection = |collection_name: &str| {
            self.remove_entity_from_collection(
                &seen.user_id,
                ChangeCollectionToEntityInput {
                    creator_user_id: seen.user_id.clone(),
                    collection_name: collection_name.to_string(),
                    metadata_id: Some(seen.metadata_id.clone()),
                    ..Default::default()
                },
            )
        };
        remove_entity_from_collection(&DefaultCollection::Watchlist.to_string())
            .await
            .ok();
        match seen.state {
            SeenState::InProgress => {
                for col in &[DefaultCollection::InProgress, DefaultCollection::Monitoring] {
                    add_entity_to_collection(&col.to_string()).await.ok();
                }
            }
            SeenState::Dropped | SeenState::OnAHold => {
                remove_entity_from_collection(&DefaultCollection::InProgress.to_string())
                    .await
                    .ok();
            }
            SeenState::Completed => {
                let metadata = self.generic_metadata(&seen.metadata_id).await?;
                if metadata.model.lot == MediaLot::Podcast
                    || metadata.model.lot == MediaLot::Show
                    || metadata.model.lot == MediaLot::Anime
                    || metadata.model.lot == MediaLot::Manga
                {
                    // If the last `n` seen elements (`n` = number of episodes, excluding Specials)
                    // correspond to each episode exactly once, it means the show can be removed
                    // from the "In Progress" collection.
                    let all_episodes = if let Some(s) = metadata.model.show_specifics {
                        s.seasons
                            .into_iter()
                            .filter(|s| s.name != "Specials")
                            .flat_map(|s| {
                                s.episodes.into_iter().map(move |e| {
                                    format!("{}-{}", s.season_number, e.episode_number)
                                })
                            })
                            .collect_vec()
                    } else if let Some(p) = metadata.model.podcast_specifics {
                        p.episodes
                            .into_iter()
                            .map(|e| format!("{}", e.number))
                            .collect_vec()
                    } else if let Some(e) = metadata.model.anime_specifics.and_then(|a| a.episodes)
                    {
                        (1..e + 1).map(|e| format!("{}", e)).collect_vec()
                    } else if let Some(c) = metadata.model.manga_specifics.and_then(|m| m.chapters)
                    {
                        (1..c + 1).map(|e| format!("{}", e)).collect_vec()
                    } else {
                        vec![]
                    };
                    if all_episodes.is_empty() {
                        return Ok(());
                    }
                    let seen_history = self.seen_history(&seen.user_id, &seen.metadata_id).await?;
                    let mut bag = HashMap::<String, i32>::from_iter(
                        all_episodes.iter().cloned().map(|e| (e, 0)),
                    );
                    seen_history
                        .into_iter()
                        .map(|h| {
                            if let Some(s) = h.show_extra_information {
                                format!("{}-{}", s.season, s.episode)
                            } else if let Some(p) = h.podcast_extra_information {
                                format!("{}", p.episode)
                            } else if let Some(a) =
                                h.anime_extra_information.and_then(|a| a.episode)
                            {
                                format!("{}", a)
                            } else if let Some(m) =
                                h.manga_extra_information.and_then(|m| m.chapter)
                            {
                                format!("{}", m)
                            } else {
                                String::new()
                            }
                        })
                        .take_while_inclusive(|h| h != all_episodes.first().unwrap())
                        .for_each(|ep| {
                            bag.entry(ep).and_modify(|c| *c += 1);
                        });
                    let is_complete = bag.values().all(|&e| e == 1);
                    if is_complete {
                        remove_entity_from_collection(&DefaultCollection::InProgress.to_string())
                            .await
                            .ok();
                        add_entity_to_collection(&DefaultCollection::Completed.to_string())
                            .await
                            .ok();
                    } else {
                        for col in &[DefaultCollection::InProgress, DefaultCollection::Monitoring] {
                            add_entity_to_collection(&col.to_string()).await.ok();
                        }
                    }
                } else {
                    add_entity_to_collection(&DefaultCollection::Completed.to_string())
                        .await
                        .ok();
                    for col in &[DefaultCollection::InProgress, DefaultCollection::Monitoring] {
                        remove_entity_from_collection(&col.to_string()).await.ok();
                    }
                };
            }
        };
        Ok(())
    }

    async fn queue_notifications_to_user_platforms(
        &self,
        user_id: &String,
        msg: &str,
    ) -> Result<bool> {
        let user_details = user_by_id(&self.db, user_id).await?;
        if user_details.preferences.notifications.enabled {
            let insert_data = queued_notification::ActiveModel {
                user_id: ActiveValue::Set(user_id.to_owned()),
                message: ActiveValue::Set(msg.to_owned()),
                ..Default::default()
            };
            insert_data.insert(&self.db).await?;
        } else {
            tracing::debug!("User has disabled notifications");
        }
        Ok(true)
    }

    async fn update_watchlist_metadata_and_queue_notifications(&self) -> Result<()> {
        let (meta_map, _, _) = self.get_entities_monitored_by().await?;
        tracing::debug!(
            "Users to be notified for metadata state changes: {:?}",
            meta_map
        );
        for (metadata_id, to_notify) in meta_map {
            let notifications = self.update_metadata(&metadata_id, false).await?;
            for user in to_notify {
                for notification in notifications.iter() {
                    self.queue_media_state_changed_notification_for_user(&user, notification)
                        .await?;
                }
            }
        }
        Ok(())
    }

    async fn update_monitored_people_and_queue_notifications(&self) -> Result<()> {
        let (_, _, person_map) = self.get_entities_monitored_by().await?;
        tracing::debug!(
            "Users to be notified for people state changes: {:?}",
            person_map
        );
        for (person_id, to_notify) in person_map {
            let notifications = self
                .update_person(person_id.parse().unwrap())
                .await
                .unwrap_or_default();
            for user in to_notify {
                for notification in notifications.iter() {
                    self.queue_media_state_changed_notification_for_user(&user, notification)
                        .await?;
                }
            }
        }
        Ok(())
    }

    async fn queue_media_state_changed_notification_for_user(
        &self,
        user_id: &String,
        notification: &(String, MediaStateChanged),
    ) -> Result<()> {
        let (msg, change) = notification;
        let notification_preferences = self.user_preferences(user_id).await?.notifications;
        if notification_preferences.enabled && notification_preferences.to_send.contains(change) {
            self.queue_notifications_to_user_platforms(user_id, msg)
                .await
                .ok();
        } else {
            tracing::debug!("User id = {user_id} has disabled notifications for {change}");
        }
        Ok(())
    }

    async fn genres_list(&self, input: SearchInput) -> Result<SearchResults<GenreListItem>> {
        let page: u64 = input.page.unwrap_or(1).try_into().unwrap();
        let num_items = "num_items";
        let query = Genre::find()
            .column_as(
                Expr::expr(Func::count(Expr::col((
                    AliasedMetadataToGenre::Table,
                    metadata_to_genre::Column::MetadataId,
                )))),
                num_items,
            )
            .apply_if(input.query, |query, v| {
                query.filter(
                    Condition::all().add(Expr::col(genre::Column::Name).ilike(ilike_sql(&v))),
                )
            })
            .join(JoinType::Join, genre::Relation::MetadataToGenre.def())
            // fuck it. we ball. (extremely unsafe, guaranteed to fail if table names change)
            .group_by(Expr::cust("genre.id, genre.name"))
            .order_by(Expr::col(Alias::new(num_items)), Order::Desc);
        let paginator = query
            .clone()
            .into_model::<GenreListItem>()
            .paginate(&self.db, self.config.frontend.page_size.try_into().unwrap());
        let ItemsAndPagesNumber {
            number_of_items,
            number_of_pages,
        } = paginator.num_items_and_pages().await?;
        let mut items = vec![];
        for c in paginator.fetch_page(page - 1).await? {
            items.push(c);
        }
        Ok(SearchResults {
            details: SearchDetails {
                total: number_of_items.try_into().unwrap(),
                next_page: if page < number_of_pages {
                    Some((page + 1).try_into().unwrap())
                } else {
                    None
                },
            },
            items,
        })
    }

    async fn metadata_groups_list(
        &self,
        user_id: String,
        input: SearchInput,
    ) -> Result<SearchResults<MetadataGroupListItem>> {
        let page: u64 = input.page.unwrap_or(1).try_into().unwrap();
        let query = MetadataGroup::find()
            .apply_if(input.query, |query, v| {
                query.filter(
                    Condition::all()
                        .add(Expr::col(metadata_group::Column::Title).ilike(ilike_sql(&v))),
                )
            })
            .filter(user_to_entity::Column::UserId.eq(user_id))
            .inner_join(UserToEntity)
            .order_by_asc(metadata_group::Column::Title);
        let paginator = query
            .clone()
            .into_model::<MetadataGroupListItem>()
            .paginate(&self.db, self.config.frontend.page_size.try_into().unwrap());
        let ItemsAndPagesNumber {
            number_of_items,
            number_of_pages,
        } = paginator.num_items_and_pages().await?;
        let mut items = vec![];
        for c in paginator.fetch_page(page - 1).await? {
            let mut c = c;
            let mut image = None;
            if let Some(i) = c.images.iter().find(|i| i.lot == MetadataImageLot::Poster) {
                image = Some(get_stored_asset(i.url.clone(), &self.file_storage_service).await);
            }
            c.image = image;
            items.push(c);
        }
        Ok(SearchResults {
            details: SearchDetails {
                total: number_of_items.try_into().unwrap(),
                next_page: if page < number_of_pages {
                    Some((page + 1).try_into().unwrap())
                } else {
                    None
                },
            },
            items,
        })
    }

    async fn people_list(
        &self,
        user_id: String,
        input: PeopleListInput,
    ) -> Result<SearchResults<MediaCreatorSearchItem>> {
        #[derive(Debug, FromQueryResult)]
        struct PartialCreator {
            id: String,
            name: String,
            images: Option<Vec<MetadataImage>>,
            media_count: i64,
        }
        let page: u64 = input.search.page.unwrap_or(1).try_into().unwrap();
        let alias = "media_count";
        let media_items_col = Expr::col(Alias::new(alias));
        let (order_by, sort_order) = match input.sort {
            None => (media_items_col, Order::Desc),
            Some(ord) => (
                match ord.by {
                    PersonSortBy::Name => Expr::col(person::Column::Name),
                    PersonSortBy::MediaItems => media_items_col,
                },
                ord.order.into(),
            ),
        };
        let query = Person::find()
            .apply_if(input.search.query, |query, v| {
                query.filter(
                    Condition::all().add(Expr::col(person::Column::Name).ilike(ilike_sql(&v))),
                )
            })
            .filter(user_to_entity::Column::UserId.eq(user_id))
            .column_as(
                Expr::expr(Func::count(Expr::col((
                    Alias::new("metadata_to_person"),
                    metadata_to_person::Column::MetadataId,
                )))),
                alias,
            )
            .left_join(MetadataToPerson)
            .inner_join(UserToEntity)
            .group_by(person::Column::Id)
            .group_by(person::Column::Name)
            .order_by(order_by, sort_order);
        let creators_paginator = query
            .clone()
            .into_model::<PartialCreator>()
            .paginate(&self.db, self.config.frontend.page_size.try_into().unwrap());
        let ItemsAndPagesNumber {
            number_of_items,
            number_of_pages,
        } = creators_paginator.num_items_and_pages().await?;
        let mut creators = vec![];
        for cr in creators_paginator.fetch_page(page - 1).await? {
            let image = cr.images.first_as_url(&self.file_storage_service).await;
            creators.push(MediaCreatorSearchItem {
                id: cr.id,
                name: cr.name,
                image,
                media_count: cr.media_count,
            });
        }
        Ok(SearchResults {
            details: SearchDetails {
                total: number_of_items.try_into().unwrap(),
                next_page: if page < number_of_pages {
                    Some((page + 1).try_into().unwrap())
                } else {
                    None
                },
            },
            items: creators,
        })
    }

    async fn person_details(&self, person_id: String) -> Result<PersonDetails> {
        let mut details = Person::find_by_id(person_id.clone())
            .one(&self.db)
            .await?
            .unwrap();
        if details.is_partial.unwrap_or_default() {
            self.deploy_update_person_job(person_id.clone()).await?;
        }
        details.display_images = details.images.as_urls(&self.file_storage_service).await;
        let associations = MetadataToPerson::find()
            .filter(metadata_to_person::Column::PersonId.eq(person_id))
            .find_also_related(Metadata)
            .order_by_asc(metadata_to_person::Column::Index)
            .all(&self.db)
            .await?;
        let mut contents: HashMap<_, Vec<_>> = HashMap::new();
        for (assoc, metadata) in associations {
            let m = metadata.unwrap();
            let image = m.images.first_as_url(&self.file_storage_service).await;
            let metadata = PartialMetadata {
                identifier: m.identifier,
                title: m.title,
                image,
                lot: m.lot,
                source: m.source,
                id: m.id,
            };
            let to_push = PersonDetailsItemWithCharacter {
                character: assoc.character,
                media: metadata,
            };
            contents
                .entry(assoc.role)
                .and_modify(|e| {
                    e.push(to_push.clone());
                })
                .or_insert(vec![to_push]);
        }
        let contents = contents
            .into_iter()
            .sorted_by_key(|(role, _)| role.clone())
            .map(|(name, items)| PersonDetailsGroupedByRole { name, items })
            .collect_vec();
        let slug = slug::slugify(&details.name);
        let identifier = &details.identifier;
        let source_url = match details.source {
            MediaSource::Custom
            | MediaSource::Anilist
            | MediaSource::Listennotes
            | MediaSource::Itunes
            | MediaSource::MangaUpdates
            | MediaSource::Mal
            | MediaSource::Vndb
            | MediaSource::GoogleBooks => None,
            MediaSource::Audible => Some(format!(
                "https://www.audible.com/author/{slug}/{identifier}"
            )),
            MediaSource::Openlibrary => Some(format!(
                "https://openlibrary.org/authors/{identifier}/{slug}"
            )),
            MediaSource::Tmdb => Some(format!(
                "https://www.themoviedb.org/person/{identifier}-{slug}"
            )),
            MediaSource::Igdb => Some(format!("https://www.igdb.com/companies/{slug}")),
        };
        Ok(PersonDetails {
            details,
            contents,
            source_url,
        })
    }

    async fn genre_details(&self, input: GenreDetailsInput) -> Result<GenreDetails> {
        let page = input.page.unwrap_or(1);
        let genre = Genre::find_by_id(input.genre_id.clone())
            .one(&self.db)
            .await?
            .unwrap();
        let mut contents = vec![];
        let paginator = MetadataToGenre::find()
            .filter(metadata_to_genre::Column::GenreId.eq(input.genre_id))
            .paginate(&self.db, self.config.frontend.page_size as u64);
        let ItemsAndPagesNumber {
            number_of_items,
            number_of_pages,
        } = paginator.num_items_and_pages().await?;
        for association_items in paginator.fetch_page(page - 1).await? {
            let m = association_items
                .find_related(Metadata)
                .one(&self.db)
                .await?
                .unwrap();
            let image = m.images.first_as_url(&self.file_storage_service).await;
            let metadata = MetadataSearchItemWithLot {
                details: MetadataSearchItem {
                    image,
                    title: m.title,
                    publish_year: m.publish_year,
                    identifier: m.id.to_string(),
                },
                metadata_lot: Some(m.lot),
                entity_lot: EntityLot::Media,
            };
            contents.push(metadata);
        }
        Ok(GenreDetails {
            details: GenreListItem {
                id: genre.id,
                name: genre.name,
                num_items: Some(number_of_items.try_into().unwrap()),
            },
            contents: SearchResults {
                details: SearchDetails {
                    total: number_of_items.try_into().unwrap(),
                    next_page: if page < number_of_pages {
                        Some((page + 1).try_into().unwrap())
                    } else {
                        None
                    },
                },
                items: contents,
            },
        })
    }

    async fn metadata_group_details(
        &self,
        metadata_group_id: String,
    ) -> Result<MetadataGroupDetails> {
        let mut group = MetadataGroup::find_by_id(metadata_group_id)
            .one(&self.db)
            .await?
            .unwrap();
        let mut images = vec![];
        for image in group.images.iter() {
            images.push(get_stored_asset(image.url.clone(), &self.file_storage_service).await);
        }
        group.display_images = images;
        let slug = slug::slugify(&group.title);
        let identifier = &group.identifier;

        let source_url = match group.source {
            MediaSource::Custom
            | MediaSource::Anilist
            | MediaSource::Listennotes
            | MediaSource::Itunes
            | MediaSource::MangaUpdates
            | MediaSource::Mal
            | MediaSource::Openlibrary
            | MediaSource::Vndb
            | MediaSource::GoogleBooks => None,
            MediaSource::Audible => Some(format!(
                "https://www.audible.com/series/{slug}/{identifier}"
            )),
            MediaSource::Tmdb => Some(format!(
                "https://www.themoviedb.org/collections/{identifier}-{slug}"
            )),
            MediaSource::Igdb => Some(format!("https://www.igdb.com/collection/{slug}")),
        };

        let associations = MetadataToMetadataGroup::find()
            .select_only()
            .column(metadata_to_metadata_group::Column::MetadataId)
            .filter(metadata_to_metadata_group::Column::MetadataGroupId.eq(group.id.clone()))
            .order_by_asc(metadata_to_metadata_group::Column::Part)
            .into_tuple::<String>()
            .all(&self.db)
            .await?;
        let contents_temp = Metadata::find()
            .filter(metadata::Column::Id.is_in(associations))
            .left_join(MetadataToMetadataGroup)
            .order_by_asc(metadata_to_metadata_group::Column::Part)
            .all(&self.db)
            .await?;
        let mut contents = vec![];
        for m in contents_temp {
            let image = m.images.first_as_url(&self.file_storage_service).await;
            let metadata = PartialMetadata {
                identifier: m.identifier,
                title: m.title,
                image,
                lot: m.lot,
                source: m.source,
                id: m.id,
            };
            contents.push(metadata);
        }
        Ok(MetadataGroupDetails {
            details: group,
            source_url,
            contents,
        })
    }

    async fn queue_pending_reminders(&self) -> Result<()> {
        #[derive(Debug, Serialize, Deserialize)]
        #[serde(rename_all = "PascalCase")]
        struct UserMediaReminder {
            reminder: NaiveDate,
            text: String,
        }
        for (cte, col) in CollectionToEntity::find()
            .find_also_related(Collection)
            .filter(collection::Column::Name.eq(DefaultCollection::Reminders.to_string()))
            .all(&self.db)
            .await?
        {
            if let Some(reminder) = cte.information {
                let reminder: UserMediaReminder =
                    serde_json::from_str(&serde_json::to_string(&reminder)?)?;
                let col = col.unwrap();
                let related_users = col.find_related(UserToCollection).all(&self.db).await?;
                if get_current_date(self.timezone.as_ref()) == reminder.reminder {
                    for user in related_users {
                        self.queue_notifications_to_user_platforms(&user.user_id, &reminder.text)
                            .await?;
                        self.remove_entity_from_collection(
                            &user.user_id,
                            ChangeCollectionToEntityInput {
                                creator_user_id: col.user_id.clone(),
                                collection_name: DefaultCollection::Reminders.to_string(),
                                metadata_id: cte.metadata_id.clone(),
                                exercise_id: cte.exercise_id.clone(),
                                metadata_group_id: cte.metadata_group_id.clone(),
                                person_id: cte.person_id.clone(),
                                ..Default::default()
                            },
                        )
                        .await?;
                    }
                }
            }
        }
        Ok(())
    }

    pub async fn export_media(
        &self,
        user_id: &String,
        writer: &mut JsonStreamWriter<File>,
    ) -> Result<bool> {
        let related_metadata = UserToEntity::find()
            .filter(user_to_entity::Column::UserId.eq(user_id))
            .filter(user_to_entity::Column::MetadataId.is_not_null())
            .all(&self.db)
            .await
            .unwrap();
        for rm in related_metadata.iter() {
            let m = rm
                .find_related(Metadata)
                .one(&self.db)
                .await
                .unwrap()
                .unwrap();
            let seen_history = m
                .find_related(Seen)
                .filter(seen::Column::UserId.eq(user_id))
                .all(&self.db)
                .await
                .unwrap();
            let seen_history = seen_history
                .into_iter()
                .map(|s| {
                    let (show_season_number, show_episode_number) = match s.show_extra_information {
                        Some(d) => (Some(d.season), Some(d.episode)),
                        None => (None, None),
                    };
                    let podcast_episode_number = s.podcast_extra_information.map(|d| d.episode);
                    let anime_episode_number = s.anime_extra_information.and_then(|d| d.episode);
                    let manga_chapter_number =
                        s.manga_extra_information.clone().and_then(|d| d.chapter);
                    let manga_volume_number = s.manga_extra_information.and_then(|d| d.volume);
                    ImportOrExportMediaItemSeen {
                        progress: Some(s.progress),
                        started_on: s.started_on.map(convert_naive_to_utc),
                        ended_on: s.finished_on.map(convert_naive_to_utc),
                        provider_watched_on: s.provider_watched_on,
                        show_season_number,
                        show_episode_number,
                        podcast_episode_number,
                        anime_episode_number,
                        manga_chapter_number,
                        manga_volume_number,
                    }
                })
                .collect();
            let db_reviews = m
                .find_related(Review)
                .filter(review::Column::UserId.eq(user_id))
                .all(&self.db)
                .await
                .unwrap();
            let mut reviews = vec![];
            for review in db_reviews {
                let review_item = get_review_export_item(
                    self.review_by_id(review.id, user_id, false).await.unwrap(),
                );
                reviews.push(review_item);
            }
            let collections =
                entity_in_collections(&self.db, user_id, Some(m.id), None, None, None)
                    .await?
                    .into_iter()
                    .map(|c| c.name)
                    .collect();
            let exp = ImportOrExportMediaItem {
                source_id: m.title,
                lot: m.lot,
                source: m.source,
                identifier: m.identifier.clone(),
                internal_identifier: None,
                seen_history,
                reviews,
                collections,
            };
            writer.serialize_value(&exp).unwrap();
        }
        Ok(true)
    }

    pub async fn export_media_group(
        &self,
        user_id: &String,
        writer: &mut JsonStreamWriter<File>,
    ) -> Result<bool> {
        let related_metadata = UserToEntity::find()
            .filter(user_to_entity::Column::UserId.eq(user_id))
            .filter(user_to_entity::Column::MetadataGroupId.is_not_null())
            .all(&self.db)
            .await
            .unwrap();
        for rm in related_metadata.iter() {
            let m = rm
                .find_related(MetadataGroup)
                .one(&self.db)
                .await
                .unwrap()
                .unwrap();
            let db_reviews = m
                .find_related(Review)
                .filter(review::Column::UserId.eq(user_id))
                .all(&self.db)
                .await
                .unwrap();
            let mut reviews = vec![];
            for review in db_reviews {
                let review_item = get_review_export_item(
                    self.review_by_id(review.id, user_id, false).await.unwrap(),
                );
                reviews.push(review_item);
            }
            let collections =
                entity_in_collections(&self.db, user_id, None, None, Some(m.id), None)
                    .await?
                    .into_iter()
                    .map(|c| c.name)
                    .collect();
            let exp = ImportOrExportMediaGroupItem {
                title: m.title,
                lot: m.lot,
                source: m.source,
                identifier: m.identifier.clone(),
                reviews,
                collections,
            };
            writer.serialize_value(&exp).unwrap();
        }
        Ok(true)
    }

    pub async fn export_people(
        &self,
        user_id: &String,
        writer: &mut JsonStreamWriter<File>,
    ) -> Result<bool> {
        let related_people = UserToEntity::find()
            .filter(user_to_entity::Column::UserId.eq(user_id))
            .filter(user_to_entity::Column::PersonId.is_not_null())
            .all(&self.db)
            .await
            .unwrap();
        for rm in related_people.iter() {
            let p = rm
                .find_related(Person)
                .one(&self.db)
                .await
                .unwrap()
                .unwrap();
            let db_reviews = p
                .find_related(Review)
                .filter(review::Column::UserId.eq(user_id))
                .all(&self.db)
                .await
                .unwrap();
            let mut reviews = vec![];
            for review in db_reviews {
                let review_item = get_review_export_item(
                    self.review_by_id(review.id, user_id, false).await.unwrap(),
                );
                reviews.push(review_item);
            }
            let collections =
                entity_in_collections(&self.db, user_id, None, Some(p.id), None, None)
                    .await?
                    .into_iter()
                    .map(|c| c.name)
                    .collect();
            let exp = ImportOrExportPersonItem {
                identifier: p.identifier,
                source: p.source,
                source_specifics: p.source_specifics,
                name: p.name,
                reviews,
                collections,
            };
            writer.serialize_value(&exp).unwrap();
        }
        Ok(true)
    }

    async fn generate_auth_token(&self, user_id: String) -> Result<String> {
        let auth_token = jwt::sign(
            user_id,
            &self.config.users.jwt_secret,
            self.config.users.token_valid_for_days,
        )?;
        Ok(auth_token)
    }

    async fn create_review_comment(
        &self,
        user_id: String,
        input: CreateReviewCommentInput,
    ) -> Result<bool> {
        let review = Review::find_by_id(input.review_id)
            .one(&self.db)
            .await?
            .unwrap();
        let mut comments = review.comments.clone();
        if input.should_delete.unwrap_or_default() {
            let position = comments
                .iter()
                .position(|r| &r.id == input.comment_id.as_ref().unwrap())
                .unwrap();
            comments.remove(position);
        } else if input.increment_likes.unwrap_or_default() {
            let comment = comments
                .iter_mut()
                .find(|r| &r.id == input.comment_id.as_ref().unwrap())
                .unwrap();
            comment.liked_by.insert(user_id.clone());
        } else if input.decrement_likes.unwrap_or_default() {
            let comment = comments
                .iter_mut()
                .find(|r| &r.id == input.comment_id.as_ref().unwrap())
                .unwrap();
            comment.liked_by.remove(&user_id);
        } else {
            let user = user_by_id(&self.db, &user_id).await?;
            comments.push(ImportOrExportItemReviewComment {
                id: nanoid!(20),
                text: input.text.unwrap(),
                user: IdAndNamedObject {
                    id: user_id,
                    name: user.name,
                },
                liked_by: HashSet::new(),
                created_on: Utc::now(),
            });
        }
        let mut review: review::ActiveModel = review.into();
        review.comments = ActiveValue::Set(comments);
        review.update(&self.db).await?;
        Ok(true)
    }

    #[tracing::instrument(skip(self))]
    pub async fn recalculate_calendar_events(&self) -> Result<()> {
        let date_to_calculate_from = get_current_date(self.timezone.as_ref()).pred_opt().unwrap();

        let mut meta_stream = Metadata::find()
            .filter(metadata::Column::LastUpdatedOn.gte(date_to_calculate_from))
            .filter(metadata::Column::IsPartial.eq(false))
            .stream(&self.db)
            .await?;

        while let Some(meta) = meta_stream.try_next().await? {
            tracing::trace!("Processing metadata id = {:#?}", meta.id);
            let calendar_events = meta.find_related(CalendarEvent).all(&self.db).await?;
            for cal_event in calendar_events {
                let mut need_to_delete = false;
                if let Some(show) = cal_event.metadata_show_extra_information {
                    if let Some(show_info) = &meta.show_specifics {
                        if let Some((_, ep)) = show_info.get_episode(show.season, show.episode) {
                            if let Some(publish_date) = ep.publish_date {
                                if publish_date != cal_event.date {
                                    need_to_delete = true;
                                }
                            }
                        }
                    }
                } else if let Some(podcast) = cal_event.metadata_podcast_extra_information {
                    if let Some(podcast_info) = &meta.podcast_specifics {
                        if let Some(ep) = podcast_info.get_episode(podcast.episode) {
                            if ep.publish_date != cal_event.date {
                                need_to_delete = true;
                            }
                        }
                    }
                } else if cal_event.date != meta.publish_date.unwrap() {
                    need_to_delete = true;
                };

                if need_to_delete {
                    tracing::debug!(
                        "Need to delete calendar event id = {:#?} since it is outdated",
                        cal_event.id
                    );
                    CalendarEvent::delete_by_id(cal_event.id)
                        .exec(&self.db)
                        .await?;
                }
            }
        }

        tracing::debug!("Finished deleting invalid calendar events");

        let mut metadata_stream = Metadata::find()
            .filter(metadata::Column::LastUpdatedOn.gte(date_to_calculate_from))
            .filter(metadata::Column::PublishDate.is_not_null())
            .filter(
                metadata::Column::IsPartial
                    .is_null()
                    .or(metadata::Column::IsPartial.eq(false)),
            )
            .order_by_desc(metadata::Column::LastUpdatedOn)
            .stream(&self.db)
            .await?;
        let mut calendar_events_inserts = vec![];
        let mut metadata_updates = vec![];
        while let Some(meta) = metadata_stream.try_next().await? {
            if let Some(ps) = &meta.podcast_specifics {
                for episode in ps.episodes.iter() {
                    let event = calendar_event::ActiveModel {
                        metadata_id: ActiveValue::Set(Some(meta.id.clone())),
                        date: ActiveValue::Set(episode.publish_date),
                        metadata_podcast_extra_information: ActiveValue::Set(Some(
                            SeenPodcastExtraInformation {
                                episode: episode.number,
                            },
                        )),
                        ..Default::default()
                    };
                    calendar_events_inserts.push(event);
                }
            } else if let Some(ss) = &meta.show_specifics {
                for season in ss.seasons.iter() {
                    for episode in season.episodes.iter() {
                        if let Some(date) = episode.publish_date {
                            let event = calendar_event::ActiveModel {
                                metadata_id: ActiveValue::Set(Some(meta.id.clone())),
                                date: ActiveValue::Set(date),
                                metadata_show_extra_information: ActiveValue::Set(Some(
                                    SeenShowExtraInformation {
                                        season: season.season_number,
                                        episode: episode.episode_number,
                                    },
                                )),
                                ..Default::default()
                            };
                            calendar_events_inserts.push(event);
                        }
                    }
                }
            } else {
                let event = calendar_event::ActiveModel {
                    metadata_id: ActiveValue::Set(Some(meta.id.clone())),
                    date: ActiveValue::Set(meta.publish_date.unwrap()),
                    ..Default::default()
                };
                calendar_events_inserts.push(event);
            };
            metadata_updates.push(meta.id.clone());
        }
        tracing::debug!(
            "Inserting {} calendar events",
            calendar_events_inserts.len()
        );
        for cal_insert in calendar_events_inserts {
            cal_insert.insert(&self.db).await.ok();
        }
        tracing::debug!("Finished updating calendar events");
        Ok(())
    }

    #[tracing::instrument(skip(self))]
    async fn queue_notifications_for_released_media(&self) -> Result<()> {
        let today = get_current_date(self.timezone.as_ref());
        let calendar_events = CalendarEvent::find()
            .filter(calendar_event::Column::Date.eq(today))
            .find_also_related(Metadata)
            .all(&self.db)
            .await?;
        let notifications = calendar_events
            .into_iter()
            .map(|(cal_event, meta)| {
                let meta = meta.unwrap();
                let url = self.get_entity_details_frontend_url(
                    meta.id.to_string(),
                    EntityLot::Media,
                    None,
                );
                let notification = if let Some(show) = cal_event.metadata_show_extra_information {
                    format!(
                        "S{}E{} of {} ({}) has been released today.",
                        show.season, show.episode, meta.title, url
                    )
                } else if let Some(podcast) = cal_event.metadata_podcast_extra_information {
                    format!(
                        "E{} of {} ({}) has been released today.",
                        podcast.episode, meta.title, url
                    )
                } else {
                    format!("{} ({}) has been released today.", meta.title, url)
                };
                (
                    meta.id.to_string(),
                    (notification, MediaStateChanged::MetadataPublished),
                )
            })
            .collect_vec();
        let (meta_map, _, _) = self.get_entities_monitored_by().await?;
        for (metadata_id, notification) in notifications.into_iter() {
            let users_to_notify = meta_map.get(&metadata_id).cloned().unwrap_or_default();
            for user in users_to_notify {
                self.queue_media_state_changed_notification_for_user(&user, &notification)
                    .await?;
            }
        }
        Ok(())
    }

    async fn update_person(&self, person_id: String) -> Result<Vec<(String, MediaStateChanged)>> {
        let mut notifications = vec![];
        let person = Person::find_by_id(person_id.clone())
            .one(&self.db)
            .await?
            .unwrap();
        let provider = self.get_non_media_provider(person.source).await?;
        let provider_person = provider
            .person_details(&person.identifier, &person.source_specifics)
            .await?;
        let images = provider_person.images.map(|images| {
            images
                .into_iter()
                .map(|i| MetadataImage {
                    url: StoredUrl::Url(i),
                    lot: MetadataImageLot::Poster,
                })
                .collect()
        });
        let mut default_state_changes = person.clone().state_changes.unwrap_or_default();
        let mut to_update_person: person::ActiveModel = person.clone().into();
        to_update_person.last_updated_on = ActiveValue::Set(Utc::now());
        to_update_person.description = ActiveValue::Set(provider_person.description);
        to_update_person.gender = ActiveValue::Set(provider_person.gender);
        to_update_person.birth_date = ActiveValue::Set(provider_person.birth_date);
        to_update_person.death_date = ActiveValue::Set(provider_person.death_date);
        to_update_person.place = ActiveValue::Set(provider_person.place);
        to_update_person.website = ActiveValue::Set(provider_person.website);
        to_update_person.images = ActiveValue::Set(images);
        to_update_person.is_partial = ActiveValue::Set(Some(false));
        to_update_person.name = ActiveValue::Set(provider_person.name);
        for (role, media) in provider_person.related.clone() {
            let title = media.title.clone();
            let pm = self.create_partial_metadata(media).await?;
            let already_intermediate = MetadataToPerson::find()
                .filter(metadata_to_person::Column::MetadataId.eq(&pm.id))
                .filter(metadata_to_person::Column::PersonId.eq(&person_id))
                .filter(metadata_to_person::Column::Role.eq(&role))
                .one(&self.db)
                .await?;
            if already_intermediate.is_none() {
                let intermediate = metadata_to_person::ActiveModel {
                    person_id: ActiveValue::Set(person.id.clone()),
                    metadata_id: ActiveValue::Set(pm.id.clone()),
                    role: ActiveValue::Set(role.clone()),
                    ..Default::default()
                };
                intermediate.insert(&self.db).await.unwrap();
            }
            let search_for = MediaAssociatedPersonStateChanges {
                media: CommitMediaInput {
                    identifier: pm.identifier.clone(),
                    lot: pm.lot,
                    source: pm.source,
                    ..Default::default()
                },
                role: role.clone(),
            };
            if !default_state_changes.media_associated.contains(&search_for) {
                notifications.push((
                    format!(
                        "{} has been associated with {} as {}",
                        person.name, title, role
                    ),
                    MediaStateChanged::PersonMediaAssociated,
                ));
                default_state_changes.media_associated.insert(search_for);
            }
        }
        to_update_person.state_changes = ActiveValue::Set(Some(default_state_changes));
        to_update_person.update(&self.db).await.unwrap();
        Ok(notifications)
    }

    pub async fn update_person_and_notify_users(&self, person_id: String) -> Result<()> {
        let notifications = self
            .update_person(person_id.clone())
            .await
            .unwrap_or_default();
        if !notifications.is_empty() {
            let (_, _, person_map) = self.get_entities_monitored_by().await.unwrap();
            let users_to_notify = person_map.get(&person_id).cloned().unwrap_or_default();
            for notification in notifications {
                for user_id in users_to_notify.iter() {
                    self.queue_media_state_changed_notification_for_user(user_id, &notification)
                        .await
                        .ok();
                }
            }
        }
        Ok(())
    }

    async fn get_entities_monitored_by(
        &self,
    ) -> Result<(
        EntityBeingMonitoredByMap,
        EntityBeingMonitoredByMap,
        EntityBeingMonitoredByMap,
    )> {
        #[derive(Debug, FromQueryResult, Clone, Default)]
        struct UsersToBeNotified {
            entity_id: String,
            to_notify: Vec<String>,
        }
        let get_sql = |entity_type: &str| {
            format!(
                r#"
SELECT
    m.id as entity_id,
    array_agg(DISTINCT u.id) as to_notify
FROM {entity_type} m
JOIN collection_to_entity cte ON m.id = cte.{entity_type}_id
JOIN collection c ON cte.collection_id = c.id AND c.name = '{}'
JOIN "user" u ON c.user_id = u.id
GROUP BY m.id;
        "#,
                DefaultCollection::Monitoring
            )
        };
        let meta_map: Vec<_> = UsersToBeNotified::find_by_statement(
            Statement::from_sql_and_values(DbBackend::Postgres, get_sql("metadata"), []),
        )
        .all(&self.db)
        .await?;
        let meta_map = meta_map
            .into_iter()
            .map(|m| (m.entity_id, m.to_notify))
            .collect::<EntityBeingMonitoredByMap>();
        let meta_group_map: Vec<_> = UsersToBeNotified::find_by_statement(
            Statement::from_sql_and_values(DbBackend::Postgres, get_sql("metadata_group"), []),
        )
        .all(&self.db)
        .await?;
        let meta_group_map = meta_group_map
            .into_iter()
            .map(|m| (m.entity_id, m.to_notify))
            .collect::<EntityBeingMonitoredByMap>();
        let person_map: Vec<_> = UsersToBeNotified::find_by_statement(
            Statement::from_sql_and_values(DbBackend::Postgres, get_sql("person"), []),
        )
        .all(&self.db)
        .await?;
        let person_map = person_map
            .into_iter()
            .map(|m| (m.entity_id, m.to_notify))
            .collect::<EntityBeingMonitoredByMap>();
        Ok((meta_map, meta_group_map, person_map))
    }

    pub async fn handle_review_posted_event(&self, event: ReviewPostedEvent) -> Result<()> {
        let (meta_map, meta_group_map, person_map) = self.get_entities_monitored_by().await?;
        let monitored_by = match event.entity_lot {
            EntityLot::Media => meta_map.get(&event.obj_id).cloned().unwrap_or_default(),
            EntityLot::MediaGroup => meta_group_map
                .get(&event.obj_id)
                .cloned()
                .unwrap_or_default(),
            EntityLot::Person => person_map.get(&event.obj_id).cloned().unwrap_or_default(),
            _ => vec![],
        };
        let users = User::find()
            .select_only()
            .column(user::Column::Id)
            .filter(user::Column::Id.is_in(monitored_by))
            .filter(Expr::cust(format!(
                "(preferences -> 'notifications' -> 'to_send' ? '{}') = true",
                MediaStateChanged::ReviewPosted
            )))
            .into_tuple::<String>()
            .all(&self.db)
            .await?;
        for user_id in users {
            let url = self.get_entity_details_frontend_url(
                event.obj_id.clone(),
                event.entity_lot,
                Some("reviews"),
            );
            self.queue_notifications_to_user_platforms(
                &user_id,
                &format!(
                    "New review posted for {} ({}, {}) by {}.",
                    event.obj_title, event.entity_lot, url, event.username
                ),
            )
            .await?;
        }
        Ok(())
    }

    fn get_entity_details_frontend_url(
        &self,
        id: String,
        entity_lot: EntityLot,
        default_tab: Option<&str>,
    ) -> String {
        let mut url = match entity_lot {
            EntityLot::Media => format!("media/item/{}", id),
            EntityLot::Person => format!("media/people/item/{}", id),
            EntityLot::MediaGroup => format!("media/groups/item/{}", id),
            EntityLot::Exercise => format!("fitness/exercises/{}", id),
            EntityLot::Collection => format!("collections/{}", id),
        };
        url = format!("{}/{}", self.config.frontend.url, url);
        if let Some(tab) = default_tab {
            url += format!("?defaultTab={}", tab).as_str()
        }
        url
    }

    async fn get_oidc_redirect_url(&self) -> Result<String> {
        match self.oidc_client.as_ref() {
            Some(client) => {
                let (authorize_url, _, _) = client
                    .authorize_url(
                        AuthenticationFlow::<CoreResponseType>::AuthorizationCode,
                        CsrfToken::new_random,
                        Nonce::new_random,
                    )
                    .add_scope(Scope::new("email".to_string()))
                    .url();
                Ok(authorize_url.to_string())
            }
            _ => Err(Error::new("OIDC client not configured")),
        }
    }

    async fn get_oidc_token(&self, code: String) -> Result<OidcTokenOutput> {
        match self.oidc_client.as_ref() {
            Some(client) => {
                let token = client
                    .exchange_code(AuthorizationCode::new(code))
                    .request_async(async_http_client)
                    .await?;
                let id_token = token.id_token().unwrap();
                let claims = id_token.claims(&client.id_token_verifier(), empty_nonce_verifier)?;
                let subject = claims.subject().to_string();
                let email = claims
                    .email()
                    .map(|e| e.to_string())
                    .ok_or_else(|| Error::new("Email not found in OIDC token claims"))?;
                Ok(OidcTokenOutput { subject, email })
            }
            _ => Err(Error::new("OIDC client not configured")),
        }
    }

    async fn invalidate_import_jobs(&self) -> Result<()> {
        let all_jobs = ImportReport::find()
            .filter(import_report::Column::WasSuccess.is_null())
            .all(&self.db)
            .await?;
        for job in all_jobs {
            if Utc::now() - job.started_on > ChronoDuration::try_hours(24).unwrap() {
                tracing::debug!("Invalidating job with id = {id}", id = job.id);
                let mut job: import_report::ActiveModel = job.into();
                job.was_success = ActiveValue::Set(Some(false));
                job.save(&self.db).await?;
            }
        }
        Ok(())
    }

    async fn remove_old_entities_from_monitoring_collection(&self) -> Result<()> {
<<<<<<< HEAD
        let now = Utc::now();
        #[derive(Debug, FromQueryResult)]
        struct CustomQueryResponse {
            id: i32,
            last_updated_on: DateTimeUtc,
            information: Option<serde_json::Value>,
=======
        #[derive(Debug, FromQueryResult)]
        struct CustomQueryResponse {
            id: i32,
            created_on: DateTimeUtc,
            last_updated_on: Option<DateTimeUtc>,
>>>>>>> 3ef5abe6
        }
        let all_cte = CollectionToEntity::find()
            .select_only()
            .column(collection_to_entity::Column::Id)
<<<<<<< HEAD
            .column(collection_to_entity::Column::Information)
            .column(user_to_entity::Column::LastUpdatedOn)
            .inner_join(Collection)
            .join_rev(
                JoinType::LeftJoin,
                UserToEntity::belongs_to(CollectionToEntity)
                    .from(user_to_entity::Column::MetadataId)
                    .to(collection_to_entity::Column::MetadataId)
                    .condition_type(ConditionType::Any)
                    .on_condition(move |left, right| {
                        Condition::any().add(
                            Expr::col((left, user_to_entity::Column::PersonId))
                                .equals((right, collection_to_entity::Column::PersonId)),
                        )
                    })
                    .into(),
            )
=======
            .column(collection_to_entity::Column::CreatedOn)
            .column(metadata::Column::LastUpdatedOn)
            .left_join(Metadata)
            .inner_join(Collection)
>>>>>>> 3ef5abe6
            .filter(collection::Column::Name.eq(DefaultCollection::Monitoring.to_string()))
            .order_by_asc(collection_to_entity::Column::Id)
            .into_model::<CustomQueryResponse>()
            .all(&self.db)
            .await?;
        let mut to_delete = vec![];
        for cte in all_cte {
<<<<<<< HEAD
            let days = cte
                .information
                .and_then(|i| {
                    i.as_object().cloned().and_then(|v| {
                        v.get("Days")
                            .cloned()
                            .and_then(|g| g.as_str().and_then(|s| s.parse::<i64>().ok()))
                    })
                })
                .unwrap_or(self.config.media.monitoring_remove_after_days);
            if cte.last_updated_on < now - ChronoDuration::try_days(days).unwrap() {
=======
            let delta = cte.last_updated_on.unwrap_or_else(Utc::now) - cte.created_on;
            if delta.num_days().abs() > self.config.media.monitoring_remove_after_days {
>>>>>>> 3ef5abe6
                to_delete.push(cte.id);
            }
        }
        CollectionToEntity::delete_many()
            .filter(collection_to_entity::Column::Id.is_in(to_delete))
            .exec(&self.db)
            .await?;
        Ok(())
    }

    pub async fn remove_useless_data(&self) -> Result<()> {
        let mut metadata_stream = Metadata::find()
            .select_only()
            .column(metadata::Column::Id)
            .left_join(UserToEntity)
            .filter(user_to_entity::Column::MetadataId.is_null())
            .into_tuple::<String>()
            .stream(&self.db)
            .await?;
        while let Some(meta) = metadata_stream.try_next().await? {
            tracing::debug!("Removing metadata id = {:#?}", meta);
            Metadata::delete_by_id(meta).exec(&self.db).await?;
        }
        let mut people_stream = Person::find()
            .select_only()
            .column(person::Column::Id)
            .left_join(UserToEntity)
            .filter(user_to_entity::Column::PersonId.is_null())
            .into_tuple::<String>()
            .stream(&self.db)
            .await?;
        while let Some(person) = people_stream.try_next().await? {
            tracing::debug!("Removing person id = {:#?}", person);
            Person::delete_by_id(person).exec(&self.db).await?;
        }
        let mut metadata_group_stream = MetadataGroup::find()
            .select_only()
            .column(metadata_group::Column::Id)
            .left_join(UserToEntity)
            .filter(user_to_entity::Column::MetadataGroupId.is_null())
            .into_tuple::<String>()
            .stream(&self.db)
            .await?;
        while let Some(meta_group) = metadata_group_stream.try_next().await? {
            tracing::debug!("Removing metadata group id = {:#?}", meta_group);
            MetadataGroup::delete_by_id(meta_group)
                .exec(&self.db)
                .await?;
        }
        let mut genre_stream = Genre::find()
            .select_only()
            .column(genre::Column::Id)
            .left_join(MetadataToGenre)
            .filter(metadata_to_genre::Column::MetadataId.is_null())
            .into_tuple::<String>()
            .stream(&self.db)
            .await?;
        while let Some(genre) = genre_stream.try_next().await? {
            tracing::debug!("Removing genre id = {:#?}", genre);
            Genre::delete_by_id(genre).exec(&self.db).await?;
        }
        tracing::debug!("Deleting all queued notifications");
        QueuedNotification::delete_many().exec(&self.db).await?;
        Ok(())
    }

    pub async fn download_recommendations_for_users(&self) -> Result<()> {
        #[derive(Debug, FromQueryResult)]
        struct CustomQueryResponse {
            lot: MediaLot,
            source: MediaSource,
            identifier: String,
        }
        let media_items = CustomQueryResponse::find_by_statement(Statement::from_sql_and_values(
            DbBackend::Postgres,
            r#"
SELECT m.lot, m.identifier, m.source
FROM (
    SELECT user_id, metadata_id, ROW_NUMBER() OVER (PARTITION BY user_id ORDER BY last_updated_on DESC) AS rn
    FROM user_to_entity WHERE user_id IN (SELECT "id" from "user")
) sub
JOIN metadata m ON sub.metadata_id = m.id WHERE sub.rn = 1 and m.source in ($1, $2, $3) ORDER BY RANDOM() LIMIT 10;
        "#,
            [
                MediaSource::Tmdb.into(),
                MediaSource::Anilist.into(),
                MediaSource::Listennotes.into(),
            ],
        ))
        .all(&self.db)
        .await?;
        for media in media_items.into_iter() {
            let provider = self.get_media_provider(media.lot, media.source).await?;
            if let Ok(recommendations) = provider
                .get_recommendations_for_metadata(&media.identifier)
                .await
            {
                dbg!(&recommendations);
            }
        }
        Ok(())
    }

    #[tracing::instrument(skip(self))]
    pub async fn send_pending_notifications(&self) -> Result<()> {
        let users = User::find()
            .into_partial_model::<UserWithOnlyNotifications>()
            .all(&self.db)
            .await?;
        for user_details in users {
            tracing::debug!("Sending notification to user: {:?}", user_details.id);
            let notifications = QueuedNotification::find()
                .filter(queued_notification::Column::UserId.eq(user_details.id))
                .all(&self.db)
                .await?;
            if notifications.is_empty() {
                continue;
            }
            let msg = notifications
                .into_iter()
                .map(|n| n.message)
                .collect::<Vec<String>>()
                .join("\n");
            for notification in user_details.notifications {
                if let Err(err) = notification.settings.send_message(&self.config, &msg).await {
                    tracing::trace!("Error sending notification: {:?}", err);
                }
            }
        }
        Ok(())
    }

    pub async fn perform_user_jobs(&self) -> Result<()> {
        tracing::debug!("Starting user jobs...");

        tracing::trace!("Cleaning up user and metadata association");
        self.cleanup_user_and_metadata_association().await?;
        tracing::trace!("Removing old user summaries and regenerating them");
        self.regenerate_user_summaries().await?;

        tracing::debug!("Completed user jobs...");
        Ok(())
    }

    pub async fn perform_media_jobs(&self) -> Result<()> {
        tracing::debug!("Starting media jobs...");

        tracing::trace!("Invalidating invalid media import jobs");
        self.invalidate_import_jobs().await.unwrap();
        tracing::trace!("Removing stale entities from Monitoring collection");
        self.remove_old_entities_from_monitoring_collection()
            .await
            .unwrap();
        tracing::trace!("Checking for updates for media in Watchlist");
        self.update_watchlist_metadata_and_queue_notifications()
            .await
            .unwrap();
        tracing::trace!("Checking for updates for monitored people");
        self.update_monitored_people_and_queue_notifications()
            .await
            .unwrap();
        tracing::trace!("Checking and queuing any pending reminders");
        self.queue_pending_reminders().await.unwrap();
        tracing::trace!("Recalculating calendar events");
        self.recalculate_calendar_events().await.unwrap();
        tracing::trace!("Queuing notifications for released media");
        self.queue_notifications_for_released_media().await.unwrap();
        tracing::trace!("Sending all pending notifications");
        self.send_pending_notifications().await.unwrap();
        tracing::trace!("Removing useless data");
        self.remove_useless_data().await?;
        tracing::trace!("Downloading recommendations for users");
        self.download_recommendations_for_users().await?;

        tracing::debug!("Completed media jobs...");
        Ok(())
    }

    #[cfg(debug_assertions)]
    async fn development_mutation(&self) -> Result<bool> {
        self.download_recommendations_for_users().await?;
        Ok(true)
    }
}<|MERGE_RESOLUTION|>--- conflicted
+++ resolved
@@ -43,8 +43,8 @@
     QueryOrder, QuerySelect, QueryTrait, RelationTrait, Statement, TransactionTrait,
 };
 use sea_query::{
-    extension::postgres::PgExpr, Alias, Asterisk, Cond, Condition, ConditionType, Expr, Func,
-    PgFunc, PostgresQueryBuilder, Query, SelectStatement, SimpleExpr,
+    extension::postgres::PgExpr, Alias, Asterisk, Cond, Condition, Expr, Func, PgFunc,
+    PostgresQueryBuilder, Query, SelectStatement, SimpleExpr,
 };
 use serde::{Deserialize, Serialize};
 use struson::writer::{JsonStreamWriter, JsonWriter};
@@ -2890,7 +2890,7 @@
             .filter(metadata_group::Column::Source.eq(source))
             .one(&self.db)
             .await?;
-        let provider = self.get_media_provider(lot, source).await?;
+        let provider = self.get_metadata_provider(lot, source).await?;
         let (group_details, associated_items) = provider.metadata_group_details(identifier).await?;
         let group_id = match existing_group {
             Some(eg) => eg.id,
@@ -3317,7 +3317,7 @@
         let preferences = partial_user_by_id::<UserWithOnlyPreferences>(&self.db, user_id)
             .await?
             .preferences;
-        let provider = self.get_media_provider(input.lot, input.source).await?;
+        let provider = self.get_metadata_provider(input.lot, input.source).await?;
         let results = provider
             .metadata_search(&query, input.search.page, preferences.general.display_nsfw)
             .await?;
@@ -3394,7 +3394,7 @@
         let preferences = partial_user_by_id::<UserWithOnlyPreferences>(&self.db, user_id)
             .await?
             .preferences;
-        let provider = self.get_non_media_provider(input.source).await?;
+        let provider = self.get_non_metadata_provider(input.source).await?;
         let results = provider
             .people_search(
                 &query,
@@ -3424,7 +3424,7 @@
         let preferences = partial_user_by_id::<UserWithOnlyPreferences>(&self.db, user_id)
             .await?
             .preferences;
-        let provider = self.get_media_provider(input.lot, input.source).await?;
+        let provider = self.get_metadata_provider(input.lot, input.source).await?;
         let results = provider
             .metadata_group_search(&query, input.search.page, preferences.general.display_nsfw)
             .await?;
@@ -3447,7 +3447,7 @@
         .await)
     }
 
-    async fn get_media_provider(&self, lot: MediaLot, source: MediaSource) -> Result<Provider> {
+    async fn get_metadata_provider(&self, lot: MediaLot, source: MediaSource) -> Result<Provider> {
         let err = || Err(Error::new("This source is not supported".to_owned()));
         let service: Provider = match source {
             MediaSource::Vndb => Box::new(
@@ -3547,7 +3547,7 @@
         .await)
     }
 
-    async fn get_non_media_provider(&self, source: MediaSource) -> Result<Provider> {
+    async fn get_non_metadata_provider(&self, source: MediaSource) -> Result<Provider> {
         let err = || Err(Error::new("This source is not supported".to_owned()));
         let service: Provider = match source {
             MediaSource::Vndb => Box::new(
@@ -3602,7 +3602,7 @@
         source: MediaSource,
         identifier: &str,
     ) -> Result<MediaDetails> {
-        let provider = self.get_media_provider(lot, source).await?;
+        let provider = self.get_metadata_provider(lot, source).await?;
         let results = provider.metadata_details(identifier).await?;
         Ok(results)
     }
@@ -6685,7 +6685,7 @@
             .one(&self.db)
             .await?
             .unwrap();
-        let provider = self.get_non_media_provider(person.source).await?;
+        let provider = self.get_non_metadata_provider(person.source).await?;
         let provider_person = provider
             .person_details(&person.identifier, &person.source_specifics)
             .await?;
@@ -6943,48 +6943,19 @@
     }
 
     async fn remove_old_entities_from_monitoring_collection(&self) -> Result<()> {
-<<<<<<< HEAD
-        let now = Utc::now();
-        #[derive(Debug, FromQueryResult)]
-        struct CustomQueryResponse {
-            id: i32,
-            last_updated_on: DateTimeUtc,
-            information: Option<serde_json::Value>,
-=======
         #[derive(Debug, FromQueryResult)]
         struct CustomQueryResponse {
             id: i32,
             created_on: DateTimeUtc,
             last_updated_on: Option<DateTimeUtc>,
->>>>>>> 3ef5abe6
         }
         let all_cte = CollectionToEntity::find()
             .select_only()
             .column(collection_to_entity::Column::Id)
-<<<<<<< HEAD
-            .column(collection_to_entity::Column::Information)
-            .column(user_to_entity::Column::LastUpdatedOn)
-            .inner_join(Collection)
-            .join_rev(
-                JoinType::LeftJoin,
-                UserToEntity::belongs_to(CollectionToEntity)
-                    .from(user_to_entity::Column::MetadataId)
-                    .to(collection_to_entity::Column::MetadataId)
-                    .condition_type(ConditionType::Any)
-                    .on_condition(move |left, right| {
-                        Condition::any().add(
-                            Expr::col((left, user_to_entity::Column::PersonId))
-                                .equals((right, collection_to_entity::Column::PersonId)),
-                        )
-                    })
-                    .into(),
-            )
-=======
             .column(collection_to_entity::Column::CreatedOn)
             .column(metadata::Column::LastUpdatedOn)
             .left_join(Metadata)
             .inner_join(Collection)
->>>>>>> 3ef5abe6
             .filter(collection::Column::Name.eq(DefaultCollection::Monitoring.to_string()))
             .order_by_asc(collection_to_entity::Column::Id)
             .into_model::<CustomQueryResponse>()
@@ -6992,22 +6963,8 @@
             .await?;
         let mut to_delete = vec![];
         for cte in all_cte {
-<<<<<<< HEAD
-            let days = cte
-                .information
-                .and_then(|i| {
-                    i.as_object().cloned().and_then(|v| {
-                        v.get("Days")
-                            .cloned()
-                            .and_then(|g| g.as_str().and_then(|s| s.parse::<i64>().ok()))
-                    })
-                })
-                .unwrap_or(self.config.media.monitoring_remove_after_days);
-            if cte.last_updated_on < now - ChronoDuration::try_days(days).unwrap() {
-=======
             let delta = cte.last_updated_on.unwrap_or_else(Utc::now) - cte.created_on;
             if delta.num_days().abs() > self.config.media.monitoring_remove_after_days {
->>>>>>> 3ef5abe6
                 to_delete.push(cte.id);
             }
         }
@@ -7100,7 +7057,7 @@
         .all(&self.db)
         .await?;
         for media in media_items.into_iter() {
-            let provider = self.get_media_provider(media.lot, media.source).await?;
+            let provider = self.get_metadata_provider(media.lot, media.source).await?;
             if let Ok(recommendations) = provider
                 .get_recommendations_for_metadata(&media.identifier)
                 .await
