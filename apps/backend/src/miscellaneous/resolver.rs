use std::{
    collections::{HashMap, HashSet},
    fs::File,
    iter::zip,
    path::PathBuf,
    str::FromStr,
    sync::Arc,
};

use apalis::prelude::{MemoryStorage, MessageQueue};
use argon2::{Argon2, PasswordHash, PasswordVerifier};
use async_graphql::{
    Context, Enum, Error, InputObject, InputType, Object, OneofObject, Result, SimpleObject, Union,
};
use cached::{DiskCache, IOCached};
<<<<<<< HEAD
use chrono::{Datelike, Days, Duration as ChronoDuration, NaiveDate, Timelike, Utc};
=======
use chrono::{Days, Duration as ChronoDuration, NaiveDate, Utc};
>>>>>>> 49c7435b
use database::{
    AliasedCollection, AliasedCollectionToEntity, AliasedExercise, AliasedMetadata,
    AliasedMetadataGroup, AliasedMetadataToGenre, AliasedPerson, AliasedSeen, AliasedUser,
    AliasedUserToCollection, AliasedUserToEntity, IntegrationLot, IntegrationSource, MediaLot,
    MediaSource, MetadataToMetadataRelation, SeenState, UserLot, UserToMediaReason, Visibility,
};
use enum_meta::Meta;
use futures::TryStreamExt;
use itertools::Itertools;
use markdown::{
    to_html as markdown_to_html, to_html_with_options as markdown_to_html_opts, CompileOptions,
    Options,
};
use nanoid::nanoid;
use openidconnect::{
    core::{CoreClient, CoreResponseType},
    reqwest::async_http_client,
    AuthenticationFlow, AuthorizationCode, CsrfToken, Nonce, Scope, TokenResponse,
};
use rs_utils::{get_first_and_last_day_of_month, IsFeatureEnabled};
use rust_decimal::Decimal;
use rust_decimal_macros::dec;
use sea_orm::{
    prelude::DateTimeUtc, sea_query::NullOrdering, ActiveModelTrait, ActiveValue, ColumnTrait,
    ConnectionTrait, DatabaseBackend, DatabaseConnection, DbBackend, EntityTrait, FromQueryResult,
    ItemsAndPagesNumber, Iterable, JoinType, ModelTrait, Order, PaginatorTrait, QueryFilter,
    QueryOrder, QuerySelect, QueryTrait, RelationTrait, Statement, TransactionTrait,
};
use sea_query::{
    extension::postgres::PgExpr, Alias, Asterisk, Cond, Condition, Expr, Func, Iden, PgFunc,
    PostgresQueryBuilder, Query, SelectStatement, SimpleExpr, Write,
};
use serde::{Deserialize, Serialize};
use struson::writer::{JsonStreamWriter, JsonWriter};

use crate::{
    background::{ApplicationJob, CoreApplicationJob},
    entities::{
        calendar_event, collection, collection_to_entity, genre, import_report, integration,
        metadata, metadata_group, metadata_to_genre, metadata_to_metadata,
        metadata_to_metadata_group, metadata_to_person, person,
        prelude::{
            CalendarEvent, Collection, CollectionToEntity, Exercise, Genre, ImportReport,
            Integration, Metadata, MetadataGroup, MetadataToGenre, MetadataToMetadata,
            MetadataToMetadataGroup, MetadataToPerson, Person, QueuedNotification, Review, Seen,
            User, UserMeasurement, UserToCollection, UserToEntity, Workout,
        },
        queued_notification, review, seen,
        user::{self, UserWithOnlyNotifications, UserWithOnlyPreferences, UserWithOnlySummary},
        user_measurement, user_to_collection, user_to_entity, workout,
    },
    file_storage::FileStorageService,
    fitness::resolver::ExerciseService,
    integrations::{IntegrationMediaSeen, IntegrationService},
    jwt,
    miscellaneous::{CustomService, DefaultCollection},
    models::{
        fitness::UserUnitSystem,
        media::{
            AnimeSpecifics, AudioBookSpecifics, BookSpecifics, CommitMediaInput, CommitPersonInput,
            CreateOrUpdateCollectionInput, EntityWithLot, GenreListItem, ImportOrExportItemRating,
            ImportOrExportItemReview, ImportOrExportItemReviewComment,
            ImportOrExportMediaGroupItem, ImportOrExportMediaItem, ImportOrExportMediaItemSeen,
            ImportOrExportPersonItem, IntegrationSourceSpecifics, MangaSpecifics,
            MediaAssociatedPersonStateChanges, MediaDetails, MetadataFreeCreator,
            MetadataGroupSearchItem, MetadataImage, MetadataImageForMediaDetails,
            MetadataPartialDetails, MetadataSearchItemResponse, MetadataVideo, MetadataVideoSource,
            MovieSpecifics, PartialMetadata, PartialMetadataPerson, PartialMetadataWithoutId,
            PeopleSearchItem, PersonSourceSpecifics, PodcastSpecifics, PostReviewInput,
            ProgressUpdateError, ProgressUpdateErrorVariant, ProgressUpdateInput,
            ProgressUpdateResultUnion, ReviewPostedEvent, SeenAnimeExtraInformation,
            SeenMangaExtraInformation, SeenPodcastExtraInformation, SeenShowExtraInformation,
            ShowSpecifics, UserSummary, VideoGameSpecifics, VisualNovelSpecifics, WatchProvider,
        },
        BackgroundJob, ChangeCollectionToEntityInput, EntityLot, IdAndNamedObject,
        MediaStateChanged, SearchDetails, SearchInput, SearchResults, StoredUrl, StringIdObject,
    },
    providers::{
        anilist::{
            AnilistAnimeService, AnilistMangaService, AnilistService, NonMediaAnilistService,
        },
        audible::AudibleService,
        google_books::GoogleBooksService,
        igdb::IgdbService,
        itunes::ITunesService,
        listennotes::ListennotesService,
        mal::{MalAnimeService, MalMangaService, MalService, NonMediaMalService},
        manga_updates::MangaUpdatesService,
        openlibrary::OpenlibraryService,
        tmdb::{NonMediaTmdbService, TmdbMovieService, TmdbService, TmdbShowService},
        vndb::VndbService,
    },
    traits::{
        AuthProvider, DatabaseAssetsAsSingleUrl, DatabaseAssetsAsUrls, MediaProvider,
        MediaProviderLanguages, TraceOk,
    },
    users::{
        DashboardElementLot, UserGeneralDashboardElement, UserGeneralPreferences, UserNotification,
        UserNotificationSetting, UserNotificationSettingKind, UserPreferences, UserReviewScale,
    },
    utils::{
        add_entity_to_collection, associate_user_with_entity, entity_in_collections,
        get_current_date, get_stored_asset, get_user_to_entity_association, ilike_sql,
        partial_user_by_id, user_by_id, user_id_from_token, AUTHOR, SHOW_SPECIAL_SEASON_NAMES,
        TEMP_DIR, VERSION,
    },
};

use super::CollectionExtraInformation;

type Provider = Box<(dyn MediaProvider + Send + Sync)>;

#[derive(Debug, Serialize, Deserialize, InputObject, Clone)]
struct CreateCustomMetadataInput {
    title: String,
    lot: MediaLot,
    description: Option<String>,
    creators: Option<Vec<String>>,
    genres: Option<Vec<String>>,
    images: Option<Vec<String>>,
    videos: Option<Vec<String>>,
    is_nsfw: Option<bool>,
    publish_year: Option<i32>,
    audio_book_specifics: Option<AudioBookSpecifics>,
    book_specifics: Option<BookSpecifics>,
    movie_specifics: Option<MovieSpecifics>,
    podcast_specifics: Option<PodcastSpecifics>,
    show_specifics: Option<ShowSpecifics>,
    video_game_specifics: Option<VideoGameSpecifics>,
    manga_specifics: Option<MangaSpecifics>,
    anime_specifics: Option<AnimeSpecifics>,
    visual_novel_specifics: Option<VisualNovelSpecifics>,
}

#[derive(Debug, Serialize, Deserialize, InputObject, Clone)]
struct CreateIntegrationInput {
    source: IntegrationSource,
    sync_to_owned_collection: Option<bool>,
    source_specifics: Option<IntegrationSourceSpecifics>,
    minimum_progress: Decimal,
    maximum_progress: Decimal,
}

#[derive(Debug, Serialize, Deserialize, SimpleObject, Clone)]
struct GraphqlUserNotificationPlatform {
    id: usize,
    description: String,
    timestamp: DateTimeUtc,
}

#[derive(Debug, Serialize, Deserialize, InputObject, Clone)]
struct CreateUserNotificationPlatformInput {
    lot: UserNotificationSettingKind,
    base_url: Option<String>,
    #[graphql(secret)]
    api_token: Option<String>,
    #[graphql(secret)]
    auth_header: Option<String>,
    priority: Option<i32>,
    chat_id: Option<String>,
}

#[derive(Enum, Clone, Debug, Copy, PartialEq, Eq)]
enum CreateCustomMediaErrorVariant {
    LotDoesNotMatchSpecifics,
}

#[derive(Debug, SimpleObject)]
struct ProviderLanguageInformation {
    source: MediaSource,
    supported: Vec<String>,
    default: String,
}

#[derive(Enum, Clone, Debug, Copy, PartialEq, Eq)]
enum UserDetailsErrorVariant {
    AuthTokenInvalid,
}

#[derive(Debug, SimpleObject)]
struct UserDetailsError {
    error: UserDetailsErrorVariant,
}

#[derive(Union)]
enum UserDetailsResult {
    Ok(Box<user::Model>),
    Error(UserDetailsError),
}

#[derive(Debug, InputObject, Serialize, Deserialize, Clone)]
struct PasswordUserInput {
    username: String,
    #[graphql(secret)]
    password: String,
}

#[derive(Debug, InputObject, Serialize, Deserialize, Clone)]
struct OidcUserInput {
    email: String,
    #[graphql(secret)]
    issuer_id: String,
}

#[derive(Debug, Serialize, Deserialize, OneofObject, Clone)]
enum AuthUserInput {
    Password(PasswordUserInput),
    Oidc(OidcUserInput),
}

#[derive(Enum, Clone, Debug, Copy, PartialEq, Eq)]
enum RegisterErrorVariant {
    IdentifierAlreadyExists,
    Disabled,
}

#[derive(Debug, SimpleObject)]
struct RegisterError {
    error: RegisterErrorVariant,
}

#[derive(Union)]
enum RegisterResult {
    Ok(StringIdObject),
    Error(RegisterError),
}

#[derive(Enum, Clone, Debug, Copy, PartialEq, Eq)]
enum LoginErrorVariant {
    UsernameDoesNotExist,
    CredentialsMismatch,
    IncorrectProviderChosen,
}

#[derive(Debug, SimpleObject)]
struct LoginError {
    error: LoginErrorVariant,
}

#[derive(Debug, SimpleObject)]
struct LoginResponse {
    api_key: String,
}

#[derive(Union)]
enum LoginResult {
    Ok(LoginResponse),
    Error(LoginError),
}

#[derive(Debug, InputObject)]
struct UpdateUserInput {
    username: Option<String>,
    #[graphql(secret)]
    password: Option<String>,
}

#[derive(Debug, InputObject)]
struct UpdateUserPreferenceInput {
    /// Dot delimited path to the property that needs to be changed. Setting it\
    /// to empty resets the preferences to default.
    property: String,
    value: String,
}

#[derive(Debug, InputObject)]
struct GenreDetailsInput {
    genre_id: String,
    page: Option<u64>,
}

#[derive(Debug, Serialize, Deserialize, Enum, Clone, PartialEq, Eq, Copy, Default)]
enum CollectionContentsSortBy {
    Title,
    #[default]
    LastUpdatedOn,
    Date,
}

#[derive(Debug, Serialize, Deserialize, InputObject, Clone, Default)]
struct CollectionContentsFilter {
    entity_type: Option<EntityLot>,
    metadata_lot: Option<MediaLot>,
}

#[derive(Debug, InputObject)]
struct CollectionContentsInput {
    collection_id: String,
    search: Option<SearchInput>,
    filter: Option<CollectionContentsFilter>,
    take: Option<u64>,
    sort: Option<SortInput<CollectionContentsSortBy>>,
}

#[derive(Debug, SimpleObject)]
struct CollectionContents {
    details: collection::Model,
    results: SearchResults<EntityWithLot>,
    reviews: Vec<ReviewItem>,
    user: user::Model,
}

#[derive(Debug, SimpleObject)]
struct ReviewItem {
    id: String,
    posted_on: DateTimeUtc,
    rating: Option<Decimal>,
    text_original: Option<String>,
    text_rendered: Option<String>,
    visibility: Visibility,
    is_spoiler: bool,
    posted_by: IdAndNamedObject,
    show_extra_information: Option<SeenShowExtraInformation>,
    podcast_extra_information: Option<SeenPodcastExtraInformation>,
    anime_extra_information: Option<SeenAnimeExtraInformation>,
    manga_extra_information: Option<SeenMangaExtraInformation>,
    comments: Vec<ImportOrExportItemReviewComment>,
}

#[derive(Debug, SimpleObject, FromQueryResult)]
struct CollectionItem {
    id: String,
    name: String,
    count: i64,
    is_default: bool,
    description: Option<String>,
    information_template: Option<Vec<CollectionExtraInformation>>,
    creator: IdAndNamedObject,
    collaborators: Vec<IdAndNamedObject>,
}

#[derive(SimpleObject)]
struct GeneralFeatures {
    file_storage: bool,
    signup_allowed: bool,
}

#[derive(Debug, Serialize, Deserialize, SimpleObject, Clone)]
struct MetadataCreator {
    id: Option<String>,
    name: String,
    image: Option<String>,
    character: Option<String>,
}

#[derive(Debug, Serialize, Deserialize, SimpleObject, Clone)]
struct MetadataCreatorGroupedByRole {
    name: String,
    items: Vec<MetadataCreator>,
}

#[derive(Debug, Serialize, Deserialize, SimpleObject, Clone)]
struct PersonDetails {
    details: person::Model,
    contents: Vec<PersonDetailsGroupedByRole>,
    source_url: Option<String>,
}

#[derive(Debug, Serialize, Deserialize, SimpleObject, Clone)]
struct MetadataGroupDetails {
    details: metadata_group::Model,
    source_url: Option<String>,
    contents: Vec<String>,
}

#[derive(Debug, Serialize, Deserialize, SimpleObject, Clone)]
struct GenreDetails {
    details: GenreListItem,
    contents: SearchResults<String>,
}

#[derive(Debug, Serialize, Deserialize, SimpleObject, Clone)]
struct PersonDetailsItemWithCharacter {
    media_id: String,
    character: Option<String>,
}

#[derive(Debug, Serialize, Deserialize, SimpleObject, Clone)]
struct PersonDetailsGroupedByRole {
    /// The name of the role performed.
    name: String,
    /// The media items in which this role was performed.
    items: Vec<PersonDetailsItemWithCharacter>,
}

#[derive(Debug, Serialize, Deserialize, Clone)]
struct MetadataBaseData {
    model: metadata::Model,
    suggestions: Vec<String>,
    genres: Vec<GenreListItem>,
    assets: GraphqlMediaAssets,
    creators: Vec<MetadataCreatorGroupedByRole>,
}

#[derive(Debug, Serialize, Deserialize, SimpleObject, Clone)]
struct GraphqlMetadataGroup {
    id: String,
    name: String,
    part: i32,
}

#[derive(Debug, Serialize, Deserialize, SimpleObject, Clone)]
struct GraphqlVideoAsset {
    video_id: String,
    source: MetadataVideoSource,
}

#[derive(Debug, Serialize, Deserialize, SimpleObject, Clone)]
struct GraphqlMediaAssets {
    images: Vec<String>,
    videos: Vec<GraphqlVideoAsset>,
}

#[derive(Debug, Serialize, Deserialize, SimpleObject, Clone)]
struct GraphqlMetadataDetails {
    id: String,
    title: String,
    identifier: String,
    is_nsfw: Option<bool>,
    is_partial: Option<bool>,
    description: Option<String>,
    original_language: Option<String>,
    provider_rating: Option<Decimal>,
    production_status: Option<String>,
    lot: MediaLot,
    source: MediaSource,
    creators: Vec<MetadataCreatorGroupedByRole>,
    watch_providers: Vec<WatchProvider>,
    genres: Vec<GenreListItem>,
    assets: GraphqlMediaAssets,
    publish_year: Option<i32>,
    publish_date: Option<NaiveDate>,
    book_specifics: Option<BookSpecifics>,
    movie_specifics: Option<MovieSpecifics>,
    show_specifics: Option<ShowSpecifics>,
    video_game_specifics: Option<VideoGameSpecifics>,
    visual_novel_specifics: Option<VisualNovelSpecifics>,
    audio_book_specifics: Option<AudioBookSpecifics>,
    podcast_specifics: Option<PodcastSpecifics>,
    manga_specifics: Option<MangaSpecifics>,
    anime_specifics: Option<AnimeSpecifics>,
    source_url: Option<String>,
    suggestions: Vec<String>,
    group: Option<GraphqlMetadataGroup>,
}

#[derive(Debug, Serialize, Deserialize, Enum, Clone, PartialEq, Eq, Copy, Default)]
enum GraphqlSortOrder {
    Desc,
    #[default]
    Asc,
}

impl From<GraphqlSortOrder> for Order {
    fn from(value: GraphqlSortOrder) -> Self {
        match value {
            GraphqlSortOrder::Desc => Self::Desc,
            GraphqlSortOrder::Asc => Self::Asc,
        }
    }
}

#[derive(Debug, Serialize, Deserialize, Enum, Clone, PartialEq, Eq, Copy, Default)]
enum MediaSortBy {
    LastUpdated,
    Title,
    #[default]
    ReleaseDate,
    LastSeen,
    Rating,
}

#[derive(Debug, Serialize, Deserialize, Enum, Clone, PartialEq, Eq, Copy, Default)]
enum PersonSortBy {
    #[default]
    Name,
    MediaItems,
}

#[derive(Debug, Serialize, Deserialize, InputObject, Clone, Default)]
#[graphql(concrete(name = "MediaSortInput", params(MediaSortBy)))]
#[graphql(concrete(name = "PersonSortInput", params(PersonSortBy)))]
#[graphql(concrete(name = "CollectionContentsSortInput", params(CollectionContentsSortBy)))]
struct SortInput<T: InputType + Default> {
    #[graphql(default)]
    order: GraphqlSortOrder,
    #[graphql(default)]
    by: T,
}

#[derive(Debug, Serialize, Deserialize, Enum, Clone, Copy, Eq, PartialEq)]
enum MediaGeneralFilter {
    All,
    Rated,
    Unrated,
    Dropped,
    OnAHold,
    Unfinished,
}

#[derive(Debug, Serialize, Deserialize, InputObject, Clone)]
struct MediaFilter {
    general: Option<MediaGeneralFilter>,
    collection: Option<String>,
}

#[derive(Debug, Serialize, Deserialize, InputObject, Clone)]
struct MetadataListInput {
    search: SearchInput,
    lot: Option<MediaLot>,
    filter: Option<MediaFilter>,
    sort: Option<SortInput<MediaSortBy>>,
}

#[derive(Debug, Serialize, Deserialize, InputObject, Clone)]
struct PeopleListInput {
    search: SearchInput,
    sort: Option<SortInput<PersonSortBy>>,
}

#[derive(Debug, Serialize, Deserialize, InputObject, Clone)]
struct MediaConsumedInput {
    identifier: String,
    lot: MediaLot,
}

#[derive(Debug, SimpleObject, Serialize, Deserialize)]
struct CoreDetails {
    is_pro: bool,
    page_limit: i32,
    version: String,
    docs_link: String,
    oidc_enabled: bool,
    website_url: String,
    author_name: String,
    repository_link: String,
    token_valid_for_days: i64,
    local_auth_disabled: bool,
}

#[derive(Debug, Ord, PartialEq, Eq, PartialOrd, Clone, Hash)]
struct ProgressUpdateCache {
    user_id: String,
    metadata_id: String,
    show_season_number: Option<i32>,
    show_episode_number: Option<i32>,
    podcast_episode_number: Option<i32>,
    anime_episode_number: Option<i32>,
    manga_chapter_number: Option<i32>,
}

impl ToString for ProgressUpdateCache {
    fn to_string(&self) -> String {
        format!("{:#?}", self)
    }
}

#[derive(SimpleObject)]
struct UserPersonDetails {
    reviews: Vec<ReviewItem>,
    collections: Vec<collection::Model>,
}

#[derive(SimpleObject)]
struct UserMetadataGroupDetails {
    reviews: Vec<ReviewItem>,
    collections: Vec<collection::Model>,
}

#[derive(SimpleObject)]
struct UserMetadataDetailsEpisodeProgress {
    episode_number: i32,
    times_seen: usize,
}

#[derive(SimpleObject)]
struct UserMetadataDetailsShowSeasonProgress {
    season_number: i32,
    times_seen: usize,
    episodes: Vec<UserMetadataDetailsEpisodeProgress>,
}

#[derive(SimpleObject)]
struct UserMetadataDetails {
    /// The reasons why this metadata is related to this user
    media_reason: Option<Vec<UserToMediaReason>>,
    /// The collections in which this media is present.
    collections: Vec<collection::Model>,
    /// The public reviews of this media.
    reviews: Vec<ReviewItem>,
    /// The seen history of this media.
    history: Vec<seen::Model>,
    /// The seen item if it is in progress.
    in_progress: Option<seen::Model>,
    /// The next episode/chapter of this media.
    next_entry: Option<UserMediaNextEntry>,
    /// The number of users who have seen this media.
    seen_by_all_count: usize,
    /// The number of times this user has seen this media.
    seen_by_user_count: usize,
    /// The average rating of this media in this service.
    average_rating: Option<Decimal>,
    /// The number of units of this media that were consumed.
    units_consumed: Option<i32>,
    /// The seen progress of this media if it is a show.
    show_progress: Option<Vec<UserMetadataDetailsShowSeasonProgress>>,
    /// The seen progress of this media if it is a podcast.
    podcast_progress: Option<Vec<UserMetadataDetailsEpisodeProgress>>,
}

#[derive(SimpleObject, Debug, Clone)]
struct UserMediaNextEntry {
    season: Option<i32>,
    episode: Option<i32>,
    chapter: Option<i32>,
}

#[derive(Debug, Serialize, Deserialize, InputObject, Clone)]
struct EditSeenItemInput {
    seen_id: String,
    started_on: Option<NaiveDate>,
    finished_on: Option<NaiveDate>,
    manual_time_spent: Option<Decimal>,
}

#[derive(Debug, Serialize, Deserialize, SimpleObject, Clone)]
struct PresignedPutUrlResponse {
    upload_url: String,
    key: String,
}

#[derive(Debug, Serialize, Deserialize, InputObject, Clone)]
struct CreateReviewCommentInput {
    /// The review this comment belongs to.
    review_id: String,
    comment_id: Option<String>,
    text: Option<String>,
    increment_likes: Option<bool>,
    decrement_likes: Option<bool>,
    should_delete: Option<bool>,
}

#[derive(Debug, Serialize, Deserialize, SimpleObject, Clone, Default)]
struct GraphqlCalendarEvent {
    calendar_event_id: String,
    date: NaiveDate,
    metadata_id: String,
    metadata_title: String,
    metadata_image: Option<String>,
    metadata_lot: MediaLot,
    show_extra_information: Option<SeenShowExtraInformation>,
    podcast_extra_information: Option<SeenPodcastExtraInformation>,
}

#[derive(Debug, Serialize, Deserialize, SimpleObject, Clone, Default)]
struct OidcTokenOutput {
    subject: String,
    email: String,
}

#[derive(Debug, Serialize, Deserialize, InputObject, Clone, Default)]
struct UserCalendarEventInput {
    year: i32,
    month: u32,
}

#[derive(Debug, Serialize, Deserialize, OneofObject, Clone)]
enum UserUpcomingCalendarEventInput {
    /// The number of media to select
    NextMedia(u64),
    /// The number of days to select
    NextDays(u64),
}

#[derive(Debug, Serialize, Deserialize, InputObject, Clone)]
struct PresignedPutUrlInput {
    file_name: String,
    prefix: String,
}

#[derive(Debug, Serialize, Deserialize, InputObject, Clone)]
struct PeopleSearchInput {
    search: SearchInput,
    source: MediaSource,
    source_specifics: Option<PersonSourceSpecifics>,
}

#[derive(Debug, Serialize, Deserialize, InputObject, Clone)]
struct MetadataGroupSearchInput {
    search: SearchInput,
    lot: MediaLot,
    source: MediaSource,
}

#[derive(Debug, Serialize, Deserialize, InputObject, Clone)]
struct MetadataSearchInput {
    search: SearchInput,
    lot: MediaLot,
    source: MediaSource,
}

#[derive(Debug, Serialize, Deserialize, SimpleObject, Clone, Default)]
struct GroupedCalendarEvent {
    events: Vec<GraphqlCalendarEvent>,
    date: NaiveDate,
}

fn get_password_hasher() -> Argon2<'static> {
    Argon2::default()
}

fn get_review_export_item(rev: ReviewItem) -> ImportOrExportItemRating {
    let (show_season_number, show_episode_number) = match rev.show_extra_information {
        Some(d) => (Some(d.season), Some(d.episode)),
        None => (None, None),
    };
    let podcast_episode_number = rev.podcast_extra_information.map(|d| d.episode);
    let anime_episode_number = rev.anime_extra_information.and_then(|d| d.episode);
    let manga_chapter_number = rev.manga_extra_information.and_then(|d| d.chapter);
    ImportOrExportItemRating {
        review: Some(ImportOrExportItemReview {
            visibility: Some(rev.visibility),
            date: Some(rev.posted_on),
            spoiler: Some(rev.is_spoiler),
            text: rev.text_original,
        }),
        rating: rev.rating,
        show_season_number,
        show_episode_number,
        podcast_episode_number,
        anime_episode_number,
        manga_chapter_number,
        comments: match rev.comments.is_empty() {
            true => None,
            false => Some(rev.comments),
        },
    }
}

fn empty_nonce_verifier(_nonce: Option<&Nonce>) -> Result<(), String> {
    Ok(())
}

#[derive(Default)]
pub struct MiscellaneousQuery;

#[Object]
impl MiscellaneousQuery {
    /// Get some primary information about the service.
    async fn core_details(&self, gql_ctx: &Context<'_>) -> CoreDetails {
        let service = gql_ctx.data_unchecked::<Arc<MiscellaneousService>>();
        service.core_details().await
    }

    /// Get all collections for the currently logged in user.
    async fn user_collections_list(
        &self,
        gql_ctx: &Context<'_>,
        name: Option<String>,
    ) -> Result<Vec<CollectionItem>> {
        let service = gql_ctx.data_unchecked::<Arc<MiscellaneousService>>();
        let user_id = service.user_id_from_ctx(gql_ctx).await?;
        service.user_collections_list(&user_id, name).await
    }

    /// Get the contents of a collection and respect visibility.
    async fn collection_contents(
        &self,
        gql_ctx: &Context<'_>,
        input: CollectionContentsInput,
    ) -> Result<CollectionContents> {
        let service = gql_ctx.data_unchecked::<Arc<MiscellaneousService>>();
        service.collection_contents(input).await
    }

    /// Get partial details about a media present in the database.
    async fn metadata_partial_details(
        &self,
        gql_ctx: &Context<'_>,
        metadata_id: String,
    ) -> Result<MetadataPartialDetails> {
        let service = gql_ctx.data_unchecked::<Arc<MiscellaneousService>>();
        service.metadata_partial_details(&metadata_id).await
    }

    /// Get details about a media present in the database.
    async fn metadata_details(
        &self,
        gql_ctx: &Context<'_>,
        metadata_id: String,
    ) -> Result<GraphqlMetadataDetails> {
        let service = gql_ctx.data_unchecked::<Arc<MiscellaneousService>>();
        service.metadata_details(&metadata_id).await
    }

    /// Get details about a creator present in the database.
    async fn person_details(
        &self,
        gql_ctx: &Context<'_>,
        person_id: String,
    ) -> Result<PersonDetails> {
        let service = gql_ctx.data_unchecked::<Arc<MiscellaneousService>>();
        service.person_details(person_id).await
    }

    /// Get details about a genre present in the database.
    async fn genre_details(
        &self,
        gql_ctx: &Context<'_>,
        input: GenreDetailsInput,
    ) -> Result<GenreDetails> {
        let service = gql_ctx.data_unchecked::<Arc<MiscellaneousService>>();
        service.genre_details(input).await
    }

    /// Get details about a metadata group present in the database.
    async fn metadata_group_details(
        &self,
        gql_ctx: &Context<'_>,
        metadata_group_id: String,
    ) -> Result<MetadataGroupDetails> {
        let service = gql_ctx.data_unchecked::<Arc<MiscellaneousService>>();
        service.metadata_group_details(metadata_group_id).await
    }

    /// Get all the media items related to a user for a specific media type.
    async fn metadata_list(
        &self,
        gql_ctx: &Context<'_>,
        input: MetadataListInput,
    ) -> Result<SearchResults<String>> {
        let service = gql_ctx.data_unchecked::<Arc<MiscellaneousService>>();
        let user_id = service.user_id_from_ctx(gql_ctx).await?;
        service.metadata_list(user_id, input).await
    }

    /// Get a presigned URL (valid for 90 minutes) for a given key.
    async fn get_presigned_s3_url(&self, gql_ctx: &Context<'_>, key: String) -> String {
        let service = gql_ctx.data_unchecked::<Arc<MiscellaneousService>>();
        service.file_storage_service.get_presigned_url(key).await
    }

    /// Get all the features that are enabled for the service
    async fn core_enabled_features(&self, gql_ctx: &Context<'_>) -> Result<GeneralFeatures> {
        let service = gql_ctx.data_unchecked::<Arc<MiscellaneousService>>();
        service.core_enabled_features().await
    }

    /// Search for a list of media for a given type.
    async fn metadata_search(
        &self,
        gql_ctx: &Context<'_>,
        input: MetadataSearchInput,
    ) -> Result<SearchResults<MetadataSearchItemResponse>> {
        let service = gql_ctx.data_unchecked::<Arc<MiscellaneousService>>();
        let user_id = service.user_id_from_ctx(gql_ctx).await?;
        service.metadata_search(&user_id, input).await
    }

    /// Get paginated list of genres.
    async fn genres_list(
        &self,
        gql_ctx: &Context<'_>,
        input: SearchInput,
    ) -> Result<SearchResults<GenreListItem>> {
        let service = gql_ctx.data_unchecked::<Arc<MiscellaneousService>>();
        service.genres_list(input).await
    }

    /// Get paginated list of metadata groups.
    async fn metadata_groups_list(
        &self,
        gql_ctx: &Context<'_>,
        input: SearchInput,
    ) -> Result<SearchResults<String>> {
        let service = gql_ctx.data_unchecked::<Arc<MiscellaneousService>>();
        let user_id = service.user_id_from_ctx(gql_ctx).await?;
        service.metadata_groups_list(user_id, input).await
    }

    /// Get all languages supported by all the providers.
    async fn providers_language_information(
        &self,
        gql_ctx: &Context<'_>,
    ) -> Vec<ProviderLanguageInformation> {
        let service = gql_ctx.data_unchecked::<Arc<MiscellaneousService>>();
        service.providers_language_information()
    }

    /// Get a summary of all the media items that have been consumed by this user.
    async fn latest_user_summary(&self, gql_ctx: &Context<'_>) -> Result<UserSummary> {
        let service = gql_ctx.data_unchecked::<Arc<MiscellaneousService>>();
        let user_id = service.user_id_from_ctx(gql_ctx).await?;
        service.latest_user_summary(&user_id).await
    }

    /// Get details that can be displayed to a user for a metadata group.
    async fn user_metadata_group_details(
        &self,
        gql_ctx: &Context<'_>,
        metadata_group_id: String,
    ) -> Result<UserMetadataGroupDetails> {
        let service = gql_ctx.data_unchecked::<Arc<MiscellaneousService>>();
        let user_id = service.user_id_from_ctx(gql_ctx).await?;
        service
            .user_metadata_group_details(user_id, metadata_group_id)
            .await
    }

    /// Get a user's preferences.
    async fn user_preferences(&self, gql_ctx: &Context<'_>) -> Result<UserPreferences> {
        let service = gql_ctx.data_unchecked::<Arc<MiscellaneousService>>();
        let user_id = service.user_id_from_ctx(gql_ctx).await?;
        service.user_preferences(&user_id).await
    }

    /// Get details about all the users in the service.
    async fn users_list(
        &self,
        gql_ctx: &Context<'_>,
        query: Option<String>,
    ) -> Result<Vec<user::Model>> {
        let service = gql_ctx.data_unchecked::<Arc<MiscellaneousService>>();
        service.users_list(query).await
    }

    /// Get details about the currently logged in user.
    async fn user_details(&self, gql_ctx: &Context<'_>) -> Result<UserDetailsResult> {
        let service = gql_ctx.data_unchecked::<Arc<MiscellaneousService>>();
        let token = service.user_auth_token_from_ctx(gql_ctx)?;
        service.user_details(&token).await
    }

    /// Get all the integrations for the currently logged in user.
    async fn user_integrations(&self, gql_ctx: &Context<'_>) -> Result<Vec<integration::Model>> {
        let service = gql_ctx.data_unchecked::<Arc<MiscellaneousService>>();
        let user_id = service.user_id_from_ctx(gql_ctx).await?;
        service.user_integrations(&user_id).await
    }

    /// Get all the notification platforms for the currently logged in user.
    async fn user_notification_platforms(
        &self,
        gql_ctx: &Context<'_>,
    ) -> Result<Vec<GraphqlUserNotificationPlatform>> {
        let service = gql_ctx.data_unchecked::<Arc<MiscellaneousService>>();
        let user_id = service.user_id_from_ctx(gql_ctx).await?;
        service.user_notification_platforms(&user_id).await
    }

    /// Get details that can be displayed to a user for a media.
    async fn user_metadata_details(
        &self,
        gql_ctx: &Context<'_>,
        metadata_id: String,
    ) -> Result<UserMetadataDetails> {
        let service = gql_ctx.data_unchecked::<Arc<MiscellaneousService>>();
        let user_id = service.user_id_from_ctx(gql_ctx).await?;
        service.user_metadata_details(user_id, metadata_id).await
    }

    /// Get details that can be displayed to a user for a creator.
    async fn user_person_details(
        &self,
        gql_ctx: &Context<'_>,
        person_id: String,
    ) -> Result<UserPersonDetails> {
        let service = gql_ctx.data_unchecked::<Arc<MiscellaneousService>>();
        let user_id = service.user_id_from_ctx(gql_ctx).await?;
        service.user_person_details(user_id, person_id).await
    }

    /// Get calendar events for a user between a given date range.
    async fn user_calendar_events(
        &self,
        gql_ctx: &Context<'_>,
        input: UserCalendarEventInput,
    ) -> Result<Vec<GroupedCalendarEvent>> {
        let service = gql_ctx.data_unchecked::<Arc<MiscellaneousService>>();
        let user_id = service.user_id_from_ctx(gql_ctx).await?;
        service.user_calendar_events(user_id, input).await
    }

    /// Get upcoming calendar events for the given filter.
    async fn user_upcoming_calendar_events(
        &self,
        gql_ctx: &Context<'_>,
        input: UserUpcomingCalendarEventInput,
    ) -> Result<Vec<GraphqlCalendarEvent>> {
        let service = gql_ctx.data_unchecked::<Arc<MiscellaneousService>>();
        let user_id = service.user_id_from_ctx(gql_ctx).await?;
        service.user_upcoming_calendar_events(user_id, input).await
    }

    /// Get media recommendations for the currently logged in user.
    async fn user_recommendations(&self, gql_ctx: &Context<'_>) -> Result<Vec<PartialMetadata>> {
        let service = gql_ctx.data_unchecked::<Arc<MiscellaneousService>>();
        let user_id = service.user_id_from_ctx(gql_ctx).await?;
        service.user_recommendations(&user_id).await
    }

    /// Get paginated list of people.
    async fn people_list(
        &self,
        gql_ctx: &Context<'_>,
        input: PeopleListInput,
    ) -> Result<SearchResults<String>> {
        let service = gql_ctx.data_unchecked::<Arc<MiscellaneousService>>();
        let user_id = service.user_id_from_ctx(gql_ctx).await?;
        service.people_list(user_id, input).await
    }

    /// Search for a list of people from a given source.
    async fn people_search(
        &self,
        gql_ctx: &Context<'_>,
        input: PeopleSearchInput,
    ) -> Result<SearchResults<PeopleSearchItem>> {
        let service = gql_ctx.data_unchecked::<Arc<MiscellaneousService>>();
        let user_id = service.user_id_from_ctx(gql_ctx).await?;
        service.people_search(&user_id, input).await
    }

    /// Search for a list of groups from a given source.
    async fn metadata_group_search(
        &self,
        gql_ctx: &Context<'_>,
        input: MetadataGroupSearchInput,
    ) -> Result<SearchResults<MetadataGroupSearchItem>> {
        let service = gql_ctx.data_unchecked::<Arc<MiscellaneousService>>();
        let user_id = service.user_id_from_ctx(gql_ctx).await?;
        service.metadata_group_search(&user_id, input).await
    }

    /// Get an authorization URL using the configured OIDC client.
    async fn get_oidc_redirect_url(&self, gql_ctx: &Context<'_>) -> Result<String> {
        let service = gql_ctx.data_unchecked::<Arc<MiscellaneousService>>();
        service.get_oidc_redirect_url().await
    }

    /// Get an access token using the configured OIDC client.
    async fn get_oidc_token(&self, gql_ctx: &Context<'_>, code: String) -> Result<OidcTokenOutput> {
        let service = gql_ctx.data_unchecked::<Arc<MiscellaneousService>>();
        service.get_oidc_token(code).await
    }
}

#[derive(Default)]
pub struct MiscellaneousMutation;

#[Object]
impl MiscellaneousMutation {
    /// Create or update a review.
    async fn post_review(
        &self,
        gql_ctx: &Context<'_>,
        input: PostReviewInput,
    ) -> Result<StringIdObject> {
        let service = gql_ctx.data_unchecked::<Arc<MiscellaneousService>>();
        let user_id = service.user_id_from_ctx(gql_ctx).await?;
        service.post_review(&user_id, input).await
    }

    /// Delete a review if it belongs to the currently logged in user.
    async fn delete_review(&self, gql_ctx: &Context<'_>, review_id: String) -> Result<bool> {
        let service = gql_ctx.data_unchecked::<Arc<MiscellaneousService>>();
        let user_id = service.user_id_from_ctx(gql_ctx).await?;
        service.delete_review(user_id, review_id).await
    }

    /// Create a new collection for the logged in user or edit details of an existing one.
    async fn create_or_update_collection(
        &self,
        gql_ctx: &Context<'_>,
        input: CreateOrUpdateCollectionInput,
    ) -> Result<StringIdObject> {
        let service = gql_ctx.data_unchecked::<Arc<MiscellaneousService>>();
        let user_id = service.user_id_from_ctx(gql_ctx).await?;
        service.create_or_update_collection(&user_id, input).await
    }

    /// Add a entity to a collection if it is not there, otherwise do nothing.
    async fn add_entity_to_collection(
        &self,
        gql_ctx: &Context<'_>,
        input: ChangeCollectionToEntityInput,
    ) -> Result<bool> {
        let service = gql_ctx.data_unchecked::<Arc<MiscellaneousService>>();
        let user_id = service.user_id_from_ctx(gql_ctx).await?;
        service.add_entity_to_collection(&user_id, input).await
    }

    /// Remove an entity from a collection if it is not there, otherwise do nothing.
    async fn remove_entity_from_collection(
        &self,
        gql_ctx: &Context<'_>,
        input: ChangeCollectionToEntityInput,
    ) -> Result<StringIdObject> {
        let service = gql_ctx.data_unchecked::<Arc<MiscellaneousService>>();
        let user_id = service.user_id_from_ctx(gql_ctx).await?;
        service.remove_entity_from_collection(&user_id, input).await
    }

    /// Delete a collection.
    async fn delete_collection(
        &self,
        gql_ctx: &Context<'_>,
        collection_name: String,
    ) -> Result<bool> {
        let service = gql_ctx.data_unchecked::<Arc<MiscellaneousService>>();
        let user_id = service.user_id_from_ctx(gql_ctx).await?;
        service.delete_collection(user_id, &collection_name).await
    }

    /// Delete a seen item from a user's history.
    async fn delete_seen_item(
        &self,
        gql_ctx: &Context<'_>,
        seen_id: String,
    ) -> Result<StringIdObject> {
        let service = gql_ctx.data_unchecked::<Arc<MiscellaneousService>>();
        let user_id = service.user_id_from_ctx(gql_ctx).await?;
        service.delete_seen_item(&user_id, seen_id).await
    }

    /// Create a custom media item.
    async fn create_custom_metadata(
        &self,
        gql_ctx: &Context<'_>,
        input: CreateCustomMetadataInput,
    ) -> Result<StringIdObject> {
        let service = gql_ctx.data_unchecked::<Arc<MiscellaneousService>>();
        let user_id = service.user_id_from_ctx(gql_ctx).await?;
        service
            .create_custom_metadata(user_id, input)
            .await
            .map(|m| StringIdObject { id: m.id })
    }

    /// Deploy job to update progress of media items in bulk. For seen items in progress,
    /// progress is updated only if it has actually changed.
    async fn deploy_bulk_progress_update(
        &self,
        gql_ctx: &Context<'_>,
        input: Vec<ProgressUpdateInput>,
    ) -> Result<bool> {
        let service = gql_ctx.data_unchecked::<Arc<MiscellaneousService>>();
        let user_id = service.user_id_from_ctx(gql_ctx).await?;
        service.deploy_bulk_progress_update(user_id, input).await
    }

    /// Deploy a job to update a media item's metadata.
    async fn deploy_update_metadata_job(
        &self,
        gql_ctx: &Context<'_>,
        metadata_id: String,
    ) -> Result<bool> {
        let service = gql_ctx.data_unchecked::<Arc<MiscellaneousService>>();
        service.deploy_update_metadata_job(&metadata_id, true).await
    }

    /// Deploy a job to update a person's metadata.
    async fn deploy_update_person_job(
        &self,
        gql_ctx: &Context<'_>,
        person_id: String,
    ) -> Result<bool> {
        let service = gql_ctx.data_unchecked::<Arc<MiscellaneousService>>();
        service.deploy_update_person_job(person_id).await
    }

    /// Merge a media item into another. This will move all `seen`, `collection`
    /// and `review` associations with to the metadata.
    async fn merge_metadata(
        &self,
        gql_ctx: &Context<'_>,
        merge_from: String,
        merge_into: String,
    ) -> Result<bool> {
        let service = gql_ctx.data_unchecked::<Arc<MiscellaneousService>>();
        let user_id = service.user_id_from_ctx(gql_ctx).await?;
        service
            .merge_metadata(user_id, merge_from, merge_into)
            .await
    }

    /// Fetch details about a media and create a media item in the database.
    async fn commit_metadata(
        &self,
        gql_ctx: &Context<'_>,
        input: CommitMediaInput,
    ) -> Result<StringIdObject> {
        let service = gql_ctx.data_unchecked::<Arc<MiscellaneousService>>();
        service
            .commit_metadata(input)
            .await
            .map(|m| StringIdObject { id: m.id })
    }

    /// Fetches details about a person and creates a person item in the database.
    async fn commit_person(
        &self,
        gql_ctx: &Context<'_>,
        input: CommitPersonInput,
    ) -> Result<StringIdObject> {
        let service = gql_ctx.data_unchecked::<Arc<MiscellaneousService>>();
        service.commit_person(input).await
    }

    /// Fetch details about a media group and create a media group item in the database.
    async fn commit_metadata_group(
        &self,
        gql_ctx: &Context<'_>,
        input: CommitMediaInput,
    ) -> Result<StringIdObject> {
        let service = gql_ctx.data_unchecked::<Arc<MiscellaneousService>>();
        service.commit_metadata_group(input).await
    }

    /// Create a new user for the service. Also set their `lot` as admin if
    /// they are the first user.
    async fn register_user(
        &self,
        gql_ctx: &Context<'_>,
        input: AuthUserInput,
    ) -> Result<RegisterResult> {
        let service = gql_ctx.data_unchecked::<Arc<MiscellaneousService>>();
        service.register_user(input).await
    }

    /// Login a user using their username and password and return an auth token.
    async fn login_user(&self, gql_ctx: &Context<'_>, input: AuthUserInput) -> Result<LoginResult> {
        let service = gql_ctx.data_unchecked::<Arc<MiscellaneousService>>();
        service.login_user(input).await
    }

    /// Update a user's profile details.
    async fn update_user(
        &self,
        gql_ctx: &Context<'_>,
        input: UpdateUserInput,
    ) -> Result<StringIdObject> {
        let service = gql_ctx.data_unchecked::<Arc<MiscellaneousService>>();
        let user_id = service.user_id_from_ctx(gql_ctx).await?;
        service.update_user(user_id, input).await
    }

    /// Change a user's preferences.
    async fn update_user_preference(
        &self,
        gql_ctx: &Context<'_>,
        input: UpdateUserPreferenceInput,
    ) -> Result<bool> {
        let service = gql_ctx.data_unchecked::<Arc<MiscellaneousService>>();
        let user_id = service.user_id_from_ctx(gql_ctx).await?;
        service.update_user_preference(user_id, input).await
    }

    /// Create an integration for the currently logged in user.
    async fn create_user_integration(
        &self,
        gql_ctx: &Context<'_>,
        input: CreateIntegrationInput,
    ) -> Result<StringIdObject> {
        let service = gql_ctx.data_unchecked::<Arc<MiscellaneousService>>();
        let user_id = service.user_id_from_ctx(gql_ctx).await?;
        service.create_user_integration(user_id, input).await
    }

    /// Delete an integration for the currently logged in user.
    async fn delete_user_integration(
        &self,
        gql_ctx: &Context<'_>,
        integration_id: String,
    ) -> Result<bool> {
        let service = gql_ctx.data_unchecked::<Arc<MiscellaneousService>>();
        let user_id = service.user_id_from_ctx(gql_ctx).await?;
        service
            .delete_user_integration(user_id, integration_id)
            .await
    }

    /// Add a notification platform for the currently logged in user.
    async fn create_user_notification_platform(
        &self,
        gql_ctx: &Context<'_>,
        input: CreateUserNotificationPlatformInput,
    ) -> Result<usize> {
        let service = gql_ctx.data_unchecked::<Arc<MiscellaneousService>>();
        let user_id = service.user_id_from_ctx(gql_ctx).await?;
        service
            .create_user_notification_platform(user_id, input)
            .await
    }

    /// Test all notification platforms for the currently logged in user.
    async fn test_user_notification_platforms(&self, gql_ctx: &Context<'_>) -> Result<bool> {
        let service = gql_ctx.data_unchecked::<Arc<MiscellaneousService>>();
        let user_id = service.user_id_from_ctx(gql_ctx).await?;
        service.test_user_notification_platforms(&user_id).await
    }

    /// Delete a notification platform for the currently logged in user.
    async fn delete_user_notification_platform(
        &self,
        gql_ctx: &Context<'_>,
        notification_id: usize,
    ) -> Result<bool> {
        let service = gql_ctx.data_unchecked::<Arc<MiscellaneousService>>();
        let user_id = service.user_id_from_ctx(gql_ctx).await?;
        service
            .delete_user_notification_platform(user_id, notification_id)
            .await
    }

    /// Delete a user. The account making the user must an `Admin`.
    async fn delete_user(&self, gql_ctx: &Context<'_>, to_delete_user_id: String) -> Result<bool> {
        let service = gql_ctx.data_unchecked::<Arc<MiscellaneousService>>();
        let user_id = service.user_id_from_ctx(gql_ctx).await?;
        service.admin_account_guard(&user_id).await?;
        service.delete_user(to_delete_user_id).await
    }

    /// Get a presigned URL (valid for 10 minutes) for a given file name.
    async fn presigned_put_s3_url(
        &self,
        gql_ctx: &Context<'_>,
        input: PresignedPutUrlInput,
    ) -> Result<PresignedPutUrlResponse> {
        let service = gql_ctx.data_unchecked::<Arc<MiscellaneousService>>();
        let (key, upload_url) = service
            .file_storage_service
            .get_presigned_put_url(input.file_name, input.prefix, true, None)
            .await;
        Ok(PresignedPutUrlResponse { upload_url, key })
    }

    /// Delete an S3 object by the given key.
    async fn delete_s3_object(&self, gql_ctx: &Context<'_>, key: String) -> Result<bool> {
        let service = gql_ctx.data_unchecked::<Arc<MiscellaneousService>>();
        let resp = service.file_storage_service.delete_object(key).await;
        Ok(resp)
    }

    /// Generate an auth token without any expiry.
    async fn generate_auth_token(&self, gql_ctx: &Context<'_>) -> Result<String> {
        let service = gql_ctx.data_unchecked::<Arc<MiscellaneousService>>();
        let user_id = service.user_id_from_ctx(gql_ctx).await?;
        service.generate_auth_token(user_id).await
    }

    /// Create, like or delete a comment on a review.
    async fn create_review_comment(
        &self,
        gql_ctx: &Context<'_>,
        input: CreateReviewCommentInput,
    ) -> Result<bool> {
        let service = gql_ctx.data_unchecked::<Arc<MiscellaneousService>>();
        let user_id = service.user_id_from_ctx(gql_ctx).await?;
        service.create_review_comment(user_id, input).await
    }

    /// Edit the start/end date of a seen item.
    async fn edit_seen_item(
        &self,
        gql_ctx: &Context<'_>,
        input: EditSeenItemInput,
    ) -> Result<bool> {
        let service = gql_ctx.data_unchecked::<Arc<MiscellaneousService>>();
        let user_id = service.user_id_from_ctx(gql_ctx).await?;
        service.edit_seen_item(user_id, input).await
    }

    /// Start a background job.
    async fn deploy_background_job(
        &self,
        gql_ctx: &Context<'_>,
        job_name: BackgroundJob,
    ) -> Result<bool> {
        let service = gql_ctx.data_unchecked::<Arc<MiscellaneousService>>();
        let user_id = service.user_id_from_ctx(gql_ctx).await?;
        service.deploy_background_job(&user_id, job_name).await
    }

    /// Use this mutation to call a function that needs to be tested for implementation.
    /// It is only available in development mode.
    #[cfg(debug_assertions)]
    async fn development_mutation(&self, gql_ctx: &Context<'_>) -> Result<bool> {
        let service = gql_ctx.data_unchecked::<Arc<MiscellaneousService>>();
        service.development_mutation().await
    }
}

pub struct MiscellaneousService {
    pub db: DatabaseConnection,
    pub perform_application_job: MemoryStorage<ApplicationJob>,
    pub perform_core_application_job: MemoryStorage<CoreApplicationJob>,
    timezone: Arc<chrono_tz::Tz>,
    file_storage_service: Arc<FileStorageService>,
    config: Arc<config::AppConfig>,
    oidc_client: Arc<Option<CoreClient>>,
    seen_progress_cache: DiskCache<ProgressUpdateCache, ()>,
}

impl AuthProvider for MiscellaneousService {}

impl MiscellaneousService {
    pub async fn new(
        db: &DatabaseConnection,
        config: Arc<config::AppConfig>,
        file_storage_service: Arc<FileStorageService>,
        perform_application_job: &MemoryStorage<ApplicationJob>,
        perform_core_application_job: &MemoryStorage<CoreApplicationJob>,
        timezone: Arc<chrono_tz::Tz>,
        oidc_client: Arc<Option<CoreClient>>,
    ) -> Self {
        let cache_name = "seen_progress_cache";
        let path = PathBuf::new().join(TEMP_DIR);
        let seen_progress_cache = DiskCache::new(cache_name)
            .set_lifespan(
                ChronoDuration::try_hours(config.server.progress_update_threshold)
                    .unwrap()
                    .num_seconds()
                    .try_into()
                    .unwrap(),
            )
            .set_disk_directory(path)
            .build()
            .unwrap();

        Self {
            db: db.clone(),
            config,
            timezone,
            file_storage_service,
            perform_application_job: perform_application_job.clone(),
            perform_core_application_job: perform_core_application_job.clone(),
            oidc_client,
            seen_progress_cache,
        }
    }
}

type EntityBeingMonitoredByMap = HashMap<String, Vec<String>>;

impl MiscellaneousService {
    async fn core_details(&self) -> CoreDetails {
        CoreDetails {
            is_pro: true,
            version: VERSION.to_owned(),
            author_name: AUTHOR.to_owned(),
            oidc_enabled: self.oidc_client.is_some(),
            page_limit: self.config.frontend.page_size,
            docs_link: "https://docs.ryot.io".to_owned(),
            website_url: "https://ryot.io/features".to_owned(),
            local_auth_disabled: self.config.users.disable_local_auth,
            token_valid_for_days: self.config.users.token_valid_for_days,
            repository_link: "https://github.com/ignisda/ryot".to_owned(),
        }
    }

    fn get_integration_service(&self) -> IntegrationService {
        IntegrationService::new(&self.db)
    }

    async fn metadata_assets(&self, meta: &metadata::Model) -> Result<GraphqlMediaAssets> {
        let images = meta.images.as_urls(&self.file_storage_service).await;
        let mut videos = vec![];
        if let Some(vids) = &meta.videos {
            for v in vids.clone() {
                let url = get_stored_asset(v.identifier, &self.file_storage_service).await;
                videos.push(GraphqlVideoAsset {
                    source: v.source,
                    video_id: url,
                })
            }
        }
        Ok(GraphqlMediaAssets { images, videos })
    }

    async fn generic_metadata(&self, metadata_id: &String) -> Result<MetadataBaseData> {
        let mut meta = match Metadata::find_by_id(metadata_id)
            .one(&self.db)
            .await
            .unwrap()
        {
            Some(m) => m,
            None => return Err(Error::new("The record does not exist".to_owned())),
        };
        let genres = meta
            .find_related(Genre)
            .order_by_asc(genre::Column::Name)
            .into_model::<GenreListItem>()
            .all(&self.db)
            .await
            .unwrap();
        #[derive(Debug, FromQueryResult)]
        struct PartialCreator {
            id: String,
            name: String,
            images: Option<Vec<MetadataImage>>,
            role: String,
            character: Option<String>,
        }
        let crts = MetadataToPerson::find()
            .expr(Expr::col(Asterisk))
            .filter(metadata_to_person::Column::MetadataId.eq(&meta.id))
            .join(
                JoinType::Join,
                metadata_to_person::Relation::Person
                    .def()
                    .on_condition(|left, right| {
                        Condition::all().add(
                            Expr::col((left, metadata_to_person::Column::PersonId))
                                .equals((right, person::Column::Id)),
                        )
                    }),
            )
            .order_by_asc(metadata_to_person::Column::Index)
            .into_model::<PartialCreator>()
            .all(&self.db)
            .await?;
        let mut creators: HashMap<String, Vec<_>> = HashMap::new();
        for cr in crts {
            let image = cr.images.first_as_url(&self.file_storage_service).await;
            let creator = MetadataCreator {
                image,
                name: cr.name,
                id: Some(cr.id),
                character: cr.character,
            };
            creators
                .entry(cr.role)
                .and_modify(|e| {
                    e.push(creator.clone());
                })
                .or_insert(vec![creator.clone()]);
        }
        if let Some(free_creators) = &meta.free_creators {
            for cr in free_creators.clone() {
                let creator = MetadataCreator {
                    id: None,
                    name: cr.name,
                    image: cr.image,
                    character: None,
                };
                creators
                    .entry(cr.role)
                    .and_modify(|e| {
                        e.push(creator.clone());
                    })
                    .or_insert(vec![creator.clone()]);
            }
        }
        if let Some(ref mut d) = meta.description {
            *d = markdown_to_html_opts(
                d,
                &Options {
                    compile: CompileOptions {
                        allow_dangerous_html: true,
                        allow_dangerous_protocol: true,
                        ..CompileOptions::default()
                    },
                    ..Options::default()
                },
            )
            .unwrap();
        }
        let creators = creators
            .into_iter()
            .sorted_by(|(k1, _), (k2, _)| k1.cmp(k2))
            .map(|(name, items)| MetadataCreatorGroupedByRole { name, items })
            .collect_vec();
        let suggestions = MetadataToMetadata::find()
            .select_only()
            .column(metadata_to_metadata::Column::ToMetadataId)
            .filter(metadata_to_metadata::Column::FromMetadataId.eq(&meta.id))
            .filter(
                metadata_to_metadata::Column::Relation.eq(MetadataToMetadataRelation::Suggestion),
            )
            .into_tuple::<String>()
            .all(&self.db)
            .await?;
<<<<<<< HEAD
        let suggestions_temp = Metadata::find()
            .filter(metadata::Column::Id.is_in(partial_metadata_ids))
            .order_by_asc(metadata::Column::Id)
            .all(&self.db)
            .await?;
        let mut suggestions = vec![];
        for s in suggestions_temp {
            suggestions.push(PartialMetadata {
                id: s.id,
                title: s.title,
                identifier: s.identifier,
                lot: s.lot,
                source: s.source,
                image: s.images.first_as_url(&self.file_storage_service).await,
                is_recommendation: None,
            })
        }
=======
>>>>>>> 49c7435b
        let assets = self.metadata_assets(&meta).await.unwrap();
        Ok(MetadataBaseData {
            model: meta,
            creators,
            assets,
            genres,
            suggestions,
        })
    }

<<<<<<< HEAD
    async fn user_recommendations(&self, user_id: &String) -> Result<Vec<PartialMetadata>> {
        // TODO: Replace when https://github.com/SeaQL/sea-query/pull/786 is merged
        struct Md5;
        impl Iden for Md5 {
            fn unquoted(&self, s: &mut dyn Write) {
                write!(s, "MD5").unwrap();
            }
        }
        let preferences = self.user_preferences(user_id).await?;
        let limit = preferences
            .general
            .dashboard
            .into_iter()
            .find(|d| d.section == DashboardElementLot::Recommendations)
            .unwrap()
            .num_elements;
        let current_hour = Utc::now().hour();
        let rec_media = Metadata::find()
            .filter(metadata::Column::IsRecommendation.eq(true))
            .order_by(
                SimpleExpr::FunctionCall(
                    Func::cust(Md5).arg(
                        Expr::col(metadata::Column::Title)
                            .concat(Expr::val(user_id))
                            .concat(Expr::val(current_hour)),
                    ),
                ),
                Order::Desc,
            )
            .limit(limit)
            .all(&self.db)
            .await?;
        let mut recs = vec![];
        for r in rec_media {
            recs.push(PartialMetadata {
                id: r.id,
                title: r.title,
                identifier: r.identifier,
                lot: r.lot,
                source: r.source,
                image: r.images.first_as_url(&self.file_storage_service).await,
                is_recommendation: Some(true),
            })
        }
        Ok(recs)
=======
    async fn metadata_partial_details(
        &self,
        metadata_id: &String,
    ) -> Result<MetadataPartialDetails> {
        let mut metadata = Metadata::find_by_id(metadata_id)
            .select_only()
            .columns([
                metadata::Column::Id,
                metadata::Column::Lot,
                metadata::Column::Title,
                metadata::Column::Images,
                metadata::Column::PublishYear,
            ])
            .into_model::<MetadataPartialDetails>()
            .one(&self.db)
            .await
            .unwrap()
            .unwrap();
        metadata.image = metadata
            .images
            .first_as_url(&self.file_storage_service)
            .await;
        Ok(metadata)
>>>>>>> 49c7435b
    }

    async fn metadata_details(&self, metadata_id: &String) -> Result<GraphqlMetadataDetails> {
        let MetadataBaseData {
            model,
            creators,
            assets,
            genres,
            suggestions,
        } = self.generic_metadata(metadata_id).await?;
        if model.is_partial.unwrap_or_default() {
            self.deploy_update_metadata_job(metadata_id, true).await?;
        }
        let slug = slug::slugify(&model.title);
        let identifier = &model.identifier;
        let source_url = match model.source {
            MediaSource::Custom => None,
            // DEV: This is updated by the specifics
            MediaSource::MangaUpdates => None,
            MediaSource::Itunes => Some(format!(
                "https://podcasts.apple.com/us/podcast/{slug}/id{identifier}"
            )),
            MediaSource::GoogleBooks => Some(format!(
                "https://www.google.co.in/books/edition/{slug}/{identifier}"
            )),
            MediaSource::Audible => Some(format!("https://www.audible.com/pd/{slug}/{identifier}")),
            MediaSource::Openlibrary => {
                Some(format!("https://openlibrary.org/works/{identifier}/{slug}"))
            }
            MediaSource::Tmdb => {
                let bw = match model.lot {
                    MediaLot::Movie => "movie",
                    MediaLot::Show => "tv",
                    _ => unreachable!(),
                };
                Some(format!(
                    "https://www.themoviedb.org/{bw}/{identifier}-{slug}"
                ))
            }
            MediaSource::Listennotes => Some(format!(
                "https://www.listennotes.com/podcasts/{slug}-{identifier}"
            )),
            MediaSource::Igdb => Some(format!("https://www.igdb.com/games/{slug}")),
            MediaSource::Anilist => {
                let bw = match model.lot {
                    MediaLot::Anime => "anime",
                    MediaLot::Manga => "manga",
                    _ => unreachable!(),
                };
                Some(format!("https://anilist.co/{bw}/{identifier}/{slug}"))
            }
            MediaSource::Mal => {
                let bw = match model.lot {
                    MediaLot::Anime => "anime",
                    MediaLot::Manga => "manga",
                    _ => unreachable!(),
                };
                Some(format!("https://myanimelist.net/{bw}/{identifier}/{slug}"))
            }
            MediaSource::Vndb => Some(format!("https://vndb.org/{identifier}")),
        };

        let group = {
            let association = MetadataToMetadataGroup::find()
                .filter(metadata_to_metadata_group::Column::MetadataId.eq(metadata_id))
                .one(&self.db)
                .await?;
            match association {
                None => None,
                Some(a) => {
                    let grp = a.find_related(MetadataGroup).one(&self.db).await?.unwrap();
                    Some(GraphqlMetadataGroup {
                        id: grp.id,
                        name: grp.title,
                        part: a.part,
                    })
                }
            }
        };
        let watch_providers = model.watch_providers.unwrap_or_default();

        let resp = GraphqlMetadataDetails {
            id: model.id,
            lot: model.lot,
            title: model.title,
            source: model.source,
            is_nsfw: model.is_nsfw,
            is_partial: model.is_partial,
            identifier: model.identifier,
            description: model.description,
            publish_date: model.publish_date,
            publish_year: model.publish_year,
            provider_rating: model.provider_rating,
            production_status: model.production_status,
            original_language: model.original_language,
            book_specifics: model.book_specifics,
            show_specifics: model.show_specifics,
            movie_specifics: model.movie_specifics,
            manga_specifics: model.manga_specifics,
            anime_specifics: model.anime_specifics,
            podcast_specifics: model.podcast_specifics,
            video_game_specifics: model.video_game_specifics,
            audio_book_specifics: model.audio_book_specifics,
            visual_novel_specifics: model.visual_novel_specifics,
            group,
            assets,
            genres,
            creators,
            source_url,
            suggestions,
            watch_providers,
        };
        Ok(resp)
    }

    async fn user_metadata_details(
        &self,
        user_id: String,
        metadata_id: String,
    ) -> Result<UserMetadataDetails> {
        let media_details = self.metadata_details(&metadata_id).await?;
        let collections = entity_in_collections(
            &self.db,
            &user_id,
            Some(metadata_id.clone()),
            None,
            None,
            None,
        )
        .await?;
        let reviews = self
            .item_reviews(&user_id, Some(metadata_id.clone()), None, None, None)
            .await?;
        let history = self.seen_history(&user_id, &metadata_id).await?;
        let in_progress = history
            .iter()
            .find(|h| h.state == SeenState::InProgress || h.state == SeenState::OnAHold)
            .cloned();
        let next_entry = history.first().and_then(|h| {
            if let Some(s) = &media_details.show_specifics {
                let all_episodes = s
                    .seasons
                    .iter()
                    .map(|s| (s.season_number, &s.episodes))
                    .collect_vec()
                    .into_iter()
                    .flat_map(|(s, e)| {
                        e.iter().map(move |e| UserMediaNextEntry {
                            season: Some(s),
                            episode: Some(e.episode_number),
                            chapter: None,
                        })
                    })
                    .collect_vec();
                let next = all_episodes.iter().position(|e| {
                    e.season == Some(h.show_extra_information.as_ref().unwrap().season)
                        && e.episode == Some(h.show_extra_information.as_ref().unwrap().episode)
                });
                Some(all_episodes.get(next? + 1)?.clone())
            } else if let Some(p) = &media_details.podcast_specifics {
                let all_episodes = p
                    .episodes
                    .iter()
                    .map(|e| UserMediaNextEntry {
                        season: None,
                        episode: Some(e.number),
                        chapter: None,
                    })
                    .collect_vec();
                let next = all_episodes.iter().position(|e| {
                    e.episode == Some(h.podcast_extra_information.as_ref().unwrap().episode)
                });
                Some(all_episodes.get(next? + 1)?.clone())
            } else if let Some(anime_spec) = &media_details.anime_specifics {
                anime_spec.episodes.and_then(|_| {
                    h.anime_extra_information.as_ref().and_then(|hist| {
                        hist.episode.map(|e| UserMediaNextEntry {
                            season: None,
                            episode: Some(e + 1),
                            chapter: None,
                        })
                    })
                })
            } else if let Some(manga_spec) = &media_details.manga_specifics {
                manga_spec.chapters.and_then(|_| {
                    h.manga_extra_information.as_ref().and_then(|hist| {
                        hist.chapter.map(|e| UserMediaNextEntry {
                            season: None,
                            episode: None,
                            chapter: Some(e + 1),
                        })
                    })
                })
            } else {
                None
            }
        });
        let metadata_alias = Alias::new("m");
        let seen_alias = Alias::new("s");
        let seen_select = Query::select()
            .expr_as(
                Expr::col((metadata_alias.clone(), AliasedMetadata::Id)),
                Alias::new("metadata_id"),
            )
            .expr_as(
                Func::count(Expr::col((seen_alias.clone(), AliasedSeen::MetadataId))),
                Alias::new("num_times_seen"),
            )
            .from_as(AliasedMetadata::Table, metadata_alias.clone())
            .join_as(
                JoinType::LeftJoin,
                AliasedSeen::Table,
                seen_alias.clone(),
                Expr::col((metadata_alias.clone(), AliasedMetadata::Id))
                    .equals((seen_alias.clone(), AliasedSeen::MetadataId)),
            )
            .and_where(Expr::col((metadata_alias.clone(), AliasedMetadata::Id)).eq(&metadata_id))
            .group_by_col((metadata_alias.clone(), AliasedMetadata::Id))
            .to_owned();
        let stmt = self.get_db_stmt(seen_select);
        let seen_by = self
            .db
            .query_one(stmt)
            .await?
            .map(|qr| qr.try_get_by_index::<i64>(1).unwrap())
            .unwrap();
        let seen_by: usize = seen_by.try_into().unwrap();
        let user_to_meta =
            get_user_to_entity_association(&user_id, Some(metadata_id), None, None, None, &self.db)
                .await;
        let units_consumed = user_to_meta.clone().and_then(|n| n.metadata_units_consumed);
        let average_rating = if reviews.is_empty() {
            None
        } else {
            let total_rating = reviews.iter().flat_map(|r| r.rating).collect_vec();
            let sum = total_rating.iter().sum::<Decimal>();
            if sum == dec!(0) {
                None
            } else {
                Some(sum / Decimal::from(total_rating.iter().len()))
            }
        };
        let seen_by_user_count = history.len();
        let show_progress = if let Some(show_specifics) = media_details.show_specifics {
            let mut seasons = vec![];
            for season in show_specifics.seasons {
                let mut episodes = vec![];
                for episode in season.episodes {
                    let seen = history
                        .iter()
                        .filter(|h| {
                            h.show_extra_information.as_ref().map_or(false, |s| {
                                s.season == season.season_number
                                    && s.episode == episode.episode_number
                            })
                        })
                        .collect_vec();
                    episodes.push(UserMetadataDetailsEpisodeProgress {
                        episode_number: episode.episode_number,
                        times_seen: seen.len(),
                    })
                }
                let times_season_seen = episodes
                    .iter()
                    .map(|e| e.times_seen)
                    .min()
                    .unwrap_or_default();
                seasons.push(UserMetadataDetailsShowSeasonProgress {
                    episodes,
                    times_seen: times_season_seen,
                    season_number: season.season_number,
                })
            }
            Some(seasons)
        } else {
            None
        };
        let podcast_progress = if let Some(podcast_specifics) = media_details.podcast_specifics {
            let mut episodes = vec![];
            for episode in podcast_specifics.episodes {
                let seen = history
                    .iter()
                    .filter(|h| {
                        h.podcast_extra_information
                            .as_ref()
                            .map_or(false, |s| s.episode == episode.number)
                    })
                    .collect_vec();
                episodes.push(UserMetadataDetailsEpisodeProgress {
                    episode_number: episode.number,
                    times_seen: seen.len(),
                })
            }
            Some(episodes)
        } else {
            None
        };
        Ok(UserMetadataDetails {
            media_reason: user_to_meta.and_then(|n| n.media_reason),
            collections,
            reviews,
            history,
            in_progress,
            next_entry,
            seen_by_all_count: seen_by,
            seen_by_user_count,
            average_rating,
            units_consumed,
            show_progress,
            podcast_progress,
        })
    }

    async fn user_person_details(
        &self,
        user_id: String,
        person_id: String,
    ) -> Result<UserPersonDetails> {
        let reviews = self
            .item_reviews(&user_id, None, Some(person_id.clone()), None, None)
            .await?;
        let collections =
            entity_in_collections(&self.db, &user_id, None, Some(person_id), None, None).await?;
        Ok(UserPersonDetails {
            reviews,
            collections,
        })
    }

    async fn user_metadata_group_details(
        &self,
        user_id: String,
        metadata_group_id: String,
    ) -> Result<UserMetadataGroupDetails> {
        let collections = entity_in_collections(
            &self.db,
            &user_id,
            None,
            None,
            Some(metadata_group_id.clone()),
            None,
        )
        .await?;
        let reviews = self
            .item_reviews(&user_id, None, None, Some(metadata_group_id), None)
            .await?;
        Ok(UserMetadataGroupDetails {
            reviews,
            collections,
        })
    }

    async fn get_calendar_events(
        &self,
        user_id: String,
        only_monitored: bool,
        start_date: Option<NaiveDate>,
        end_date: Option<NaiveDate>,
        media_limit: Option<u64>,
    ) -> Result<Vec<GraphqlCalendarEvent>> {
        #[derive(Debug, FromQueryResult, Clone)]
        struct CalEvent {
            id: String,
            date: NaiveDate,
            metadata_id: String,
            metadata_show_extra_information: Option<SeenShowExtraInformation>,
            metadata_podcast_extra_information: Option<SeenPodcastExtraInformation>,
            m_title: String,
            m_images: Option<Vec<MetadataImage>>,
            m_lot: MediaLot,
            m_show_specifics: Option<ShowSpecifics>,
            m_podcast_specifics: Option<PodcastSpecifics>,
        }
        let all_events = CalendarEvent::find()
            .column_as(
                Expr::col((AliasedMetadata::Table, AliasedMetadata::Lot)),
                "m_lot",
            )
            .column_as(
                Expr::col((AliasedMetadata::Table, AliasedMetadata::Title)),
                "m_title",
            )
            .column_as(
                Expr::col((AliasedMetadata::Table, AliasedMetadata::Images)),
                "m_images",
            )
            .column_as(
                Expr::col((AliasedMetadata::Table, AliasedMetadata::ShowSpecifics)),
                "m_show_specifics",
            )
            .column_as(
                Expr::col((AliasedMetadata::Table, AliasedMetadata::PodcastSpecifics)),
                "m_podcast_specifics",
            )
            .filter(
                Expr::col((AliasedUserToEntity::Table, AliasedUserToEntity::UserId)).eq(user_id),
            )
            .inner_join(Metadata)
            .join_rev(
                JoinType::Join,
                UserToEntity::belongs_to(CalendarEvent)
                    .from(user_to_entity::Column::MetadataId)
                    .to(calendar_event::Column::MetadataId)
                    .on_condition(move |left, _right| {
                        Condition::all().add_option(match only_monitored {
                            true => Some(Expr::val(UserToMediaReason::Monitoring.to_string()).eq(
                                PgFunc::any(Expr::col((left, user_to_entity::Column::MediaReason))),
                            )),
                            false => None,
                        })
                    })
                    .into(),
            )
            .order_by_asc(calendar_event::Column::Date)
            .apply_if(end_date, |q, v| {
                q.filter(calendar_event::Column::Date.gte(v))
            })
            .apply_if(start_date, |q, v| {
                q.filter(calendar_event::Column::Date.lte(v))
            })
            .limit(media_limit)
            .into_model::<CalEvent>()
            .all(&self.db)
            .await?;
        let mut events = vec![];
        for evt in all_events {
            let mut calc = GraphqlCalendarEvent {
                calendar_event_id: evt.id,
                date: evt.date,
                metadata_id: evt.metadata_id,
                metadata_title: evt.m_title,
                metadata_lot: evt.m_lot,
                ..Default::default()
            };
            let mut image = None;

            if let Some(s) = evt.metadata_show_extra_information {
                if let Some(sh) = evt.m_show_specifics {
                    if let Some((_, ep)) = sh.get_episode(s.season, s.episode) {
                        image = ep.poster_images.first().cloned();
                    }
                }
                calc.show_extra_information = Some(s);
            } else if let Some(p) = evt.metadata_podcast_extra_information {
                if let Some(po) = evt.m_podcast_specifics {
                    if let Some(ep) = po.get_episode(p.episode) {
                        image = ep.thumbnail.clone();
                    }
                };
                calc.podcast_extra_information = Some(p);
            };

            if image.is_none() {
                image = evt.m_images.first_as_url(&self.file_storage_service).await
            }
            calc.metadata_image = image;
            events.push(calc);
        }
        Ok(events)
    }

    async fn user_calendar_events(
        &self,
        user_id: String,
        input: UserCalendarEventInput,
    ) -> Result<Vec<GroupedCalendarEvent>> {
        let (end_date, start_date) = get_first_and_last_day_of_month(input.year, input.month);
        let events = self
            .get_calendar_events(user_id, false, Some(start_date), Some(end_date), None)
            .await?;
        let grouped_events = events
            .into_iter()
            .chunk_by(|event| event.date)
            .into_iter()
            .map(|(date, events)| GroupedCalendarEvent {
                date,
                events: events.collect(),
            })
            .collect();
        Ok(grouped_events)
    }

    async fn user_upcoming_calendar_events(
        &self,
        user_id: String,
        input: UserUpcomingCalendarEventInput,
    ) -> Result<Vec<GraphqlCalendarEvent>> {
        let from_date = Utc::now().date_naive();
        let (media_limit, to_date) = match input {
            UserUpcomingCalendarEventInput::NextMedia(l) => (Some(l), None),
            UserUpcomingCalendarEventInput::NextDays(d) => {
                (None, from_date.checked_add_days(Days::new(d)))
            }
        };
        let events = self
            .get_calendar_events(user_id, true, to_date, Some(from_date), media_limit)
            .await?;
        Ok(events)
    }

    async fn seen_history(
        &self,
        user_id: &String,
        metadata_id: &String,
    ) -> Result<Vec<seen::Model>> {
        let seen_items = Seen::find()
            .filter(seen::Column::UserId.eq(user_id))
            .filter(seen::Column::MetadataId.eq(metadata_id))
            .order_by_desc(seen::Column::LastUpdatedOn)
            .all(&self.db)
            .await
            .unwrap();
        Ok(seen_items)
    }

    async fn metadata_list(
        &self,
        user_id: String,
        input: MetadataListInput,
    ) -> Result<SearchResults<String>> {
        let avg_rating_col = "average_rating";
        let cloned_user_id_1 = user_id.clone();
        let cloned_user_id_2 = user_id.clone();
        #[derive(Debug, FromQueryResult)]
        struct InnerMediaSearchItem {
            id: String,
        }

        let order_by = input
            .sort
            .clone()
            .map(|a| Order::from(a.order))
            .unwrap_or(Order::Asc);

        let select = Metadata::find()
            .select_only()
            .column(metadata::Column::Id)
            .group_by(metadata::Column::Id)
            .group_by(user_to_entity::Column::MediaReason)
            .filter(user_to_entity::Column::UserId.eq(&user_id))
            .apply_if(input.lot, |query, v| {
                query.filter(metadata::Column::Lot.eq(v))
            })
            .inner_join(UserToEntity)
            .join(
                JoinType::LeftJoin,
                metadata::Relation::Review
                    .def()
                    .on_condition(move |_left, right| {
                        Condition::all().add(
                            Expr::col((right, review::Column::UserId)).eq(cloned_user_id_1.clone()),
                        )
                    }),
            )
            .join(
                JoinType::LeftJoin,
                metadata::Relation::Seen
                    .def()
                    .on_condition(move |_left, right| {
                        Condition::all().add(
                            Expr::col((right, seen::Column::UserId)).eq(cloned_user_id_2.clone()),
                        )
                    }),
            )
            .apply_if(input.search.query.clone(), |query, v| {
                query.filter(
                    Cond::any()
                        .add(Expr::col(metadata::Column::Title).ilike(ilike_sql(&v)))
                        .add(Expr::col(metadata::Column::Description).ilike(ilike_sql(&v))),
                )
            })
            .apply_if(
                input.filter.clone().and_then(|f| f.collection),
                |query, v| {
                    query
                        .inner_join(CollectionToEntity)
                        .filter(collection_to_entity::Column::CollectionId.eq(v))
                },
            )
            .apply_if(input.filter.and_then(|f| f.general), |query, v| match v {
                MediaGeneralFilter::All => query.filter(metadata::Column::Id.is_not_null()),
                MediaGeneralFilter::Rated => query.filter(review::Column::Id.is_not_null()),
                MediaGeneralFilter::Unrated => query.filter(review::Column::Id.is_null()),
                MediaGeneralFilter::Unfinished => query.filter(
                    Expr::expr(
                        Expr::val(UserToMediaReason::Finished.to_string())
                            .eq(PgFunc::any(Expr::col(user_to_entity::Column::MediaReason))),
                    )
                    .not(),
                ),
                s => query.filter(seen::Column::State.eq(match s {
                    MediaGeneralFilter::Dropped => SeenState::Dropped,
                    MediaGeneralFilter::OnAHold => SeenState::OnAHold,
                    _ => unreachable!(),
                })),
            })
            .apply_if(input.sort.map(|s| s.by), |query, v| match v {
                MediaSortBy::LastUpdated => query
                    .order_by(user_to_entity::Column::LastUpdatedOn, order_by)
                    .group_by(user_to_entity::Column::LastUpdatedOn),
                MediaSortBy::Title => query.order_by(metadata::Column::Title, order_by),
                MediaSortBy::ReleaseDate => query.order_by_with_nulls(
                    metadata::Column::PublishYear,
                    order_by,
                    NullOrdering::Last,
                ),
                MediaSortBy::Rating => query.order_by_with_nulls(
                    Expr::col(Alias::new(avg_rating_col)),
                    order_by,
                    NullOrdering::Last,
                ),
                MediaSortBy::LastSeen => query.order_by_with_nulls(
                    seen::Column::FinishedOn.max(),
                    order_by,
                    NullOrdering::Last,
                ),
            });
        let total: i32 = select.clone().count(&self.db).await?.try_into().unwrap();

        let items = select
            .limit(self.config.frontend.page_size as u64)
            .offset(((input.search.page.unwrap() - 1) * self.config.frontend.page_size) as u64)
            .into_model::<InnerMediaSearchItem>()
            .all(&self.db)
            .await?
            .into_iter()
            .map(|m| m.id)
            .collect_vec();

        let next_page =
            if total - ((input.search.page.unwrap()) * self.config.frontend.page_size) > 0 {
                Some(input.search.page.unwrap() + 1)
            } else {
                None
            };
        Ok(SearchResults {
            details: SearchDetails { next_page, total },
            items,
        })
    }

    pub async fn progress_update(
        &self,
        input: ProgressUpdateInput,
        user_id: &String,
        // update only if media has not been consumed for this user in the last `n` duration
        respect_cache: bool,
    ) -> Result<ProgressUpdateResultUnion> {
        let cache = ProgressUpdateCache {
            user_id: user_id.to_owned(),
            metadata_id: input.metadata_id.clone(),
            show_season_number: input.show_season_number,
            show_episode_number: input.show_episode_number,
            podcast_episode_number: input.podcast_episode_number,
            anime_episode_number: input.anime_episode_number,
            manga_chapter_number: input.manga_chapter_number,
        };
        let in_cache = self.seen_progress_cache.cache_get(&cache).unwrap();
        if respect_cache && in_cache.is_some() {
            return Ok(ProgressUpdateResultUnion::Error(ProgressUpdateError {
                error: ProgressUpdateErrorVariant::AlreadySeen,
            }));
        }
        tracing::debug!("Input for progress_update = {:?}", input);

        let all_prev_seen = Seen::find()
            .filter(seen::Column::Progress.lt(100))
            .filter(seen::Column::UserId.eq(user_id))
            .filter(seen::Column::State.ne(SeenState::Dropped))
            .filter(seen::Column::MetadataId.eq(&input.metadata_id))
            .order_by_desc(seen::Column::LastUpdatedOn)
            .all(&self.db)
            .await
            .unwrap();
        #[derive(Debug, Serialize, Deserialize, Enum, Clone, PartialEq, Eq, Copy)]
        enum ProgressUpdateAction {
            Update,
            Now,
            InThePast,
            JustStarted,
            ChangeState,
        }
        let action = match input.change_state {
            None => match input.progress {
                None => ProgressUpdateAction::ChangeState,
                Some(p) => {
                    if p == dec!(100) {
                        match input.date {
                            None => ProgressUpdateAction::InThePast,
                            Some(u) => {
                                if get_current_date(&self.timezone) == u {
                                    if all_prev_seen.is_empty() {
                                        ProgressUpdateAction::Now
                                    } else {
                                        ProgressUpdateAction::Update
                                    }
                                } else {
                                    ProgressUpdateAction::InThePast
                                }
                            }
                        }
                    } else if all_prev_seen.is_empty() {
                        ProgressUpdateAction::JustStarted
                    } else {
                        ProgressUpdateAction::Update
                    }
                }
            },
            Some(_) => ProgressUpdateAction::ChangeState,
        };
        tracing::debug!("Progress update action = {:?}", action);
        let err = || {
            Ok(ProgressUpdateResultUnion::Error(ProgressUpdateError {
                error: ProgressUpdateErrorVariant::NoSeenInProgress,
            }))
        };
        let seen = match action {
            ProgressUpdateAction::Update => {
                let prev_seen = all_prev_seen[0].clone();
                let progress = input.progress.unwrap();
                if prev_seen.progress == progress {
                    return Ok(ProgressUpdateResultUnion::Error(ProgressUpdateError {
                        error: ProgressUpdateErrorVariant::UpdateWithoutProgressUpdate,
                    }));
                }
                let watched_on = prev_seen.provider_watched_on.clone();
                let mut updated_at = prev_seen.updated_at.clone();
                let now = Utc::now();
                updated_at.push(now);
                let mut last_seen: seen::ActiveModel = prev_seen.clone().into();
                last_seen.state = ActiveValue::Set(SeenState::InProgress);
                last_seen.progress = ActiveValue::Set(progress);
                last_seen.updated_at = ActiveValue::Set(updated_at);
                last_seen.provider_watched_on =
                    ActiveValue::Set(input.provider_watched_on.or(watched_on));
                if progress == dec!(100) {
                    last_seen.finished_on = ActiveValue::Set(Some(now.date_naive()));
                }
                last_seen.update(&self.db).await.unwrap()
            }
            ProgressUpdateAction::ChangeState => {
                let new_state = input.change_state.unwrap_or(SeenState::Dropped);
                let last_seen = Seen::find()
                    .filter(seen::Column::UserId.eq(user_id))
                    .filter(seen::Column::MetadataId.eq(input.metadata_id))
                    .order_by_desc(seen::Column::LastUpdatedOn)
                    .one(&self.db)
                    .await
                    .unwrap();
                match last_seen {
                    Some(ls) => {
                        let watched_on = ls.provider_watched_on.clone();
                        let mut updated_at = ls.updated_at.clone();
                        let now = Utc::now();
                        updated_at.push(now);
                        let mut last_seen: seen::ActiveModel = ls.into();
                        last_seen.state = ActiveValue::Set(new_state);
                        last_seen.updated_at = ActiveValue::Set(updated_at);
                        last_seen.provider_watched_on =
                            ActiveValue::Set(input.provider_watched_on.or(watched_on));
                        last_seen.update(&self.db).await.unwrap()
                    }
                    None => {
                        return err();
                    }
                }
            }
            ProgressUpdateAction::Now
            | ProgressUpdateAction::InThePast
            | ProgressUpdateAction::JustStarted => {
                let meta = Metadata::find_by_id(&input.metadata_id)
                    .one(&self.db)
                    .await
                    .unwrap()
                    .unwrap();
                tracing::debug!("Progress update for meta {:?} ({:?})", meta.title, meta.lot);

                let show_ei = if matches!(meta.lot, MediaLot::Show) {
                    let season = input.show_season_number.ok_or_else(|| {
                        Error::new("Season number is required for show progress update")
                    })?;
                    let episode = input.show_episode_number.ok_or_else(|| {
                        Error::new("Episode number is required for show progress update")
                    })?;
                    Some(SeenShowExtraInformation { season, episode })
                } else {
                    None
                };
                let podcast_ei = if matches!(meta.lot, MediaLot::Podcast) {
                    let episode = input.podcast_episode_number.ok_or_else(|| {
                        Error::new("Episode number is required for podcast progress update")
                    })?;
                    Some(SeenPodcastExtraInformation { episode })
                } else {
                    None
                };
                let anime_ei = if matches!(meta.lot, MediaLot::Anime) {
                    Some(SeenAnimeExtraInformation {
                        episode: input.anime_episode_number,
                    })
                } else {
                    None
                };
                let manga_ei = if matches!(meta.lot, MediaLot::Manga) {
                    Some(SeenMangaExtraInformation {
                        chapter: input.manga_chapter_number,
                        volume: input.manga_volume_number,
                    })
                } else {
                    None
                };
                let finished_on = if action == ProgressUpdateAction::JustStarted {
                    None
                } else {
                    input.date
                };
                tracing::debug!("Progress update finished on = {:?}", finished_on);
                let (progress, started_on) = if matches!(action, ProgressUpdateAction::JustStarted)
                {
                    (
                        input.progress.unwrap_or(dec!(0)),
                        Some(Utc::now().date_naive()),
                    )
                } else {
                    (dec!(100), None)
                };
                tracing::debug!("Progress update percentage = {:?}", progress);
                let seen_insert = seen::ActiveModel {
                    progress: ActiveValue::Set(progress),
                    user_id: ActiveValue::Set(user_id.to_owned()),
                    metadata_id: ActiveValue::Set(input.metadata_id),
                    started_on: ActiveValue::Set(started_on),
                    finished_on: ActiveValue::Set(finished_on),
                    state: ActiveValue::Set(SeenState::InProgress),
                    provider_watched_on: ActiveValue::Set(input.provider_watched_on),
                    show_extra_information: ActiveValue::Set(show_ei),
                    podcast_extra_information: ActiveValue::Set(podcast_ei),
                    anime_extra_information: ActiveValue::Set(anime_ei),
                    manga_extra_information: ActiveValue::Set(manga_ei),
                    ..Default::default()
                };
                seen_insert.insert(&self.db).await.unwrap()
            }
        };
        tracing::debug!("Progress update = {:?}", seen);
        let id = seen.id.clone();
        if seen.state == SeenState::Completed && respect_cache {
            self.seen_progress_cache.cache_set(cache, ()).unwrap();
        }
        self.after_media_seen_tasks(seen).await?;
        Ok(ProgressUpdateResultUnion::Ok(StringIdObject { id }))
    }

    async fn deploy_bulk_progress_update(
        &self,
        user_id: String,
        input: Vec<ProgressUpdateInput>,
    ) -> Result<bool> {
        self.perform_core_application_job
            .clone()
            .enqueue(CoreApplicationJob::BulkProgressUpdate(user_id, input))
            .await
            .unwrap();
        Ok(true)
    }

    pub async fn bulk_progress_update(
        &self,
        user_id: String,
        input: Vec<ProgressUpdateInput>,
    ) -> Result<bool> {
        for seen in input {
            self.progress_update(seen, &user_id, false).await.trace_ok();
        }
        Ok(true)
    }

    pub async fn deploy_background_job(
        &self,
        user_id: &String,
        job_name: BackgroundJob,
    ) -> Result<bool> {
        let core_sqlite_storage = &mut self.perform_core_application_job.clone();
        let sqlite_storage = &mut self.perform_application_job.clone();
        match job_name {
            BackgroundJob::UpdateAllMetadata
            | BackgroundJob::UpdateAllExercises
            | BackgroundJob::RecalculateCalendarEvents
            | BackgroundJob::PerformBackgroundTasks => {
                self.admin_account_guard(user_id).await?;
            }
            _ => {}
        }
        match job_name {
            BackgroundJob::UpdateAllMetadata => {
                let many_metadata = Metadata::find()
                    .select_only()
                    .column(metadata::Column::Id)
                    .order_by_asc(metadata::Column::LastUpdatedOn)
                    .into_tuple::<String>()
                    .all(&self.db)
                    .await
                    .unwrap();
                for metadata_id in many_metadata {
                    self.deploy_update_metadata_job(&metadata_id, true).await?;
                }
            }
            BackgroundJob::UpdateAllExercises => {
                let service = ExerciseService::new(
                    &self.db,
                    self.config.clone(),
                    self.file_storage_service.clone(),
                    &self.perform_application_job,
                );
                service.deploy_update_exercise_library_job().await?;
            }
            BackgroundJob::RecalculateCalendarEvents => {
                sqlite_storage
                    .enqueue(ApplicationJob::RecalculateCalendarEvents)
                    .await
                    .unwrap();
            }
            BackgroundJob::PerformBackgroundTasks => {
                sqlite_storage
                    .enqueue(ApplicationJob::PerformBackgroundTasks)
                    .await
                    .unwrap();
            }
            BackgroundJob::YankIntegrationsData => {
                core_sqlite_storage
                    .enqueue(CoreApplicationJob::YankIntegrationsData(user_id.to_owned()))
                    .await
                    .unwrap();
            }
            BackgroundJob::CalculateSummary => {
                sqlite_storage
                    .enqueue(ApplicationJob::RecalculateUserSummary(user_id.to_owned()))
                    .await
                    .unwrap();
            }
            BackgroundJob::EvaluateWorkouts => {
                sqlite_storage
                    .enqueue(ApplicationJob::ReEvaluateUserWorkouts(user_id.to_owned()))
                    .await
                    .unwrap();
            }
        };
        Ok(true)
    }

    async fn cleanup_user_and_metadata_association(&self) -> Result<()> {
        let all_users = User::find()
            .select_only()
            .column(user::Column::Id)
            .into_tuple::<String>()
            .all(&self.db)
            .await
            .unwrap();
        for user_id in all_users {
            let collections = Collection::find()
                .column(collection::Column::Id)
                .column(collection::Column::UserId)
                .left_join(UserToCollection)
                .filter(user_to_collection::Column::UserId.eq(&user_id))
                .all(&self.db)
                .await
                .unwrap();
            let monitoring_collection_id = collections
                .iter()
                .find(|c| {
                    c.name == DefaultCollection::Monitoring.to_string() && c.user_id == user_id
                })
                .map(|c| c.id.clone())
                .unwrap();
            let watchlist_collection_id = collections
                .iter()
                .find(|c| {
                    c.name == DefaultCollection::Watchlist.to_string() && c.user_id == user_id
                })
                .map(|c| c.id.clone())
                .unwrap();
            let owned_collection_id = collections
                .iter()
                .find(|c| c.name == DefaultCollection::Owned.to_string() && c.user_id == user_id)
                .map(|c| c.id.clone())
                .unwrap();
            let reminder_collection_id = collections
                .iter()
                .find(|c| {
                    c.name == DefaultCollection::Reminders.to_string() && c.user_id == user_id
                })
                .map(|c| c.id.clone())
                .unwrap();
            let all_user_to_entities = UserToEntity::find()
                .filter(user_to_entity::Column::NeedsToBeUpdated.eq(true))
                .filter(user_to_entity::Column::UserId.eq(user_id))
                .all(&self.db)
                .await
                .unwrap();
            for ute in all_user_to_entities {
                let mut new_reasons = HashSet::new();
                if let Some(metadata_id) = ute.metadata_id.clone() {
                    let seen_history = self.seen_history(&ute.user_id, &metadata_id).await?;
                    if !seen_history.is_empty() {
                        new_reasons.insert(UserToMediaReason::Seen);
                    }
                    let metadata = self.generic_metadata(&metadata_id).await?;
                    let is_finished = self
                        .is_metadata_finished_by_user(&ute.user_id, metadata)
                        .await?;
                    if is_finished {
                        new_reasons.insert(UserToMediaReason::Finished);
                    }
                } else if ute.person_id.is_some() || ute.metadata_group_id.is_some() {
                } else {
                    tracing::debug!("Skipping user_to_entity = {:?}", ute.id);
                    continue;
                };

                let collections_part_of = CollectionToEntity::find()
                    .select_only()
                    .column(collection_to_entity::Column::CollectionId)
                    .filter(
                        collection_to_entity::Column::MetadataId
                            .eq(ute.metadata_id.clone())
                            .or(collection_to_entity::Column::PersonId.eq(ute.person_id.clone()))
                            .or(collection_to_entity::Column::MetadataGroupId
                                .eq(ute.metadata_group_id.clone())),
                    )
                    .filter(collection_to_entity::Column::CollectionId.is_not_null())
                    .into_tuple::<String>()
                    .all(&self.db)
                    .await
                    .unwrap();
                if Review::find()
                    .filter(review::Column::UserId.eq(&ute.user_id))
                    .filter(
                        review::Column::MetadataId
                            .eq(ute.metadata_id.clone())
                            .or(review::Column::MetadataGroupId.eq(ute.metadata_group_id.clone()))
                            .or(review::Column::PersonId.eq(ute.person_id.clone())),
                    )
                    .count(&self.db)
                    .await
                    .unwrap()
                    > 0
                {
                    new_reasons.insert(UserToMediaReason::Reviewed);
                }
                let is_in_collection = !collections_part_of.is_empty();
                let is_monitoring = collections_part_of.contains(&monitoring_collection_id);
                let is_watchlist = collections_part_of.contains(&watchlist_collection_id);
                let is_owned = collections_part_of.contains(&owned_collection_id);
                let has_reminder = collections_part_of.contains(&reminder_collection_id);
                if is_in_collection {
                    new_reasons.insert(UserToMediaReason::Collection);
                }
                if is_monitoring {
                    new_reasons.insert(UserToMediaReason::Monitoring);
                }
                if is_watchlist {
                    new_reasons.insert(UserToMediaReason::Watchlist);
                }
                if is_owned {
                    new_reasons.insert(UserToMediaReason::Owned);
                }
                if has_reminder {
                    new_reasons.insert(UserToMediaReason::Reminder);
                }
                let previous_reasons =
                    HashSet::from_iter(ute.media_reason.clone().unwrap_or_default().into_iter());
                if new_reasons.is_empty() {
                    tracing::debug!("Deleting user_to_entity = {id:?}", id = (&ute.id));
                    ute.delete(&self.db).await.unwrap();
                } else {
                    let mut ute: user_to_entity::ActiveModel = ute.into();
                    if new_reasons != previous_reasons {
                        tracing::debug!("Updating user_to_entity = {id:?}", id = (&ute.id));
                        ute.media_reason =
                            ActiveValue::Set(Some(new_reasons.into_iter().collect()));
                    }
                    ute.needs_to_be_updated = ActiveValue::Set(None);
                    ute.update(&self.db).await.unwrap();
                }
            }
        }
        Ok(())
    }

    async fn update_media(
        &self,
        metadata_id: &String,
        input: MediaDetails,
    ) -> Result<Vec<(String, MediaStateChanged)>> {
        let mut notifications = vec![];

        let meta = Metadata::find_by_id(metadata_id)
            .one(&self.db)
            .await
            .unwrap()
            .unwrap();

        if let (Some(p1), Some(p2)) = (&meta.production_status, &input.production_status) {
            if p1 != p2 {
                notifications.push((
                    format!("Status changed from {:#?} to {:#?}", p1, p2),
                    MediaStateChanged::MetadataStatusChanged,
                ));
            }
        }
        if let (Some(p1), Some(p2)) = (meta.publish_year, input.publish_year) {
            if p1 != p2 {
                notifications.push((
                    format!("Publish year from {:#?} to {:#?}", p1, p2),
                    MediaStateChanged::MetadataReleaseDateChanged,
                ));
            }
        }
        if let (Some(s1), Some(s2)) = (&meta.show_specifics, &input.show_specifics) {
            if s1.seasons.len() != s2.seasons.len() {
                notifications.push((
                    format!(
                        "Number of seasons changed from {:#?} to {:#?}",
                        s1.seasons.len(),
                        s2.seasons.len()
                    ),
                    MediaStateChanged::MetadataNumberOfSeasonsChanged,
                ));
            } else {
                for (s1, s2) in zip(s1.seasons.iter(), s2.seasons.iter()) {
                    if SHOW_SPECIAL_SEASON_NAMES.contains(&s1.name.as_str())
                        && SHOW_SPECIAL_SEASON_NAMES.contains(&s2.name.as_str())
                    {
                        continue;
                    }
                    if s1.episodes.len() != s2.episodes.len() {
                        notifications.push((
                            format!(
                                "Number of episodes changed from {:#?} to {:#?} (Season {})",
                                s1.episodes.len(),
                                s2.episodes.len(),
                                s1.season_number
                            ),
                            MediaStateChanged::MetadataEpisodeReleased,
                        ));
                    } else {
                        for (before_episode, after_episode) in
                            zip(s1.episodes.iter(), s2.episodes.iter())
                        {
                            if before_episode.name != after_episode.name {
                                notifications.push((
                                    format!(
                                        "Episode name changed from {:#?} to {:#?} (S{}E{})",
                                        before_episode.name,
                                        after_episode.name,
                                        s1.season_number,
                                        before_episode.episode_number
                                    ),
                                    MediaStateChanged::MetadataEpisodeNameChanged,
                                ));
                            }
                            if before_episode.poster_images != after_episode.poster_images {
                                notifications.push((
                                    format!(
                                        "Episode image changed for S{}E{}",
                                        s1.season_number, before_episode.episode_number
                                    ),
                                    MediaStateChanged::MetadataEpisodeImagesChanged,
                                ));
                            }
                            if let (Some(pd1), Some(pd2)) =
                                (before_episode.publish_date, after_episode.publish_date)
                            {
                                if pd1 != pd2 {
                                    notifications.push((
                                            format!(
                                                "Episode release date changed from {:?} to {:?} (S{}E{})",
                                                pd1,
                                                pd2,
                                                s1.season_number,
                                                before_episode.episode_number
                                            ),
                                            MediaStateChanged::MetadataReleaseDateChanged,
                                        ));
                                }
                            }
                        }
                    }
                }
            }
        };
        if let (Some(a1), Some(a2)) = (&meta.anime_specifics, &input.anime_specifics) {
            if let (Some(e1), Some(e2)) = (a1.episodes, a2.episodes) {
                if e1 != e2 {
                    notifications.push((
                        format!("Number of episodes changed from {:#?} to {:#?}", e1, e2),
                        MediaStateChanged::MetadataChaptersOrEpisodesChanged,
                    ));
                }
            }
        };
        if let (Some(m1), Some(m2)) = (&meta.manga_specifics, &input.manga_specifics) {
            if let (Some(c1), Some(c2)) = (m1.chapters, m2.chapters) {
                if c1 != c2 {
                    notifications.push((
                        format!("Number of chapters changed from {:#?} to {:#?}", c1, c2),
                        MediaStateChanged::MetadataChaptersOrEpisodesChanged,
                    ));
                }
            }
        };
        if let (Some(p1), Some(p2)) = (&meta.podcast_specifics, &input.podcast_specifics) {
            if p1.episodes.len() != p2.episodes.len() {
                notifications.push((
                    format!(
                        "Number of episodes changed from {:#?} to {:#?}",
                        p1.episodes.len(),
                        p2.episodes.len()
                    ),
                    MediaStateChanged::MetadataEpisodeReleased,
                ));
            } else {
                for (before_episode, after_episode) in zip(p1.episodes.iter(), p2.episodes.iter()) {
                    if before_episode.title != after_episode.title {
                        notifications.push((
                            format!(
                                "Episode name changed from {:#?} to {:#?} (EP{})",
                                before_episode.title, after_episode.title, before_episode.number
                            ),
                            MediaStateChanged::MetadataEpisodeNameChanged,
                        ));
                    }
                    if before_episode.thumbnail != after_episode.thumbnail {
                        notifications.push((
                            format!("Episode image changed for EP{}", before_episode.number),
                            MediaStateChanged::MetadataEpisodeImagesChanged,
                        ));
                    }
                }
            }
        };

        let notifications = notifications
            .into_iter()
            .map(|n| (format!("{} for {:?}.", n.0, meta.title), n.1))
            .collect_vec();

        let mut images = vec![];
        images.extend(input.url_images.into_iter().map(|i| MetadataImage {
            url: StoredUrl::Url(i.image),
        }));
        images.extend(input.s3_images.into_iter().map(|i| MetadataImage {
            url: StoredUrl::S3(i.image),
        }));
        let free_creators = if input.creators.is_empty() {
            None
        } else {
            Some(input.creators)
        };
        let watch_providers = if input.watch_providers.is_empty() {
            None
        } else {
            Some(input.watch_providers)
        };

        let mut meta: metadata::ActiveModel = meta.into();
        meta.last_updated_on = ActiveValue::Set(Utc::now());
        meta.title = ActiveValue::Set(input.title);
        meta.is_nsfw = ActiveValue::Set(input.is_nsfw);
        meta.is_partial = ActiveValue::Set(Some(false));
        meta.provider_rating = ActiveValue::Set(input.provider_rating);
        meta.description = ActiveValue::Set(input.description);
        meta.images = ActiveValue::Set(Some(images));
        meta.videos = ActiveValue::Set(Some(input.videos));
        meta.production_status = ActiveValue::Set(input.production_status);
        meta.original_language = ActiveValue::Set(input.original_language);
        meta.publish_year = ActiveValue::Set(input.publish_year);
        meta.publish_date = ActiveValue::Set(input.publish_date);
        meta.free_creators = ActiveValue::Set(free_creators);
        meta.watch_providers = ActiveValue::Set(watch_providers);
        meta.anime_specifics = ActiveValue::Set(input.anime_specifics);
        meta.audio_book_specifics = ActiveValue::Set(input.audio_book_specifics);
        meta.manga_specifics = ActiveValue::Set(input.manga_specifics);
        meta.movie_specifics = ActiveValue::Set(input.movie_specifics);
        meta.podcast_specifics = ActiveValue::Set(input.podcast_specifics);
        meta.show_specifics = ActiveValue::Set(input.show_specifics);
        meta.book_specifics = ActiveValue::Set(input.book_specifics);
        meta.video_game_specifics = ActiveValue::Set(input.video_game_specifics);
        meta.visual_novel_specifics = ActiveValue::Set(input.visual_novel_specifics);
        let metadata = meta.update(&self.db).await.unwrap();

        self.change_metadata_associations(
            &metadata.id,
            metadata.lot,
            metadata.source,
            input.genres,
            input.suggestions,
            input.group_identifiers,
            input.people,
        )
        .await?;
        Ok(notifications)
    }

    async fn associate_person_with_metadata(
        &self,
        metadata_id: &str,
        person: PartialMetadataPerson,
        index: usize,
    ) -> Result<()> {
        let role = person.role.clone();
        let db_person = self
            .commit_person(CommitPersonInput {
                identifier: person.identifier.clone(),
                source: person.source,
                source_specifics: person.source_specifics,
                name: person.name,
            })
            .await?;
        let intermediate = metadata_to_person::ActiveModel {
            metadata_id: ActiveValue::Set(metadata_id.to_owned()),
            person_id: ActiveValue::Set(db_person.id),
            role: ActiveValue::Set(role),
            index: ActiveValue::Set(Some(index.try_into().unwrap())),
            character: ActiveValue::Set(person.character),
        };
        intermediate.insert(&self.db).await.ok();
        Ok(())
    }

    async fn deploy_associate_group_with_metadata_job(
        &self,
        lot: MediaLot,
        source: MediaSource,
        identifier: String,
    ) -> Result<()> {
        self.perform_application_job
            .clone()
            .enqueue(ApplicationJob::AssociateGroupWithMetadata(
                lot, source, identifier,
            ))
            .await
            .unwrap();
        Ok(())
    }

    pub async fn commit_metadata_group_internal(
        &self,
        identifier: &String,
        lot: MediaLot,
        source: MediaSource,
    ) -> Result<(String, Vec<PartialMetadataWithoutId>)> {
        let existing_group = MetadataGroup::find()
            .filter(metadata_group::Column::Identifier.eq(identifier))
            .filter(metadata_group::Column::Lot.eq(lot))
            .filter(metadata_group::Column::Source.eq(source))
            .one(&self.db)
            .await?;
        let provider = self.get_metadata_provider(lot, source).await?;
        let (group_details, associated_items) = provider.metadata_group_details(identifier).await?;
        let group_id = match existing_group {
            Some(eg) => eg.id,
            None => {
                let mut db_group: metadata_group::ActiveModel =
                    group_details.into_model("".to_string(), None).into();
                db_group.id = ActiveValue::NotSet;
                let new_group = db_group.insert(&self.db).await?;
                new_group.id
            }
        };
        Ok((group_id, associated_items))
    }

    async fn associate_suggestion_with_metadata(
        &self,
        data: PartialMetadataWithoutId,
        metadata_id: &str,
    ) -> Result<()> {
        let db_partial_metadata = self.create_partial_metadata(data).await?;
        let intermediate = metadata_to_metadata::ActiveModel {
            from_metadata_id: ActiveValue::Set(metadata_id.to_owned()),
            to_metadata_id: ActiveValue::Set(db_partial_metadata.id),
            relation: ActiveValue::Set(MetadataToMetadataRelation::Suggestion),
            ..Default::default()
        };
        intermediate.insert(&self.db).await.ok();
        Ok(())
    }

    async fn create_partial_metadata(
        &self,
        data: PartialMetadataWithoutId,
    ) -> Result<PartialMetadata> {
        let mode = if let Some(c) = Metadata::find()
            .filter(metadata::Column::Identifier.eq(&data.identifier))
            .filter(metadata::Column::Lot.eq(data.lot))
            .filter(metadata::Column::Source.eq(data.source))
            .one(&self.db)
            .await
            .unwrap()
        {
            c
        } else {
            let image = data.image.clone().map(|i| {
                vec![MetadataImage {
                    url: StoredUrl::Url(i),
                }]
            });
            let c = metadata::ActiveModel {
                title: ActiveValue::Set(data.title),
                identifier: ActiveValue::Set(data.identifier),
                lot: ActiveValue::Set(data.lot),
                source: ActiveValue::Set(data.source),
                images: ActiveValue::Set(image),
                is_partial: ActiveValue::Set(Some(true)),
                is_recommendation: ActiveValue::Set(data.is_recommendation),
                ..Default::default()
            };
            c.insert(&self.db).await?
        };
        let model = PartialMetadata {
            id: mode.id,
            lot: mode.lot,
            title: mode.title,
            image: data.image,
            source: mode.source,
            identifier: mode.identifier,
            is_recommendation: mode.is_recommendation,
        };
        Ok(model)
    }

    async fn associate_genre_with_metadata(&self, name: String, metadata_id: &str) -> Result<()> {
        let db_genre = if let Some(c) = Genre::find()
            .filter(genre::Column::Name.eq(&name))
            .one(&self.db)
            .await
            .unwrap()
        {
            c
        } else {
            let c = genre::ActiveModel {
                name: ActiveValue::Set(name),
                ..Default::default()
            };
            c.insert(&self.db).await.unwrap()
        };
        let intermediate = metadata_to_genre::ActiveModel {
            metadata_id: ActiveValue::Set(metadata_id.to_owned()),
            genre_id: ActiveValue::Set(db_genre.id),
        };
        intermediate.insert(&self.db).await.ok();
        Ok(())
    }

    async fn edit_seen_item(&self, user_id: String, input: EditSeenItemInput) -> Result<bool> {
        let seen = match Seen::find_by_id(input.seen_id).one(&self.db).await.unwrap() {
            Some(s) => s,
            None => return Err(Error::new("No seen found for this user and metadata")),
        };
        if seen.user_id != user_id {
            return Err(Error::new("No seen found for this user and metadata"));
        }
        let mut seen: seen::ActiveModel = seen.into();
        if let Some(started_on) = input.started_on {
            seen.started_on = ActiveValue::Set(Some(started_on));
        }
        if let Some(finished_on) = input.finished_on {
            seen.finished_on = ActiveValue::Set(Some(finished_on));
        }
        if let Some(manual_time_spent) = input.manual_time_spent {
            seen.manual_time_spent = ActiveValue::Set(Some(manual_time_spent));
        }
        let seen = seen.update(&self.db).await.unwrap();
        self.after_media_seen_tasks(seen).await?;
        Ok(true)
    }

    pub async fn commit_metadata_internal(
        &self,
        details: MediaDetails,
        is_partial: Option<bool>,
    ) -> Result<metadata::Model> {
        let mut images = vec![];
        images.extend(details.url_images.into_iter().map(|i| MetadataImage {
            url: StoredUrl::Url(i.image),
        }));
        images.extend(details.s3_images.into_iter().map(|i| MetadataImage {
            url: StoredUrl::S3(i.image),
        }));
        let metadata = metadata::ActiveModel {
            lot: ActiveValue::Set(details.lot),
            source: ActiveValue::Set(details.source),
            title: ActiveValue::Set(details.title),
            description: ActiveValue::Set(details.description),
            publish_year: ActiveValue::Set(details.publish_year),
            publish_date: ActiveValue::Set(details.publish_date),
            images: ActiveValue::Set(Some(images)),
            videos: ActiveValue::Set(Some(details.videos)),
            identifier: ActiveValue::Set(details.identifier),
            audio_book_specifics: ActiveValue::Set(details.audio_book_specifics),
            anime_specifics: ActiveValue::Set(details.anime_specifics),
            book_specifics: ActiveValue::Set(details.book_specifics),
            manga_specifics: ActiveValue::Set(details.manga_specifics),
            movie_specifics: ActiveValue::Set(details.movie_specifics),
            podcast_specifics: ActiveValue::Set(details.podcast_specifics),
            show_specifics: ActiveValue::Set(details.show_specifics),
            video_game_specifics: ActiveValue::Set(details.video_game_specifics),
            visual_novel_specifics: ActiveValue::Set(details.visual_novel_specifics),
            provider_rating: ActiveValue::Set(details.provider_rating),
            production_status: ActiveValue::Set(details.production_status),
            original_language: ActiveValue::Set(details.original_language),
            is_nsfw: ActiveValue::Set(details.is_nsfw),
            is_partial: ActiveValue::Set(is_partial),
            free_creators: ActiveValue::Set(if details.creators.is_empty() {
                None
            } else {
                Some(details.creators)
            }),
            watch_providers: ActiveValue::Set(if details.watch_providers.is_empty() {
                None
            } else {
                Some(details.watch_providers)
            }),
            ..Default::default()
        };
        let metadata = metadata.insert(&self.db).await?;

        self.change_metadata_associations(
            &metadata.id,
            metadata.lot,
            metadata.source,
            details.genres.clone(),
            details.suggestions.clone(),
            details.group_identifiers.clone(),
            details.people.clone(),
        )
        .await?;
        Ok(metadata)
    }

    #[allow(clippy::too_many_arguments)]
    async fn change_metadata_associations(
        &self,
        metadata_id: &String,
        lot: MediaLot,
        source: MediaSource,
        genres: Vec<String>,
        suggestions: Vec<PartialMetadataWithoutId>,
        groups: Vec<String>,
        people: Vec<PartialMetadataPerson>,
    ) -> Result<()> {
        MetadataToPerson::delete_many()
            .filter(metadata_to_person::Column::MetadataId.eq(metadata_id))
            .exec(&self.db)
            .await?;
        MetadataToGenre::delete_many()
            .filter(metadata_to_genre::Column::MetadataId.eq(metadata_id))
            .exec(&self.db)
            .await?;
        MetadataToMetadata::delete_many()
            .filter(metadata_to_metadata::Column::FromMetadataId.eq(metadata_id))
            .filter(
                metadata_to_metadata::Column::Relation.eq(MetadataToMetadataRelation::Suggestion),
            )
            .exec(&self.db)
            .await?;
        for (index, creator) in people.into_iter().enumerate() {
            self.associate_person_with_metadata(metadata_id, creator, index)
                .await
                .ok();
        }
        for genre in genres {
            self.associate_genre_with_metadata(genre, metadata_id)
                .await
                .ok();
        }
        for suggestion in suggestions {
            self.associate_suggestion_with_metadata(suggestion, metadata_id)
                .await
                .ok();
        }
        for group_identifier in groups {
            self.deploy_associate_group_with_metadata_job(lot, source, group_identifier)
                .await
                .ok();
        }
        Ok(())
    }

    async fn deploy_update_metadata_job(
        &self,
        metadata_id: &String,
        force_update: bool,
    ) -> Result<bool> {
        let metadata = Metadata::find_by_id(metadata_id)
            .one(&self.db)
            .await
            .unwrap()
            .unwrap();
        self.perform_application_job
            .clone()
            .enqueue(ApplicationJob::UpdateMetadata(metadata.id, force_update))
            .await
            .unwrap();
        Ok(true)
    }

    async fn deploy_update_person_job(&self, person_id: String) -> Result<bool> {
        let person = Person::find_by_id(person_id)
            .one(&self.db)
            .await
            .unwrap()
            .unwrap();
        self.perform_application_job
            .clone()
            .enqueue(ApplicationJob::UpdatePerson(person.id))
            .await
            .unwrap();
        Ok(true)
    }

    async fn merge_metadata(
        &self,
        user_id: String,
        merge_from: String,
        merge_into: String,
    ) -> Result<bool> {
        let txn = self.db.begin().await?;
        for old_seen in Seen::find()
            .filter(seen::Column::MetadataId.eq(&merge_from))
            .filter(seen::Column::UserId.eq(&user_id))
            .all(&txn)
            .await
            .unwrap()
        {
            let old_seen_active: seen::ActiveModel = old_seen.clone().into();
            let new_seen = seen::ActiveModel {
                id: ActiveValue::NotSet,
                last_updated_on: ActiveValue::NotSet,
                num_times_updated: ActiveValue::NotSet,
                metadata_id: ActiveValue::Set(merge_into.clone()),
                ..old_seen_active
            };
            new_seen.insert(&txn).await?;
            old_seen.delete(&txn).await?;
        }
        for old_review in Review::find()
            .filter(review::Column::MetadataId.eq(&merge_from))
            .filter(review::Column::UserId.eq(&user_id))
            .all(&txn)
            .await
            .unwrap()
        {
            let old_review_active: review::ActiveModel = old_review.clone().into();
            let new_review = review::ActiveModel {
                id: ActiveValue::NotSet,
                metadata_id: ActiveValue::Set(Some(merge_into.clone())),
                ..old_review_active
            };
            new_review.insert(&txn).await?;
            old_review.delete(&txn).await?;
        }
        let collections = Collection::find()
            .select_only()
            .column(collection::Column::Id)
            .left_join(UserToCollection)
            .filter(user_to_collection::Column::UserId.eq(&user_id))
            .into_tuple::<String>()
            .all(&txn)
            .await
            .unwrap();
        for item in CollectionToEntity::find()
            .filter(collection_to_entity::Column::MetadataId.eq(&merge_from))
            .filter(collection_to_entity::Column::CollectionId.is_in(collections))
            .all(&txn)
            .await?
            .into_iter()
        {
            if CollectionToEntity::find()
                .filter(collection_to_entity::Column::CollectionId.eq(item.collection_id.clone()))
                .filter(collection_to_entity::Column::MetadataId.eq(&merge_into))
                .count(&txn)
                .await?
                == 0
            {
                let mut item_active: collection_to_entity::ActiveModel = item.into();
                item_active.metadata_id = ActiveValue::Set(Some(merge_into.clone()));
                item_active.update(&txn).await?;
            }
        }
        if let Some(_association) = get_user_to_entity_association(
            &user_id,
            Some(merge_into.clone()),
            None,
            None,
            None,
            &txn,
        )
        .await
        {
            let old_association = get_user_to_entity_association(
                &user_id,
                Some(merge_from.clone()),
                None,
                None,
                None,
                &txn,
            )
            .await
            .unwrap();
            let mut cloned: user_to_entity::ActiveModel = old_association.clone().into();
            cloned.needs_to_be_updated = ActiveValue::Set(Some(true));
            cloned.update(&txn).await?;
        } else {
            UserToEntity::update_many()
                .filter(user_to_entity::Column::MetadataId.eq(merge_from))
                .filter(user_to_entity::Column::UserId.eq(user_id))
                .set(user_to_entity::ActiveModel {
                    metadata_id: ActiveValue::Set(Some(merge_into.clone())),
                    ..Default::default()
                })
                .exec(&txn)
                .await?;
        }
        txn.commit().await?;
        Ok(true)
    }

    async fn user_preferences(&self, user_id: &String) -> Result<UserPreferences> {
        let mut preferences = partial_user_by_id::<UserWithOnlyPreferences>(&self.db, user_id)
            .await?
            .preferences;
        preferences.features_enabled.media.anime =
            self.config.anime_and_manga.is_enabled() && preferences.features_enabled.media.anime;
        preferences.features_enabled.media.audio_book =
            self.config.audio_books.is_enabled() && preferences.features_enabled.media.audio_book;
        preferences.features_enabled.media.book =
            self.config.books.is_enabled() && preferences.features_enabled.media.book;
        preferences.features_enabled.media.show =
            self.config.movies_and_shows.is_enabled() && preferences.features_enabled.media.show;
        preferences.features_enabled.media.manga =
            self.config.anime_and_manga.is_enabled() && preferences.features_enabled.media.manga;
        preferences.features_enabled.media.movie =
            self.config.movies_and_shows.is_enabled() && preferences.features_enabled.media.movie;
        preferences.features_enabled.media.podcast =
            self.config.podcasts.is_enabled() && preferences.features_enabled.media.podcast;
        preferences.features_enabled.media.video_game =
            self.config.video_games.is_enabled() && preferences.features_enabled.media.video_game;
        Ok(preferences)
    }

    async fn core_enabled_features(&self) -> Result<GeneralFeatures> {
        let mut files_enabled = self.config.file_storage.is_enabled();
        if files_enabled && !self.file_storage_service.is_enabled().await {
            files_enabled = false;
        }
        let general = GeneralFeatures {
            file_storage: files_enabled,
            signup_allowed: self.config.users.allow_registration,
        };
        Ok(general)
    }

    async fn metadata_search(
        &self,
        user_id: &String,
        input: MetadataSearchInput,
    ) -> Result<SearchResults<MetadataSearchItemResponse>> {
        let query = input.search.query.unwrap_or_default();
        if query.is_empty() {
            return Ok(SearchResults {
                details: SearchDetails {
                    total: 0,
                    next_page: None,
                },
                items: vec![],
            });
        }
        let cloned_user_id = user_id.to_owned();
        let preferences = partial_user_by_id::<UserWithOnlyPreferences>(&self.db, user_id)
            .await?
            .preferences;
        let provider = self.get_metadata_provider(input.lot, input.source).await?;
        let results = provider
            .metadata_search(&query, input.search.page, preferences.general.display_nsfw)
            .await?;
        let all_identifiers = results
            .items
            .iter()
            .map(|i| i.identifier.to_owned())
            .collect_vec();
        let interactions = Metadata::find()
            .join(
                JoinType::LeftJoin,
                metadata::Relation::UserToEntity
                    .def()
                    .on_condition(move |_left, right| {
                        Condition::all().add(
                            Expr::col((right, user_to_entity::Column::UserId))
                                .eq(cloned_user_id.clone()),
                        )
                    }),
            )
            .select_only()
            .column(metadata::Column::Identifier)
            .column_as(
                Expr::col((Alias::new("metadata"), metadata::Column::Id)),
                "database_id",
            )
            .column_as(
                Expr::col((Alias::new("user_to_entity"), user_to_entity::Column::Id)).is_not_null(),
                "has_interacted",
            )
            .filter(metadata::Column::Lot.eq(input.lot))
            .filter(metadata::Column::Source.eq(input.source))
            .filter(metadata::Column::Identifier.is_in(&all_identifiers))
            .into_tuple::<(String, String, bool)>()
            .all(&self.db)
            .await?
            .into_iter()
            .map(|(key, value1, value2)| (key, (value1, value2)));
        let interactions = HashMap::<_, _>::from_iter(interactions.into_iter());
        let data = results
            .items
            .into_iter()
            .map(|i| {
                let interaction = interactions.get(&i.identifier).cloned();
                MetadataSearchItemResponse {
                    has_interacted: interaction.clone().unwrap_or_default().1,
                    database_id: interaction.map(|i| i.0),
                    item: i,
                }
            })
            .collect();
        let results = SearchResults {
            details: results.details,
            items: data,
        };
        Ok(results)
    }

    async fn people_search(
        &self,
        user_id: &String,
        input: PeopleSearchInput,
    ) -> Result<SearchResults<PeopleSearchItem>> {
        let query = input.search.query.unwrap_or_default();
        if query.is_empty() {
            return Ok(SearchResults {
                details: SearchDetails {
                    total: 0,
                    next_page: None,
                },
                items: vec![],
            });
        }
        let preferences = partial_user_by_id::<UserWithOnlyPreferences>(&self.db, user_id)
            .await?
            .preferences;
        let provider = self.get_non_metadata_provider(input.source).await?;
        let results = provider
            .people_search(
                &query,
                input.search.page,
                &input.source_specifics,
                preferences.general.display_nsfw,
            )
            .await?;
        Ok(results)
    }

    async fn metadata_group_search(
        &self,
        user_id: &String,
        input: MetadataGroupSearchInput,
    ) -> Result<SearchResults<MetadataGroupSearchItem>> {
        let query = input.search.query.unwrap_or_default();
        if query.is_empty() {
            return Ok(SearchResults {
                details: SearchDetails {
                    total: 0,
                    next_page: None,
                },
                items: vec![],
            });
        }
        let preferences = partial_user_by_id::<UserWithOnlyPreferences>(&self.db, user_id)
            .await?
            .preferences;
        let provider = self.get_metadata_provider(input.lot, input.source).await?;
        let results = provider
            .metadata_group_search(&query, input.search.page, preferences.general.display_nsfw)
            .await?;
        Ok(results)
    }

    pub async fn get_openlibrary_service(&self) -> Result<OpenlibraryService> {
        Ok(OpenlibraryService::new(
            &self.config.books.openlibrary,
            self.config.frontend.page_size,
        )
        .await)
    }

    pub async fn get_isbn_service(&self) -> Result<GoogleBooksService> {
        Ok(GoogleBooksService::new(
            &self.config.books.google_books,
            self.config.frontend.page_size,
        )
        .await)
    }

    async fn get_metadata_provider(&self, lot: MediaLot, source: MediaSource) -> Result<Provider> {
        let err = || Err(Error::new("This source is not supported".to_owned()));
        let service: Provider = match source {
            MediaSource::Vndb => Box::new(
                VndbService::new(&self.config.visual_novels, self.config.frontend.page_size).await,
            ),
            MediaSource::Openlibrary => Box::new(self.get_openlibrary_service().await?),
            MediaSource::Itunes => Box::new(
                ITunesService::new(&self.config.podcasts.itunes, self.config.frontend.page_size)
                    .await,
            ),
            MediaSource::GoogleBooks => Box::new(self.get_isbn_service().await?),
            MediaSource::Audible => Box::new(
                AudibleService::new(
                    &self.config.audio_books.audible,
                    self.config.frontend.page_size,
                )
                .await,
            ),
            MediaSource::Listennotes => Box::new(
                ListennotesService::new(&self.config.podcasts, self.config.frontend.page_size)
                    .await,
            ),
            MediaSource::Tmdb => match lot {
                MediaLot::Show => Box::new(
                    TmdbShowService::new(
                        &self.config.movies_and_shows.tmdb,
                        *self.timezone,
                        self.config.frontend.page_size,
                    )
                    .await,
                ),
                MediaLot::Movie => Box::new(
                    TmdbMovieService::new(
                        &self.config.movies_and_shows.tmdb,
                        *self.timezone,
                        self.config.frontend.page_size,
                    )
                    .await,
                ),
                _ => return err(),
            },
            MediaSource::Anilist => match lot {
                MediaLot::Anime => Box::new(
                    AnilistAnimeService::new(
                        &self.config.anime_and_manga.anilist,
                        self.config.frontend.page_size,
                    )
                    .await,
                ),
                MediaLot::Manga => Box::new(
                    AnilistMangaService::new(
                        &self.config.anime_and_manga.anilist,
                        self.config.frontend.page_size,
                    )
                    .await,
                ),
                _ => return err(),
            },
            MediaSource::Mal => match lot {
                MediaLot::Anime => Box::new(
                    MalAnimeService::new(
                        &self.config.anime_and_manga.mal,
                        self.config.frontend.page_size,
                    )
                    .await,
                ),
                MediaLot::Manga => Box::new(
                    MalMangaService::new(
                        &self.config.anime_and_manga.mal,
                        self.config.frontend.page_size,
                    )
                    .await,
                ),
                _ => return err(),
            },
            MediaSource::Igdb => Box::new(
                IgdbService::new(&self.config.video_games, self.config.frontend.page_size).await,
            ),
            MediaSource::MangaUpdates => Box::new(
                MangaUpdatesService::new(
                    &self.config.anime_and_manga.manga_updates,
                    self.config.frontend.page_size,
                )
                .await,
            ),
            MediaSource::Custom => return err(),
        };
        Ok(service)
    }

    pub async fn get_tmdb_non_media_service(&self) -> Result<NonMediaTmdbService> {
        Ok(NonMediaTmdbService::new(
            self.config.movies_and_shows.tmdb.access_token.clone(),
            *self.timezone,
            self.config.movies_and_shows.tmdb.locale.clone(),
        )
        .await)
    }

    async fn get_non_metadata_provider(&self, source: MediaSource) -> Result<Provider> {
        let err = || Err(Error::new("This source is not supported".to_owned()));
        let service: Provider = match source {
            MediaSource::Vndb => Box::new(
                VndbService::new(&self.config.visual_novels, self.config.frontend.page_size).await,
            ),
            MediaSource::Openlibrary => Box::new(self.get_openlibrary_service().await?),
            MediaSource::Itunes => Box::new(
                ITunesService::new(&self.config.podcasts.itunes, self.config.frontend.page_size)
                    .await,
            ),
            MediaSource::GoogleBooks => Box::new(
                GoogleBooksService::new(
                    &self.config.books.google_books,
                    self.config.frontend.page_size,
                )
                .await,
            ),
            MediaSource::Audible => Box::new(
                AudibleService::new(
                    &self.config.audio_books.audible,
                    self.config.frontend.page_size,
                )
                .await,
            ),
            MediaSource::Listennotes => Box::new(
                ListennotesService::new(&self.config.podcasts, self.config.frontend.page_size)
                    .await,
            ),
            MediaSource::Igdb => Box::new(
                IgdbService::new(&self.config.video_games, self.config.frontend.page_size).await,
            ),
            MediaSource::MangaUpdates => Box::new(
                MangaUpdatesService::new(
                    &self.config.anime_and_manga.manga_updates,
                    self.config.frontend.page_size,
                )
                .await,
            ),
            MediaSource::Tmdb => Box::new(self.get_tmdb_non_media_service().await?),
            MediaSource::Anilist => {
                Box::new(NonMediaAnilistService::new(self.config.frontend.page_size).await)
            }
            MediaSource::Mal => Box::new(NonMediaMalService::new().await),
            MediaSource::Custom => return err(),
        };
        Ok(service)
    }

    async fn details_from_provider(
        &self,
        lot: MediaLot,
        source: MediaSource,
        identifier: &str,
    ) -> Result<MediaDetails> {
        let provider = self.get_metadata_provider(lot, source).await?;
        let results = provider.metadata_details(identifier).await?;
        Ok(results)
    }

    pub async fn commit_metadata(&self, input: CommitMediaInput) -> Result<metadata::Model> {
        if let Some(m) = Metadata::find()
            .filter(metadata::Column::Lot.eq(input.lot))
            .filter(metadata::Column::Source.eq(input.source))
            .filter(metadata::Column::Identifier.eq(input.identifier.clone()))
            .one(&self.db)
            .await?
        {
            if input.force_update.unwrap_or_default() {
                tracing::debug!("Forcing update of metadata with id {}", m.id);
                self.update_metadata_and_notify_users(&m.id, true).await?;
            }
            Ok(m)
        } else {
            let details = self
                .details_from_provider(input.lot, input.source, &input.identifier)
                .await?;
            let media = self.commit_metadata_internal(details, None).await?;
            Ok(media)
        }
    }

    pub async fn commit_person(&self, input: CommitPersonInput) -> Result<StringIdObject> {
        if let Some(p) = Person::find()
            .filter(person::Column::Source.eq(input.source))
            .filter(person::Column::Identifier.eq(input.identifier.clone()))
            .apply_if(input.source_specifics.clone(), |query, v| {
                query.filter(person::Column::SourceSpecifics.eq(v))
            })
            .one(&self.db)
            .await?
            .map(|p| StringIdObject { id: p.id })
        {
            Ok(p)
        } else {
            let person = person::ActiveModel {
                identifier: ActiveValue::Set(input.identifier),
                source: ActiveValue::Set(input.source),
                source_specifics: ActiveValue::Set(input.source_specifics),
                name: ActiveValue::Set(input.name),
                is_partial: ActiveValue::Set(Some(true)),
                ..Default::default()
            };
            let person = person.insert(&self.db).await?;
            Ok(StringIdObject { id: person.id })
        }
    }

    pub async fn commit_metadata_group(&self, input: CommitMediaInput) -> Result<StringIdObject> {
        let (group_id, associated_items) = self
            .commit_metadata_group_internal(&input.identifier, input.lot, input.source)
            .await?;
        for (idx, media) in associated_items.into_iter().enumerate() {
            let db_partial_metadata = self.create_partial_metadata(media).await?;
            MetadataToMetadataGroup::delete_many()
                .filter(metadata_to_metadata_group::Column::MetadataGroupId.eq(&group_id))
                .filter(metadata_to_metadata_group::Column::MetadataId.eq(&db_partial_metadata.id))
                .exec(&self.db)
                .await
                .ok();
            let intermediate = metadata_to_metadata_group::ActiveModel {
                metadata_group_id: ActiveValue::Set(group_id.clone()),
                metadata_id: ActiveValue::Set(db_partial_metadata.id),
                part: ActiveValue::Set((idx + 1).try_into().unwrap()),
            };
            intermediate.insert(&self.db).await.ok();
        }
        Ok(StringIdObject { id: group_id })
    }

    async fn review_by_id(
        &self,
        review_id: String,
        user_id: &String,
        respect_preferences: bool,
    ) -> Result<ReviewItem> {
        let review = Review::find_by_id(review_id).one(&self.db).await?;
        match review {
            Some(r) => {
                let user = r.find_related(User).one(&self.db).await.unwrap().unwrap();
                let rating = match respect_preferences {
                    true => {
                        let preferences =
                            partial_user_by_id::<UserWithOnlyPreferences>(&self.db, user_id)
                                .await?
                                .preferences;
                        r.rating.map(|s| {
                            s.checked_div(match preferences.general.review_scale {
                                UserReviewScale::OutOfFive => dec!(20),
                                UserReviewScale::OutOfHundred => dec!(1),
                            })
                            .unwrap()
                            .round_dp(1)
                        })
                    }
                    false => r.rating,
                };
                Ok(ReviewItem {
                    id: r.id,
                    posted_on: r.posted_on,
                    rating,
                    is_spoiler: r.is_spoiler,
                    text_original: r.text.clone(),
                    text_rendered: r.text.map(|t| markdown_to_html(&t)),
                    visibility: r.visibility,
                    show_extra_information: r.show_extra_information,
                    podcast_extra_information: r.podcast_extra_information,
                    anime_extra_information: r.anime_extra_information,
                    manga_extra_information: r.manga_extra_information,
                    posted_by: IdAndNamedObject {
                        id: user.id,
                        name: user.name,
                    },
                    comments: r.comments,
                })
            }
            None => Err(Error::new("Unable to find review".to_owned())),
        }
    }

    async fn item_reviews(
        &self,
        user_id: &String,
        metadata_id: Option<String>,
        person_id: Option<String>,
        metadata_group_id: Option<String>,
        collection_id: Option<String>,
    ) -> Result<Vec<ReviewItem>> {
        let all_reviews = Review::find()
            .select_only()
            .column(review::Column::Id)
            .order_by_desc(review::Column::PostedOn)
            .apply_if(metadata_id, |query, v| {
                query.filter(review::Column::MetadataId.eq(v))
            })
            .apply_if(metadata_group_id, |query, v| {
                query.filter(review::Column::MetadataGroupId.eq(v))
            })
            .apply_if(person_id, |query, v| {
                query.filter(review::Column::PersonId.eq(v))
            })
            .apply_if(collection_id, |query, v| {
                query.filter(review::Column::CollectionId.eq(v))
            })
            .into_tuple::<String>()
            .all(&self.db)
            .await
            .unwrap();
        let mut reviews = vec![];
        for r_id in all_reviews {
            reviews.push(self.review_by_id(r_id, user_id, true).await?);
        }
        let all_reviews = reviews
            .into_iter()
            .filter(|r| match r.visibility {
                Visibility::Private => &r.posted_by.id == user_id,
                _ => true,
            })
            .collect();
        Ok(all_reviews)
    }

    async fn user_collections_list(
        &self,
        user_id: &String,
        name: Option<String>,
    ) -> Result<Vec<CollectionItem>> {
        // TODO: Replace when https://github.com/SeaQL/sea-query/pull/787 is merged
        struct JsonBuildObject;
        impl Iden for JsonBuildObject {
            fn unquoted(&self, s: &mut dyn Write) {
                write!(s, "JSON_BUILD_OBJECT").unwrap();
            }
        }
        struct JsonAgg;
        impl Iden for JsonAgg {
            fn unquoted(&self, s: &mut dyn Write) {
                write!(s, "JSON_AGG").unwrap();
            }
        }
        let collaborators_subquery = Query::select()
            .from(UserToCollection)
            .expr(SimpleExpr::FunctionCall(
                Func::cust(JsonAgg).arg(
                    Func::cust(JsonBuildObject)
                        .arg(Expr::val("id"))
                        .arg(Expr::col((AliasedUser::Table, AliasedUser::Id)))
                        .arg(Expr::val("name"))
                        .arg(Expr::col((AliasedUser::Table, AliasedUser::Name))),
                ),
            ))
            .join(
                JoinType::InnerJoin,
                AliasedUser::Table,
                Expr::col((
                    AliasedUserToCollection::Table,
                    AliasedUserToCollection::UserId,
                ))
                .equals((AliasedUser::Table, AliasedUser::Id)),
            )
            .and_where(
                Expr::col((
                    AliasedUserToCollection::Table,
                    AliasedUserToCollection::CollectionId,
                ))
                .equals((AliasedCollection::Table, AliasedCollection::Id)),
            )
            .and_where(
                Expr::col((AliasedUser::Table, AliasedUser::Id))
                    .not_equals((AliasedCollection::Table, AliasedCollection::UserId)),
            )
            .to_owned();
        let count_subquery = Query::select()
            .expr(collection_to_entity::Column::Id.count())
            .from(CollectionToEntity)
            .and_where(
                Expr::col((
                    AliasedCollectionToEntity::Table,
                    AliasedCollectionToEntity::CollectionId,
                ))
                .equals((
                    AliasedUserToCollection::Table,
                    AliasedUserToCollection::CollectionId,
                )),
            )
            .to_owned();
        let collections = Collection::find()
            .apply_if(name, |query, v| {
                query.filter(collection::Column::Name.eq(v))
            })
            .select_only()
            .column(collection::Column::Id)
            .column(collection::Column::Name)
            .column_as(
                collection::Column::Name
                    .is_in(DefaultCollection::iter().map(|s| s.to_string()))
                    .and(collection::Column::UserId.eq(user_id)),
                "is_default",
            )
            .column(collection::Column::InformationTemplate)
            .expr_as_(
                SimpleExpr::SubQuery(None, Box::new(count_subquery.into_sub_query_statement())),
                "count",
            )
            .expr_as_(
                SimpleExpr::FunctionCall(Func::coalesce([
                    SimpleExpr::SubQuery(
                        None,
                        Box::new(collaborators_subquery.into_sub_query_statement()),
                    ),
                    SimpleExpr::FunctionCall(Func::cast_as(Expr::val("[]"), Alias::new("JSON"))),
                ])),
                "collaborators",
            )
            .column(collection::Column::Description)
            .column_as(
                SimpleExpr::FunctionCall(
                    Func::cust(JsonBuildObject)
                        .arg(Expr::val("id"))
                        .arg(Expr::col((AliasedUser::Table, AliasedUser::Id)))
                        .arg(Expr::val("name"))
                        .arg(Expr::col((AliasedUser::Table, AliasedUser::Name))),
                ),
                "creator",
            )
            .order_by_desc(collection::Column::LastUpdatedOn)
            .left_join(User)
            .left_join(UserToCollection)
            .filter(user_to_collection::Column::UserId.eq(user_id))
            .into_model::<CollectionItem>()
            .all(&self.db)
            .await
            .unwrap();
        Ok(collections)
    }

    async fn collection_contents(
        &self,
        input: CollectionContentsInput,
    ) -> Result<CollectionContents> {
        let search = input.search.unwrap_or_default();
        let sort = input.sort.unwrap_or_default();
        let filter = input.filter.unwrap_or_default();
        let page: u64 = search.page.unwrap_or(1).try_into().unwrap();
        let maybe_collection = Collection::find_by_id(input.collection_id.clone())
            .one(&self.db)
            .await
            .unwrap();
        let collection = match maybe_collection {
            Some(c) => c,
            None => return Err(Error::new("Collection not found".to_owned())),
        };

        let take = input
            .take
            .unwrap_or_else(|| self.config.frontend.page_size.try_into().unwrap());
        let results = if take != 0 {
            let paginator = CollectionToEntity::find()
                .left_join(Metadata)
                .left_join(MetadataGroup)
                .left_join(Person)
                .left_join(Exercise)
                .filter(collection_to_entity::Column::CollectionId.eq(collection.id.clone()))
                .apply_if(search.query, |query, v| {
                    query.filter(
                        Condition::any()
                            .add(
                                Expr::col((AliasedMetadata::Table, AliasedMetadata::Title))
                                    .ilike(ilike_sql(&v)),
                            )
                            .add(
                                Expr::col((
                                    AliasedMetadataGroup::Table,
                                    AliasedMetadataGroup::Title,
                                ))
                                .ilike(ilike_sql(&v)),
                            )
                            .add(
                                Expr::col((AliasedPerson::Table, AliasedPerson::Name))
                                    .ilike(ilike_sql(&v)),
                            )
                            .add(
                                Expr::col((AliasedExercise::Table, AliasedExercise::Id))
                                    .ilike(ilike_sql(&v)),
                            ),
                    )
                })
                .apply_if(filter.metadata_lot, |query, v| {
                    query.filter(
                        Condition::any()
                            .add(Expr::col((AliasedMetadata::Table, AliasedMetadata::Lot)).eq(v)),
                    )
                })
                .apply_if(filter.entity_type, |query, v| {
                    let f = match v {
                        EntityLot::Metadata => {
                            collection_to_entity::Column::MetadataId.is_not_null()
                        }
                        EntityLot::MetadataGroup => {
                            collection_to_entity::Column::MetadataGroupId.is_not_null()
                        }
                        EntityLot::Person => collection_to_entity::Column::PersonId.is_not_null(),
                        EntityLot::Exercise => {
                            collection_to_entity::Column::ExerciseId.is_not_null()
                        }
                        EntityLot::Collection => unreachable!(),
                    };
                    query.filter(f)
                })
                .order_by(
                    match sort.by {
                        CollectionContentsSortBy::LastUpdatedOn => {
                            Expr::col(collection_to_entity::Column::LastUpdatedOn)
                        }
                        CollectionContentsSortBy::Title => Expr::expr(Func::coalesce([
                            Expr::col((AliasedMetadata::Table, AliasedMetadata::Title)).into(),
                            Expr::col((AliasedMetadataGroup::Table, AliasedMetadataGroup::Title))
                                .into(),
                            Expr::col((AliasedPerson::Table, AliasedPerson::Name)).into(),
                            Expr::col((AliasedExercise::Table, AliasedExercise::Id)).into(),
                        ])),
                        CollectionContentsSortBy::Date => Expr::expr(Func::coalesce([
                            Expr::col((AliasedMetadata::Table, AliasedMetadata::PublishDate))
                                .into(),
                            Expr::col((AliasedPerson::Table, AliasedPerson::BirthDate)).into(),
                        ])),
                    },
                    sort.order.into(),
                )
                .paginate(&self.db, take);
            let mut items = vec![];
            let ItemsAndPagesNumber {
                number_of_items,
                number_of_pages,
            } = paginator.num_items_and_pages().await?;
            for cte in paginator.fetch_page(page - 1).await? {
                let item = if let Some(id) = cte.metadata_id {
                    EntityWithLot {
                        entity_id: id,
                        entity_lot: EntityLot::Metadata,
                    }
                } else if let Some(id) = cte.person_id {
                    EntityWithLot {
                        entity_id: id,
                        entity_lot: EntityLot::Person,
                    }
                } else if let Some(id) = cte.metadata_group_id {
                    EntityWithLot {
                        entity_id: id,
                        entity_lot: EntityLot::MetadataGroup,
                    }
                } else if let Some(id) = cte.exercise_id {
                    EntityWithLot {
                        entity_id: id,
                        entity_lot: EntityLot::Exercise,
                    }
                } else {
                    unreachable!()
                };
                items.push(item);
            }
            SearchResults {
                details: SearchDetails {
                    total: number_of_items.try_into().unwrap(),
                    next_page: if page < number_of_pages {
                        Some((page + 1).try_into().unwrap())
                    } else {
                        None
                    },
                },
                items,
            }
        } else {
            SearchResults {
                details: SearchDetails::default(),
                items: vec![],
            }
        };
        let user = collection.find_related(User).one(&self.db).await?.unwrap();
        let reviews = self
            .item_reviews(
                &collection.user_id,
                None,
                None,
                None,
                Some(input.collection_id),
            )
            .await?;
        Ok(CollectionContents {
            details: collection,
            reviews,
            results,
            user,
        })
    }

    pub async fn post_review(
        &self,
        user_id: &String,
        input: PostReviewInput,
    ) -> Result<StringIdObject> {
        let preferences = partial_user_by_id::<UserWithOnlyPreferences>(&self.db, user_id)
            .await?
            .preferences;
        if preferences.general.disable_reviews {
            return Err(Error::new("Reviews are disabled"));
        }
        let show_ei = if let (Some(season), Some(episode)) =
            (input.show_season_number, input.show_episode_number)
        {
            Some(SeenShowExtraInformation { season, episode })
        } else {
            None
        };
        let podcast_ei = input
            .podcast_episode_number
            .map(|episode| SeenPodcastExtraInformation { episode });
        let anime_ei = input
            .anime_episode_number
            .map(|episode| SeenAnimeExtraInformation {
                episode: Some(episode),
            });
        let manga_ei =
            if input.manga_chapter_number.is_none() && input.manga_volume_number.is_none() {
                None
            } else {
                Some(SeenMangaExtraInformation {
                    chapter: input.manga_chapter_number,
                    volume: input.manga_volume_number,
                })
            };

        if input.rating.is_none() && input.text.is_none() {
            return Err(Error::new("At-least one of rating or review is required."));
        }
        let mut review_obj = review::ActiveModel {
            id: match input.review_id.clone() {
                Some(i) => ActiveValue::Unchanged(i),
                None => ActiveValue::NotSet,
            },
            rating: ActiveValue::Set(input.rating.map(
                |r| match preferences.general.review_scale {
                    UserReviewScale::OutOfFive => r * dec!(20),
                    UserReviewScale::OutOfHundred => r,
                },
            )),
            text: ActiveValue::Set(input.text),
            user_id: ActiveValue::Set(user_id.to_owned()),
            metadata_id: ActiveValue::Set(input.metadata_id),
            metadata_group_id: ActiveValue::Set(input.metadata_group_id),
            person_id: ActiveValue::Set(input.person_id),
            collection_id: ActiveValue::Set(input.collection_id),
            show_extra_information: ActiveValue::Set(show_ei),
            podcast_extra_information: ActiveValue::Set(podcast_ei),
            anime_extra_information: ActiveValue::Set(anime_ei),
            manga_extra_information: ActiveValue::Set(manga_ei),
            comments: ActiveValue::Set(vec![]),
            ..Default::default()
        };
        if let Some(s) = input.is_spoiler {
            review_obj.is_spoiler = ActiveValue::Set(s);
        }
        if let Some(v) = input.visibility {
            review_obj.visibility = ActiveValue::Set(v);
        }
        if let Some(d) = input.date {
            review_obj.posted_on = ActiveValue::Set(d);
        }
        let insert = review_obj.save(&self.db).await.unwrap();
        if insert.visibility.unwrap() == Visibility::Public {
            let (obj_id, obj_title, entity_lot) = if let Some(mi) = insert.metadata_id.unwrap() {
                (
                    mi.to_string(),
                    self.generic_metadata(&mi).await?.model.title,
                    EntityLot::Metadata,
                )
            } else if let Some(mgi) = insert.metadata_group_id.unwrap() {
                (
                    mgi.to_string(),
                    self.metadata_group_details(mgi).await?.details.title,
                    EntityLot::MetadataGroup,
                )
            } else if let Some(pi) = insert.person_id.unwrap() {
                (
                    pi.to_string(),
                    self.person_details(pi).await?.details.name,
                    EntityLot::Person,
                )
            } else if let Some(ci) = insert.collection_id.unwrap() {
                (
                    ci.clone(),
                    self.collection_contents(CollectionContentsInput {
                        collection_id: ci,
                        filter: None,
                        search: None,
                        take: None,
                        sort: None,
                    })
                    .await?
                    .details
                    .name,
                    EntityLot::Collection,
                )
            } else {
                unreachable!()
            };
            let user = user_by_id(&self.db, &insert.user_id.unwrap()).await?;
            // DEV: Do not send notification if updating a review
            if input.review_id.is_none() {
                self.perform_application_job
                    .clone()
                    .enqueue(ApplicationJob::ReviewPosted(ReviewPostedEvent {
                        obj_id,
                        obj_title,
                        entity_lot,
                        username: user.name,
                        review_id: insert.id.clone().unwrap(),
                    }))
                    .await
                    .unwrap();
            }
        }
        Ok(StringIdObject {
            id: insert.id.unwrap(),
        })
    }

    async fn delete_review(&self, user_id: String, review_id: String) -> Result<bool> {
        let review = Review::find()
            .filter(review::Column::Id.eq(review_id))
            .one(&self.db)
            .await
            .unwrap();
        match review {
            Some(r) => {
                if r.user_id == user_id {
                    associate_user_with_entity(
                        &user_id,
                        r.metadata_id.clone(),
                        r.person_id.clone(),
                        None,
                        r.metadata_group_id.clone(),
                        &self.db,
                    )
                    .await?;
                    r.delete(&self.db).await?;
                    Ok(true)
                } else {
                    Err(Error::new("This review does not belong to you".to_owned()))
                }
            }
            None => Ok(false),
        }
    }

    pub async fn create_or_update_collection(
        &self,
        user_id: &String,
        input: CreateOrUpdateCollectionInput,
    ) -> Result<StringIdObject> {
        let meta = Collection::find()
            .filter(collection::Column::Name.eq(input.name.clone()))
            .filter(collection::Column::UserId.eq(user_id))
            .one(&self.db)
            .await
            .unwrap();
        let mut new_name = input.name.clone();
        match meta {
            Some(m) if input.update_id.is_none() => Ok(StringIdObject { id: m.id }),
            _ => {
                let col = collection::ActiveModel {
                    id: match input.update_id {
                        Some(i) => {
                            let already = Collection::find_by_id(i.clone())
                                .one(&self.db)
                                .await
                                .unwrap()
                                .unwrap();
                            if DefaultCollection::iter()
                                .map(|s| s.to_string())
                                .contains(&already.name)
                            {
                                new_name = already.name;
                            }
                            UserToCollection::delete_many()
                                .filter(user_to_collection::Column::CollectionId.eq(i.clone()))
                                .exec(&self.db)
                                .await
                                .ok();
                            ActiveValue::Unchanged(i.clone())
                        }
                        None => ActiveValue::NotSet,
                    },
                    last_updated_on: ActiveValue::Set(Utc::now()),
                    name: ActiveValue::Set(new_name),
                    user_id: ActiveValue::Set(user_id.to_owned()),
                    description: ActiveValue::Set(input.description),
                    information_template: ActiveValue::Set(input.information_template),
                    ..Default::default()
                };
                let inserted = col.save(&self.db).await.map_err(|_| {
                    Error::new("There was an error creating or updating the collection".to_owned())
                })?;
                let id = inserted.id.unwrap();
                let mut users_ids = vec![user_id.clone()];
                users_ids.extend(input.collaborators.unwrap_or_default());
                for collaborator_user_id in users_ids {
                    user_to_collection::ActiveModel {
                        user_id: ActiveValue::Set(collaborator_user_id),
                        collection_id: ActiveValue::Set(id.clone()),
                    }
                    .insert(&self.db)
                    .await
                    .ok();
                }
                Ok(StringIdObject { id })
            }
        }
    }

    async fn delete_collection(&self, user_id: String, name: &str) -> Result<bool> {
        if DefaultCollection::iter().any(|col_name| col_name.to_string() == name) {
            return Err(Error::new("Can not delete a default collection".to_owned()));
        }
        let collection = Collection::find()
            .filter(collection::Column::Name.eq(name))
            .filter(collection::Column::UserId.eq(user_id.to_owned()))
            .one(&self.db)
            .await?;
        let resp = if let Some(c) = collection {
            Collection::delete_by_id(c.id).exec(&self.db).await.is_ok()
        } else {
            false
        };
        Ok(resp)
    }

    pub async fn add_entity_to_collection(
        &self,
        user_id: &String,
        input: ChangeCollectionToEntityInput,
    ) -> Result<bool> {
        add_entity_to_collection(&self.db, user_id, input).await
    }

    pub async fn remove_entity_from_collection(
        &self,
        user_id: &String,
        input: ChangeCollectionToEntityInput,
    ) -> Result<StringIdObject> {
        let collect = Collection::find()
            .left_join(UserToCollection)
            .filter(user_to_collection::Column::UserId.eq(input.creator_user_id))
            .filter(collection::Column::Name.eq(input.collection_name.to_owned()))
            .one(&self.db)
            .await
            .unwrap()
            .unwrap();
        CollectionToEntity::delete_many()
            .filter(collection_to_entity::Column::CollectionId.eq(collect.id.clone()))
            .filter(
                collection_to_entity::Column::MetadataId
                    .eq(input.metadata_id.clone())
                    .or(collection_to_entity::Column::PersonId.eq(input.person_id.clone()))
                    .or(collection_to_entity::Column::MetadataGroupId
                        .eq(input.metadata_group_id.clone()))
                    .or(collection_to_entity::Column::ExerciseId.eq(input.exercise_id.clone())),
            )
            .exec(&self.db)
            .await?;
        associate_user_with_entity(
            user_id,
            input.metadata_id,
            input.person_id,
            input.exercise_id,
            input.metadata_group_id,
            &self.db,
        )
        .await?;
        Ok(StringIdObject { id: collect.id })
    }

    async fn delete_seen_item(&self, user_id: &String, seen_id: String) -> Result<StringIdObject> {
        let seen_item = Seen::find_by_id(seen_id).one(&self.db).await.unwrap();
        if let Some(si) = seen_item {
            let (ssn, sen) = match &si.show_extra_information {
                Some(d) => (Some(d.season), Some(d.episode)),
                None => (None, None),
            };
            let pen = si.podcast_extra_information.as_ref().map(|d| d.episode);
            let aen = si.anime_extra_information.as_ref().and_then(|d| d.episode);
            let mcn = si.manga_extra_information.as_ref().and_then(|d| d.chapter);
            let cache = ProgressUpdateCache {
                user_id: user_id.to_owned(),
                metadata_id: si.metadata_id.clone(),
                show_season_number: ssn,
                show_episode_number: sen,
                podcast_episode_number: pen,
                anime_episode_number: aen,
                manga_chapter_number: mcn,
            };
            self.seen_progress_cache.cache_remove(&cache).unwrap();
            let seen_id = si.id.clone();
            let progress = si.progress;
            let metadata_id = si.metadata_id.clone();
            if &si.user_id != user_id {
                return Err(Error::new(
                    "This seen item does not belong to this user".to_owned(),
                ));
            }
            si.delete(&self.db).await.trace_ok();
            if progress < dec!(100) {
                self.remove_entity_from_collection(
                    user_id,
                    ChangeCollectionToEntityInput {
                        creator_user_id: user_id.to_owned(),
                        collection_name: DefaultCollection::InProgress.to_string(),
                        metadata_id: Some(metadata_id.clone()),
                        ..Default::default()
                    },
                )
                .await
                .ok();
            }
            associate_user_with_entity(user_id, Some(metadata_id), None, None, None, &self.db)
                .await?;
            Ok(StringIdObject { id: seen_id })
        } else {
            Err(Error::new("This seen item does not exist".to_owned()))
        }
    }

    async fn update_metadata(
        &self,
        metadata_id: &String,
        force_update: bool,
    ) -> Result<Vec<(String, MediaStateChanged)>> {
        let metadata = Metadata::find_by_id(metadata_id)
            .one(&self.db)
            .await
            .unwrap()
            .unwrap();
        if !force_update {
            // check whether the metadata needs to be updated
            let provider = self
                .get_metadata_provider(metadata.lot, metadata.source)
                .await?;
            if let Ok(false) = provider
                .metadata_updated_since(&metadata.identifier, metadata.last_updated_on)
                .await
            {
                tracing::debug!("Metadata {:?} does not need to be updated", metadata_id);
                return Ok(vec![]);
            }
        }
        tracing::debug!("Updating metadata for {:?}", metadata_id);
        Metadata::update_many()
            .filter(metadata::Column::Id.eq(metadata_id))
            .col_expr(metadata::Column::IsPartial, Expr::value(false))
            .exec(&self.db)
            .await?;
        let maybe_details = self
            .details_from_provider(metadata.lot, metadata.source, &metadata.identifier)
            .await;
        let notifications = match maybe_details {
            Ok(details) => self.update_media(metadata_id, details).await?,
            Err(e) => {
                tracing::error!("Error while updating metadata = {:?}: {:?}", metadata_id, e);
                vec![]
            }
        };
        tracing::debug!("Updated metadata for {:?}", metadata_id);
        Ok(notifications)
    }

    pub async fn update_metadata_and_notify_users(
        &self,
        metadata_id: &String,
        force_update: bool,
    ) -> Result<()> {
        let notifications = self
            .update_metadata(metadata_id, force_update)
            .await
            .unwrap();
        if !notifications.is_empty() {
            let (meta_map, _, _) = self.get_entities_monitored_by().await.unwrap();
            let users_to_notify = meta_map.get(metadata_id).cloned().unwrap_or_default();
            for notification in notifications {
                for user_id in users_to_notify.iter() {
                    self.queue_media_state_changed_notification_for_user(user_id, &notification)
                        .await
                        .trace_ok();
                }
            }
        }
        Ok(())
    }

    async fn user_details(&self, token: &str) -> Result<UserDetailsResult> {
        let found_token = user_id_from_token(token, &self.config.users.jwt_secret);
        if let Ok(user_id) = found_token {
            let user = user_by_id(&self.db, &user_id).await?;
            Ok(UserDetailsResult::Ok(Box::new(user)))
        } else {
            Ok(UserDetailsResult::Error(UserDetailsError {
                error: UserDetailsErrorVariant::AuthTokenInvalid,
            }))
        }
    }

    async fn latest_user_summary(&self, user_id: &String) -> Result<UserSummary> {
        let ls = partial_user_by_id::<UserWithOnlySummary>(&self.db, user_id).await?;
        Ok(ls.summary.unwrap_or_default())
    }

    #[tracing::instrument(skip(self))]
    pub async fn calculate_user_summary(
        &self,
        user_id: &String,
        calculate_from_beginning: bool,
    ) -> Result<()> {
        let (mut ls, start_from) = match calculate_from_beginning {
            true => {
                UserToEntity::update_many()
                    .filter(user_to_entity::Column::UserId.eq(user_id))
                    .col_expr(
                        user_to_entity::Column::MetadataUnitsConsumed,
                        Expr::value(Some(0)),
                    )
                    .exec(&self.db)
                    .await?;
                (UserSummary::default(), None)
            }
            false => {
                let here = self.latest_user_summary(user_id).await?;
                let time = here.calculated_on;
                (here, Some(time))
            }
        };

        ls.calculated_from_beginning = calculate_from_beginning;

        tracing::debug!("Calculating numbers summary for user: {:?}", ls);

        let metadata_num_reviews = Review::find()
            .filter(review::Column::UserId.eq(user_id.to_owned()))
            .filter(review::Column::MetadataId.is_not_null())
            .count(&self.db)
            .await?;

        tracing::debug!(
            "Calculated number of metadata reviews for user: {:?}",
            metadata_num_reviews
        );

        let person_num_reviews = Review::find()
            .filter(review::Column::UserId.eq(user_id.to_owned()))
            .filter(review::Column::PersonId.is_not_null())
            .count(&self.db)
            .await?;

        tracing::debug!(
            "Calculated number of person reviews for user: {:?}",
            person_num_reviews
        );

        let num_measurements = UserMeasurement::find()
            .filter(user_measurement::Column::UserId.eq(user_id.to_owned()))
            .count(&self.db)
            .await?;

        tracing::debug!(
            "Calculated number measurements for user: {:?}",
            num_measurements
        );

        let num_workouts = Workout::find()
            .filter(workout::Column::UserId.eq(user_id.to_owned()))
            .count(&self.db)
            .await?;

        tracing::debug!("Calculated number workouts for user: {:?}", num_workouts);

        let num_metadata_interacted_with = UserToEntity::find()
            .filter(user_to_entity::Column::UserId.eq(user_id.to_owned()))
            .filter(user_to_entity::Column::MetadataId.is_not_null())
            .count(&self.db)
            .await?;

        tracing::debug!(
            "Calculated number metadata interacted with for user: {:?}",
            num_metadata_interacted_with
        );

        let num_people_interacted_with = UserToEntity::find()
            .filter(user_to_entity::Column::UserId.eq(user_id.to_owned()))
            .filter(user_to_entity::Column::PersonId.is_not_null())
            .count(&self.db)
            .await?;

        tracing::debug!(
            "Calculated number people interacted with for user: {:?}",
            num_people_interacted_with
        );

        let num_exercises_interacted_with = UserToEntity::find()
            .filter(user_to_entity::Column::UserId.eq(user_id.to_owned()))
            .filter(user_to_entity::Column::ExerciseId.is_not_null())
            .count(&self.db)
            .await?;

        tracing::debug!(
            "Calculated number exercises interacted with for user: {:?}",
            num_exercises_interacted_with
        );

        let (total_workout_time, total_workout_weight) = Workout::find()
            .filter(workout::Column::UserId.eq(user_id.to_owned()))
            .select_only()
            .column_as(
                Expr::cust("coalesce(extract(epoch from sum(end_time - start_time)) / 60, 0)"),
                "minutes",
            )
            .column_as(
                Expr::cust("coalesce(sum((summary -> 'total' ->> 'weight')::numeric), 0)"),
                "weight",
            )
            .into_tuple::<(Decimal, Decimal)>()
            .one(&self.db)
            .await?
            .unwrap();

        tracing::debug!(
            "Calculated total workout time for user: {:?}",
            total_workout_time
        );

        ls.media.metadata_overall.reviewed = metadata_num_reviews;
        ls.media.metadata_overall.interacted_with = num_metadata_interacted_with;
        ls.media.people_overall.reviewed = person_num_reviews;
        ls.media.people_overall.interacted_with = num_people_interacted_with;
        ls.fitness.measurements_recorded = num_measurements;
        ls.fitness.exercises_interacted_with = num_exercises_interacted_with;
        ls.fitness.workouts.recorded = num_workouts;
        ls.fitness.workouts.weight = total_workout_weight;
        ls.fitness.workouts.duration = total_workout_time;

        tracing::debug!("Calculated numbers summary for user: {:?}", ls);

        let mut seen_items = Seen::find()
            .filter(seen::Column::UserId.eq(user_id.to_owned()))
            .filter(seen::Column::UserId.eq(user_id.to_owned()))
            .filter(seen::Column::Progress.eq(100))
            .apply_if(start_from, |query, v| {
                query.filter(seen::Column::LastUpdatedOn.gt(v))
            })
            .find_also_related(Metadata)
            .stream(&self.db)
            .await?;

        while let Some((seen, metadata)) = seen_items.try_next().await.unwrap() {
            let meta = metadata.to_owned().unwrap();
            let mut units_consumed = None;
            if let Some(item) = meta.audio_book_specifics {
                ls.unique_items.audio_books.insert(meta.id.clone());
                if let Some(r) = item.runtime {
                    ls.media.audio_books.runtime += r;
                    units_consumed = Some(r);
                }
            } else if let Some(item) = meta.book_specifics {
                ls.unique_items.books.insert(meta.id.clone());
                if let Some(pg) = item.pages {
                    ls.media.books.pages += pg;
                    units_consumed = Some(pg);
                }
            } else if let Some(item) = meta.movie_specifics {
                ls.unique_items.movies.insert(meta.id.clone());
                if let Some(r) = item.runtime {
                    ls.media.movies.runtime += r;
                    units_consumed = Some(r);
                }
            } else if let Some(_item) = meta.anime_specifics {
                ls.unique_items.anime.insert(meta.id.clone());
                if let Some(s) = seen.anime_extra_information.to_owned() {
                    if let Some(episode) = s.episode {
                        ls.unique_items
                            .anime_episodes
                            .insert((meta.id.clone(), episode));
                        units_consumed = Some(1);
                    }
                }
            } else if let Some(_item) = meta.manga_specifics {
                ls.unique_items.manga.insert(meta.id.clone());
                if let Some(s) = seen.manga_extra_information.to_owned() {
                    units_consumed = Some(1);
                    if let Some(chapter) = s.chapter {
                        ls.unique_items
                            .manga_chapters
                            .insert((meta.id.clone(), chapter));
                    }
                    if let Some(volume) = s.volume {
                        ls.unique_items
                            .manga_volumes
                            .insert((meta.id.clone(), volume));
                    }
                }
            } else if let Some(item) = meta.show_specifics {
                ls.unique_items.shows.insert(meta.id.clone());
                if let Some(s) = seen.show_extra_information.to_owned() {
                    if let Some((season, episode)) = item.get_episode(s.season, s.episode) {
                        if let Some(r) = episode.runtime {
                            ls.media.shows.runtime += r;
                            units_consumed = Some(r);
                        }
                        ls.unique_items.show_episodes.insert((
                            meta.id.clone(),
                            season.season_number,
                            episode.episode_number,
                        ));
                        ls.unique_items
                            .show_seasons
                            .insert((meta.id.clone(), season.season_number));
                    }
                };
            } else if let Some(item) = meta.podcast_specifics {
                ls.unique_items.podcasts.insert(meta.id.clone());
                if let Some(s) = seen.podcast_extra_information.to_owned() {
                    if let Some(episode) = item.get_episode(s.episode) {
                        if let Some(r) = episode.runtime {
                            ls.media.podcasts.runtime += r;
                            units_consumed = Some(r);
                        }
                        ls.unique_items
                            .podcast_episodes
                            .insert((meta.id.clone(), s.episode));
                    }
                }
            } else if let Some(_item) = meta.video_game_specifics {
                ls.unique_items.video_games.insert(meta.id.clone());
            } else if let Some(item) = meta.visual_novel_specifics {
                ls.unique_items.visual_novels.insert(meta.id.clone());
                if let Some(r) = item.length {
                    ls.media.visual_novels.runtime += r;
                    units_consumed = Some(r);
                }
            };

            if let Some(consumed_update) = units_consumed {
                UserToEntity::update_many()
                    .filter(user_to_entity::Column::UserId.eq(user_id))
                    .filter(user_to_entity::Column::MetadataId.eq(&meta.id))
                    .col_expr(
                        user_to_entity::Column::MetadataUnitsConsumed,
                        Expr::expr(Func::coalesce([
                            Expr::col(user_to_entity::Column::MetadataUnitsConsumed).into(),
                            Expr::val(0).into(),
                        ]))
                        .add(consumed_update),
                    )
                    .exec(&self.db)
                    .await?;
            }
        }

        ls.media.podcasts.played_episodes = ls.unique_items.podcast_episodes.len();
        ls.media.podcasts.played = ls.unique_items.podcasts.len();

        ls.media.shows.watched_episodes = ls.unique_items.show_episodes.len();
        ls.media.shows.watched_seasons = ls.unique_items.show_seasons.len();
        ls.media.shows.watched = ls.unique_items.shows.len();

        ls.media.anime.episodes = ls.unique_items.anime_episodes.len();
        ls.media.anime.watched = ls.unique_items.anime.len();

        ls.media.manga.read = ls.unique_items.manga.len();
        ls.media.manga.chapters = ls.unique_items.manga_chapters.len();

        ls.media.video_games.played = ls.unique_items.video_games.len();
        ls.media.audio_books.played = ls.unique_items.audio_books.len();
        ls.media.books.read = ls.unique_items.books.len();
        ls.media.movies.watched = ls.unique_items.movies.len();
        ls.media.visual_novels.played = ls.unique_items.visual_novels.len();

        ls.calculated_on = Utc::now();

        let user_model = user::ActiveModel {
            id: ActiveValue::Unchanged(user_id.to_owned()),
            summary: ActiveValue::Set(Some(ls)),
            ..Default::default()
        };
        let usr = user_model.update(&self.db).await.unwrap();
        tracing::debug!("Calculated summary for user: {:?}", usr.name);
        Ok(())
    }

    async fn register_user(&self, input: AuthUserInput) -> Result<RegisterResult> {
        if !self.config.users.allow_registration {
            return Ok(RegisterResult::Error(RegisterError {
                error: RegisterErrorVariant::Disabled,
            }));
        }
        let (filter, username, password) = match input.clone() {
            AuthUserInput::Oidc(input) => (
                user::Column::OidcIssuerId.eq(&input.issuer_id),
                input.email,
                None,
            ),
            AuthUserInput::Password(input) => (
                user::Column::Name.eq(&input.username),
                input.username,
                Some(input.password),
            ),
        };
        if User::find().filter(filter).count(&self.db).await.unwrap() != 0 {
            return Ok(RegisterResult::Error(RegisterError {
                error: RegisterErrorVariant::IdentifierAlreadyExists,
            }));
        };
        let oidc_issuer_id = match input {
            AuthUserInput::Oidc(input) => Some(input.issuer_id),
            AuthUserInput::Password(_) => None,
        };
        let lot = if User::find().count(&self.db).await.unwrap() == 0 {
            UserLot::Admin
        } else {
            UserLot::Normal
        };
        let user = user::ActiveModel {
            id: ActiveValue::Set(format!("usr_{}", nanoid!(12))),
            name: ActiveValue::Set(username),
            password: ActiveValue::Set(password),
            oidc_issuer_id: ActiveValue::Set(oidc_issuer_id),
            lot: ActiveValue::Set(lot),
            preferences: ActiveValue::Set(UserPreferences::default()),
            notifications: ActiveValue::Set(vec![]),
            ..Default::default()
        };
        let user = user.insert(&self.db).await.unwrap();
        tracing::debug!("User {:?} registered with id {:?}", user.name, user.id);
        self.user_created_job(&user.id).await?;
        self.calculate_user_summary(&user.id, true).await?;
        Ok(RegisterResult::Ok(StringIdObject { id: user.id }))
    }

    async fn login_user(&self, input: AuthUserInput) -> Result<LoginResult> {
        let filter = match input.clone() {
            AuthUserInput::Oidc(input) => user::Column::OidcIssuerId.eq(input.issuer_id),
            AuthUserInput::Password(input) => user::Column::Name.eq(input.username),
        };
        match User::find().filter(filter).one(&self.db).await.unwrap() {
            None => Ok(LoginResult::Error(LoginError {
                error: LoginErrorVariant::UsernameDoesNotExist,
            })),
            Some(user) => {
                if self.config.users.validate_password {
                    if let AuthUserInput::Password(PasswordUserInput { password, .. }) = input {
                        if let Some(hashed_password) = user.password {
                            let parsed_hash = PasswordHash::new(&hashed_password).unwrap();
                            if get_password_hasher()
                                .verify_password(password.as_bytes(), &parsed_hash)
                                .is_err()
                            {
                                return Ok(LoginResult::Error(LoginError {
                                    error: LoginErrorVariant::CredentialsMismatch,
                                }));
                            }
                        } else {
                            return Ok(LoginResult::Error(LoginError {
                                error: LoginErrorVariant::IncorrectProviderChosen,
                            }));
                        }
                    }
                }
                let jwt_key = jwt::sign(
                    user.id,
                    &self.config.users.jwt_secret,
                    self.config.users.token_valid_for_days,
                )?;
                Ok(LoginResult::Ok(LoginResponse { api_key: jwt_key }))
            }
        }
    }

    // this job is run when a user is created for the first time
    async fn user_created_job(&self, user_id: &String) -> Result<()> {
        for col in DefaultCollection::iter() {
            let meta = col.meta().to_owned();
            self.create_or_update_collection(
                user_id,
                CreateOrUpdateCollectionInput {
                    name: col.to_string(),
                    description: Some(meta.1.to_owned()),
                    information_template: meta.0,
                    ..Default::default()
                },
            )
            .await
            .ok();
        }
        Ok(())
    }

    async fn update_user(&self, user_id: String, input: UpdateUserInput) -> Result<StringIdObject> {
        let mut user_obj: user::ActiveModel = User::find_by_id(user_id.to_owned())
            .one(&self.db)
            .await
            .unwrap()
            .unwrap()
            .into();
        if let Some(n) = input.username {
            user_obj.name = ActiveValue::Set(n);
        }
        user_obj.password = ActiveValue::Set(input.password);
        let user_obj = user_obj.update(&self.db).await.unwrap();
        Ok(StringIdObject { id: user_obj.id })
    }

    async fn regenerate_user_summaries(&self) -> Result<()> {
        let all_users = User::find()
            .select_only()
            .column(user::Column::Id)
            .into_tuple::<String>()
            .all(&self.db)
            .await
            .unwrap();
        for user_id in all_users {
            self.calculate_user_summary(&user_id, false).await?;
        }
        Ok(())
    }

    async fn create_custom_metadata(
        &self,
        user_id: String,
        input: CreateCustomMetadataInput,
    ) -> Result<metadata::Model> {
        let identifier = nanoid!(10);
        let images = input
            .images
            .unwrap_or_default()
            .into_iter()
            .map(|i| MetadataImageForMediaDetails { image: i })
            .collect();
        let videos = input
            .videos
            .unwrap_or_default()
            .into_iter()
            .map(|i| MetadataVideo {
                identifier: StoredUrl::S3(i),
                source: MetadataVideoSource::Custom,
            })
            .collect();
        let creators = input
            .creators
            .unwrap_or_default()
            .into_iter()
            .map(|c| MetadataFreeCreator {
                name: c,
                role: "Creator".to_string(),
                image: None,
            })
            .collect();
        let is_partial = match input.lot {
            MediaLot::Anime => input.anime_specifics.is_none(),
            MediaLot::AudioBook => input.audio_book_specifics.is_none(),
            MediaLot::Book => input.book_specifics.is_none(),
            MediaLot::Manga => input.manga_specifics.is_none(),
            MediaLot::Movie => input.movie_specifics.is_none(),
            MediaLot::Podcast => input.podcast_specifics.is_none(),
            MediaLot::Show => input.show_specifics.is_none(),
            MediaLot::VideoGame => input.video_game_specifics.is_none(),
            MediaLot::VisualNovel => input.visual_novel_specifics.is_none(),
        };
        let details = MediaDetails {
            identifier,
            title: input.title,
            description: input.description,
            lot: input.lot,
            source: MediaSource::Custom,
            creators,
            genres: input.genres.unwrap_or_default(),
            s3_images: images,
            videos,
            publish_year: input.publish_year,
            anime_specifics: input.anime_specifics,
            audio_book_specifics: input.audio_book_specifics,
            book_specifics: input.book_specifics,
            manga_specifics: input.manga_specifics,
            movie_specifics: input.movie_specifics,
            podcast_specifics: input.podcast_specifics,
            show_specifics: input.show_specifics,
            video_game_specifics: input.video_game_specifics,
            visual_novel_specifics: input.visual_novel_specifics,
            ..Default::default()
        };
        let media = self
            .commit_metadata_internal(details, Some(is_partial))
            .await?;
        self.add_entity_to_collection(
            &user_id,
            ChangeCollectionToEntityInput {
                creator_user_id: user_id.to_owned(),
                collection_name: DefaultCollection::Custom.to_string(),
                metadata_id: Some(media.id.clone()),
                ..Default::default()
            },
        )
        .await?;
        Ok(media)
    }

    fn get_db_stmt(&self, stmt: SelectStatement) -> Statement {
        let (sql, values) = stmt.build(PostgresQueryBuilder {});
        Statement::from_sql_and_values(DatabaseBackend::Postgres, sql, values)
    }

    async fn update_user_preference(
        &self,
        user_id: String,
        input: UpdateUserPreferenceInput,
    ) -> Result<bool> {
        let err = || Error::new("Incorrect property value encountered");
        let user_model = user_by_id(&self.db, &user_id).await?;
        let mut preferences = user_model.preferences.clone();
        match input.property.is_empty() {
            true => {
                preferences = UserPreferences::default();
            }
            false => {
                let (left, right) = input.property.split_once('.').ok_or_else(err)?;
                let value_bool = input.value.parse::<bool>();
                let value_usize = input.value.parse::<usize>();
                match left {
                    "fitness" => {
                        let (left, right) = right.split_once('.').ok_or_else(err)?;
                        match left {
                            "measurements" => {
                                let (left, right) = right.split_once('.').ok_or_else(err)?;
                                match left {
                                    "custom" => {
                                        let value = serde_json::from_str(&input.value).unwrap();
                                        preferences.fitness.measurements.custom = value;
                                    }
                                    "inbuilt" => match right {
                                        "weight" => {
                                            preferences.fitness.measurements.inbuilt.weight =
                                                value_bool.unwrap();
                                        }
                                        "body_mass_index" => {
                                            preferences
                                                .fitness
                                                .measurements
                                                .inbuilt
                                                .body_mass_index = value_bool.unwrap();
                                        }
                                        "total_body_water" => {
                                            preferences
                                                .fitness
                                                .measurements
                                                .inbuilt
                                                .total_body_water = value_bool.unwrap();
                                        }
                                        "muscle" => {
                                            preferences.fitness.measurements.inbuilt.muscle =
                                                value_bool.unwrap();
                                        }
                                        "lean_body_mass" => {
                                            preferences
                                                .fitness
                                                .measurements
                                                .inbuilt
                                                .lean_body_mass = value_bool.unwrap();
                                        }
                                        "body_fat" => {
                                            preferences.fitness.measurements.inbuilt.body_fat =
                                                value_bool.unwrap();
                                        }
                                        "bone_mass" => {
                                            preferences.fitness.measurements.inbuilt.bone_mass =
                                                value_bool.unwrap();
                                        }
                                        "visceral_fat" => {
                                            preferences.fitness.measurements.inbuilt.visceral_fat =
                                                value_bool.unwrap();
                                        }
                                        "waist_circumference" => {
                                            preferences
                                                .fitness
                                                .measurements
                                                .inbuilt
                                                .waist_circumference = value_bool.unwrap();
                                        }
                                        "waist_to_height_ratio" => {
                                            preferences
                                                .fitness
                                                .measurements
                                                .inbuilt
                                                .waist_to_height_ratio = value_bool.unwrap();
                                        }
                                        "hip_circumference" => {
                                            preferences
                                                .fitness
                                                .measurements
                                                .inbuilt
                                                .hip_circumference = value_bool.unwrap();
                                        }
                                        "waist_to_hip_ratio" => {
                                            preferences
                                                .fitness
                                                .measurements
                                                .inbuilt
                                                .waist_to_hip_ratio = value_bool.unwrap();
                                        }
                                        "chest_circumference" => {
                                            preferences
                                                .fitness
                                                .measurements
                                                .inbuilt
                                                .chest_circumference = value_bool.unwrap();
                                        }
                                        "thigh_circumference" => {
                                            preferences
                                                .fitness
                                                .measurements
                                                .inbuilt
                                                .thigh_circumference = value_bool.unwrap();
                                        }
                                        "biceps_circumference" => {
                                            preferences
                                                .fitness
                                                .measurements
                                                .inbuilt
                                                .biceps_circumference = value_bool.unwrap();
                                        }
                                        "neck_circumference" => {
                                            preferences
                                                .fitness
                                                .measurements
                                                .inbuilt
                                                .neck_circumference = value_bool.unwrap();
                                        }
                                        "body_fat_caliper" => {
                                            preferences
                                                .fitness
                                                .measurements
                                                .inbuilt
                                                .body_fat_caliper = value_bool.unwrap();
                                        }
                                        "chest_skinfold" => {
                                            preferences
                                                .fitness
                                                .measurements
                                                .inbuilt
                                                .chest_skinfold = value_bool.unwrap();
                                        }
                                        "abdominal_skinfold" => {
                                            preferences
                                                .fitness
                                                .measurements
                                                .inbuilt
                                                .abdominal_skinfold = value_bool.unwrap();
                                        }
                                        "thigh_skinfold" => {
                                            preferences
                                                .fitness
                                                .measurements
                                                .inbuilt
                                                .thigh_skinfold = value_bool.unwrap();
                                        }
                                        "basal_metabolic_rate" => {
                                            preferences
                                                .fitness
                                                .measurements
                                                .inbuilt
                                                .basal_metabolic_rate = value_bool.unwrap();
                                        }
                                        "total_daily_energy_expenditure" => {
                                            preferences
                                                .fitness
                                                .measurements
                                                .inbuilt
                                                .total_daily_energy_expenditure =
                                                value_bool.unwrap();
                                        }
                                        "calories" => {
                                            preferences.fitness.measurements.inbuilt.calories =
                                                value_bool.unwrap();
                                        }
                                        _ => return Err(err()),
                                    },
                                    _ => return Err(err()),
                                }
                            }
                            "exercises" => match right {
                                "save_history" => {
                                    preferences.fitness.exercises.save_history =
                                        value_usize.unwrap()
                                }
                                "unit_system" => {
                                    preferences.fitness.exercises.unit_system =
                                        UserUnitSystem::from_str(&input.value).unwrap();
                                }
                                _ => return Err(err()),
                            },
                            _ => return Err(err()),
                        }
                    }
                    "features_enabled" => {
                        let (left, right) = right.split_once('.').ok_or_else(err)?;
                        match left {
                            "others" => match right {
                                "collections" => {
                                    preferences.features_enabled.others.collections =
                                        value_bool.unwrap()
                                }
                                "calendar" => {
                                    preferences.features_enabled.others.calendar =
                                        value_bool.unwrap()
                                }
                                _ => return Err(err()),
                            },
                            "fitness" => match right {
                                "enabled" => {
                                    preferences.features_enabled.fitness.enabled =
                                        value_bool.unwrap()
                                }
                                "measurements" => {
                                    preferences.features_enabled.fitness.measurements =
                                        value_bool.unwrap()
                                }
                                "workouts" => {
                                    preferences.features_enabled.fitness.workouts =
                                        value_bool.unwrap()
                                }
                                _ => return Err(err()),
                            },
                            "media" => {
                                match right {
                                    "enabled" => {
                                        preferences.features_enabled.media.enabled =
                                            value_bool.unwrap()
                                    }
                                    "audio_book" => {
                                        preferences.features_enabled.media.audio_book =
                                            value_bool.unwrap()
                                    }
                                    "book" => {
                                        preferences.features_enabled.media.book =
                                            value_bool.unwrap()
                                    }
                                    "movie" => {
                                        preferences.features_enabled.media.movie =
                                            value_bool.unwrap()
                                    }
                                    "podcast" => {
                                        preferences.features_enabled.media.podcast =
                                            value_bool.unwrap()
                                    }
                                    "show" => {
                                        preferences.features_enabled.media.show =
                                            value_bool.unwrap()
                                    }
                                    "video_game" => {
                                        preferences.features_enabled.media.video_game =
                                            value_bool.unwrap()
                                    }
                                    "visual_novel" => {
                                        preferences.features_enabled.media.visual_novel =
                                            value_bool.unwrap()
                                    }
                                    "manga" => {
                                        preferences.features_enabled.media.manga =
                                            value_bool.unwrap()
                                    }
                                    "anime" => {
                                        preferences.features_enabled.media.anime =
                                            value_bool.unwrap()
                                    }
                                    "people" => {
                                        preferences.features_enabled.media.people =
                                            value_bool.unwrap()
                                    }
                                    "groups" => {
                                        preferences.features_enabled.media.groups =
                                            value_bool.unwrap()
                                    }
                                    "genres" => {
                                        preferences.features_enabled.media.genres =
                                            value_bool.unwrap()
                                    }
                                    _ => return Err(err()),
                                };
                            }
                            _ => return Err(err()),
                        }
                    }
                    "notifications" => match right {
                        "to_send" => {
                            preferences.notifications.to_send =
                                serde_json::from_str(&input.value).unwrap();
                        }
                        "enabled" => {
                            preferences.notifications.enabled = value_bool.unwrap();
                        }
                        _ => return Err(err()),
                    },
                    "general" => match right {
                        "review_scale" => {
                            preferences.general.review_scale =
                                UserReviewScale::from_str(&input.value).unwrap();
                        }
                        "display_nsfw" => {
                            preferences.general.display_nsfw = value_bool.unwrap();
                        }
                        "dashboard" => {
                            let value = serde_json::from_str::<Vec<UserGeneralDashboardElement>>(
                                &input.value,
                            )
                            .unwrap();
                            let default_general_prefs = UserGeneralPreferences::default();
                            if value.len() != default_general_prefs.dashboard.len() {
                                return Err(err());
                            }
                            preferences.general.dashboard = value;
                        }
                        "disable_yank_integrations" => {
                            preferences.general.disable_yank_integrations = value_bool.unwrap();
                        }
                        "persist_queries" => {
                            preferences.general.persist_queries = value_bool.unwrap();
                        }
                        "disable_navigation_animation" => {
                            preferences.general.disable_navigation_animation = value_bool.unwrap();
                        }
                        "disable_videos" => {
                            preferences.general.disable_videos = value_bool.unwrap();
                        }
                        "disable_watch_providers" => {
                            preferences.general.disable_watch_providers = value_bool.unwrap();
                        }
                        "watch_providers" => {
                            preferences.general.watch_providers =
                                serde_json::from_str(&input.value).unwrap();
                        }
                        "disable_reviews" => {
                            preferences.general.disable_reviews = value_bool.unwrap();
                        }
                        _ => return Err(err()),
                    },
                    _ => return Err(err()),
                };
            }
        };
        let mut user_model: user::ActiveModel = user_model.into();
        user_model.preferences = ActiveValue::Set(preferences);
        user_model.update(&self.db).await?;
        Ok(true)
    }

    async fn user_integrations(&self, user_id: &String) -> Result<Vec<integration::Model>> {
        let integrations = Integration::find()
            .filter(integration::Column::UserId.eq(user_id))
            .all(&self.db)
            .await?;
        Ok(integrations)
    }

    async fn user_notification_platforms(
        &self,
        user_id: &String,
    ) -> Result<Vec<GraphqlUserNotificationPlatform>> {
        let user = partial_user_by_id::<UserWithOnlyNotifications>(&self.db, user_id).await?;
        let mut all_notifications = vec![];
        user.notifications.into_iter().for_each(|n| {
            let description = match n.settings {
                UserNotificationSetting::Apprise { url, key } => {
                    format!("Apprise URL: {}, Key: {}", url, key)
                }
                UserNotificationSetting::Discord { url } => {
                    format!("Discord webhook: {}", url)
                }
                UserNotificationSetting::Gotify { url, token, .. } => {
                    format!("Gotify URL: {}, Token: {}", url, token)
                }
                UserNotificationSetting::Ntfy { url, topic, .. } => {
                    format!("Ntfy URL: {:?}, Topic: {}", url, topic)
                }
                UserNotificationSetting::PushBullet { api_token } => {
                    format!("Pushbullet API Token: {}", api_token)
                }
                UserNotificationSetting::PushOver { key, app_key } => {
                    format!("PushOver Key: {}, App Key: {:?}", key, app_key)
                }
                UserNotificationSetting::PushSafer { key } => {
                    format!("PushSafer Key: {}", key)
                }
                UserNotificationSetting::Email { email } => {
                    format!("Email: {}", email)
                }
                UserNotificationSetting::Telegram { chat_id, .. } => {
                    format!("Telegram Chat ID: {}", chat_id)
                }
            };
            all_notifications.push(GraphqlUserNotificationPlatform {
                id: n.id,
                description,
                timestamp: n.timestamp,
            })
        });
        Ok(all_notifications)
    }

    async fn create_user_integration(
        &self,
        user_id: String,
        input: CreateIntegrationInput,
    ) -> Result<StringIdObject> {
        if input.minimum_progress > input.maximum_progress {
            return Err(Error::new(
                "Minimum progress cannot be greater than maximum progress",
            ));
        }
        let lot = match input.source {
            IntegrationSource::Audiobookshelf => IntegrationLot::Yank,
            _ => IntegrationLot::Sink,
        };
        let to_insert = integration::ActiveModel {
            lot: ActiveValue::Set(lot),
            user_id: ActiveValue::Set(user_id),
            source: ActiveValue::Set(input.source),
            sync_to_owned_collection: ActiveValue::Set(input.sync_to_owned_collection),
            source_specifics: ActiveValue::Set(input.source_specifics),
            minimum_progress: ActiveValue::Set(input.minimum_progress),
            maximum_progress: ActiveValue::Set(input.maximum_progress),
            ..Default::default()
        };
        let integration = to_insert.insert(&self.db).await?;
        Ok(StringIdObject { id: integration.id })
    }

    async fn delete_user_integration(
        &self,
        user_id: String,
        integration_id: String,
    ) -> Result<bool> {
        let integration = Integration::find_by_id(integration_id)
            .one(&self.db)
            .await?
            .ok_or_else(|| Error::new("Integration with the given id does not exist"))?;
        if integration.user_id != user_id {
            return Err(Error::new("Integration does not belong to the user"));
        }
        integration.delete(&self.db).await?;
        Ok(true)
    }

    async fn create_user_notification_platform(
        &self,
        user_id: String,
        input: CreateUserNotificationPlatformInput,
    ) -> Result<usize> {
        let user = user_by_id(&self.db, &user_id).await?;
        let mut notifications = user.notifications.clone();
        let new_notification_id = notifications.len() + 1;
        let new_notification = UserNotification {
            id: new_notification_id,
            timestamp: Utc::now(),
            settings: match input.lot {
                UserNotificationSettingKind::Apprise => UserNotificationSetting::Apprise {
                    url: input.base_url.unwrap(),
                    key: input.api_token.unwrap(),
                },
                UserNotificationSettingKind::Discord => UserNotificationSetting::Discord {
                    url: input.base_url.unwrap(),
                },
                UserNotificationSettingKind::Gotify => UserNotificationSetting::Gotify {
                    url: input.base_url.unwrap(),
                    token: input.api_token.unwrap(),
                    priority: input.priority,
                },
                UserNotificationSettingKind::Ntfy => UserNotificationSetting::Ntfy {
                    url: input.base_url,
                    topic: input.api_token.unwrap(),
                    priority: input.priority,
                    auth_header: input.auth_header,
                },
                UserNotificationSettingKind::PushBullet => UserNotificationSetting::PushBullet {
                    api_token: input.api_token.unwrap(),
                },
                UserNotificationSettingKind::PushOver => UserNotificationSetting::PushOver {
                    key: input.api_token.unwrap(),
                    app_key: input.auth_header,
                },
                UserNotificationSettingKind::PushSafer => UserNotificationSetting::PushSafer {
                    key: input.api_token.unwrap(),
                },
                UserNotificationSettingKind::Email => UserNotificationSetting::Email {
                    email: input.api_token.unwrap(),
                },
                UserNotificationSettingKind::Telegram => UserNotificationSetting::Telegram {
                    bot_token: input.api_token.unwrap(),
                    chat_id: input.chat_id.unwrap(),
                },
            },
        };

        notifications.insert(0, new_notification);
        let mut user: user::ActiveModel = user.into();
        user.notifications = ActiveValue::Set(notifications);
        user.update(&self.db).await?;
        Ok(new_notification_id)
    }

    async fn delete_user_notification_platform(
        &self,
        user_id: String,
        notification_id: usize,
    ) -> Result<bool> {
        let user = user_by_id(&self.db, &user_id).await?;
        let mut user_db: user::ActiveModel = user.clone().into();
        let notifications = user.notifications.clone();
        let remaining_notifications = notifications
            .into_iter()
            .filter(|i| i.id != notification_id)
            .collect_vec();
        let update_value = remaining_notifications;
        user_db.notifications = ActiveValue::Set(update_value);
        user_db.update(&self.db).await?;
        Ok(true)
    }

    fn providers_language_information(&self) -> Vec<ProviderLanguageInformation> {
        MediaSource::iter()
            .map(|source| {
                let (supported, default) = match source {
                    MediaSource::Itunes => (
                        ITunesService::supported_languages(),
                        ITunesService::default_language(),
                    ),
                    MediaSource::Audible => (
                        AudibleService::supported_languages(),
                        AudibleService::default_language(),
                    ),
                    MediaSource::Openlibrary => (
                        OpenlibraryService::supported_languages(),
                        OpenlibraryService::default_language(),
                    ),
                    MediaSource::Tmdb => (
                        TmdbService::supported_languages(),
                        TmdbService::default_language(),
                    ),
                    MediaSource::Listennotes => (
                        ListennotesService::supported_languages(),
                        ListennotesService::default_language(),
                    ),
                    MediaSource::GoogleBooks => (
                        GoogleBooksService::supported_languages(),
                        GoogleBooksService::default_language(),
                    ),
                    MediaSource::Igdb => (
                        IgdbService::supported_languages(),
                        IgdbService::default_language(),
                    ),
                    MediaSource::MangaUpdates => (
                        MangaUpdatesService::supported_languages(),
                        MangaUpdatesService::default_language(),
                    ),
                    MediaSource::Anilist => (
                        AnilistService::supported_languages(),
                        AnilistService::default_language(),
                    ),
                    MediaSource::Mal => (
                        MalService::supported_languages(),
                        MalService::default_language(),
                    ),
                    MediaSource::Custom => (
                        CustomService::supported_languages(),
                        CustomService::default_language(),
                    ),
                    MediaSource::Vndb => (
                        VndbService::supported_languages(),
                        VndbService::default_language(),
                    ),
                };
                ProviderLanguageInformation {
                    supported,
                    default,
                    source,
                }
            })
            .collect()
    }

    pub async fn yank_integrations_data_for_user(&self, user_id: &String) -> Result<bool> {
        let preferences = self.user_preferences(user_id).await?;
        if preferences.general.disable_yank_integrations {
            return Ok(false);
        }
        let integrations = Integration::find()
            .filter(integration::Column::UserId.eq(user_id))
            .all(&self.db)
            .await?;
        let mut progress_updates = vec![];
        let mut collection_updates = vec![];
        let mut to_update_integrations = vec![];
        for integration in integrations.into_iter() {
            let response = match integration.source {
                IntegrationSource::Audiobookshelf => {
                    let specifics = integration.clone().source_specifics.unwrap();
                    self.get_integration_service()
                        .audiobookshelf_progress(
                            &specifics.audiobookshelf_base_url.unwrap(),
                            &specifics.audiobookshelf_token.unwrap(),
                            integration.sync_to_owned_collection,
                            &self.get_isbn_service().await.unwrap(),
                            |input| self.commit_metadata(input),
                        )
                        .await
                }
                _ => continue,
            };
            if let Ok((seen_progress, collection_progress)) = response {
                collection_updates.extend(collection_progress);
                to_update_integrations.push(integration.id.clone());
                progress_updates.push((integration, seen_progress));
            }
        }
        for (integration, progress_updates) in progress_updates.into_iter() {
            for pu in progress_updates.into_iter() {
                self.integration_progress_update(&integration, pu, user_id)
                    .await
                    .trace_ok();
            }
        }
        for col_update in collection_updates.into_iter() {
            let metadata::Model { id, .. } = self
                .commit_metadata(CommitMediaInput {
                    lot: col_update.lot,
                    source: col_update.source,
                    identifier: col_update.identifier.clone(),
                    force_update: None,
                })
                .await?;
            self.add_entity_to_collection(
                user_id,
                ChangeCollectionToEntityInput {
                    creator_user_id: user_id.to_owned(),
                    collection_name: col_update.collection,
                    metadata_id: Some(id.clone()),
                    ..Default::default()
                },
            )
            .await
            .trace_ok();
        }
        Integration::update_many()
            .filter(integration::Column::Id.is_in(to_update_integrations))
            .col_expr(
                integration::Column::LastTriggeredOn,
                Expr::value(Utc::now()),
            )
            .exec(&self.db)
            .await?;
        Ok(true)
    }

    pub async fn yank_integrations_data(&self) -> Result<()> {
        let users_with_integrations = Integration::find()
            .filter(integration::Column::Lot.eq(IntegrationLot::Yank))
            .select_only()
            .column(integration::Column::UserId)
            .into_tuple::<String>()
            .all(&self.db)
            .await?;
        for user_id in users_with_integrations {
            tracing::debug!("Yanking integrations data for user {}", user_id);
            self.yank_integrations_data_for_user(&user_id).await?;
        }
        Ok(())
    }

    async fn admin_account_guard(&self, user_id: &String) -> Result<()> {
        let main_user = user_by_id(&self.db, user_id).await?;
        if main_user.lot != UserLot::Admin {
            return Err(Error::new("Only admins can perform this operation."));
        }
        Ok(())
    }

    async fn users_list(&self, query: Option<String>) -> Result<Vec<user::Model>> {
        Ok(User::find()
            .apply_if(query, |query, value| {
                query.filter(Expr::col(user::Column::Name).ilike(ilike_sql(&value)))
            })
            .order_by_asc(user::Column::Id)
            .all(&self.db)
            .await?)
    }

    async fn delete_user(&self, to_delete_user_id: String) -> Result<bool> {
        let maybe_user = User::find_by_id(to_delete_user_id).one(&self.db).await?;
        if let Some(u) = maybe_user {
            if self
                .users_list(None)
                .await?
                .into_iter()
                .filter(|u| u.lot == UserLot::Admin)
                .collect_vec()
                .len()
                == 1
                && u.lot == UserLot::Admin
            {
                return Ok(false);
            }
            u.delete(&self.db).await?;
            Ok(true)
        } else {
            Ok(false)
        }
    }

    pub async fn process_integration_webhook(
        &self,
        integration_slug: String,
        payload: String,
    ) -> Result<String> {
        tracing::debug!(
            "Processing integration webhook for slug: {}",
            integration_slug
        );
        let integration = Integration::find_by_id(integration_slug)
            .one(&self.db)
            .await?
            .ok_or_else(|| Error::new("Integration does not exist".to_owned()))?;
        let service = self.get_integration_service();
        let maybe_progress_update = match integration.source {
            IntegrationSource::Kodi => service.kodi_progress(&payload).await,
            IntegrationSource::Jellyfin => service.jellyfin_progress(&payload).await,
            IntegrationSource::Plex => {
                let specifics = integration.clone().source_specifics.unwrap();
                service
                    .plex_progress(&payload, specifics.plex_username)
                    .await
            }
            _ => return Err(Error::new("Unsupported integration source".to_owned())),
        };
        match maybe_progress_update {
            Ok(pu) => {
                self.integration_progress_update(&integration, pu, &integration.user_id)
                    .await?;
                let mut to_update: integration::ActiveModel = integration.into();
                to_update.last_triggered_on = ActiveValue::Set(Some(Utc::now()));
                to_update.update(&self.db).await?;
                Ok("Progress updated successfully".to_owned())
            }
            Err(e) => Err(Error::new(e.to_string())),
        }
    }

    #[tracing::instrument(skip(self))]
    async fn integration_progress_update(
        &self,
        integration: &integration::Model,
        pu: IntegrationMediaSeen,
        user_id: &String,
    ) -> Result<()> {
        if pu.progress < integration.minimum_progress {
            return Ok(());
        }
        let progress = if pu.progress > integration.maximum_progress {
            dec!(100)
        } else {
            pu.progress
        };
        let metadata::Model { id, .. } = self
            .commit_metadata(CommitMediaInput {
                lot: pu.lot,
                source: pu.source,
                identifier: pu.identifier,
                force_update: None,
            })
            .await?;
        if let Err(err) = self
            .progress_update(
                ProgressUpdateInput {
                    metadata_id: id,
                    progress: Some(progress),
                    date: Some(Utc::now().date_naive()),
                    show_season_number: pu.show_season_number,
                    show_episode_number: pu.show_episode_number,
                    podcast_episode_number: pu.podcast_episode_number,
                    anime_episode_number: pu.anime_episode_number,
                    manga_chapter_number: pu.manga_chapter_number,
                    manga_volume_number: pu.manga_volume_number,
                    provider_watched_on: pu.provider_watched_on,
                    change_state: None,
                },
                user_id,
                true,
            )
            .await
        {
            tracing::debug!("Error updating progress: {:?}", err);
        };
        Ok(())
    }

    async fn after_media_seen_tasks(&self, seen: seen::Model) -> Result<()> {
        let add_entity_to_collection = |collection_name: &str| {
            self.add_entity_to_collection(
                &seen.user_id,
                ChangeCollectionToEntityInput {
                    creator_user_id: seen.user_id.clone(),
                    collection_name: collection_name.to_string(),
                    metadata_id: Some(seen.metadata_id.clone()),
                    ..Default::default()
                },
            )
        };
        let remove_entity_from_collection = |collection_name: &str| {
            self.remove_entity_from_collection(
                &seen.user_id,
                ChangeCollectionToEntityInput {
                    creator_user_id: seen.user_id.clone(),
                    collection_name: collection_name.to_string(),
                    metadata_id: Some(seen.metadata_id.clone()),
                    ..Default::default()
                },
            )
        };
        remove_entity_from_collection(&DefaultCollection::Watchlist.to_string())
            .await
            .ok();
        match seen.state {
            SeenState::InProgress => {
                for col in &[DefaultCollection::InProgress, DefaultCollection::Monitoring] {
                    add_entity_to_collection(&col.to_string()).await.ok();
                }
            }
            SeenState::Dropped | SeenState::OnAHold => {
                remove_entity_from_collection(&DefaultCollection::InProgress.to_string())
                    .await
                    .ok();
            }
            SeenState::Completed => {
                let metadata = self.generic_metadata(&seen.metadata_id).await?;
                if metadata.model.lot == MediaLot::Podcast
                    || metadata.model.lot == MediaLot::Show
                    || metadata.model.lot == MediaLot::Anime
                    || metadata.model.lot == MediaLot::Manga
                {
                    let is_complete = self
                        .is_metadata_finished_by_user(&seen.user_id, metadata)
                        .await?;
                    if is_complete {
                        remove_entity_from_collection(&DefaultCollection::InProgress.to_string())
                            .await
                            .ok();
                        add_entity_to_collection(&DefaultCollection::Completed.to_string())
                            .await
                            .ok();
                    } else {
                        for col in &[DefaultCollection::InProgress, DefaultCollection::Monitoring] {
                            add_entity_to_collection(&col.to_string()).await.ok();
                        }
                    }
                } else {
                    add_entity_to_collection(&DefaultCollection::Completed.to_string())
                        .await
                        .ok();
                    for col in &[DefaultCollection::InProgress, DefaultCollection::Monitoring] {
                        remove_entity_from_collection(&col.to_string()).await.ok();
                    }
                };
            }
        };
        Ok(())
    }

    async fn is_metadata_finished_by_user(
        &self,
        user_id: &String,
        metadata: MetadataBaseData,
    ) -> Result<bool> {
        let seen_history = self.seen_history(user_id, &metadata.model.id).await?;
        let is_finished = if metadata.model.lot == MediaLot::Podcast
            || metadata.model.lot == MediaLot::Show
            || metadata.model.lot == MediaLot::Anime
            || metadata.model.lot == MediaLot::Manga
        {
            // DEV: If all episodes have been seen the same number of times, the media can be
            // considered finished.
            let all_episodes = if let Some(s) = metadata.model.show_specifics {
                s.seasons
                    .into_iter()
                    .filter(|s| !SHOW_SPECIAL_SEASON_NAMES.contains(&s.name.as_str()))
                    .flat_map(|s| {
                        s.episodes
                            .into_iter()
                            .map(move |e| format!("{}-{}", s.season_number, e.episode_number))
                    })
                    .collect_vec()
            } else if let Some(p) = metadata.model.podcast_specifics {
                p.episodes
                    .into_iter()
                    .map(|e| format!("{}", e.number))
                    .collect_vec()
            } else if let Some(e) = metadata.model.anime_specifics.and_then(|a| a.episodes) {
                (1..e + 1).map(|e| format!("{}", e)).collect_vec()
            } else if let Some(c) = metadata.model.manga_specifics.and_then(|m| m.chapters) {
                (1..c + 1).map(|e| format!("{}", e)).collect_vec()
            } else {
                vec![]
            };
            if all_episodes.is_empty() {
                return Ok(true);
            }
            let mut bag =
                HashMap::<String, i32>::from_iter(all_episodes.iter().cloned().map(|e| (e, 0)));
            seen_history
                .into_iter()
                .map(|h| {
                    if let Some(s) = h.show_extra_information {
                        format!("{}-{}", s.season, s.episode)
                    } else if let Some(p) = h.podcast_extra_information {
                        format!("{}", p.episode)
                    } else if let Some(a) = h.anime_extra_information.and_then(|a| a.episode) {
                        format!("{}", a)
                    } else if let Some(m) = h.manga_extra_information.and_then(|m| m.chapter) {
                        format!("{}", m)
                    } else {
                        String::new()
                    }
                })
                .for_each(|ep| {
                    bag.entry(ep).and_modify(|c| *c += 1);
                });
            let values = bag.values().cloned().collect_vec();
            let is_complete = values.iter().min() == values.iter().max();
            is_complete
        } else {
            seen_history
                .into_iter()
                .any(|h| h.state == SeenState::Completed)
        };
        Ok(is_finished)
    }

    async fn queue_notifications_to_user_platforms(
        &self,
        user_id: &String,
        msg: &str,
    ) -> Result<bool> {
        let user_details = user_by_id(&self.db, user_id).await?;
        if user_details.preferences.notifications.enabled {
            let insert_data = queued_notification::ActiveModel {
                user_id: ActiveValue::Set(user_id.to_owned()),
                message: ActiveValue::Set(msg.to_owned()),
                ..Default::default()
            };
            insert_data.insert(&self.db).await?;
        } else {
            tracing::debug!("User has disabled notifications");
        }
        Ok(true)
    }

    async fn update_watchlist_metadata_and_queue_notifications(&self) -> Result<()> {
        let (meta_map, _, _) = self.get_entities_monitored_by().await?;
        tracing::debug!(
            "Users to be notified for metadata state changes: {:?}",
            meta_map
        );
        for (metadata_id, to_notify) in meta_map {
            let notifications = self.update_metadata(&metadata_id, false).await?;
            for user in to_notify {
                for notification in notifications.iter() {
                    self.queue_media_state_changed_notification_for_user(&user, notification)
                        .await?;
                }
            }
        }
        Ok(())
    }

    async fn update_monitored_people_and_queue_notifications(&self) -> Result<()> {
        let (_, _, person_map) = self.get_entities_monitored_by().await?;
        tracing::debug!(
            "Users to be notified for people state changes: {:?}",
            person_map
        );
        for (person_id, to_notify) in person_map {
            let notifications = self
                .update_person(person_id.parse().unwrap())
                .await
                .unwrap_or_default();
            for user in to_notify {
                for notification in notifications.iter() {
                    self.queue_media_state_changed_notification_for_user(&user, notification)
                        .await?;
                }
            }
        }
        Ok(())
    }

    async fn queue_media_state_changed_notification_for_user(
        &self,
        user_id: &String,
        notification: &(String, MediaStateChanged),
    ) -> Result<()> {
        let (msg, change) = notification;
        let notification_preferences = self.user_preferences(user_id).await?.notifications;
        if notification_preferences.enabled && notification_preferences.to_send.contains(change) {
            self.queue_notifications_to_user_platforms(user_id, msg)
                .await
                .trace_ok();
        } else {
            tracing::debug!("User id = {user_id} has disabled notifications for {change}");
        }
        Ok(())
    }

    async fn genres_list(&self, input: SearchInput) -> Result<SearchResults<GenreListItem>> {
        let page: u64 = input.page.unwrap_or(1).try_into().unwrap();
        let num_items = "num_items";
        let query = Genre::find()
            .column_as(
                Expr::expr(Func::count(Expr::col((
                    AliasedMetadataToGenre::Table,
                    AliasedMetadataToGenre::MetadataId,
                )))),
                num_items,
            )
            .apply_if(input.query, |query, v| {
                query.filter(
                    Condition::all().add(Expr::col(genre::Column::Name).ilike(ilike_sql(&v))),
                )
            })
            .join(JoinType::Join, genre::Relation::MetadataToGenre.def())
            .group_by(Expr::tuple([
                Expr::col(genre::Column::Id).into(),
                Expr::col(genre::Column::Name).into(),
            ]))
            .order_by(Expr::col(Alias::new(num_items)), Order::Desc);
        let paginator = query
            .clone()
            .into_model::<GenreListItem>()
            .paginate(&self.db, self.config.frontend.page_size.try_into().unwrap());
        let ItemsAndPagesNumber {
            number_of_items,
            number_of_pages,
        } = paginator.num_items_and_pages().await?;
        let mut items = vec![];
        for c in paginator.fetch_page(page - 1).await? {
            items.push(c);
        }
        Ok(SearchResults {
            details: SearchDetails {
                total: number_of_items.try_into().unwrap(),
                next_page: if page < number_of_pages {
                    Some((page + 1).try_into().unwrap())
                } else {
                    None
                },
            },
            items,
        })
    }

    async fn metadata_groups_list(
        &self,
        user_id: String,
        input: SearchInput,
    ) -> Result<SearchResults<String>> {
        let page: u64 = input.page.unwrap_or(1).try_into().unwrap();
        let query = MetadataGroup::find()
            .apply_if(input.query, |query, v| {
                query.filter(
                    Condition::all()
                        .add(Expr::col(metadata_group::Column::Title).ilike(ilike_sql(&v))),
                )
            })
            .filter(user_to_entity::Column::UserId.eq(user_id))
            .inner_join(UserToEntity)
            .order_by_asc(metadata_group::Column::Title);
        let paginator = query
            .column(metadata_group::Column::Id)
            .clone()
            .into_tuple::<String>()
            .paginate(&self.db, self.config.frontend.page_size.try_into().unwrap());
        let ItemsAndPagesNumber {
            number_of_items,
            number_of_pages,
        } = paginator.num_items_and_pages().await?;
        let mut items = vec![];
        for c in paginator.fetch_page(page - 1).await? {
            items.push(c);
        }
        Ok(SearchResults {
            details: SearchDetails {
                total: number_of_items.try_into().unwrap(),
                next_page: if page < number_of_pages {
                    Some((page + 1).try_into().unwrap())
                } else {
                    None
                },
            },
            items,
        })
    }

    async fn people_list(
        &self,
        user_id: String,
        input: PeopleListInput,
    ) -> Result<SearchResults<String>> {
        #[derive(Debug, FromQueryResult)]
        struct PartialCreator {
            id: String,
        }
        let page: u64 = input.search.page.unwrap_or(1).try_into().unwrap();
        let alias = "media_count";
        let media_items_col = Expr::col(Alias::new(alias));
        let (order_by, sort_order) = match input.sort {
            None => (media_items_col, Order::Desc),
            Some(ord) => (
                match ord.by {
                    PersonSortBy::Name => Expr::col(person::Column::Name),
                    PersonSortBy::MediaItems => media_items_col,
                },
                ord.order.into(),
            ),
        };
        let query = Person::find()
            .apply_if(input.search.query, |query, v| {
                query.filter(
                    Condition::all().add(Expr::col(person::Column::Name).ilike(ilike_sql(&v))),
                )
            })
            .column_as(
                Expr::expr(Func::count(Expr::col((
                    Alias::new("metadata_to_person"),
                    metadata_to_person::Column::MetadataId,
                )))),
                alias,
            )
            .filter(user_to_entity::Column::UserId.eq(user_id))
            .left_join(MetadataToPerson)
            .inner_join(UserToEntity)
            .group_by(person::Column::Id)
            .group_by(person::Column::Name)
            .order_by(order_by, sort_order);
        let creators_paginator = query
            .clone()
            .into_model::<PartialCreator>()
            .paginate(&self.db, self.config.frontend.page_size.try_into().unwrap());
        let ItemsAndPagesNumber {
            number_of_items,
            number_of_pages,
        } = creators_paginator.num_items_and_pages().await?;
        let mut creators = vec![];
        for cr in creators_paginator.fetch_page(page - 1).await? {
            creators.push(cr.id);
        }
        Ok(SearchResults {
            details: SearchDetails {
                total: number_of_items.try_into().unwrap(),
                next_page: if page < number_of_pages {
                    Some((page + 1).try_into().unwrap())
                } else {
                    None
                },
            },
            items: creators,
        })
    }

    async fn person_details(&self, person_id: String) -> Result<PersonDetails> {
        let mut details = Person::find_by_id(person_id.clone())
            .one(&self.db)
            .await?
            .unwrap();
        if details.is_partial.unwrap_or_default() {
            self.deploy_update_person_job(person_id.clone()).await?;
        }
        details.display_images = details.images.as_urls(&self.file_storage_service).await;
        let associations = MetadataToPerson::find()
            .filter(metadata_to_person::Column::PersonId.eq(person_id))
            .order_by_asc(metadata_to_person::Column::Index)
            .all(&self.db)
            .await?;
        let mut contents: HashMap<_, Vec<_>> = HashMap::new();
<<<<<<< HEAD
        for (assoc, metadata) in associations {
            let m = metadata.unwrap();
            let image = m.images.first_as_url(&self.file_storage_service).await;
            let metadata = PartialMetadata {
                identifier: m.identifier,
                title: m.title,
                image,
                lot: m.lot,
                source: m.source,
                id: m.id,
                is_recommendation: None,
            };
=======
        for assoc in associations {
>>>>>>> 49c7435b
            let to_push = PersonDetailsItemWithCharacter {
                character: assoc.character,
                media_id: assoc.metadata_id,
            };
            contents
                .entry(assoc.role)
                .and_modify(|e| {
                    e.push(to_push.clone());
                })
                .or_insert(vec![to_push]);
        }
        let contents = contents
            .into_iter()
            .sorted_by_key(|(role, _)| role.clone())
            .map(|(name, items)| PersonDetailsGroupedByRole { name, items })
            .collect_vec();
        let slug = slug::slugify(&details.name);
        let identifier = &details.identifier;
        let source_url = match details.source {
            MediaSource::Custom
            | MediaSource::Anilist
            | MediaSource::Listennotes
            | MediaSource::Itunes
            | MediaSource::MangaUpdates
            | MediaSource::Mal
            | MediaSource::Vndb
            | MediaSource::GoogleBooks => None,
            MediaSource::Audible => Some(format!(
                "https://www.audible.com/author/{slug}/{identifier}"
            )),
            MediaSource::Openlibrary => Some(format!(
                "https://openlibrary.org/authors/{identifier}/{slug}"
            )),
            MediaSource::Tmdb => Some(format!(
                "https://www.themoviedb.org/person/{identifier}-{slug}"
            )),
            MediaSource::Igdb => Some(format!("https://www.igdb.com/companies/{slug}")),
        };
        Ok(PersonDetails {
            details,
            contents,
            source_url,
        })
    }

    async fn genre_details(&self, input: GenreDetailsInput) -> Result<GenreDetails> {
        let page = input.page.unwrap_or(1);
        let genre = Genre::find_by_id(input.genre_id.clone())
            .one(&self.db)
            .await?
            .unwrap();
        let paginator = MetadataToGenre::find()
            .filter(metadata_to_genre::Column::GenreId.eq(input.genre_id))
            .paginate(&self.db, self.config.frontend.page_size as u64);
        let ItemsAndPagesNumber {
            number_of_items,
            number_of_pages,
        } = paginator.num_items_and_pages().await?;
        let mut contents = vec![];
        for association_items in paginator.fetch_page(page - 1).await? {
            contents.push(association_items.metadata_id);
        }
        Ok(GenreDetails {
            details: GenreListItem {
                id: genre.id,
                name: genre.name,
                num_items: Some(number_of_items.try_into().unwrap()),
            },
            contents: SearchResults {
                details: SearchDetails {
                    total: number_of_items.try_into().unwrap(),
                    next_page: if page < number_of_pages {
                        Some((page + 1).try_into().unwrap())
                    } else {
                        None
                    },
                },
                items: contents,
            },
        })
    }

    async fn metadata_group_details(
        &self,
        metadata_group_id: String,
    ) -> Result<MetadataGroupDetails> {
        let mut group = MetadataGroup::find_by_id(metadata_group_id)
            .one(&self.db)
            .await?
            .unwrap();
        let mut images = vec![];
        for image in group.images.iter() {
            images.push(get_stored_asset(image.url.clone(), &self.file_storage_service).await);
        }
        group.display_images = images;
        let slug = slug::slugify(&group.title);
        let identifier = &group.identifier;

        let source_url = match group.source {
            MediaSource::Custom
            | MediaSource::Anilist
            | MediaSource::Listennotes
            | MediaSource::Itunes
            | MediaSource::MangaUpdates
            | MediaSource::Mal
            | MediaSource::Openlibrary
            | MediaSource::Vndb
            | MediaSource::GoogleBooks => None,
            MediaSource::Audible => Some(format!(
                "https://www.audible.com/series/{slug}/{identifier}"
            )),
            MediaSource::Tmdb => Some(format!(
                "https://www.themoviedb.org/collections/{identifier}-{slug}"
            )),
            MediaSource::Igdb => Some(format!("https://www.igdb.com/collection/{slug}")),
        };

        let contents = MetadataToMetadataGroup::find()
            .select_only()
            .column(metadata_to_metadata_group::Column::MetadataId)
            .filter(metadata_to_metadata_group::Column::MetadataGroupId.eq(group.id.clone()))
            .order_by_asc(metadata_to_metadata_group::Column::Part)
            .into_tuple::<String>()
            .all(&self.db)
            .await?;
<<<<<<< HEAD
        let contents_temp = Metadata::find()
            .filter(metadata::Column::Id.is_in(associations))
            .left_join(MetadataToMetadataGroup)
            .order_by_asc(metadata_to_metadata_group::Column::Part)
            .all(&self.db)
            .await?;
        let mut contents = vec![];
        for m in contents_temp {
            let image = m.images.first_as_url(&self.file_storage_service).await;
            let metadata = PartialMetadata {
                identifier: m.identifier,
                title: m.title,
                image,
                lot: m.lot,
                source: m.source,
                id: m.id,
                is_recommendation: None,
            };
            contents.push(metadata);
        }
=======
>>>>>>> 49c7435b
        Ok(MetadataGroupDetails {
            details: group,
            source_url,
            contents,
        })
    }

    async fn queue_pending_reminders(&self) -> Result<()> {
        #[derive(Debug, Serialize, Deserialize)]
        #[serde(rename_all = "PascalCase")]
        struct UserMediaReminder {
            reminder: NaiveDate,
            text: String,
        }
        for (cte, col) in CollectionToEntity::find()
            .find_also_related(Collection)
            .filter(collection::Column::Name.eq(DefaultCollection::Reminders.to_string()))
            .all(&self.db)
            .await?
        {
            if let Some(reminder) = cte.information {
                let reminder: UserMediaReminder =
                    serde_json::from_str(&serde_json::to_string(&reminder)?)?;
                let col = col.unwrap();
                let related_users = col.find_related(UserToCollection).all(&self.db).await?;
                if get_current_date(self.timezone.as_ref()) == reminder.reminder {
                    for user in related_users {
                        self.queue_notifications_to_user_platforms(&user.user_id, &reminder.text)
                            .await?;
                        self.remove_entity_from_collection(
                            &user.user_id,
                            ChangeCollectionToEntityInput {
                                creator_user_id: col.user_id.clone(),
                                collection_name: DefaultCollection::Reminders.to_string(),
                                metadata_id: cte.metadata_id.clone(),
                                exercise_id: cte.exercise_id.clone(),
                                metadata_group_id: cte.metadata_group_id.clone(),
                                person_id: cte.person_id.clone(),
                                ..Default::default()
                            },
                        )
                        .await?;
                    }
                }
            }
        }
        Ok(())
    }

    pub async fn export_media(
        &self,
        user_id: &String,
        writer: &mut JsonStreamWriter<File>,
    ) -> Result<bool> {
        let related_metadata = UserToEntity::find()
            .filter(user_to_entity::Column::UserId.eq(user_id))
            .filter(user_to_entity::Column::MetadataId.is_not_null())
            .all(&self.db)
            .await
            .unwrap();
        for rm in related_metadata.iter() {
            let m = rm
                .find_related(Metadata)
                .one(&self.db)
                .await
                .unwrap()
                .unwrap();
            let seen_history = m
                .find_related(Seen)
                .filter(seen::Column::UserId.eq(user_id))
                .all(&self.db)
                .await
                .unwrap();
            let seen_history = seen_history
                .into_iter()
                .map(|s| {
                    let (show_season_number, show_episode_number) = match s.show_extra_information {
                        Some(d) => (Some(d.season), Some(d.episode)),
                        None => (None, None),
                    };
                    let podcast_episode_number = s.podcast_extra_information.map(|d| d.episode);
                    let anime_episode_number = s.anime_extra_information.and_then(|d| d.episode);
                    let manga_chapter_number =
                        s.manga_extra_information.clone().and_then(|d| d.chapter);
                    let manga_volume_number = s.manga_extra_information.and_then(|d| d.volume);
                    ImportOrExportMediaItemSeen {
                        progress: Some(s.progress),
                        started_on: s.started_on,
                        ended_on: s.finished_on,
                        provider_watched_on: s.provider_watched_on,
                        show_season_number,
                        show_episode_number,
                        podcast_episode_number,
                        anime_episode_number,
                        manga_chapter_number,
                        manga_volume_number,
                    }
                })
                .collect();
            let db_reviews = m
                .find_related(Review)
                .filter(review::Column::UserId.eq(user_id))
                .all(&self.db)
                .await
                .unwrap();
            let mut reviews = vec![];
            for review in db_reviews {
                let review_item = get_review_export_item(
                    self.review_by_id(review.id, user_id, false).await.unwrap(),
                );
                reviews.push(review_item);
            }
            let collections =
                entity_in_collections(&self.db, user_id, Some(m.id), None, None, None)
                    .await?
                    .into_iter()
                    .map(|c| c.name)
                    .collect();
            let exp = ImportOrExportMediaItem {
                source_id: m.title,
                lot: m.lot,
                source: m.source,
                identifier: m.identifier.clone(),
                seen_history,
                reviews,
                collections,
            };
            writer.serialize_value(&exp).unwrap();
        }
        Ok(true)
    }

    pub async fn export_media_group(
        &self,
        user_id: &String,
        writer: &mut JsonStreamWriter<File>,
    ) -> Result<bool> {
        let related_metadata = UserToEntity::find()
            .filter(user_to_entity::Column::UserId.eq(user_id))
            .filter(user_to_entity::Column::MetadataGroupId.is_not_null())
            .all(&self.db)
            .await
            .unwrap();
        for rm in related_metadata.iter() {
            let m = rm
                .find_related(MetadataGroup)
                .one(&self.db)
                .await
                .unwrap()
                .unwrap();
            let db_reviews = m
                .find_related(Review)
                .filter(review::Column::UserId.eq(user_id))
                .all(&self.db)
                .await
                .unwrap();
            let mut reviews = vec![];
            for review in db_reviews {
                let review_item = get_review_export_item(
                    self.review_by_id(review.id, user_id, false).await.unwrap(),
                );
                reviews.push(review_item);
            }
            let collections =
                entity_in_collections(&self.db, user_id, None, None, Some(m.id), None)
                    .await?
                    .into_iter()
                    .map(|c| c.name)
                    .collect();
            let exp = ImportOrExportMediaGroupItem {
                title: m.title,
                lot: m.lot,
                source: m.source,
                identifier: m.identifier.clone(),
                reviews,
                collections,
            };
            writer.serialize_value(&exp).unwrap();
        }
        Ok(true)
    }

    pub async fn export_people(
        &self,
        user_id: &String,
        writer: &mut JsonStreamWriter<File>,
    ) -> Result<bool> {
        let related_people = UserToEntity::find()
            .filter(user_to_entity::Column::UserId.eq(user_id))
            .filter(user_to_entity::Column::PersonId.is_not_null())
            .all(&self.db)
            .await
            .unwrap();
        for rm in related_people.iter() {
            let p = rm
                .find_related(Person)
                .one(&self.db)
                .await
                .unwrap()
                .unwrap();
            let db_reviews = p
                .find_related(Review)
                .filter(review::Column::UserId.eq(user_id))
                .all(&self.db)
                .await
                .unwrap();
            let mut reviews = vec![];
            for review in db_reviews {
                let review_item = get_review_export_item(
                    self.review_by_id(review.id, user_id, false).await.unwrap(),
                );
                reviews.push(review_item);
            }
            let collections =
                entity_in_collections(&self.db, user_id, None, Some(p.id), None, None)
                    .await?
                    .into_iter()
                    .map(|c| c.name)
                    .collect();
            let exp = ImportOrExportPersonItem {
                identifier: p.identifier,
                source: p.source,
                source_specifics: p.source_specifics,
                name: p.name,
                reviews,
                collections,
            };
            writer.serialize_value(&exp).unwrap();
        }
        Ok(true)
    }

    async fn generate_auth_token(&self, user_id: String) -> Result<String> {
        let auth_token = jwt::sign(
            user_id,
            &self.config.users.jwt_secret,
            self.config.users.token_valid_for_days,
        )?;
        Ok(auth_token)
    }

    async fn create_review_comment(
        &self,
        user_id: String,
        input: CreateReviewCommentInput,
    ) -> Result<bool> {
        let review = Review::find_by_id(input.review_id)
            .one(&self.db)
            .await?
            .unwrap();
        let mut comments = review.comments.clone();
        if input.should_delete.unwrap_or_default() {
            let position = comments
                .iter()
                .position(|r| &r.id == input.comment_id.as_ref().unwrap())
                .unwrap();
            comments.remove(position);
        } else if input.increment_likes.unwrap_or_default() {
            let comment = comments
                .iter_mut()
                .find(|r| &r.id == input.comment_id.as_ref().unwrap())
                .unwrap();
            comment.liked_by.insert(user_id.clone());
        } else if input.decrement_likes.unwrap_or_default() {
            let comment = comments
                .iter_mut()
                .find(|r| &r.id == input.comment_id.as_ref().unwrap())
                .unwrap();
            comment.liked_by.remove(&user_id);
        } else {
            let user = user_by_id(&self.db, &user_id).await?;
            comments.push(ImportOrExportItemReviewComment {
                id: nanoid!(20),
                text: input.text.unwrap(),
                user: IdAndNamedObject {
                    id: user_id,
                    name: user.name,
                },
                liked_by: HashSet::new(),
                created_on: Utc::now(),
            });
        }
        let mut review: review::ActiveModel = review.into();
        review.comments = ActiveValue::Set(comments);
        review.update(&self.db).await?;
        Ok(true)
    }

    #[tracing::instrument(skip(self))]
    pub async fn recalculate_calendar_events(&self) -> Result<()> {
        let date_to_calculate_from = get_current_date(self.timezone.as_ref()).pred_opt().unwrap();

        let mut meta_stream = Metadata::find()
            .filter(metadata::Column::LastUpdatedOn.gte(date_to_calculate_from))
            .filter(metadata::Column::IsPartial.eq(false))
            .stream(&self.db)
            .await?;

        while let Some(meta) = meta_stream.try_next().await? {
            tracing::trace!("Processing metadata id = {:#?}", meta.id);
            let calendar_events = meta.find_related(CalendarEvent).all(&self.db).await?;
            for cal_event in calendar_events {
                let mut need_to_delete = true;
                if let Some(show) = cal_event.metadata_show_extra_information {
                    if let Some(show_info) = &meta.show_specifics {
                        if let Some((season, ep)) = show_info.get_episode(show.season, show.episode)
                        {
                            if !SHOW_SPECIAL_SEASON_NAMES.contains(&season.name.as_str()) {
                                if let Some(publish_date) = ep.publish_date {
                                    if publish_date == cal_event.date {
                                        need_to_delete = false;
                                    }
                                }
                            }
                        }
                    }
                } else if let Some(podcast) = cal_event.metadata_podcast_extra_information {
                    if let Some(podcast_info) = &meta.podcast_specifics {
                        if let Some(ep) = podcast_info.get_episode(podcast.episode) {
                            if ep.publish_date == cal_event.date {
                                need_to_delete = false;
                            }
                        }
                    }
                } else if cal_event.date == meta.publish_date.unwrap() {
                    need_to_delete = false;
                };

                if need_to_delete {
                    tracing::debug!(
                        "Need to delete calendar event id = {:#?} since it is outdated",
                        cal_event.id
                    );
                    CalendarEvent::delete_by_id(cal_event.id)
                        .exec(&self.db)
                        .await?;
                }
            }
        }

        tracing::debug!("Finished deleting invalid calendar events");

        let mut metadata_stream = Metadata::find()
            .filter(metadata::Column::LastUpdatedOn.gte(date_to_calculate_from))
            .filter(metadata::Column::PublishDate.is_not_null())
            .filter(
                metadata::Column::IsPartial
                    .is_null()
                    .or(metadata::Column::IsPartial.eq(false)),
            )
            .order_by_desc(metadata::Column::LastUpdatedOn)
            .stream(&self.db)
            .await?;
        let mut calendar_events_inserts = vec![];
        let mut metadata_updates = vec![];
        while let Some(meta) = metadata_stream.try_next().await? {
            if let Some(ps) = &meta.podcast_specifics {
                for episode in ps.episodes.iter() {
                    let event = calendar_event::ActiveModel {
                        metadata_id: ActiveValue::Set(Some(meta.id.clone())),
                        date: ActiveValue::Set(episode.publish_date),
                        metadata_podcast_extra_information: ActiveValue::Set(Some(
                            SeenPodcastExtraInformation {
                                episode: episode.number,
                            },
                        )),
                        ..Default::default()
                    };
                    calendar_events_inserts.push(event);
                }
            } else if let Some(ss) = &meta.show_specifics {
                for season in ss.seasons.iter() {
                    if SHOW_SPECIAL_SEASON_NAMES.contains(&season.name.as_str()) {
                        continue;
                    }
                    for episode in season.episodes.iter() {
                        if let Some(date) = episode.publish_date {
                            let event = calendar_event::ActiveModel {
                                metadata_id: ActiveValue::Set(Some(meta.id.clone())),
                                date: ActiveValue::Set(date),
                                metadata_show_extra_information: ActiveValue::Set(Some(
                                    SeenShowExtraInformation {
                                        season: season.season_number,
                                        episode: episode.episode_number,
                                    },
                                )),
                                ..Default::default()
                            };
                            calendar_events_inserts.push(event);
                        }
                    }
                }
            } else {
                let event = calendar_event::ActiveModel {
                    metadata_id: ActiveValue::Set(Some(meta.id.clone())),
                    date: ActiveValue::Set(meta.publish_date.unwrap()),
                    ..Default::default()
                };
                calendar_events_inserts.push(event);
            };
            metadata_updates.push(meta.id.clone());
        }
        tracing::debug!(
            "Inserting {} calendar events",
            calendar_events_inserts.len()
        );
        for cal_insert in calendar_events_inserts {
            cal_insert.insert(&self.db).await.ok();
        }
        tracing::debug!("Finished updating calendar events");
        Ok(())
    }

    #[tracing::instrument(skip(self))]
    async fn queue_notifications_for_released_media(&self) -> Result<()> {
        let today = get_current_date(self.timezone.as_ref());
        let calendar_events = CalendarEvent::find()
            .filter(calendar_event::Column::Date.eq(today))
            .find_also_related(Metadata)
            .all(&self.db)
            .await?;
        let notifications = calendar_events
            .into_iter()
            .map(|(cal_event, meta)| {
                let meta = meta.unwrap();
                let url = self.get_entity_details_frontend_url(
                    meta.id.to_string(),
                    EntityLot::Metadata,
                    None,
                );
                let notification = if let Some(show) = cal_event.metadata_show_extra_information {
                    format!(
                        "S{}E{} of {} ({}) has been released today.",
                        show.season, show.episode, meta.title, url
                    )
                } else if let Some(podcast) = cal_event.metadata_podcast_extra_information {
                    format!(
                        "E{} of {} ({}) has been released today.",
                        podcast.episode, meta.title, url
                    )
                } else {
                    format!("{} ({}) has been released today.", meta.title, url)
                };
                (
                    meta.id.to_string(),
                    (notification, MediaStateChanged::MetadataPublished),
                )
            })
            .collect_vec();
        let (meta_map, _, _) = self.get_entities_monitored_by().await?;
        for (metadata_id, notification) in notifications.into_iter() {
            let users_to_notify = meta_map.get(&metadata_id).cloned().unwrap_or_default();
            for user in users_to_notify {
                self.queue_media_state_changed_notification_for_user(&user, &notification)
                    .await?;
            }
        }
        Ok(())
    }

    async fn update_person(&self, person_id: String) -> Result<Vec<(String, MediaStateChanged)>> {
        let mut notifications = vec![];
        let person = Person::find_by_id(person_id.clone())
            .one(&self.db)
            .await?
            .unwrap();
        let provider = self.get_non_metadata_provider(person.source).await?;
        let provider_person = provider
            .person_details(&person.identifier, &person.source_specifics)
            .await?;
        let images = provider_person.images.map(|images| {
            images
                .into_iter()
                .map(|i| MetadataImage {
                    url: StoredUrl::Url(i),
                })
                .collect()
        });
        let mut default_state_changes = person.clone().state_changes.unwrap_or_default();
        let mut to_update_person: person::ActiveModel = person.clone().into();
        to_update_person.last_updated_on = ActiveValue::Set(Utc::now());
        to_update_person.description = ActiveValue::Set(provider_person.description);
        to_update_person.gender = ActiveValue::Set(provider_person.gender);
        to_update_person.birth_date = ActiveValue::Set(provider_person.birth_date);
        to_update_person.death_date = ActiveValue::Set(provider_person.death_date);
        to_update_person.place = ActiveValue::Set(provider_person.place);
        to_update_person.website = ActiveValue::Set(provider_person.website);
        to_update_person.images = ActiveValue::Set(images);
        to_update_person.is_partial = ActiveValue::Set(Some(false));
        to_update_person.name = ActiveValue::Set(provider_person.name);
        for (role, media) in provider_person.related.clone() {
            let title = media.title.clone();
            let pm = self.create_partial_metadata(media).await?;
            let already_intermediate = MetadataToPerson::find()
                .filter(metadata_to_person::Column::MetadataId.eq(&pm.id))
                .filter(metadata_to_person::Column::PersonId.eq(&person_id))
                .filter(metadata_to_person::Column::Role.eq(&role))
                .one(&self.db)
                .await?;
            if already_intermediate.is_none() {
                let intermediate = metadata_to_person::ActiveModel {
                    person_id: ActiveValue::Set(person.id.clone()),
                    metadata_id: ActiveValue::Set(pm.id.clone()),
                    role: ActiveValue::Set(role.clone()),
                    ..Default::default()
                };
                intermediate.insert(&self.db).await.unwrap();
            }
            let search_for = MediaAssociatedPersonStateChanges {
                media: CommitMediaInput {
                    identifier: pm.identifier.clone(),
                    lot: pm.lot,
                    source: pm.source,
                    ..Default::default()
                },
                role: role.clone(),
            };
            if !default_state_changes.media_associated.contains(&search_for) {
                notifications.push((
                    format!(
                        "{} has been associated with {} as {}",
                        person.name, title, role
                    ),
                    MediaStateChanged::PersonMediaAssociated,
                ));
                default_state_changes.media_associated.insert(search_for);
            }
        }
        to_update_person.state_changes = ActiveValue::Set(Some(default_state_changes));
        to_update_person.update(&self.db).await.unwrap();
        Ok(notifications)
    }

    pub async fn update_person_and_notify_users(&self, person_id: String) -> Result<()> {
        let notifications = self
            .update_person(person_id.clone())
            .await
            .unwrap_or_default();
        if !notifications.is_empty() {
            let (_, _, person_map) = self.get_entities_monitored_by().await.unwrap();
            let users_to_notify = person_map.get(&person_id).cloned().unwrap_or_default();
            for notification in notifications {
                for user_id in users_to_notify.iter() {
                    self.queue_media_state_changed_notification_for_user(user_id, &notification)
                        .await
                        .trace_ok();
                }
            }
        }
        Ok(())
    }

    async fn get_entities_monitored_by(
        &self,
    ) -> Result<(
        EntityBeingMonitoredByMap,
        EntityBeingMonitoredByMap,
        EntityBeingMonitoredByMap,
    )> {
        #[derive(Debug, FromQueryResult, Clone, Default)]
        struct UsersToBeNotified {
            entity_id: String,
            to_notify: Vec<String>,
        }
        let get_sql = |entity_type: &str| {
            format!(
                r#"
SELECT
    "m"."id" as "entity_id",
    ARRAY_AGG(DISTINCT "u"."id") as "to_notify"
FROM "{entity_type}" "m"
JOIN "collection_to_entity" "cte" ON "m"."id" = "cte"."{entity_type}_id"
JOIN "collection" "c" ON "cte"."collection_id" = "c"."id" AND "c"."name" = '{}'
JOIN "user" "u" ON "c"."user_id" = "u"."id"
GROUP BY "m"."id";
        "#,
                DefaultCollection::Monitoring
            )
        };
        let meta_map: Vec<_> = UsersToBeNotified::find_by_statement(
            Statement::from_sql_and_values(DbBackend::Postgres, get_sql("metadata"), []),
        )
        .all(&self.db)
        .await?;
        let meta_map = meta_map
            .into_iter()
            .map(|m| (m.entity_id, m.to_notify))
            .collect::<EntityBeingMonitoredByMap>();
        let meta_group_map: Vec<_> = UsersToBeNotified::find_by_statement(
            Statement::from_sql_and_values(DbBackend::Postgres, get_sql("metadata_group"), []),
        )
        .all(&self.db)
        .await?;
        let meta_group_map = meta_group_map
            .into_iter()
            .map(|m| (m.entity_id, m.to_notify))
            .collect::<EntityBeingMonitoredByMap>();
        let person_map: Vec<_> = UsersToBeNotified::find_by_statement(
            Statement::from_sql_and_values(DbBackend::Postgres, get_sql("person"), []),
        )
        .all(&self.db)
        .await?;
        let person_map = person_map
            .into_iter()
            .map(|m| (m.entity_id, m.to_notify))
            .collect::<EntityBeingMonitoredByMap>();
        Ok((meta_map, meta_group_map, person_map))
    }

    pub async fn handle_review_posted_event(&self, event: ReviewPostedEvent) -> Result<()> {
        let (meta_map, meta_group_map, person_map) = self.get_entities_monitored_by().await?;
        let monitored_by = match event.entity_lot {
            EntityLot::Metadata => meta_map.get(&event.obj_id).cloned().unwrap_or_default(),
            EntityLot::MetadataGroup => meta_group_map
                .get(&event.obj_id)
                .cloned()
                .unwrap_or_default(),
            EntityLot::Person => person_map.get(&event.obj_id).cloned().unwrap_or_default(),
            _ => vec![],
        };
        let users = User::find()
            .select_only()
            .column(user::Column::Id)
            .filter(user::Column::Id.is_in(monitored_by))
            .filter(Expr::cust(format!(
                "(preferences -> 'notifications' -> 'to_send' ? '{}') = true",
                MediaStateChanged::ReviewPosted
            )))
            .into_tuple::<String>()
            .all(&self.db)
            .await?;
        for user_id in users {
            let url = self.get_entity_details_frontend_url(
                event.obj_id.clone(),
                event.entity_lot,
                Some("reviews"),
            );
            self.queue_notifications_to_user_platforms(
                &user_id,
                &format!(
                    "New review posted for {} ({}, {}) by {}.",
                    event.obj_title, event.entity_lot, url, event.username
                ),
            )
            .await?;
        }
        Ok(())
    }

    fn get_entity_details_frontend_url(
        &self,
        id: String,
        entity_lot: EntityLot,
        default_tab: Option<&str>,
    ) -> String {
        let mut url = match entity_lot {
            EntityLot::Metadata => format!("media/item/{}", id),
            EntityLot::Person => format!("media/people/item/{}", id),
            EntityLot::MetadataGroup => format!("media/groups/item/{}", id),
            EntityLot::Exercise => format!("fitness/exercises/{}", id),
            EntityLot::Collection => format!("collections/{}", id),
        };
        url = format!("{}/{}", self.config.frontend.url, url);
        if let Some(tab) = default_tab {
            url += format!("?defaultTab={}", tab).as_str()
        }
        url
    }

    async fn get_oidc_redirect_url(&self) -> Result<String> {
        match self.oidc_client.as_ref() {
            Some(client) => {
                let (authorize_url, _, _) = client
                    .authorize_url(
                        AuthenticationFlow::<CoreResponseType>::AuthorizationCode,
                        CsrfToken::new_random,
                        Nonce::new_random,
                    )
                    .add_scope(Scope::new("email".to_string()))
                    .url();
                Ok(authorize_url.to_string())
            }
            _ => Err(Error::new("OIDC client not configured")),
        }
    }

    async fn get_oidc_token(&self, code: String) -> Result<OidcTokenOutput> {
        match self.oidc_client.as_ref() {
            Some(client) => {
                let token = client
                    .exchange_code(AuthorizationCode::new(code))
                    .request_async(async_http_client)
                    .await?;
                let id_token = token.id_token().unwrap();
                let claims = id_token.claims(&client.id_token_verifier(), empty_nonce_verifier)?;
                let subject = claims.subject().to_string();
                let email = claims
                    .email()
                    .map(|e| e.to_string())
                    .ok_or_else(|| Error::new("Email not found in OIDC token claims"))?;
                Ok(OidcTokenOutput { subject, email })
            }
            _ => Err(Error::new("OIDC client not configured")),
        }
    }

    async fn invalidate_import_jobs(&self) -> Result<()> {
        let all_jobs = ImportReport::find()
            .filter(import_report::Column::WasSuccess.is_null())
            .all(&self.db)
            .await?;
        for job in all_jobs {
            if Utc::now() - job.started_on > ChronoDuration::try_hours(24).unwrap() {
                tracing::debug!("Invalidating job with id = {id}", id = job.id);
                let mut job: import_report::ActiveModel = job.into();
                job.was_success = ActiveValue::Set(Some(false));
                job.save(&self.db).await?;
            }
        }
        Ok(())
    }

    async fn remove_old_entities_from_monitoring_collection(&self) -> Result<()> {
        #[derive(Debug, FromQueryResult)]
        struct CustomQueryResponse {
            id: i32,
            created_on: DateTimeUtc,
            last_updated_on: Option<DateTimeUtc>,
        }
        let all_cte = CollectionToEntity::find()
            .select_only()
            .column(collection_to_entity::Column::Id)
            .column(collection_to_entity::Column::CreatedOn)
            .column(metadata::Column::LastUpdatedOn)
            .left_join(Metadata)
            .inner_join(Collection)
            .filter(collection::Column::Name.eq(DefaultCollection::Monitoring.to_string()))
            .order_by_asc(collection_to_entity::Column::Id)
            .into_model::<CustomQueryResponse>()
            .all(&self.db)
            .await?;
        let mut to_delete = vec![];
        for cte in all_cte {
            let delta = cte.last_updated_on.unwrap_or_else(Utc::now) - cte.created_on;
            if delta.num_days().abs() > self.config.media.monitoring_remove_after_days {
                to_delete.push(cte.id);
            }
        }
        CollectionToEntity::delete_many()
            .filter(collection_to_entity::Column::Id.is_in(to_delete))
            .exec(&self.db)
            .await?;
        Ok(())
    }

    pub async fn remove_useless_data(&self) -> Result<()> {
        let mut metadata_stream = Metadata::find()
            .select_only()
            .column(metadata::Column::Id)
            .left_join(UserToEntity)
            .filter(user_to_entity::Column::MetadataId.is_null())
            .into_tuple::<String>()
            .stream(&self.db)
            .await?;
        while let Some(meta) = metadata_stream.try_next().await? {
            tracing::debug!("Removing metadata id = {:#?}", meta);
            Metadata::delete_by_id(meta).exec(&self.db).await?;
        }
        let mut people_stream = Person::find()
            .select_only()
            .column(person::Column::Id)
            .left_join(UserToEntity)
            .filter(user_to_entity::Column::PersonId.is_null())
            .into_tuple::<String>()
            .stream(&self.db)
            .await?;
        while let Some(person) = people_stream.try_next().await? {
            tracing::debug!("Removing person id = {:#?}", person);
            Person::delete_by_id(person).exec(&self.db).await?;
        }
        let mut metadata_group_stream = MetadataGroup::find()
            .select_only()
            .column(metadata_group::Column::Id)
            .left_join(UserToEntity)
            .filter(user_to_entity::Column::MetadataGroupId.is_null())
            .into_tuple::<String>()
            .stream(&self.db)
            .await?;
        while let Some(meta_group) = metadata_group_stream.try_next().await? {
            tracing::debug!("Removing metadata group id = {:#?}", meta_group);
            MetadataGroup::delete_by_id(meta_group)
                .exec(&self.db)
                .await?;
        }
        let mut genre_stream = Genre::find()
            .select_only()
            .column(genre::Column::Id)
            .left_join(MetadataToGenre)
            .filter(metadata_to_genre::Column::MetadataId.is_null())
            .into_tuple::<String>()
            .stream(&self.db)
            .await?;
        while let Some(genre) = genre_stream.try_next().await? {
            tracing::debug!("Removing genre id = {:#?}", genre);
            Genre::delete_by_id(genre).exec(&self.db).await?;
        }
        tracing::debug!("Deleting all queued notifications");
        QueuedNotification::delete_many().exec(&self.db).await?;
        Ok(())
    }

    pub async fn update_claimed_recommendations_and_download_new_ones(&self) -> Result<()> {
        tracing::debug!("Updating old recommendations to not be recommendations anymore");
        let mut metadata_stream = Metadata::find()
            .select_only()
            .column(metadata::Column::Id)
            .filter(metadata::Column::IsRecommendation.eq(true))
            .into_tuple::<String>()
            .stream(&self.db)
            .await?;
        let mut recommendations_to_update = vec![];
        while let Some(meta) = metadata_stream.try_next().await? {
            let num_ute = UserToEntity::find()
                .filter(user_to_entity::Column::MetadataId.eq(&meta))
                .count(&self.db)
                .await?;
            if num_ute > 0 {
                recommendations_to_update.push(meta);
            }
        }
        Metadata::update_many()
            .filter(metadata::Column::Id.is_in(recommendations_to_update))
            .set(metadata::ActiveModel {
                is_recommendation: ActiveValue::Set(None),
                ..Default::default()
            })
            .exec(&self.db)
            .await?;
        tracing::debug!("Downloading new recommendations for users");
        #[derive(Debug, FromQueryResult)]
        struct CustomQueryResponse {
            lot: MediaLot,
            source: MediaSource,
            identifier: String,
        }
        let media_items = CustomQueryResponse::find_by_statement(Statement::from_sql_and_values(
            DbBackend::Postgres,
            r#"
SELECT "m"."lot", "m"."identifier", "m"."source"
FROM (
    SELECT "user_id", "metadata_id" FROM "user_to_entity"
    WHERE "user_id" IN (SELECT "id" from "user") AND "metadata_id" IS NOT NULL
) "sub"
JOIN "metadata" "m" ON "sub"."metadata_id" = "m"."id" AND "m"."source" NOT IN ($1, $2, $3)
ORDER BY RANDOM() LIMIT 10;
        "#,
            [
                MediaSource::GoogleBooks.into(),
                MediaSource::Itunes.into(),
                MediaSource::Vndb.into(),
            ],
        ))
        .all(&self.db)
        .await?;
        let mut media_item_ids = vec![];
        for media in media_items.into_iter() {
            let provider = self.get_metadata_provider(media.lot, media.source).await?;
            if let Ok(recommendations) = provider
                .get_recommendations_for_metadata(&media.identifier)
                .await
            {
                for mut rec in recommendations {
                    rec.is_recommendation = Some(true);
                    if let Ok(meta) = self.create_partial_metadata(rec).await {
                        media_item_ids.push(meta.id);
                    }
                }
            }
        }
        Ok(())
    }

    async fn test_user_notification_platforms(&self, user_id: &String) -> Result<bool> {
        let user = partial_user_by_id::<UserWithOnlyNotifications>(&self.db, user_id).await?;
        for platform in user.notifications {
            let msg = format!(
                "This is a test notification for platform: {}",
                platform.settings.kind()
            );
            platform.settings.send_message(&self.config, &msg).await?;
        }
        Ok(true)
    }

    #[tracing::instrument(skip(self))]
    pub async fn send_pending_notifications(&self) -> Result<()> {
        let users = User::find()
            .into_partial_model::<UserWithOnlyNotifications>()
            .all(&self.db)
            .await?;
        for user_details in users {
            tracing::debug!("Sending notification to user: {:?}", user_details.id);
            let notifications = QueuedNotification::find()
                .filter(queued_notification::Column::UserId.eq(user_details.id))
                .all(&self.db)
                .await?;
            if notifications.is_empty() {
                continue;
            }
            let msg = notifications
                .into_iter()
                .map(|n| n.message)
                .collect::<Vec<String>>()
                .join("\n");
            for notification in user_details.notifications {
                if let Err(err) = notification.settings.send_message(&self.config, &msg).await {
                    tracing::trace!("Error sending notification: {:?}", err);
                }
            }
        }
        Ok(())
    }

    pub async fn perform_background_jobs(&self) -> Result<()> {
        tracing::debug!("Starting background jobs...");

        tracing::trace!("Invalidating invalid media import jobs");
        self.invalidate_import_jobs().await.trace_ok();
        tracing::trace!("Removing stale entities from Monitoring collection");
        self.remove_old_entities_from_monitoring_collection()
            .await
            .trace_ok();
        tracing::trace!("Checking for updates for media in Watchlist");
        self.update_watchlist_metadata_and_queue_notifications()
            .await
            .trace_ok();
        tracing::trace!("Checking for updates for monitored people");
        self.update_monitored_people_and_queue_notifications()
            .await
            .trace_ok();
        tracing::trace!("Checking and queuing any pending reminders");
        self.queue_pending_reminders().await.trace_ok();
        tracing::trace!("Recalculating calendar events");
        self.recalculate_calendar_events().await.trace_ok();
        tracing::trace!("Queuing notifications for released media");
        self.queue_notifications_for_released_media()
            .await
            .trace_ok();
        tracing::trace!("Sending all pending notifications");
        self.send_pending_notifications().await.trace_ok();
        tracing::trace!("Cleaning up user and metadata association");
        self.cleanup_user_and_metadata_association()
            .await
            .trace_ok();
        tracing::trace!("Removing old user summaries and regenerating them");
        self.regenerate_user_summaries().await.trace_ok();
        tracing::trace!("Removing useless data");
        self.remove_useless_data().await.trace_ok();
        // DEV: This is called after removing useless data so that recommendations are not
        // delete right after they are downloaded.
        tracing::trace!("Downloading recommendations for users");
        self.update_claimed_recommendations_and_download_new_ones()
            .await
            .trace_ok();

        tracing::debug!("Completed background jobs...");
        Ok(())
    }

    #[cfg(debug_assertions)]
    async fn development_mutation(&self) -> Result<bool> {
        Ok(true)
    }
}<|MERGE_RESOLUTION|>--- conflicted
+++ resolved
@@ -13,11 +13,7 @@
     Context, Enum, Error, InputObject, InputType, Object, OneofObject, Result, SimpleObject, Union,
 };
 use cached::{DiskCache, IOCached};
-<<<<<<< HEAD
-use chrono::{Datelike, Days, Duration as ChronoDuration, NaiveDate, Timelike, Utc};
-=======
-use chrono::{Days, Duration as ChronoDuration, NaiveDate, Utc};
->>>>>>> 49c7435b
+use chrono::{Days, Duration as ChronoDuration, NaiveDate, Timelike, Utc};
 use database::{
     AliasedCollection, AliasedCollectionToEntity, AliasedExercise, AliasedMetadata,
     AliasedMetadataGroup, AliasedMetadataToGenre, AliasedPerson, AliasedSeen, AliasedUser,
@@ -1013,7 +1009,7 @@
     }
 
     /// Get media recommendations for the currently logged in user.
-    async fn user_recommendations(&self, gql_ctx: &Context<'_>) -> Result<Vec<PartialMetadata>> {
+    async fn user_recommendations(&self, gql_ctx: &Context<'_>) -> Result<Vec<String>> {
         let service = gql_ctx.data_unchecked::<Arc<MiscellaneousService>>();
         let user_id = service.user_id_from_ctx(gql_ctx).await?;
         service.user_recommendations(&user_id).await
@@ -1601,26 +1597,6 @@
             .into_tuple::<String>()
             .all(&self.db)
             .await?;
-<<<<<<< HEAD
-        let suggestions_temp = Metadata::find()
-            .filter(metadata::Column::Id.is_in(partial_metadata_ids))
-            .order_by_asc(metadata::Column::Id)
-            .all(&self.db)
-            .await?;
-        let mut suggestions = vec![];
-        for s in suggestions_temp {
-            suggestions.push(PartialMetadata {
-                id: s.id,
-                title: s.title,
-                identifier: s.identifier,
-                lot: s.lot,
-                source: s.source,
-                image: s.images.first_as_url(&self.file_storage_service).await,
-                is_recommendation: None,
-            })
-        }
-=======
->>>>>>> 49c7435b
         let assets = self.metadata_assets(&meta).await.unwrap();
         Ok(MetadataBaseData {
             model: meta,
@@ -1631,8 +1607,7 @@
         })
     }
 
-<<<<<<< HEAD
-    async fn user_recommendations(&self, user_id: &String) -> Result<Vec<PartialMetadata>> {
+    async fn user_recommendations(&self, user_id: &String) -> Result<Vec<String>> {
         // TODO: Replace when https://github.com/SeaQL/sea-query/pull/786 is merged
         struct Md5;
         impl Iden for Md5 {
@@ -1649,7 +1624,7 @@
             .unwrap()
             .num_elements;
         let current_hour = Utc::now().hour();
-        let rec_media = Metadata::find()
+        let recs = Metadata::find()
             .filter(metadata::Column::IsRecommendation.eq(true))
             .order_by(
                 SimpleExpr::FunctionCall(
@@ -1663,21 +1638,13 @@
             )
             .limit(limit)
             .all(&self.db)
-            .await?;
-        let mut recs = vec![];
-        for r in rec_media {
-            recs.push(PartialMetadata {
-                id: r.id,
-                title: r.title,
-                identifier: r.identifier,
-                lot: r.lot,
-                source: r.source,
-                image: r.images.first_as_url(&self.file_storage_service).await,
-                is_recommendation: Some(true),
-            })
-        }
+            .await?
+            .into_iter()
+            .map(|r| r.id)
+            .collect_vec();
         Ok(recs)
-=======
+    }
+
     async fn metadata_partial_details(
         &self,
         metadata_id: &String,
@@ -1701,7 +1668,6 @@
             .first_as_url(&self.file_storage_service)
             .await;
         Ok(metadata)
->>>>>>> 49c7435b
     }
 
     async fn metadata_details(&self, metadata_id: &String) -> Result<GraphqlMetadataDetails> {
@@ -6308,22 +6274,7 @@
             .all(&self.db)
             .await?;
         let mut contents: HashMap<_, Vec<_>> = HashMap::new();
-<<<<<<< HEAD
-        for (assoc, metadata) in associations {
-            let m = metadata.unwrap();
-            let image = m.images.first_as_url(&self.file_storage_service).await;
-            let metadata = PartialMetadata {
-                identifier: m.identifier,
-                title: m.title,
-                image,
-                lot: m.lot,
-                source: m.source,
-                id: m.id,
-                is_recommendation: None,
-            };
-=======
         for assoc in associations {
->>>>>>> 49c7435b
             let to_push = PersonDetailsItemWithCharacter {
                 character: assoc.character,
                 media_id: assoc.metadata_id,
@@ -6449,29 +6400,6 @@
             .into_tuple::<String>()
             .all(&self.db)
             .await?;
-<<<<<<< HEAD
-        let contents_temp = Metadata::find()
-            .filter(metadata::Column::Id.is_in(associations))
-            .left_join(MetadataToMetadataGroup)
-            .order_by_asc(metadata_to_metadata_group::Column::Part)
-            .all(&self.db)
-            .await?;
-        let mut contents = vec![];
-        for m in contents_temp {
-            let image = m.images.first_as_url(&self.file_storage_service).await;
-            let metadata = PartialMetadata {
-                identifier: m.identifier,
-                title: m.title,
-                image,
-                lot: m.lot,
-                source: m.source,
-                id: m.id,
-                is_recommendation: None,
-            };
-            contents.push(metadata);
-        }
-=======
->>>>>>> 49c7435b
         Ok(MetadataGroupDetails {
             details: group,
             source_url,
