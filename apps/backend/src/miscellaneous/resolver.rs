--- conflicted
+++ resolved
@@ -122,11 +122,7 @@
     utils::{
         add_entity_to_collection, associate_user_with_metadata, entity_in_collections,
         get_ilike_query, get_stored_asset, get_user_and_metadata_association, partial_user_by_id,
-<<<<<<< HEAD
-        user_by_id, user_id_from_token, AUTHOR, USER_AGENT_STR, VERSION,
-=======
-        user_by_id, user_id_from_token, AUTHOR, COOKIE_NAME, TEMP_DIR, USER_AGENT_STR, VERSION,
->>>>>>> 88920a9f
+        user_by_id, user_id_from_token, AUTHOR, TEMP_DIR, USER_AGENT_STR, VERSION,
     },
 };
 
