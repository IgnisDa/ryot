use std::{
    collections::{HashMap, HashSet},
    fs::File,
    iter::zip,
    path::PathBuf,
    str::FromStr,
    sync::Arc,
};

use apalis::prelude::{MemoryStorage, MessageQueue};
use argon2::{Argon2, PasswordHash, PasswordVerifier};
use async_graphql::{
    Context, Enum, Error, InputObject, InputType, Object, OneofObject, Result, SimpleObject, Union,
};
use cached::{DiskCache, IOCached};
use chrono::{Days, Duration as ChronoDuration, NaiveDate, Timelike, Utc};
use database::{
    AliasedCollection, AliasedCollectionToEntity, AliasedExercise, AliasedMetadata,
    AliasedMetadataGroup, AliasedMetadataToGenre, AliasedPerson, AliasedSeen, AliasedUser,
    AliasedUserToCollection, AliasedUserToEntity, IntegrationLot, IntegrationSource, MediaLot,
    MediaSource, MetadataToMetadataRelation, NotificationPlatformLot, SeenState, UserLot,
    UserToMediaReason, Visibility,
};
use enum_meta::Meta;
use futures::TryStreamExt;
use itertools::Itertools;
use markdown::{
    to_html as markdown_to_html, to_html_with_options as markdown_to_html_opts, CompileOptions,
    Options,
};
use nanoid::nanoid;
use openidconnect::{
    core::{CoreClient, CoreResponseType},
    reqwest::async_http_client,
    AuthenticationFlow, AuthorizationCode, CsrfToken, Nonce, Scope, TokenResponse,
};
use rs_utils::{get_first_and_last_day_of_month, IsFeatureEnabled};
use rust_decimal::Decimal;
use rust_decimal_macros::dec;
use sea_orm::{
    prelude::DateTimeUtc, sea_query::NullOrdering, ActiveModelTrait, ActiveValue, ColumnTrait,
    ConnectionTrait, DatabaseBackend, DatabaseConnection, DbBackend, EntityTrait, FromQueryResult,
    ItemsAndPagesNumber, Iterable, JoinType, ModelTrait, Order, PaginatorTrait, QueryFilter,
    QueryOrder, QuerySelect, QueryTrait, RelationTrait, Statement, TransactionTrait,
};
use sea_query::{
    extension::postgres::PgExpr, Alias, Asterisk, Cond, Condition, Expr, Func, Iden, OnConflict,
    PgFunc, PostgresQueryBuilder, Query, SelectStatement, SimpleExpr, Write,
};
use serde::{Deserialize, Serialize};
use struson::writer::{JsonStreamWriter, JsonWriter};

use crate::{
    background::{ApplicationJob, CoreApplicationJob},
    entities::{
        access_link, calendar_event, collection, collection_to_entity, genre, import_report,
        integration, metadata, metadata_group, metadata_to_genre, metadata_to_metadata,
        metadata_to_metadata_group, metadata_to_person, notification_platform, person,
        prelude::{
            AccessLink, CalendarEvent, Collection, CollectionToEntity, Exercise, Genre,
            ImportReport, Integration, Metadata, MetadataGroup, MetadataToGenre,
            MetadataToMetadata, MetadataToMetadataGroup, MetadataToPerson, NotificationPlatform,
            Person, QueuedNotification, Review, Seen, User, UserMeasurement, UserSummary,
            UserToCollection, UserToEntity, Workout,
        },
        queued_notification, review, seen, user, user_measurement, user_summary,
        user_to_collection, user_to_entity, workout,
    },
    file_storage::FileStorageService,
    fitness::resolver::ExerciseService,
    integrations::{IntegrationMediaSeen, IntegrationService},
    jwt,
    miscellaneous::{CustomService, DefaultCollection},
    models::{
        fitness::UserUnitSystem,
        media::{
            AnimeSpecifics, AudioBookSpecifics, BookSpecifics, CommitMediaInput, CommitPersonInput,
            CreateOrUpdateCollectionInput, EntityWithLot, GenreListItem, ImportOrExportItemRating,
            ImportOrExportItemReview, ImportOrExportItemReviewComment,
            ImportOrExportMediaGroupItem, ImportOrExportMediaItem, ImportOrExportMediaItemSeen,
            ImportOrExportPersonItem, IntegrationSourceSpecifics, MangaSpecifics,
            MediaAssociatedPersonStateChanges, MediaDetails, MetadataFreeCreator,
            MetadataGroupSearchItem, MetadataImage, MetadataImageForMediaDetails,
            MetadataPartialDetails, MetadataSearchItemResponse, MetadataVideo, MetadataVideoSource,
            MovieSpecifics, PartialMetadata, PartialMetadataPerson, PartialMetadataWithoutId,
            PeopleSearchItem, PersonSourceSpecifics, PodcastSpecifics, PostReviewInput,
            ProgressUpdateError, ProgressUpdateErrorVariant, ProgressUpdateInput,
            ProgressUpdateResultUnion, ReviewPostedEvent, SeenAnimeExtraInformation,
            SeenMangaExtraInformation, SeenPodcastExtraInformation, SeenShowExtraInformation,
            ShowSpecifics, VideoGameSpecifics, VisualNovelSpecifics, WatchProvider,
        },
        BackendError, BackgroundJob, ChangeCollectionToEntityInput, EntityLot, IdAndNamedObject,
        MediaStateChanged, SearchDetails, SearchInput, SearchResults, StoredUrl, StringIdObject,
        UserSummaryData,
    },
    providers::{
        anilist::{
            AnilistAnimeService, AnilistMangaService, AnilistService, NonMediaAnilistService,
        },
        audible::AudibleService,
        google_books::GoogleBooksService,
        igdb::IgdbService,
        itunes::ITunesService,
        listennotes::ListennotesService,
        mal::{MalAnimeService, MalMangaService, MalService, NonMediaMalService},
        manga_updates::MangaUpdatesService,
        openlibrary::OpenlibraryService,
        tmdb::{NonMediaTmdbService, TmdbMovieService, TmdbService, TmdbShowService},
        vndb::VndbService,
    },
    traits::{
        AuthProvider, DatabaseAssetsAsSingleUrl, DatabaseAssetsAsUrls, MediaProvider,
        MediaProviderLanguages, TraceOk,
    },
    users::{
        DashboardElementLot, NotificationPlatformSpecifics, UserGeneralDashboardElement,
        UserGeneralPreferences, UserPreferences, UserReviewScale,
    },
    utils::{
        add_entity_to_collection, associate_user_with_entity, entity_in_collections,
        get_current_date, get_stored_asset, get_user_to_entity_association, ilike_sql, user_by_id,
        user_claims_from_token, user_id_from_token, AUTHOR, SHOW_SPECIAL_SEASON_NAMES, TEMP_DIR,
        VERSION,
    },
};

use super::CollectionExtraInformation;

type Provider = Box<(dyn MediaProvider + Send + Sync)>;

#[derive(Debug, Serialize, Deserialize, InputObject, Clone)]
struct CreateCustomMetadataInput {
    title: String,
    lot: MediaLot,
    description: Option<String>,
    creators: Option<Vec<String>>,
    genres: Option<Vec<String>>,
    images: Option<Vec<String>>,
    videos: Option<Vec<String>>,
    is_nsfw: Option<bool>,
    publish_year: Option<i32>,
    audio_book_specifics: Option<AudioBookSpecifics>,
    book_specifics: Option<BookSpecifics>,
    movie_specifics: Option<MovieSpecifics>,
    podcast_specifics: Option<PodcastSpecifics>,
    show_specifics: Option<ShowSpecifics>,
    video_game_specifics: Option<VideoGameSpecifics>,
    manga_specifics: Option<MangaSpecifics>,
    anime_specifics: Option<AnimeSpecifics>,
    visual_novel_specifics: Option<VisualNovelSpecifics>,
}

#[derive(Debug, Serialize, Deserialize, InputObject, Clone)]
struct CreateIntegrationInput {
    source: IntegrationSource,
    sync_to_owned_collection: Option<bool>,
    source_specifics: Option<IntegrationSourceSpecifics>,
    minimum_progress: Decimal,
    maximum_progress: Decimal,
}

#[derive(Debug, Serialize, Deserialize, InputObject, Clone)]
struct CreateUserNotificationPlatformInput {
    lot: NotificationPlatformLot,
    base_url: Option<String>,
    #[graphql(secret)]
    api_token: Option<String>,
    #[graphql(secret)]
    auth_header: Option<String>,
    priority: Option<i32>,
    chat_id: Option<String>,
}

#[derive(Enum, Clone, Debug, Copy, PartialEq, Eq)]
enum CreateCustomMediaErrorVariant {
    LotDoesNotMatchSpecifics,
}

#[derive(Debug, SimpleObject)]
struct ProviderLanguageInformation {
    source: MediaSource,
    supported: Vec<String>,
    default: String,
}

#[derive(Enum, Clone, Debug, Copy, PartialEq, Eq)]
enum UserDetailsErrorVariant {
    AuthTokenInvalid,
}

#[derive(Debug, SimpleObject)]
struct UserDetailsError {
    error: UserDetailsErrorVariant,
}

#[derive(Union)]
enum UserDetailsResult {
    Ok(Box<user::Model>),
    Error(UserDetailsError),
}

#[derive(Debug, InputObject, Serialize, Deserialize, Clone)]
struct PasswordUserInput {
    username: String,
    #[graphql(secret)]
    password: String,
}

#[derive(Debug, InputObject, Serialize, Deserialize, Clone)]
struct OidcUserInput {
    email: String,
    #[graphql(secret)]
    issuer_id: String,
}

#[derive(Debug, Serialize, Deserialize, OneofObject, Clone)]
enum AuthUserInput {
    Password(PasswordUserInput),
    Oidc(OidcUserInput),
}

#[derive(Enum, Clone, Debug, Copy, PartialEq, Eq)]
enum RegisterErrorVariant {
    IdentifierAlreadyExists,
    Disabled,
}

#[derive(Debug, SimpleObject)]
struct RegisterError {
    error: RegisterErrorVariant,
}

#[derive(Union)]
enum RegisterResult {
    Ok(StringIdObject),
    Error(RegisterError),
}

#[derive(Enum, Clone, Debug, Copy, PartialEq, Eq)]
enum LoginErrorVariant {
    UsernameDoesNotExist,
    CredentialsMismatch,
    IncorrectProviderChosen,
}

#[derive(Debug, SimpleObject)]
struct LoginError {
    error: LoginErrorVariant,
}

#[derive(Debug, SimpleObject)]
struct LoginResponse {
    api_key: String,
}

#[derive(Union)]
enum LoginResult {
    Ok(LoginResponse),
    Error(LoginError),
}

#[derive(Debug, InputObject)]
struct UpdateUserInput {
    username: Option<String>,
    #[graphql(secret)]
    password: Option<String>,
    extra_information: Option<serde_json::Value>,
}

#[derive(Debug, InputObject)]
struct UpdateUserPreferenceInput {
    /// Dot delimited path to the property that needs to be changed. Setting it\
    /// to empty resets the preferences to default.
    property: String,
    value: String,
}

#[derive(Debug, InputObject)]
struct GenreDetailsInput {
    genre_id: String,
    page: Option<u64>,
}

#[derive(Debug, Serialize, Deserialize, Enum, Clone, PartialEq, Eq, Copy, Default)]
enum CollectionContentsSortBy {
    Title,
    #[default]
    LastUpdatedOn,
    Date,
}

#[derive(Debug, Serialize, Deserialize, InputObject, Clone, Default)]
struct CollectionContentsFilter {
    entity_type: Option<EntityLot>,
    metadata_lot: Option<MediaLot>,
}

#[derive(Debug, InputObject)]
struct CollectionContentsInput {
    collection_id: String,
    search: Option<SearchInput>,
    filter: Option<CollectionContentsFilter>,
    take: Option<u64>,
    sort: Option<SortInput<CollectionContentsSortBy>>,
}

#[derive(Debug, SimpleObject)]
struct CollectionContents {
    details: collection::Model,
    results: SearchResults<EntityWithLot>,
    reviews: Vec<ReviewItem>,
    user: user::Model,
}

#[derive(Debug, SimpleObject)]
struct ReviewItem {
    id: String,
    posted_on: DateTimeUtc,
    rating: Option<Decimal>,
    text_original: Option<String>,
    text_rendered: Option<String>,
    visibility: Visibility,
    is_spoiler: bool,
    posted_by: IdAndNamedObject,
    show_extra_information: Option<SeenShowExtraInformation>,
    podcast_extra_information: Option<SeenPodcastExtraInformation>,
    anime_extra_information: Option<SeenAnimeExtraInformation>,
    manga_extra_information: Option<SeenMangaExtraInformation>,
    comments: Vec<ImportOrExportItemReviewComment>,
}

#[derive(Debug, SimpleObject, FromQueryResult)]
struct CollectionItem {
    id: String,
    name: String,
    count: i64,
    is_default: bool,
    description: Option<String>,
    information_template: Option<Vec<CollectionExtraInformation>>,
    creator: IdAndNamedObject,
    collaborators: Vec<IdAndNamedObject>,
}

#[derive(SimpleObject)]
struct GeneralFeatures {
    file_storage: bool,
    signup_allowed: bool,
}

#[derive(Debug, Serialize, Deserialize, SimpleObject, Clone)]
struct MetadataCreator {
    id: Option<String>,
    name: String,
    image: Option<String>,
    character: Option<String>,
}

#[derive(Debug, Serialize, Deserialize, SimpleObject, Clone)]
struct MetadataCreatorGroupedByRole {
    name: String,
    items: Vec<MetadataCreator>,
}

#[derive(Debug, Serialize, Deserialize, SimpleObject, Clone)]
struct PersonDetails {
    details: person::Model,
    contents: Vec<PersonDetailsGroupedByRole>,
    source_url: Option<String>,
}

#[derive(Debug, Serialize, Deserialize, SimpleObject, Clone)]
struct MetadataGroupDetails {
    details: metadata_group::Model,
    source_url: Option<String>,
    contents: Vec<String>,
}

#[derive(Debug, Serialize, Deserialize, SimpleObject, Clone)]
struct GenreDetails {
    details: GenreListItem,
    contents: SearchResults<String>,
}

#[derive(Debug, Serialize, Deserialize, SimpleObject, Clone)]
struct PersonDetailsItemWithCharacter {
    media_id: String,
    character: Option<String>,
}

#[derive(Debug, Serialize, Deserialize, SimpleObject, Clone)]
struct PersonDetailsGroupedByRole {
    /// The name of the role performed.
    name: String,
    /// The media items in which this role was performed.
    items: Vec<PersonDetailsItemWithCharacter>,
}

#[derive(Debug, Serialize, Deserialize, Clone)]
struct MetadataBaseData {
    model: metadata::Model,
    suggestions: Vec<String>,
    genres: Vec<GenreListItem>,
    assets: GraphqlMediaAssets,
    creators: Vec<MetadataCreatorGroupedByRole>,
}

#[derive(Debug, Serialize, Deserialize, SimpleObject, Clone)]
struct GraphqlMetadataGroup {
    id: String,
    name: String,
    part: i32,
}

#[derive(Debug, Serialize, Deserialize, SimpleObject, Clone)]
struct GraphqlVideoAsset {
    video_id: String,
    source: MetadataVideoSource,
}

#[derive(Debug, Serialize, Deserialize, SimpleObject, Clone)]
struct GraphqlMediaAssets {
    images: Vec<String>,
    videos: Vec<GraphqlVideoAsset>,
}

#[derive(Debug, Serialize, Deserialize, SimpleObject, Clone)]
struct GraphqlMetadataDetails {
    id: String,
    title: String,
    identifier: String,
    is_nsfw: Option<bool>,
    is_partial: Option<bool>,
    description: Option<String>,
    original_language: Option<String>,
    provider_rating: Option<Decimal>,
    production_status: Option<String>,
    lot: MediaLot,
    source: MediaSource,
    creators: Vec<MetadataCreatorGroupedByRole>,
    watch_providers: Vec<WatchProvider>,
    genres: Vec<GenreListItem>,
    assets: GraphqlMediaAssets,
    publish_year: Option<i32>,
    publish_date: Option<NaiveDate>,
    book_specifics: Option<BookSpecifics>,
    movie_specifics: Option<MovieSpecifics>,
    show_specifics: Option<ShowSpecifics>,
    video_game_specifics: Option<VideoGameSpecifics>,
    visual_novel_specifics: Option<VisualNovelSpecifics>,
    audio_book_specifics: Option<AudioBookSpecifics>,
    podcast_specifics: Option<PodcastSpecifics>,
    manga_specifics: Option<MangaSpecifics>,
    anime_specifics: Option<AnimeSpecifics>,
    source_url: Option<String>,
    suggestions: Vec<String>,
    group: Option<GraphqlMetadataGroup>,
}

#[derive(Debug, Serialize, Deserialize, Enum, Clone, PartialEq, Eq, Copy, Default)]
enum GraphqlSortOrder {
    Desc,
    #[default]
    Asc,
}

impl From<GraphqlSortOrder> for Order {
    fn from(value: GraphqlSortOrder) -> Self {
        match value {
            GraphqlSortOrder::Desc => Self::Desc,
            GraphqlSortOrder::Asc => Self::Asc,
        }
    }
}

#[derive(Debug, Serialize, Deserialize, Enum, Clone, PartialEq, Eq, Copy, Default)]
enum MediaSortBy {
    LastUpdated,
    Title,
    #[default]
    ReleaseDate,
    LastSeen,
    Rating,
}

#[derive(Debug, Serialize, Deserialize, Enum, Clone, PartialEq, Eq, Copy, Default)]
enum PersonSortBy {
    #[default]
    Name,
    MediaItems,
}

#[derive(Debug, Serialize, Deserialize, InputObject, Clone, Default)]
#[graphql(concrete(name = "MediaSortInput", params(MediaSortBy)))]
#[graphql(concrete(name = "PersonSortInput", params(PersonSortBy)))]
#[graphql(concrete(name = "CollectionContentsSortInput", params(CollectionContentsSortBy)))]
struct SortInput<T: InputType + Default> {
    #[graphql(default)]
    order: GraphqlSortOrder,
    #[graphql(default)]
    by: T,
}

#[derive(Debug, Serialize, Deserialize, Enum, Clone, Copy, Eq, PartialEq)]
enum MediaGeneralFilter {
    All,
    Rated,
    Unrated,
    Dropped,
    OnAHold,
    Unfinished,
}

#[derive(Debug, Serialize, Deserialize, InputObject, Clone)]
struct MediaFilter {
    general: Option<MediaGeneralFilter>,
    collection: Option<String>,
}

#[derive(Debug, Serialize, Deserialize, InputObject, Clone)]
struct MetadataListInput {
    search: SearchInput,
    lot: Option<MediaLot>,
    filter: Option<MediaFilter>,
    sort: Option<SortInput<MediaSortBy>>,
}

#[derive(Debug, Serialize, Deserialize, InputObject, Clone)]
struct PeopleListInput {
    search: SearchInput,
    sort: Option<SortInput<PersonSortBy>>,
}

#[derive(Debug, Serialize, Deserialize, InputObject, Clone)]
struct MediaConsumedInput {
    identifier: String,
    lot: MediaLot,
}

#[derive(Debug, SimpleObject, Serialize, Deserialize)]
struct CoreDetails {
    is_pro: bool,
    page_limit: i32,
    version: String,
    docs_link: String,
    oidc_enabled: bool,
    website_url: String,
    author_name: String,
    repository_link: String,
    token_valid_for_days: i32,
    local_auth_disabled: bool,
    backend_errors: Vec<BackendError>,
}

#[derive(Debug, Ord, PartialEq, Eq, PartialOrd, Clone, Hash)]
struct ProgressUpdateCache {
    user_id: String,
    metadata_id: String,
    show_season_number: Option<i32>,
    show_episode_number: Option<i32>,
    podcast_episode_number: Option<i32>,
    anime_episode_number: Option<i32>,
    manga_chapter_number: Option<i32>,
}

impl ToString for ProgressUpdateCache {
    fn to_string(&self) -> String {
        format!("{:#?}", self)
    }
}

#[derive(SimpleObject)]
struct UserPersonDetails {
    reviews: Vec<ReviewItem>,
    collections: Vec<collection::Model>,
}

#[derive(SimpleObject)]
struct UserMetadataGroupDetails {
    reviews: Vec<ReviewItem>,
    collections: Vec<collection::Model>,
}

#[derive(SimpleObject)]
struct UserMetadataDetailsEpisodeProgress {
    episode_number: i32,
    times_seen: usize,
}

#[derive(SimpleObject)]
struct UserMetadataDetailsShowSeasonProgress {
    season_number: i32,
    times_seen: usize,
    episodes: Vec<UserMetadataDetailsEpisodeProgress>,
}

#[derive(SimpleObject)]
struct UserMetadataDetails {
    /// The reasons why this metadata is related to this user
    media_reason: Option<Vec<UserToMediaReason>>,
    /// The collections in which this media is present.
    collections: Vec<collection::Model>,
    /// The public reviews of this media.
    reviews: Vec<ReviewItem>,
    /// The seen history of this media.
    history: Vec<seen::Model>,
    /// The seen item if it is in progress.
    in_progress: Option<seen::Model>,
    /// The next episode/chapter of this media.
    next_entry: Option<UserMediaNextEntry>,
    /// The number of users who have seen this media.
    seen_by_all_count: usize,
    /// The number of times this user has seen this media.
    seen_by_user_count: usize,
    /// The average rating of this media in this service.
    average_rating: Option<Decimal>,
    /// The number of units of this media that were consumed.
    units_consumed: Option<i32>,
    /// The seen progress of this media if it is a show.
    show_progress: Option<Vec<UserMetadataDetailsShowSeasonProgress>>,
    /// The seen progress of this media if it is a podcast.
    podcast_progress: Option<Vec<UserMetadataDetailsEpisodeProgress>>,
    /// Whether this media has been interacted with
    has_interacted: bool,
}

#[derive(SimpleObject, Debug, Clone)]
struct UserMediaNextEntry {
    season: Option<i32>,
    episode: Option<i32>,
    chapter: Option<i32>,
}

#[derive(Debug, Serialize, Deserialize, InputObject, Clone)]
struct EditSeenItemInput {
    seen_id: String,
    started_on: Option<NaiveDate>,
    finished_on: Option<NaiveDate>,
    manual_time_spent: Option<Decimal>,
    provider_watched_on: Option<String>,
}

#[derive(Debug, Serialize, Deserialize, SimpleObject, Clone)]
struct PresignedPutUrlResponse {
    upload_url: String,
    key: String,
}

#[derive(Debug, Serialize, Deserialize, InputObject, Clone)]
struct CreateReviewCommentInput {
    /// The review this comment belongs to.
    review_id: String,
    comment_id: Option<String>,
    text: Option<String>,
    increment_likes: Option<bool>,
    decrement_likes: Option<bool>,
    should_delete: Option<bool>,
}

#[derive(Debug, Serialize, Deserialize, SimpleObject, Clone, Default)]
struct GraphqlCalendarEvent {
    date: NaiveDate,
    metadata_id: String,
    metadata_title: String,
    metadata_lot: MediaLot,
    calendar_event_id: String,
    episode_name: Option<String>,
    metadata_image: Option<String>,
    show_extra_information: Option<SeenShowExtraInformation>,
    podcast_extra_information: Option<SeenPodcastExtraInformation>,
}

#[derive(Debug, Serialize, Deserialize, SimpleObject, Clone, Default)]
struct OidcTokenOutput {
    subject: String,
    email: String,
}

#[derive(Debug, Serialize, Deserialize, InputObject, Clone, Default)]
struct UserCalendarEventInput {
    year: i32,
    month: u32,
}

#[derive(Debug, Serialize, Deserialize, OneofObject, Clone)]
enum UserUpcomingCalendarEventInput {
    /// The number of media to select
    NextMedia(u64),
    /// The number of days to select
    NextDays(u64),
}

#[derive(Debug, Serialize, Deserialize, InputObject, Clone)]
struct PresignedPutUrlInput {
    file_name: String,
    prefix: String,
}

#[derive(Debug, Serialize, Deserialize, InputObject, Clone)]
struct PeopleSearchInput {
    search: SearchInput,
    source: MediaSource,
    source_specifics: Option<PersonSourceSpecifics>,
}

#[derive(Debug, Serialize, Deserialize, InputObject, Clone)]
struct MetadataGroupSearchInput {
    search: SearchInput,
    lot: MediaLot,
    source: MediaSource,
}

#[derive(Debug, Serialize, Deserialize, InputObject, Clone)]
struct MetadataSearchInput {
    search: SearchInput,
    lot: MediaLot,
    source: MediaSource,
}

#[derive(Debug, Serialize, Deserialize, InputObject, Clone)]
struct CreateAccessLinkInput {
    maximum_uses: Option<i32>,
    expires_on: Option<DateTimeUtc>,
}

#[derive(Enum, Clone, Debug, Copy, PartialEq, Eq)]
enum ProcessAccessLinkErrorVariant {
    Expired,
    Revoked,
    NotFound,
    MaximumUsesReached,
}

#[derive(Debug, SimpleObject)]
struct ProcessAccessLinkError {
    error: ProcessAccessLinkErrorVariant,
}

#[derive(Debug, SimpleObject)]
struct ProcessAccessLinkResponse {
    api_key: String,
    token_valid_for_days: i32,
}

#[derive(Union)]
enum ProcessAccessLinkResult {
    Ok(ProcessAccessLinkResponse),
    Error(ProcessAccessLinkError),
}

#[derive(Debug, Serialize, Deserialize, SimpleObject, Clone, Default)]
struct GroupedCalendarEvent {
    events: Vec<GraphqlCalendarEvent>,
    date: NaiveDate,
}

fn get_password_hasher() -> Argon2<'static> {
    Argon2::default()
}

fn get_review_export_item(rev: ReviewItem) -> ImportOrExportItemRating {
    let (show_season_number, show_episode_number) = match rev.show_extra_information {
        Some(d) => (Some(d.season), Some(d.episode)),
        None => (None, None),
    };
    let podcast_episode_number = rev.podcast_extra_information.map(|d| d.episode);
    let anime_episode_number = rev.anime_extra_information.and_then(|d| d.episode);
    let manga_chapter_number = rev.manga_extra_information.and_then(|d| d.chapter);
    ImportOrExportItemRating {
        review: Some(ImportOrExportItemReview {
            visibility: Some(rev.visibility),
            date: Some(rev.posted_on),
            spoiler: Some(rev.is_spoiler),
            text: rev.text_original,
        }),
        rating: rev.rating,
        show_season_number,
        show_episode_number,
        podcast_episode_number,
        anime_episode_number,
        manga_chapter_number,
        comments: match rev.comments.is_empty() {
            true => None,
            false => Some(rev.comments),
        },
    }
}

fn empty_nonce_verifier(_nonce: Option<&Nonce>) -> Result<(), String> {
    Ok(())
}

#[derive(Default)]
pub struct MiscellaneousQuery;

impl AuthProvider for MiscellaneousQuery {}

#[Object]
impl MiscellaneousQuery {
    /// Get all access links generated by the currently logged in user.
    async fn user_access_links(&self, gql_ctx: &Context<'_>) -> Result<Vec<access_link::Model>> {
        let service = gql_ctx.data_unchecked::<Arc<MiscellaneousService>>();
        let user_id = self.user_id_from_ctx(gql_ctx).await?;
        service.user_access_links(&user_id).await
    }

    /// Get some primary information about the service.
    async fn core_details(&self, gql_ctx: &Context<'_>) -> CoreDetails {
        let service = gql_ctx.data_unchecked::<Arc<MiscellaneousService>>();
        service.core_details().await
    }

    /// Get all collections for the currently logged in user.
    async fn user_collections_list(
        &self,
        gql_ctx: &Context<'_>,
        name: Option<String>,
    ) -> Result<Vec<CollectionItem>> {
        let service = gql_ctx.data_unchecked::<Arc<MiscellaneousService>>();
        let user_id = self.user_id_from_ctx(gql_ctx).await?;
        service.user_collections_list(&user_id, name).await
    }

    /// Get the contents of a collection and respect visibility.
    async fn collection_contents(
        &self,
        gql_ctx: &Context<'_>,
        input: CollectionContentsInput,
    ) -> Result<CollectionContents> {
        let service = gql_ctx.data_unchecked::<Arc<MiscellaneousService>>();
        service.collection_contents(input).await
    }

    /// Get partial details about a media present in the database.
    async fn metadata_partial_details(
        &self,
        gql_ctx: &Context<'_>,
        metadata_id: String,
    ) -> Result<MetadataPartialDetails> {
        let service = gql_ctx.data_unchecked::<Arc<MiscellaneousService>>();
        service.metadata_partial_details(&metadata_id).await
    }

    /// Get details about a media present in the database.
    async fn metadata_details(
        &self,
        gql_ctx: &Context<'_>,
        metadata_id: String,
    ) -> Result<GraphqlMetadataDetails> {
        let service = gql_ctx.data_unchecked::<Arc<MiscellaneousService>>();
        service.metadata_details(&metadata_id).await
    }

    /// Get details about a creator present in the database.
    async fn person_details(
        &self,
        gql_ctx: &Context<'_>,
        person_id: String,
    ) -> Result<PersonDetails> {
        let service = gql_ctx.data_unchecked::<Arc<MiscellaneousService>>();
        service.person_details(person_id).await
    }

    /// Get details about a genre present in the database.
    async fn genre_details(
        &self,
        gql_ctx: &Context<'_>,
        input: GenreDetailsInput,
    ) -> Result<GenreDetails> {
        let service = gql_ctx.data_unchecked::<Arc<MiscellaneousService>>();
        service.genre_details(input).await
    }

    /// Get details about a metadata group present in the database.
    async fn metadata_group_details(
        &self,
        gql_ctx: &Context<'_>,
        metadata_group_id: String,
    ) -> Result<MetadataGroupDetails> {
        let service = gql_ctx.data_unchecked::<Arc<MiscellaneousService>>();
        service.metadata_group_details(metadata_group_id).await
    }

    /// Get all the media items related to a user for a specific media type.
    async fn metadata_list(
        &self,
        gql_ctx: &Context<'_>,
        input: MetadataListInput,
    ) -> Result<SearchResults<String>> {
        let service = gql_ctx.data_unchecked::<Arc<MiscellaneousService>>();
        let user_id = self.user_id_from_ctx(gql_ctx).await?;
        service.metadata_list(user_id, input).await
    }

    /// Get a presigned URL (valid for 90 minutes) for a given key.
    async fn get_presigned_s3_url(&self, gql_ctx: &Context<'_>, key: String) -> String {
        let service = gql_ctx.data_unchecked::<Arc<MiscellaneousService>>();
        service.file_storage_service.get_presigned_url(key).await
    }

    /// Get all the features that are enabled for the service
    async fn core_enabled_features(&self, gql_ctx: &Context<'_>) -> Result<GeneralFeatures> {
        let service = gql_ctx.data_unchecked::<Arc<MiscellaneousService>>();
        service.core_enabled_features().await
    }

    /// Search for a list of media for a given type.
    async fn metadata_search(
        &self,
        gql_ctx: &Context<'_>,
        input: MetadataSearchInput,
    ) -> Result<SearchResults<MetadataSearchItemResponse>> {
        let service = gql_ctx.data_unchecked::<Arc<MiscellaneousService>>();
        let user_id = self.user_id_from_ctx(gql_ctx).await?;
        service.metadata_search(&user_id, input).await
    }

    /// Get paginated list of genres.
    async fn genres_list(
        &self,
        gql_ctx: &Context<'_>,
        input: SearchInput,
    ) -> Result<SearchResults<GenreListItem>> {
        let service = gql_ctx.data_unchecked::<Arc<MiscellaneousService>>();
        service.genres_list(input).await
    }

    /// Get paginated list of metadata groups.
    async fn metadata_groups_list(
        &self,
        gql_ctx: &Context<'_>,
        input: SearchInput,
    ) -> Result<SearchResults<String>> {
        let service = gql_ctx.data_unchecked::<Arc<MiscellaneousService>>();
        let user_id = self.user_id_from_ctx(gql_ctx).await?;
        service.metadata_groups_list(user_id, input).await
    }

    /// Get all languages supported by all the providers.
    async fn providers_language_information(
        &self,
        gql_ctx: &Context<'_>,
    ) -> Vec<ProviderLanguageInformation> {
        let service = gql_ctx.data_unchecked::<Arc<MiscellaneousService>>();
        service.providers_language_information()
    }

    /// Get a summary of all the media items that have been consumed by this user.
    async fn latest_user_summary(&self, gql_ctx: &Context<'_>) -> Result<user_summary::Model> {
        let service = gql_ctx.data_unchecked::<Arc<MiscellaneousService>>();
        let user_id = self.user_id_from_ctx(gql_ctx).await?;
        service.latest_user_summary(&user_id).await
    }

    /// Get details that can be displayed to a user for a metadata group.
    async fn user_metadata_group_details(
        &self,
        gql_ctx: &Context<'_>,
        metadata_group_id: String,
    ) -> Result<UserMetadataGroupDetails> {
        let service = gql_ctx.data_unchecked::<Arc<MiscellaneousService>>();
        let user_id = self.user_id_from_ctx(gql_ctx).await?;
        service
            .user_metadata_group_details(user_id, metadata_group_id)
            .await
    }

    /// Get a user's preferences.
    async fn user_preferences(&self, gql_ctx: &Context<'_>) -> Result<UserPreferences> {
        let service = gql_ctx.data_unchecked::<Arc<MiscellaneousService>>();
        let user_id = self.user_id_from_ctx(gql_ctx).await?;
        service.user_preferences(&user_id).await
    }

    /// Get details about all the users in the service.
    async fn users_list(
        &self,
        gql_ctx: &Context<'_>,
        query: Option<String>,
    ) -> Result<Vec<user::Model>> {
        let service = gql_ctx.data_unchecked::<Arc<MiscellaneousService>>();
        service.users_list(query).await
    }

    /// Get details about the currently logged in user.
    async fn user_details(&self, gql_ctx: &Context<'_>) -> Result<UserDetailsResult> {
        let service = gql_ctx.data_unchecked::<Arc<MiscellaneousService>>();
        let token = self.user_auth_token_from_ctx(gql_ctx)?;
        service.user_details(&token).await
    }

    /// Get all the integrations for the currently logged in user.
    async fn user_integrations(&self, gql_ctx: &Context<'_>) -> Result<Vec<integration::Model>> {
        let service = gql_ctx.data_unchecked::<Arc<MiscellaneousService>>();
        let user_id = self.user_id_from_ctx(gql_ctx).await?;
        service.user_integrations(&user_id).await
    }

    /// Get all the notification platforms for the currently logged in user.
    async fn user_notification_platforms(
        &self,
        gql_ctx: &Context<'_>,
    ) -> Result<Vec<notification_platform::Model>> {
        let service = gql_ctx.data_unchecked::<Arc<MiscellaneousService>>();
        let user_id = self.user_id_from_ctx(gql_ctx).await?;
        service.user_notification_platforms(&user_id).await
    }

    /// Get details that can be displayed to a user for a media.
    async fn user_metadata_details(
        &self,
        gql_ctx: &Context<'_>,
        metadata_id: String,
    ) -> Result<UserMetadataDetails> {
        let service = gql_ctx.data_unchecked::<Arc<MiscellaneousService>>();
        let user_id = self.user_id_from_ctx(gql_ctx).await?;
        service.user_metadata_details(user_id, metadata_id).await
    }

    /// Get details that can be displayed to a user for a creator.
    async fn user_person_details(
        &self,
        gql_ctx: &Context<'_>,
        person_id: String,
    ) -> Result<UserPersonDetails> {
        let service = gql_ctx.data_unchecked::<Arc<MiscellaneousService>>();
        let user_id = self.user_id_from_ctx(gql_ctx).await?;
        service.user_person_details(user_id, person_id).await
    }

    /// Get calendar events for a user between a given date range.
    async fn user_calendar_events(
        &self,
        gql_ctx: &Context<'_>,
        input: UserCalendarEventInput,
    ) -> Result<Vec<GroupedCalendarEvent>> {
        let service = gql_ctx.data_unchecked::<Arc<MiscellaneousService>>();
        let user_id = self.user_id_from_ctx(gql_ctx).await?;
        service.user_calendar_events(user_id, input).await
    }

    /// Get upcoming calendar events for the given filter.
    async fn user_upcoming_calendar_events(
        &self,
        gql_ctx: &Context<'_>,
        input: UserUpcomingCalendarEventInput,
    ) -> Result<Vec<GraphqlCalendarEvent>> {
        let service = gql_ctx.data_unchecked::<Arc<MiscellaneousService>>();
        let user_id = self.user_id_from_ctx(gql_ctx).await?;
        service.user_upcoming_calendar_events(user_id, input).await
    }

    /// Get media recommendations for the currently logged in user.
    async fn user_recommendations(&self, gql_ctx: &Context<'_>) -> Result<Vec<String>> {
        let service = gql_ctx.data_unchecked::<Arc<MiscellaneousService>>();
        let user_id = self.user_id_from_ctx(gql_ctx).await?;
        service.user_recommendations(&user_id).await
    }

    /// Get paginated list of people.
    async fn people_list(
        &self,
        gql_ctx: &Context<'_>,
        input: PeopleListInput,
    ) -> Result<SearchResults<String>> {
        let service = gql_ctx.data_unchecked::<Arc<MiscellaneousService>>();
        let user_id = self.user_id_from_ctx(gql_ctx).await?;
        service.people_list(user_id, input).await
    }

    /// Search for a list of people from a given source.
    async fn people_search(
        &self,
        gql_ctx: &Context<'_>,
        input: PeopleSearchInput,
    ) -> Result<SearchResults<PeopleSearchItem>> {
        let service = gql_ctx.data_unchecked::<Arc<MiscellaneousService>>();
        let user_id = self.user_id_from_ctx(gql_ctx).await?;
        service.people_search(&user_id, input).await
    }

    /// Search for a list of groups from a given source.
    async fn metadata_group_search(
        &self,
        gql_ctx: &Context<'_>,
        input: MetadataGroupSearchInput,
    ) -> Result<SearchResults<MetadataGroupSearchItem>> {
        let service = gql_ctx.data_unchecked::<Arc<MiscellaneousService>>();
        let user_id = self.user_id_from_ctx(gql_ctx).await?;
        service.metadata_group_search(&user_id, input).await
    }

    /// Get an authorization URL using the configured OIDC client.
    async fn get_oidc_redirect_url(&self, gql_ctx: &Context<'_>) -> Result<String> {
        let service = gql_ctx.data_unchecked::<Arc<MiscellaneousService>>();
        service.get_oidc_redirect_url().await
    }

    /// Get an access token using the configured OIDC client.
    async fn get_oidc_token(&self, gql_ctx: &Context<'_>, code: String) -> Result<OidcTokenOutput> {
        let service = gql_ctx.data_unchecked::<Arc<MiscellaneousService>>();
        service.get_oidc_token(code).await
    }
}

#[derive(Default)]
pub struct MiscellaneousMutation;

impl AuthProvider for MiscellaneousMutation {
    fn is_mutation(&self) -> bool {
        true
    }
}

#[Object]
impl MiscellaneousMutation {
    /// Create or edit an access link.
    async fn create_access_link(
        &self,
        gql_ctx: &Context<'_>,
        input: CreateAccessLinkInput,
    ) -> Result<StringIdObject> {
        let service = gql_ctx.data_unchecked::<Arc<MiscellaneousService>>();
        let user_id = self.user_id_from_ctx(gql_ctx).await?;
        service.create_access_link(input, user_id).await
    }

    /// Get an access token using an access link.
    async fn process_access_link(
        &self,
        gql_ctx: &Context<'_>,
        access_link_id: String,
    ) -> Result<ProcessAccessLinkResult> {
        let service = gql_ctx.data_unchecked::<Arc<MiscellaneousService>>();
        service.process_access_link(access_link_id).await
    }

    /// Revoke an access link.
    async fn revoke_access_link(
        &self,
        gql_ctx: &Context<'_>,
        access_link_id: String,
    ) -> Result<bool> {
        let service = gql_ctx.data_unchecked::<Arc<MiscellaneousService>>();
        self.user_id_from_ctx(gql_ctx).await?;
        service.revoke_access_link(access_link_id).await
    }

    /// Create or update a review.
    async fn post_review(
        &self,
        gql_ctx: &Context<'_>,
        input: PostReviewInput,
    ) -> Result<StringIdObject> {
        let service = gql_ctx.data_unchecked::<Arc<MiscellaneousService>>();
        let user_id = self.user_id_from_ctx(gql_ctx).await?;
        service.post_review(&user_id, input).await
    }

    /// Delete a review if it belongs to the currently logged in user.
    async fn delete_review(&self, gql_ctx: &Context<'_>, review_id: String) -> Result<bool> {
        let service = gql_ctx.data_unchecked::<Arc<MiscellaneousService>>();
        let user_id = self.user_id_from_ctx(gql_ctx).await?;
        service.delete_review(user_id, review_id).await
    }

    /// Create a new collection for the logged in user or edit details of an existing one.
    async fn create_or_update_collection(
        &self,
        gql_ctx: &Context<'_>,
        input: CreateOrUpdateCollectionInput,
    ) -> Result<StringIdObject> {
        let service = gql_ctx.data_unchecked::<Arc<MiscellaneousService>>();
        let user_id = self.user_id_from_ctx(gql_ctx).await?;
        service.create_or_update_collection(&user_id, input).await
    }

    /// Add a entity to a collection if it is not there, otherwise do nothing.
    async fn add_entity_to_collection(
        &self,
        gql_ctx: &Context<'_>,
        input: ChangeCollectionToEntityInput,
    ) -> Result<bool> {
        let service = gql_ctx.data_unchecked::<Arc<MiscellaneousService>>();
        let user_id = self.user_id_from_ctx(gql_ctx).await?;
        service.add_entity_to_collection(&user_id, input).await
    }

    /// Remove an entity from a collection if it is not there, otherwise do nothing.
    async fn remove_entity_from_collection(
        &self,
        gql_ctx: &Context<'_>,
        input: ChangeCollectionToEntityInput,
    ) -> Result<StringIdObject> {
        let service = gql_ctx.data_unchecked::<Arc<MiscellaneousService>>();
        let user_id = self.user_id_from_ctx(gql_ctx).await?;
        service.remove_entity_from_collection(&user_id, input).await
    }

    /// Delete a collection.
    async fn delete_collection(
        &self,
        gql_ctx: &Context<'_>,
        collection_name: String,
    ) -> Result<bool> {
        let service = gql_ctx.data_unchecked::<Arc<MiscellaneousService>>();
        let user_id = self.user_id_from_ctx(gql_ctx).await?;
        service.delete_collection(user_id, &collection_name).await
    }

    /// Delete a seen item from a user's history.
    async fn delete_seen_item(
        &self,
        gql_ctx: &Context<'_>,
        seen_id: String,
    ) -> Result<StringIdObject> {
        let service = gql_ctx.data_unchecked::<Arc<MiscellaneousService>>();
        let user_id = self.user_id_from_ctx(gql_ctx).await?;
        service.delete_seen_item(&user_id, seen_id).await
    }

    /// Create a custom media item.
    async fn create_custom_metadata(
        &self,
        gql_ctx: &Context<'_>,
        input: CreateCustomMetadataInput,
    ) -> Result<StringIdObject> {
        let service = gql_ctx.data_unchecked::<Arc<MiscellaneousService>>();
        let user_id = self.user_id_from_ctx(gql_ctx).await?;
        service
            .create_custom_metadata(user_id, input)
            .await
            .map(|m| StringIdObject { id: m.id })
    }

    /// Deploy job to update progress of media items in bulk. For seen items in progress,
    /// progress is updated only if it has actually changed.
    async fn deploy_bulk_progress_update(
        &self,
        gql_ctx: &Context<'_>,
        input: Vec<ProgressUpdateInput>,
    ) -> Result<bool> {
        let service = gql_ctx.data_unchecked::<Arc<MiscellaneousService>>();
        let user_id = self.user_id_from_ctx(gql_ctx).await?;
        service.deploy_bulk_progress_update(user_id, input).await
    }

    /// Deploy a job to update a media item's metadata.
    async fn deploy_update_metadata_job(
        &self,
        gql_ctx: &Context<'_>,
        metadata_id: String,
    ) -> Result<bool> {
        let service = gql_ctx.data_unchecked::<Arc<MiscellaneousService>>();
        service.deploy_update_metadata_job(&metadata_id, true).await
    }

    /// Deploy a job to update a person's metadata.
    async fn deploy_update_person_job(
        &self,
        gql_ctx: &Context<'_>,
        person_id: String,
    ) -> Result<bool> {
        let service = gql_ctx.data_unchecked::<Arc<MiscellaneousService>>();
        service.deploy_update_person_job(person_id).await
    }

    /// Merge a media item into another. This will move all `seen`, `collection`
    /// and `review` associations with to the metadata.
    async fn merge_metadata(
        &self,
        gql_ctx: &Context<'_>,
        merge_from: String,
        merge_into: String,
    ) -> Result<bool> {
        let service = gql_ctx.data_unchecked::<Arc<MiscellaneousService>>();
        let user_id = self.user_id_from_ctx(gql_ctx).await?;
        service
            .merge_metadata(user_id, merge_from, merge_into)
            .await
    }

    /// Fetch details about a media and create a media item in the database.
    async fn commit_metadata(
        &self,
        gql_ctx: &Context<'_>,
        input: CommitMediaInput,
    ) -> Result<StringIdObject> {
        let service = gql_ctx.data_unchecked::<Arc<MiscellaneousService>>();
        service
            .commit_metadata(input)
            .await
            .map(|m| StringIdObject { id: m.id })
    }

    /// Fetches details about a person and creates a person item in the database.
    async fn commit_person(
        &self,
        gql_ctx: &Context<'_>,
        input: CommitPersonInput,
    ) -> Result<StringIdObject> {
        let service = gql_ctx.data_unchecked::<Arc<MiscellaneousService>>();
        service.commit_person(input).await
    }

    /// Fetch details about a media group and create a media group item in the database.
    async fn commit_metadata_group(
        &self,
        gql_ctx: &Context<'_>,
        input: CommitMediaInput,
    ) -> Result<StringIdObject> {
        let service = gql_ctx.data_unchecked::<Arc<MiscellaneousService>>();
        service.commit_metadata_group(input).await
    }

    /// Create a new user for the service. Also set their `lot` as admin if
    /// they are the first user.
    async fn register_user(
        &self,
        gql_ctx: &Context<'_>,
        input: AuthUserInput,
    ) -> Result<RegisterResult> {
        let service = gql_ctx.data_unchecked::<Arc<MiscellaneousService>>();
        service.register_user(input).await
    }

    /// Login a user using their username and password and return an auth token.
    async fn login_user(&self, gql_ctx: &Context<'_>, input: AuthUserInput) -> Result<LoginResult> {
        let service = gql_ctx.data_unchecked::<Arc<MiscellaneousService>>();
        service.login_user(input).await
    }

    /// Update a user's profile details.
    async fn update_user(
        &self,
        gql_ctx: &Context<'_>,
        input: UpdateUserInput,
    ) -> Result<StringIdObject> {
        let service = gql_ctx.data_unchecked::<Arc<MiscellaneousService>>();
        let user_id = self.user_id_from_ctx(gql_ctx).await?;
        service.update_user(user_id, input).await
    }

    /// Change a user's preferences.
    async fn update_user_preference(
        &self,
        gql_ctx: &Context<'_>,
        input: UpdateUserPreferenceInput,
    ) -> Result<bool> {
        let service = gql_ctx.data_unchecked::<Arc<MiscellaneousService>>();
        let user_id = self.user_id_from_ctx(gql_ctx).await?;
        service.update_user_preference(user_id, input).await
    }

    /// Create an integration for the currently logged in user.
    async fn create_user_integration(
        &self,
        gql_ctx: &Context<'_>,
        input: CreateIntegrationInput,
    ) -> Result<StringIdObject> {
        let service = gql_ctx.data_unchecked::<Arc<MiscellaneousService>>();
        let user_id = self.user_id_from_ctx(gql_ctx).await?;
        service.create_user_integration(user_id, input).await
    }

    /// Delete an integration for the currently logged in user.
    async fn delete_user_integration(
        &self,
        gql_ctx: &Context<'_>,
        integration_id: String,
    ) -> Result<bool> {
        let service = gql_ctx.data_unchecked::<Arc<MiscellaneousService>>();
        let user_id = self.user_id_from_ctx(gql_ctx).await?;
        service
            .delete_user_integration(user_id, integration_id)
            .await
    }

    /// Add a notification platform for the currently logged in user.
    async fn create_user_notification_platform(
        &self,
        gql_ctx: &Context<'_>,
        input: CreateUserNotificationPlatformInput,
    ) -> Result<String> {
        let service = gql_ctx.data_unchecked::<Arc<MiscellaneousService>>();
        let user_id = self.user_id_from_ctx(gql_ctx).await?;
        service
            .create_user_notification_platform(user_id, input)
            .await
    }

    /// Test all notification platforms for the currently logged in user.
    async fn test_user_notification_platforms(&self, gql_ctx: &Context<'_>) -> Result<bool> {
        let service = gql_ctx.data_unchecked::<Arc<MiscellaneousService>>();
        let user_id = self.user_id_from_ctx(gql_ctx).await?;
        service.test_user_notification_platforms(&user_id).await
    }

    /// Delete a notification platform for the currently logged in user.
    async fn delete_user_notification_platform(
        &self,
        gql_ctx: &Context<'_>,
        notification_id: String,
    ) -> Result<bool> {
        let service = gql_ctx.data_unchecked::<Arc<MiscellaneousService>>();
        let user_id = self.user_id_from_ctx(gql_ctx).await?;
        service
            .delete_user_notification_platform(user_id, notification_id)
            .await
    }

    /// Delete a user. The account making the user must an `Admin`.
    async fn delete_user(&self, gql_ctx: &Context<'_>, to_delete_user_id: String) -> Result<bool> {
        let service = gql_ctx.data_unchecked::<Arc<MiscellaneousService>>();
        let user_id = self.user_id_from_ctx(gql_ctx).await?;
        service.admin_account_guard(&user_id).await?;
        service.delete_user(to_delete_user_id).await
    }

    /// Get a presigned URL (valid for 10 minutes) for a given file name.
    async fn presigned_put_s3_url(
        &self,
        gql_ctx: &Context<'_>,
        input: PresignedPutUrlInput,
    ) -> Result<PresignedPutUrlResponse> {
        let service = gql_ctx.data_unchecked::<Arc<MiscellaneousService>>();
        let (key, upload_url) = service
            .file_storage_service
            .get_presigned_put_url(input.file_name, input.prefix, true, None)
            .await;
        Ok(PresignedPutUrlResponse { upload_url, key })
    }

    /// Delete an S3 object by the given key.
    async fn delete_s3_object(&self, gql_ctx: &Context<'_>, key: String) -> Result<bool> {
        let service = gql_ctx.data_unchecked::<Arc<MiscellaneousService>>();
        let resp = service.file_storage_service.delete_object(key).await;
        Ok(resp)
    }

    /// Generate an auth token without any expiry.
    async fn generate_auth_token(&self, gql_ctx: &Context<'_>) -> Result<String> {
        let service = gql_ctx.data_unchecked::<Arc<MiscellaneousService>>();
        let user_id = self.user_id_from_ctx(gql_ctx).await?;
        service.generate_auth_token(user_id).await
    }

    /// Create, like or delete a comment on a review.
    async fn create_review_comment(
        &self,
        gql_ctx: &Context<'_>,
        input: CreateReviewCommentInput,
    ) -> Result<bool> {
        let service = gql_ctx.data_unchecked::<Arc<MiscellaneousService>>();
        let user_id = self.user_id_from_ctx(gql_ctx).await?;
        service.create_review_comment(user_id, input).await
    }

    /// Edit the start/end date of a seen item.
    async fn edit_seen_item(
        &self,
        gql_ctx: &Context<'_>,
        input: EditSeenItemInput,
    ) -> Result<bool> {
        let service = gql_ctx.data_unchecked::<Arc<MiscellaneousService>>();
        let user_id = self.user_id_from_ctx(gql_ctx).await?;
        service.edit_seen_item(user_id, input).await
    }

    /// Start a background job.
    async fn deploy_background_job(
        &self,
        gql_ctx: &Context<'_>,
        job_name: BackgroundJob,
    ) -> Result<bool> {
        let service = gql_ctx.data_unchecked::<Arc<MiscellaneousService>>();
        let user_id = self.user_id_from_ctx(gql_ctx).await?;
        service.deploy_background_job(&user_id, job_name).await
    }

    /// Use this mutation to call a function that needs to be tested for implementation.
    /// It is only available in development mode.
    #[cfg(debug_assertions)]
    async fn development_mutation(&self, gql_ctx: &Context<'_>) -> Result<bool> {
        let service = gql_ctx.data_unchecked::<Arc<MiscellaneousService>>();
        service.development_mutation().await
    }
}

pub struct MiscellaneousService {
    pub db: DatabaseConnection,
    pub perform_application_job: MemoryStorage<ApplicationJob>,
    pub perform_core_application_job: MemoryStorage<CoreApplicationJob>,
    timezone: Arc<chrono_tz::Tz>,
    file_storage_service: Arc<FileStorageService>,
    config: Arc<config::AppConfig>,
    oidc_client: Arc<Option<CoreClient>>,
    seen_progress_cache: DiskCache<ProgressUpdateCache, ()>,
}

impl MiscellaneousService {
    pub async fn new(
        db: &DatabaseConnection,
        config: Arc<config::AppConfig>,
        file_storage_service: Arc<FileStorageService>,
        perform_application_job: &MemoryStorage<ApplicationJob>,
        perform_core_application_job: &MemoryStorage<CoreApplicationJob>,
        timezone: Arc<chrono_tz::Tz>,
        oidc_client: Arc<Option<CoreClient>>,
    ) -> Self {
        let cache_name = "seen_progress_cache";
        let path = PathBuf::new().join(TEMP_DIR);
        let seen_progress_cache = DiskCache::new(cache_name)
            .set_lifespan(
                ChronoDuration::try_hours(config.server.progress_update_threshold)
                    .unwrap()
                    .num_seconds()
                    .try_into()
                    .unwrap(),
            )
            .set_disk_directory(path)
            .build()
            .unwrap();

        Self {
            db: db.clone(),
            config,
            timezone,
            file_storage_service,
            perform_application_job: perform_application_job.clone(),
            perform_core_application_job: perform_core_application_job.clone(),
            oidc_client,
            seen_progress_cache,
        }
    }
}

type EntityBeingMonitoredByMap = HashMap<String, Vec<String>>;

impl MiscellaneousService {
    async fn core_details(&self) -> CoreDetails {
        CoreDetails {
            is_pro: true,
            version: VERSION.to_owned(),
            author_name: AUTHOR.to_owned(),
            oidc_enabled: self.oidc_client.is_some(),
            page_limit: self.config.frontend.page_size,
            docs_link: "https://docs.ryot.io".to_owned(),
            backend_errors: BackendError::iter().collect(),
            website_url: "https://ryot.io/features".to_owned(),
            local_auth_disabled: self.config.users.disable_local_auth,
            token_valid_for_days: self.config.users.token_valid_for_days,
            repository_link: "https://github.com/ignisda/ryot".to_owned(),
        }
    }

    fn get_integration_service(&self) -> IntegrationService {
        IntegrationService::new(&self.db)
    }

    async fn metadata_assets(&self, meta: &metadata::Model) -> Result<GraphqlMediaAssets> {
        let images = meta.images.as_urls(&self.file_storage_service).await;
        let mut videos = vec![];
        if let Some(vids) = &meta.videos {
            for v in vids.clone() {
                let url = get_stored_asset(v.identifier, &self.file_storage_service).await;
                videos.push(GraphqlVideoAsset {
                    source: v.source,
                    video_id: url,
                })
            }
        }
        Ok(GraphqlMediaAssets { images, videos })
    }

    async fn generic_metadata(&self, metadata_id: &String) -> Result<MetadataBaseData> {
        let mut meta = match Metadata::find_by_id(metadata_id)
            .one(&self.db)
            .await
            .unwrap()
        {
            Some(m) => m,
            None => return Err(Error::new("The record does not exist".to_owned())),
        };
        let genres = meta
            .find_related(Genre)
            .order_by_asc(genre::Column::Name)
            .into_model::<GenreListItem>()
            .all(&self.db)
            .await
            .unwrap();
        #[derive(Debug, FromQueryResult)]
        struct PartialCreator {
            id: String,
            name: String,
            images: Option<Vec<MetadataImage>>,
            role: String,
            character: Option<String>,
        }
        let crts = MetadataToPerson::find()
            .expr(Expr::col(Asterisk))
            .filter(metadata_to_person::Column::MetadataId.eq(&meta.id))
            .join(
                JoinType::Join,
                metadata_to_person::Relation::Person
                    .def()
                    .on_condition(|left, right| {
                        Condition::all().add(
                            Expr::col((left, metadata_to_person::Column::PersonId))
                                .equals((right, person::Column::Id)),
                        )
                    }),
            )
            .order_by_asc(metadata_to_person::Column::Index)
            .into_model::<PartialCreator>()
            .all(&self.db)
            .await?;
        let mut creators: HashMap<String, Vec<_>> = HashMap::new();
        for cr in crts {
            let image = cr.images.first_as_url(&self.file_storage_service).await;
            let creator = MetadataCreator {
                image,
                name: cr.name,
                id: Some(cr.id),
                character: cr.character,
            };
            creators
                .entry(cr.role)
                .and_modify(|e| {
                    e.push(creator.clone());
                })
                .or_insert(vec![creator.clone()]);
        }
        if let Some(free_creators) = &meta.free_creators {
            for cr in free_creators.clone() {
                let creator = MetadataCreator {
                    id: None,
                    name: cr.name,
                    image: cr.image,
                    character: None,
                };
                creators
                    .entry(cr.role)
                    .and_modify(|e| {
                        e.push(creator.clone());
                    })
                    .or_insert(vec![creator.clone()]);
            }
        }
        if let Some(ref mut d) = meta.description {
            *d = markdown_to_html_opts(
                d,
                &Options {
                    compile: CompileOptions {
                        allow_dangerous_html: true,
                        allow_dangerous_protocol: true,
                        ..CompileOptions::default()
                    },
                    ..Options::default()
                },
            )
            .unwrap();
        }
        let creators = creators
            .into_iter()
            .sorted_by(|(k1, _), (k2, _)| k1.cmp(k2))
            .map(|(name, items)| MetadataCreatorGroupedByRole { name, items })
            .collect_vec();
        let suggestions = MetadataToMetadata::find()
            .select_only()
            .column(metadata_to_metadata::Column::ToMetadataId)
            .filter(metadata_to_metadata::Column::FromMetadataId.eq(&meta.id))
            .filter(
                metadata_to_metadata::Column::Relation.eq(MetadataToMetadataRelation::Suggestion),
            )
            .into_tuple::<String>()
            .all(&self.db)
            .await?;
        let assets = self.metadata_assets(&meta).await.unwrap();
        Ok(MetadataBaseData {
            model: meta,
            creators,
            assets,
            genres,
            suggestions,
        })
    }

    async fn user_recommendations(&self, user_id: &String) -> Result<Vec<String>> {
        // TODO: Replace when https://github.com/SeaQL/sea-query/pull/786 is merged
        struct Md5;
        impl Iden for Md5 {
            fn unquoted(&self, s: &mut dyn Write) {
                write!(s, "MD5").unwrap();
            }
        }
        let preferences = self.user_preferences(user_id).await?;
        let limit = preferences
            .general
            .dashboard
            .into_iter()
            .find(|d| d.section == DashboardElementLot::Recommendations)
            .unwrap()
            .num_elements;
        let current_hour = Utc::now().hour();
        let recs = Metadata::find()
            .filter(metadata::Column::IsRecommendation.eq(true))
            .order_by(
                SimpleExpr::FunctionCall(
                    Func::cust(Md5).arg(
                        Expr::col(metadata::Column::Title)
                            .concat(Expr::val(user_id))
                            .concat(Expr::val(current_hour)),
                    ),
                ),
                Order::Desc,
            )
            .limit(limit)
            .all(&self.db)
            .await?
            .into_iter()
            .map(|r| r.id)
            .collect_vec();
        Ok(recs)
    }

    async fn metadata_partial_details(
        &self,
        metadata_id: &String,
    ) -> Result<MetadataPartialDetails> {
        let mut metadata = Metadata::find_by_id(metadata_id)
            .select_only()
            .columns([
                metadata::Column::Id,
                metadata::Column::Lot,
                metadata::Column::Title,
                metadata::Column::Images,
                metadata::Column::PublishYear,
            ])
            .into_model::<MetadataPartialDetails>()
            .one(&self.db)
            .await
            .unwrap()
            .unwrap();
        metadata.image = metadata
            .images
            .first_as_url(&self.file_storage_service)
            .await;
        Ok(metadata)
    }

    async fn metadata_details(&self, metadata_id: &String) -> Result<GraphqlMetadataDetails> {
        let MetadataBaseData {
            model,
            creators,
            assets,
            genres,
            suggestions,
        } = self.generic_metadata(metadata_id).await?;
        if model.is_partial.unwrap_or_default() {
            self.deploy_update_metadata_job(metadata_id, true).await?;
        }
        let slug = slug::slugify(&model.title);
        let identifier = &model.identifier;
        let source_url = match model.source {
            MediaSource::Custom => None,
            // DEV: This is updated by the specifics
            MediaSource::MangaUpdates => None,
            MediaSource::Itunes => Some(format!(
                "https://podcasts.apple.com/us/podcast/{slug}/id{identifier}"
            )),
            MediaSource::GoogleBooks => Some(format!(
                "https://www.google.co.in/books/edition/{slug}/{identifier}"
            )),
            MediaSource::Audible => Some(format!("https://www.audible.com/pd/{slug}/{identifier}")),
            MediaSource::Openlibrary => {
                Some(format!("https://openlibrary.org/works/{identifier}/{slug}"))
            }
            MediaSource::Tmdb => {
                let bw = match model.lot {
                    MediaLot::Movie => "movie",
                    MediaLot::Show => "tv",
                    _ => unreachable!(),
                };
                Some(format!(
                    "https://www.themoviedb.org/{bw}/{identifier}-{slug}"
                ))
            }
            MediaSource::Listennotes => Some(format!(
                "https://www.listennotes.com/podcasts/{slug}-{identifier}"
            )),
            MediaSource::Igdb => Some(format!("https://www.igdb.com/games/{slug}")),
            MediaSource::Anilist => {
                let bw = match model.lot {
                    MediaLot::Anime => "anime",
                    MediaLot::Manga => "manga",
                    _ => unreachable!(),
                };
                Some(format!("https://anilist.co/{bw}/{identifier}/{slug}"))
            }
            MediaSource::Mal => {
                let bw = match model.lot {
                    MediaLot::Anime => "anime",
                    MediaLot::Manga => "manga",
                    _ => unreachable!(),
                };
                Some(format!("https://myanimelist.net/{bw}/{identifier}/{slug}"))
            }
            MediaSource::Vndb => Some(format!("https://vndb.org/{identifier}")),
        };

        let group = {
            let association = MetadataToMetadataGroup::find()
                .filter(metadata_to_metadata_group::Column::MetadataId.eq(metadata_id))
                .one(&self.db)
                .await?;
            match association {
                None => None,
                Some(a) => {
                    let grp = a.find_related(MetadataGroup).one(&self.db).await?.unwrap();
                    Some(GraphqlMetadataGroup {
                        id: grp.id,
                        name: grp.title,
                        part: a.part,
                    })
                }
            }
        };
        let watch_providers = model.watch_providers.unwrap_or_default();

        let resp = GraphqlMetadataDetails {
            id: model.id,
            lot: model.lot,
            title: model.title,
            source: model.source,
            is_nsfw: model.is_nsfw,
            is_partial: model.is_partial,
            identifier: model.identifier,
            description: model.description,
            publish_date: model.publish_date,
            publish_year: model.publish_year,
            provider_rating: model.provider_rating,
            production_status: model.production_status,
            original_language: model.original_language,
            book_specifics: model.book_specifics,
            show_specifics: model.show_specifics,
            movie_specifics: model.movie_specifics,
            manga_specifics: model.manga_specifics,
            anime_specifics: model.anime_specifics,
            podcast_specifics: model.podcast_specifics,
            video_game_specifics: model.video_game_specifics,
            audio_book_specifics: model.audio_book_specifics,
            visual_novel_specifics: model.visual_novel_specifics,
            group,
            assets,
            genres,
            creators,
            source_url,
            suggestions,
            watch_providers,
        };
        Ok(resp)
    }

    async fn user_metadata_details(
        &self,
        user_id: String,
        metadata_id: String,
    ) -> Result<UserMetadataDetails> {
        let media_details = self.generic_metadata(&metadata_id).await?;
        let collections = entity_in_collections(
            &self.db,
            &user_id,
            Some(metadata_id.clone()),
            None,
            None,
            None,
        )
        .await?;
        let reviews = self
            .item_reviews(&user_id, Some(metadata_id.clone()), None, None, None)
            .await?;
        let (is_finished, history) = self
            .is_metadata_finished_by_user(&user_id, &media_details)
            .await?;
        let in_progress = history
            .iter()
            .find(|h| h.state == SeenState::InProgress || h.state == SeenState::OnAHold)
            .cloned();
        let next_entry = if is_finished {
            None
        } else {
            history.first().and_then(|h| {
                if let Some(s) = &media_details.model.show_specifics {
                    let all_episodes = s
                        .seasons
                        .iter()
                        .map(|s| (s.season_number, &s.episodes))
                        .collect_vec()
                        .into_iter()
                        .flat_map(|(s, e)| {
                            e.iter().map(move |e| UserMediaNextEntry {
                                season: Some(s),
                                episode: Some(e.episode_number),
                                chapter: None,
                            })
                        })
                        .collect_vec();
                    let next = all_episodes.iter().position(|e| {
                        e.season == Some(h.show_extra_information.as_ref().unwrap().season)
                            && e.episode == Some(h.show_extra_information.as_ref().unwrap().episode)
                    });
                    Some(all_episodes.get(next? + 1)?.clone())
                } else if let Some(p) = &media_details.model.podcast_specifics {
                    let all_episodes = p
                        .episodes
                        .iter()
                        .map(|e| UserMediaNextEntry {
                            season: None,
                            episode: Some(e.number),
                            chapter: None,
                        })
                        .collect_vec();
                    let next = all_episodes.iter().position(|e| {
                        e.episode == Some(h.podcast_extra_information.as_ref().unwrap().episode)
                    });
                    Some(all_episodes.get(next? + 1)?.clone())
                } else if let Some(anime_spec) = &media_details.model.anime_specifics {
                    anime_spec.episodes.and_then(|_| {
                        h.anime_extra_information.as_ref().and_then(|hist| {
                            hist.episode.map(|e| UserMediaNextEntry {
                                season: None,
                                episode: Some(e + 1),
                                chapter: None,
                            })
                        })
                    })
                } else if let Some(manga_spec) = &media_details.model.manga_specifics {
                    manga_spec.chapters.and_then(|_| {
                        h.manga_extra_information.as_ref().and_then(|hist| {
                            hist.chapter.map(|e| UserMediaNextEntry {
                                season: None,
                                episode: None,
                                chapter: Some(e + 1),
                            })
                        })
                    })
                } else {
                    None
                }
            })
        };
        let metadata_alias = Alias::new("m");
        let seen_alias = Alias::new("s");
        let seen_select = Query::select()
            .expr_as(
                Expr::col((metadata_alias.clone(), AliasedMetadata::Id)),
                Alias::new("metadata_id"),
            )
            .expr_as(
                Func::count(Expr::col((seen_alias.clone(), AliasedSeen::MetadataId))),
                Alias::new("num_times_seen"),
            )
            .from_as(AliasedMetadata::Table, metadata_alias.clone())
            .join_as(
                JoinType::LeftJoin,
                AliasedSeen::Table,
                seen_alias.clone(),
                Expr::col((metadata_alias.clone(), AliasedMetadata::Id))
                    .equals((seen_alias.clone(), AliasedSeen::MetadataId)),
            )
            .and_where(Expr::col((metadata_alias.clone(), AliasedMetadata::Id)).eq(&metadata_id))
            .group_by_col((metadata_alias.clone(), AliasedMetadata::Id))
            .to_owned();
        let stmt = self.get_db_stmt(seen_select);
        let seen_by = self
            .db
            .query_one(stmt)
            .await?
            .map(|qr| qr.try_get_by_index::<i64>(1).unwrap())
            .unwrap();
        let seen_by: usize = seen_by.try_into().unwrap();
        let user_to_meta =
            get_user_to_entity_association(&user_id, Some(metadata_id), None, None, None, &self.db)
                .await;
        let units_consumed = user_to_meta.clone().and_then(|n| n.metadata_units_consumed);
        let average_rating = if reviews.is_empty() {
            None
        } else {
            let total_rating = reviews.iter().flat_map(|r| r.rating).collect_vec();
            let sum = total_rating.iter().sum::<Decimal>();
            if sum == dec!(0) {
                None
            } else {
                Some(sum / Decimal::from(total_rating.iter().len()))
            }
        };
        let seen_by_user_count = history.len();
        let show_progress = if let Some(show_specifics) = media_details.model.show_specifics {
            let mut seasons = vec![];
            for season in show_specifics.seasons {
                let mut episodes = vec![];
                for episode in season.episodes {
                    let seen = history
                        .iter()
                        .filter(|h| {
                            h.show_extra_information.as_ref().map_or(false, |s| {
                                s.season == season.season_number
                                    && s.episode == episode.episode_number
                            })
                        })
                        .collect_vec();
                    episodes.push(UserMetadataDetailsEpisodeProgress {
                        episode_number: episode.episode_number,
                        times_seen: seen.len(),
                    })
                }
                let times_season_seen = episodes
                    .iter()
                    .map(|e| e.times_seen)
                    .min()
                    .unwrap_or_default();
                seasons.push(UserMetadataDetailsShowSeasonProgress {
                    episodes,
                    times_seen: times_season_seen,
                    season_number: season.season_number,
                })
            }
            Some(seasons)
        } else {
            None
        };
        let podcast_progress =
            if let Some(podcast_specifics) = media_details.model.podcast_specifics {
                let mut episodes = vec![];
                for episode in podcast_specifics.episodes {
                    let seen = history
                        .iter()
                        .filter(|h| {
                            h.podcast_extra_information
                                .as_ref()
                                .map_or(false, |s| s.episode == episode.number)
                        })
                        .collect_vec();
                    episodes.push(UserMetadataDetailsEpisodeProgress {
                        episode_number: episode.number,
                        times_seen: seen.len(),
                    })
                }
                Some(episodes)
            } else {
                None
            };
        Ok(UserMetadataDetails {
            reviews,
            history,
            next_entry,
            collections,
            in_progress,
            show_progress,
            average_rating,
            units_consumed,
            podcast_progress,
            seen_by_user_count,
            seen_by_all_count: seen_by,
            has_interacted: user_to_meta.is_some(),
            media_reason: user_to_meta.and_then(|n| n.media_reason),
        })
    }

    async fn user_person_details(
        &self,
        user_id: String,
        person_id: String,
    ) -> Result<UserPersonDetails> {
        let reviews = self
            .item_reviews(&user_id, None, Some(person_id.clone()), None, None)
            .await?;
        let collections =
            entity_in_collections(&self.db, &user_id, None, Some(person_id), None, None).await?;
        Ok(UserPersonDetails {
            reviews,
            collections,
        })
    }

    async fn user_metadata_group_details(
        &self,
        user_id: String,
        metadata_group_id: String,
    ) -> Result<UserMetadataGroupDetails> {
        let collections = entity_in_collections(
            &self.db,
            &user_id,
            None,
            None,
            Some(metadata_group_id.clone()),
            None,
        )
        .await?;
        let reviews = self
            .item_reviews(&user_id, None, None, Some(metadata_group_id), None)
            .await?;
        Ok(UserMetadataGroupDetails {
            reviews,
            collections,
        })
    }

    async fn get_calendar_events(
        &self,
        user_id: String,
        only_monitored: bool,
        start_date: Option<NaiveDate>,
        end_date: Option<NaiveDate>,
        media_limit: Option<u64>,
    ) -> Result<Vec<GraphqlCalendarEvent>> {
        #[derive(Debug, FromQueryResult, Clone)]
        struct CalEvent {
            id: String,
            m_lot: MediaLot,
            date: NaiveDate,
            m_title: String,
            metadata_id: String,
            m_images: Option<Vec<MetadataImage>>,
            m_show_specifics: Option<ShowSpecifics>,
            m_podcast_specifics: Option<PodcastSpecifics>,
            metadata_show_extra_information: Option<SeenShowExtraInformation>,
            metadata_podcast_extra_information: Option<SeenPodcastExtraInformation>,
        }
        let all_events = CalendarEvent::find()
            .column_as(
                Expr::col((AliasedMetadata::Table, AliasedMetadata::Lot)),
                "m_lot",
            )
            .column_as(
                Expr::col((AliasedMetadata::Table, AliasedMetadata::Title)),
                "m_title",
            )
            .column_as(
                Expr::col((AliasedMetadata::Table, AliasedMetadata::Images)),
                "m_images",
            )
            .column_as(
                Expr::col((AliasedMetadata::Table, AliasedMetadata::ShowSpecifics)),
                "m_show_specifics",
            )
            .column_as(
                Expr::col((AliasedMetadata::Table, AliasedMetadata::PodcastSpecifics)),
                "m_podcast_specifics",
            )
            .filter(
                Expr::col((AliasedUserToEntity::Table, AliasedUserToEntity::UserId)).eq(user_id),
            )
            .inner_join(Metadata)
            .join_rev(
                JoinType::Join,
                UserToEntity::belongs_to(CalendarEvent)
                    .from(user_to_entity::Column::MetadataId)
                    .to(calendar_event::Column::MetadataId)
                    .on_condition(move |left, _right| {
                        Condition::all().add_option(match only_monitored {
                            true => Some(Expr::val(UserToMediaReason::Monitoring.to_string()).eq(
                                PgFunc::any(Expr::col((left, user_to_entity::Column::MediaReason))),
                            )),
                            false => None,
                        })
                    })
                    .into(),
            )
            .order_by_asc(calendar_event::Column::Date)
            .apply_if(end_date, |q, v| {
                q.filter(calendar_event::Column::Date.gte(v))
            })
            .apply_if(start_date, |q, v| {
                q.filter(calendar_event::Column::Date.lte(v))
            })
            .limit(media_limit)
            .into_model::<CalEvent>()
            .all(&self.db)
            .await?;
        let mut events = vec![];
        for evt in all_events {
            let mut calc = GraphqlCalendarEvent {
                calendar_event_id: evt.id,
                date: evt.date,
                metadata_id: evt.metadata_id,
                metadata_title: evt.m_title,
                metadata_lot: evt.m_lot,
                ..Default::default()
            };
            let mut image = None;
            let mut title = None;

            if let Some(s) = evt.metadata_show_extra_information {
                if let Some(sh) = evt.m_show_specifics {
                    if let Some((_, ep)) = sh.get_episode(s.season, s.episode) {
                        image = ep.poster_images.first().cloned();
                        title = Some(ep.name.clone());
                    }
                }
                calc.show_extra_information = Some(s);
            } else if let Some(p) = evt.metadata_podcast_extra_information {
                if let Some(po) = evt.m_podcast_specifics {
                    if let Some(ep) = po.get_episode(p.episode) {
                        image = ep.thumbnail.clone();
                        title = Some(ep.title.clone());
                    }
                };
                calc.podcast_extra_information = Some(p);
            };

            if image.is_none() {
                image = evt.m_images.first_as_url(&self.file_storage_service).await
            }
            calc.metadata_image = image;
            calc.episode_name = title;
            events.push(calc);
        }
        Ok(events)
    }

    async fn user_calendar_events(
        &self,
        user_id: String,
        input: UserCalendarEventInput,
    ) -> Result<Vec<GroupedCalendarEvent>> {
        let (end_date, start_date) = get_first_and_last_day_of_month(input.year, input.month);
        let events = self
            .get_calendar_events(user_id, false, Some(start_date), Some(end_date), None)
            .await?;
        let grouped_events = events
            .into_iter()
            .chunk_by(|event| event.date)
            .into_iter()
            .map(|(date, events)| GroupedCalendarEvent {
                date,
                events: events.collect(),
            })
            .collect();
        Ok(grouped_events)
    }

    async fn user_upcoming_calendar_events(
        &self,
        user_id: String,
        input: UserUpcomingCalendarEventInput,
    ) -> Result<Vec<GraphqlCalendarEvent>> {
        let from_date = Utc::now().date_naive();
        let (media_limit, to_date) = match input {
            UserUpcomingCalendarEventInput::NextMedia(l) => (Some(l), None),
            UserUpcomingCalendarEventInput::NextDays(d) => {
                (None, from_date.checked_add_days(Days::new(d)))
            }
        };
        let events = self
            .get_calendar_events(user_id, true, to_date, Some(from_date), media_limit)
            .await?;
        Ok(events)
    }

    async fn seen_history(
        &self,
        user_id: &String,
        metadata_id: &String,
    ) -> Result<Vec<seen::Model>> {
        let seen_items = Seen::find()
            .filter(seen::Column::UserId.eq(user_id))
            .filter(seen::Column::MetadataId.eq(metadata_id))
            .order_by_desc(seen::Column::LastUpdatedOn)
            .all(&self.db)
            .await
            .unwrap();
        Ok(seen_items)
    }

    async fn metadata_list(
        &self,
        user_id: String,
        input: MetadataListInput,
    ) -> Result<SearchResults<String>> {
        let avg_rating_col = "average_rating";
        let cloned_user_id_1 = user_id.clone();
        let cloned_user_id_2 = user_id.clone();
        #[derive(Debug, FromQueryResult)]
        struct InnerMediaSearchItem {
            id: String,
        }

        let order_by = input
            .sort
            .clone()
            .map(|a| Order::from(a.order))
            .unwrap_or(Order::Asc);

        let select = Metadata::find()
            .select_only()
            .column(metadata::Column::Id)
            .group_by(metadata::Column::Id)
            .group_by(user_to_entity::Column::MediaReason)
            .filter(user_to_entity::Column::UserId.eq(&user_id))
            .apply_if(input.lot, |query, v| {
                query.filter(metadata::Column::Lot.eq(v))
            })
            .inner_join(UserToEntity)
            .join(
                JoinType::LeftJoin,
                metadata::Relation::Review
                    .def()
                    .on_condition(move |_left, right| {
                        Condition::all().add(
                            Expr::col((right, review::Column::UserId)).eq(cloned_user_id_1.clone()),
                        )
                    }),
            )
            .join(
                JoinType::LeftJoin,
                metadata::Relation::Seen
                    .def()
                    .on_condition(move |_left, right| {
                        Condition::all().add(
                            Expr::col((right, seen::Column::UserId)).eq(cloned_user_id_2.clone()),
                        )
                    }),
            )
            .apply_if(input.search.query.clone(), |query, v| {
                query.filter(
                    Cond::any()
                        .add(Expr::col(metadata::Column::Title).ilike(ilike_sql(&v)))
                        .add(Expr::col(metadata::Column::Description).ilike(ilike_sql(&v))),
                )
            })
            .apply_if(
                input.filter.clone().and_then(|f| f.collection),
                |query, v| {
                    query
                        .inner_join(CollectionToEntity)
                        .filter(collection_to_entity::Column::CollectionId.eq(v))
                },
            )
            .apply_if(input.filter.and_then(|f| f.general), |query, v| match v {
                MediaGeneralFilter::All => query.filter(metadata::Column::Id.is_not_null()),
                MediaGeneralFilter::Rated => query.filter(review::Column::Id.is_not_null()),
                MediaGeneralFilter::Unrated => query.filter(review::Column::Id.is_null()),
                MediaGeneralFilter::Unfinished => query.filter(
                    Expr::expr(
                        Expr::val(UserToMediaReason::Finished.to_string())
                            .eq(PgFunc::any(Expr::col(user_to_entity::Column::MediaReason))),
                    )
                    .not(),
                ),
                s => query.filter(seen::Column::State.eq(match s {
                    MediaGeneralFilter::Dropped => SeenState::Dropped,
                    MediaGeneralFilter::OnAHold => SeenState::OnAHold,
                    _ => unreachable!(),
                })),
            })
            .apply_if(input.sort.map(|s| s.by), |query, v| match v {
                MediaSortBy::LastUpdated => query
                    .order_by(user_to_entity::Column::LastUpdatedOn, order_by)
                    .group_by(user_to_entity::Column::LastUpdatedOn),
                MediaSortBy::Title => query.order_by(metadata::Column::Title, order_by),
                MediaSortBy::ReleaseDate => query.order_by_with_nulls(
                    metadata::Column::PublishYear,
                    order_by,
                    NullOrdering::Last,
                ),
                MediaSortBy::Rating => query.order_by_with_nulls(
                    Expr::col(Alias::new(avg_rating_col)),
                    order_by,
                    NullOrdering::Last,
                ),
                MediaSortBy::LastSeen => query.order_by_with_nulls(
                    seen::Column::FinishedOn.max(),
                    order_by,
                    NullOrdering::Last,
                ),
            });
        let total: i32 = select.clone().count(&self.db).await?.try_into().unwrap();

        let items = select
            .limit(self.config.frontend.page_size as u64)
            .offset(((input.search.page.unwrap() - 1) * self.config.frontend.page_size) as u64)
            .into_model::<InnerMediaSearchItem>()
            .all(&self.db)
            .await?
            .into_iter()
            .map(|m| m.id)
            .collect_vec();

        let next_page =
            if total - ((input.search.page.unwrap()) * self.config.frontend.page_size) > 0 {
                Some(input.search.page.unwrap() + 1)
            } else {
                None
            };
        Ok(SearchResults {
            details: SearchDetails { next_page, total },
            items,
        })
    }

    pub async fn progress_update(
        &self,
        input: ProgressUpdateInput,
        user_id: &String,
        // update only if media has not been consumed for this user in the last `n` duration
        respect_cache: bool,
    ) -> Result<ProgressUpdateResultUnion> {
        let cache = ProgressUpdateCache {
            user_id: user_id.to_owned(),
            metadata_id: input.metadata_id.clone(),
            show_season_number: input.show_season_number,
            show_episode_number: input.show_episode_number,
            podcast_episode_number: input.podcast_episode_number,
            anime_episode_number: input.anime_episode_number,
            manga_chapter_number: input.manga_chapter_number,
        };
        let in_cache = self.seen_progress_cache.cache_get(&cache).unwrap();
        if respect_cache && in_cache.is_some() {
            return Ok(ProgressUpdateResultUnion::Error(ProgressUpdateError {
                error: ProgressUpdateErrorVariant::AlreadySeen,
            }));
        }
        tracing::debug!("Input for progress_update = {:?}", input);

        let all_prev_seen = Seen::find()
            .filter(seen::Column::Progress.lt(100))
            .filter(seen::Column::UserId.eq(user_id))
            .filter(seen::Column::State.ne(SeenState::Dropped))
            .filter(seen::Column::MetadataId.eq(&input.metadata_id))
            .order_by_desc(seen::Column::LastUpdatedOn)
            .all(&self.db)
            .await
            .unwrap();
        #[derive(Debug, Serialize, Deserialize, Enum, Clone, PartialEq, Eq, Copy)]
        enum ProgressUpdateAction {
            Update,
            Now,
            InThePast,
            JustStarted,
            ChangeState,
        }
        let action = match input.change_state {
            None => match input.progress {
                None => ProgressUpdateAction::ChangeState,
                Some(p) => {
                    if p == dec!(100) {
                        match input.date {
                            None => ProgressUpdateAction::InThePast,
                            Some(u) => {
                                if get_current_date(&self.timezone) == u {
                                    if all_prev_seen.is_empty() {
                                        ProgressUpdateAction::Now
                                    } else {
                                        ProgressUpdateAction::Update
                                    }
                                } else {
                                    ProgressUpdateAction::InThePast
                                }
                            }
                        }
                    } else if all_prev_seen.is_empty() {
                        ProgressUpdateAction::JustStarted
                    } else {
                        ProgressUpdateAction::Update
                    }
                }
            },
            Some(_) => ProgressUpdateAction::ChangeState,
        };
        tracing::debug!("Progress update action = {:?}", action);
        let err = || {
            Ok(ProgressUpdateResultUnion::Error(ProgressUpdateError {
                error: ProgressUpdateErrorVariant::NoSeenInProgress,
            }))
        };
        let seen = match action {
            ProgressUpdateAction::Update => {
                let prev_seen = all_prev_seen[0].clone();
                let progress = input.progress.unwrap();
                if prev_seen.progress == progress {
                    return Ok(ProgressUpdateResultUnion::Error(ProgressUpdateError {
                        error: ProgressUpdateErrorVariant::UpdateWithoutProgressUpdate,
                    }));
                }
                let watched_on = prev_seen.provider_watched_on.clone();
                let mut updated_at = prev_seen.updated_at.clone();
                let now = Utc::now();
                updated_at.push(now);
                let mut last_seen: seen::ActiveModel = prev_seen.clone().into();
                last_seen.state = ActiveValue::Set(SeenState::InProgress);
                last_seen.progress = ActiveValue::Set(progress);
                last_seen.updated_at = ActiveValue::Set(updated_at);
                last_seen.provider_watched_on =
                    ActiveValue::Set(input.provider_watched_on.or(watched_on));
                if progress == dec!(100) {
                    last_seen.finished_on = ActiveValue::Set(Some(now.date_naive()));
                }
                last_seen.update(&self.db).await.unwrap()
            }
            ProgressUpdateAction::ChangeState => {
                let new_state = input.change_state.unwrap_or(SeenState::Dropped);
                let last_seen = Seen::find()
                    .filter(seen::Column::UserId.eq(user_id))
                    .filter(seen::Column::MetadataId.eq(input.metadata_id))
                    .order_by_desc(seen::Column::LastUpdatedOn)
                    .one(&self.db)
                    .await
                    .unwrap();
                match last_seen {
                    Some(ls) => {
                        let watched_on = ls.provider_watched_on.clone();
                        let mut updated_at = ls.updated_at.clone();
                        let now = Utc::now();
                        updated_at.push(now);
                        let mut last_seen: seen::ActiveModel = ls.into();
                        last_seen.state = ActiveValue::Set(new_state);
                        last_seen.updated_at = ActiveValue::Set(updated_at);
                        last_seen.provider_watched_on =
                            ActiveValue::Set(input.provider_watched_on.or(watched_on));
                        last_seen.update(&self.db).await.unwrap()
                    }
                    None => {
                        return err();
                    }
                }
            }
            ProgressUpdateAction::Now
            | ProgressUpdateAction::InThePast
            | ProgressUpdateAction::JustStarted => {
                let meta = Metadata::find_by_id(&input.metadata_id)
                    .one(&self.db)
                    .await
                    .unwrap()
                    .unwrap();
                tracing::debug!("Progress update for meta {:?} ({:?})", meta.title, meta.lot);

                let show_ei = if matches!(meta.lot, MediaLot::Show) {
                    let season = input.show_season_number.ok_or_else(|| {
                        Error::new("Season number is required for show progress update")
                    })?;
                    let episode = input.show_episode_number.ok_or_else(|| {
                        Error::new("Episode number is required for show progress update")
                    })?;
                    Some(SeenShowExtraInformation { season, episode })
                } else {
                    None
                };
                let podcast_ei = if matches!(meta.lot, MediaLot::Podcast) {
                    let episode = input.podcast_episode_number.ok_or_else(|| {
                        Error::new("Episode number is required for podcast progress update")
                    })?;
                    Some(SeenPodcastExtraInformation { episode })
                } else {
                    None
                };
                let anime_ei = if matches!(meta.lot, MediaLot::Anime) {
                    Some(SeenAnimeExtraInformation {
                        episode: input.anime_episode_number,
                    })
                } else {
                    None
                };
                let manga_ei = if matches!(meta.lot, MediaLot::Manga) {
                    Some(SeenMangaExtraInformation {
                        chapter: input.manga_chapter_number,
                        volume: input.manga_volume_number,
                    })
                } else {
                    None
                };
                let finished_on = if action == ProgressUpdateAction::JustStarted {
                    None
                } else {
                    input.date
                };
                tracing::debug!("Progress update finished on = {:?}", finished_on);
                let (progress, started_on) = if matches!(action, ProgressUpdateAction::JustStarted)
                {
                    (
                        input.progress.unwrap_or(dec!(0)),
                        Some(Utc::now().date_naive()),
                    )
                } else {
                    (dec!(100), None)
                };
                tracing::debug!("Progress update percentage = {:?}", progress);
                let seen_insert = seen::ActiveModel {
                    progress: ActiveValue::Set(progress),
                    user_id: ActiveValue::Set(user_id.to_owned()),
                    metadata_id: ActiveValue::Set(input.metadata_id),
                    started_on: ActiveValue::Set(started_on),
                    finished_on: ActiveValue::Set(finished_on),
                    state: ActiveValue::Set(SeenState::InProgress),
                    provider_watched_on: ActiveValue::Set(input.provider_watched_on),
                    show_extra_information: ActiveValue::Set(show_ei),
                    podcast_extra_information: ActiveValue::Set(podcast_ei),
                    anime_extra_information: ActiveValue::Set(anime_ei),
                    manga_extra_information: ActiveValue::Set(manga_ei),
                    ..Default::default()
                };
                seen_insert.insert(&self.db).await.unwrap()
            }
        };
        tracing::debug!("Progress update = {:?}", seen);
        let id = seen.id.clone();
        if seen.state == SeenState::Completed && respect_cache {
            self.seen_progress_cache.cache_set(cache, ()).unwrap();
        }
        self.after_media_seen_tasks(seen).await?;
        Ok(ProgressUpdateResultUnion::Ok(StringIdObject { id }))
    }

    async fn deploy_bulk_progress_update(
        &self,
        user_id: String,
        input: Vec<ProgressUpdateInput>,
    ) -> Result<bool> {
        self.perform_core_application_job
            .clone()
            .enqueue(CoreApplicationJob::BulkProgressUpdate(user_id, input))
            .await
            .unwrap();
        Ok(true)
    }

    pub async fn bulk_progress_update(
        &self,
        user_id: String,
        input: Vec<ProgressUpdateInput>,
    ) -> Result<bool> {
        for seen in input {
            self.progress_update(seen, &user_id, false).await.trace_ok();
        }
        Ok(true)
    }

    pub async fn deploy_background_job(
        &self,
        user_id: &String,
        job_name: BackgroundJob,
    ) -> Result<bool> {
        let core_sqlite_storage = &mut self.perform_core_application_job.clone();
        let sqlite_storage = &mut self.perform_application_job.clone();
        match job_name {
            BackgroundJob::UpdateAllMetadata
            | BackgroundJob::UpdateAllExercises
            | BackgroundJob::RecalculateCalendarEvents
            | BackgroundJob::PerformBackgroundTasks => {
                self.admin_account_guard(user_id).await?;
            }
            _ => {}
        }
        match job_name {
            BackgroundJob::UpdateAllMetadata => {
                let many_metadata = Metadata::find()
                    .select_only()
                    .column(metadata::Column::Id)
                    .order_by_asc(metadata::Column::LastUpdatedOn)
                    .into_tuple::<String>()
                    .all(&self.db)
                    .await
                    .unwrap();
                for metadata_id in many_metadata {
                    self.deploy_update_metadata_job(&metadata_id, true).await?;
                }
            }
            BackgroundJob::UpdateAllExercises => {
                let service = ExerciseService::new(
                    &self.db,
                    self.config.clone(),
                    self.file_storage_service.clone(),
                    &self.perform_application_job,
                );
                service.deploy_update_exercise_library_job().await?;
            }
            BackgroundJob::RecalculateCalendarEvents => {
                sqlite_storage
                    .enqueue(ApplicationJob::RecalculateCalendarEvents)
                    .await
                    .unwrap();
            }
            BackgroundJob::PerformBackgroundTasks => {
                sqlite_storage
                    .enqueue(ApplicationJob::PerformBackgroundTasks)
                    .await
                    .unwrap();
            }
            BackgroundJob::YankIntegrationsData => {
                core_sqlite_storage
                    .enqueue(CoreApplicationJob::YankIntegrationsData(user_id.to_owned()))
                    .await
                    .unwrap();
            }
            BackgroundJob::CalculateSummary => {
                sqlite_storage
                    .enqueue(ApplicationJob::RecalculateUserSummary(user_id.to_owned()))
                    .await
                    .unwrap();
            }
            BackgroundJob::EvaluateWorkouts => {
                sqlite_storage
                    .enqueue(ApplicationJob::ReEvaluateUserWorkouts(user_id.to_owned()))
                    .await
                    .unwrap();
            }
        };
        Ok(true)
    }

    async fn cleanup_user_and_metadata_association(&self) -> Result<()> {
        let all_users = User::find()
            .select_only()
            .column(user::Column::Id)
            .into_tuple::<String>()
            .all(&self.db)
            .await
            .unwrap();
        for user_id in all_users {
            let collections = Collection::find()
                .column(collection::Column::Id)
                .column(collection::Column::UserId)
                .left_join(UserToCollection)
                .filter(user_to_collection::Column::UserId.eq(&user_id))
                .all(&self.db)
                .await
                .unwrap();
            let monitoring_collection_id = collections
                .iter()
                .find(|c| {
                    c.name == DefaultCollection::Monitoring.to_string() && c.user_id == user_id
                })
                .map(|c| c.id.clone())
                .unwrap();
            let watchlist_collection_id = collections
                .iter()
                .find(|c| {
                    c.name == DefaultCollection::Watchlist.to_string() && c.user_id == user_id
                })
                .map(|c| c.id.clone())
                .unwrap();
            let owned_collection_id = collections
                .iter()
                .find(|c| c.name == DefaultCollection::Owned.to_string() && c.user_id == user_id)
                .map(|c| c.id.clone())
                .unwrap();
            let reminder_collection_id = collections
                .iter()
                .find(|c| {
                    c.name == DefaultCollection::Reminders.to_string() && c.user_id == user_id
                })
                .map(|c| c.id.clone())
                .unwrap();
            let all_user_to_entities = UserToEntity::find()
                .filter(user_to_entity::Column::NeedsToBeUpdated.eq(true))
                .filter(user_to_entity::Column::UserId.eq(user_id))
                .all(&self.db)
                .await
                .unwrap();
            for ute in all_user_to_entities {
                let mut new_reasons = HashSet::new();
                if let Some(metadata_id) = ute.metadata_id.clone() {
                    let metadata = self.generic_metadata(&metadata_id).await?;
                    let (is_finished, seen_history) = self
                        .is_metadata_finished_by_user(&ute.user_id, &metadata)
                        .await?;
                    if !seen_history.is_empty() {
                        new_reasons.insert(UserToMediaReason::Seen);
                    }
                    if is_finished {
                        new_reasons.insert(UserToMediaReason::Finished);
                    }
                } else if ute.person_id.is_some() || ute.metadata_group_id.is_some() {
                } else {
                    tracing::debug!("Skipping user_to_entity = {:?}", ute.id);
                    continue;
                };

                let collections_part_of = CollectionToEntity::find()
                    .select_only()
                    .column(collection_to_entity::Column::CollectionId)
                    .filter(
                        collection_to_entity::Column::MetadataId
                            .eq(ute.metadata_id.clone())
                            .or(collection_to_entity::Column::PersonId.eq(ute.person_id.clone()))
                            .or(collection_to_entity::Column::MetadataGroupId
                                .eq(ute.metadata_group_id.clone())),
                    )
                    .filter(collection_to_entity::Column::CollectionId.is_not_null())
                    .into_tuple::<String>()
                    .all(&self.db)
                    .await
                    .unwrap();
                if Review::find()
                    .filter(review::Column::UserId.eq(&ute.user_id))
                    .filter(
                        review::Column::MetadataId
                            .eq(ute.metadata_id.clone())
                            .or(review::Column::MetadataGroupId.eq(ute.metadata_group_id.clone()))
                            .or(review::Column::PersonId.eq(ute.person_id.clone())),
                    )
                    .count(&self.db)
                    .await
                    .unwrap()
                    > 0
                {
                    new_reasons.insert(UserToMediaReason::Reviewed);
                }
                let is_in_collection = !collections_part_of.is_empty();
                let is_monitoring = collections_part_of.contains(&monitoring_collection_id);
                let is_watchlist = collections_part_of.contains(&watchlist_collection_id);
                let is_owned = collections_part_of.contains(&owned_collection_id);
                let has_reminder = collections_part_of.contains(&reminder_collection_id);
                if is_in_collection {
                    new_reasons.insert(UserToMediaReason::Collection);
                }
                if is_monitoring {
                    new_reasons.insert(UserToMediaReason::Monitoring);
                }
                if is_watchlist {
                    new_reasons.insert(UserToMediaReason::Watchlist);
                }
                if is_owned {
                    new_reasons.insert(UserToMediaReason::Owned);
                }
                if has_reminder {
                    new_reasons.insert(UserToMediaReason::Reminder);
                }
                let previous_reasons =
                    HashSet::from_iter(ute.media_reason.clone().unwrap_or_default().into_iter());
                if new_reasons.is_empty() {
                    tracing::debug!("Deleting user_to_entity = {id:?}", id = (&ute.id));
                    ute.delete(&self.db).await.unwrap();
                } else {
                    let mut ute: user_to_entity::ActiveModel = ute.into();
                    if new_reasons != previous_reasons {
                        tracing::debug!("Updating user_to_entity = {id:?}", id = (&ute.id));
                        ute.media_reason =
                            ActiveValue::Set(Some(new_reasons.into_iter().collect()));
                    }
                    ute.needs_to_be_updated = ActiveValue::Set(None);
                    ute.update(&self.db).await.unwrap();
                }
            }
        }
        Ok(())
    }

    async fn update_media(
        &self,
        metadata_id: &String,
        input: MediaDetails,
    ) -> Result<Vec<(String, MediaStateChanged)>> {
        let mut notifications = vec![];

        let meta = Metadata::find_by_id(metadata_id)
            .one(&self.db)
            .await
            .unwrap()
            .unwrap();

        if let (Some(p1), Some(p2)) = (&meta.production_status, &input.production_status) {
            if p1 != p2 {
                notifications.push((
                    format!("Status changed from {:#?} to {:#?}", p1, p2),
                    MediaStateChanged::MetadataStatusChanged,
                ));
            }
        }
        if let (Some(p1), Some(p2)) = (meta.publish_year, input.publish_year) {
            if p1 != p2 {
                notifications.push((
                    format!("Publish year from {:#?} to {:#?}", p1, p2),
                    MediaStateChanged::MetadataReleaseDateChanged,
                ));
            }
        }
        if let (Some(s1), Some(s2)) = (&meta.show_specifics, &input.show_specifics) {
            if s1.seasons.len() != s2.seasons.len() {
                notifications.push((
                    format!(
                        "Number of seasons changed from {:#?} to {:#?}",
                        s1.seasons.len(),
                        s2.seasons.len()
                    ),
                    MediaStateChanged::MetadataNumberOfSeasonsChanged,
                ));
            } else {
                for (s1, s2) in zip(s1.seasons.iter(), s2.seasons.iter()) {
                    if SHOW_SPECIAL_SEASON_NAMES.contains(&s1.name.as_str())
                        && SHOW_SPECIAL_SEASON_NAMES.contains(&s2.name.as_str())
                    {
                        continue;
                    }
                    if s1.episodes.len() != s2.episodes.len() {
                        notifications.push((
                            format!(
                                "Number of episodes changed from {:#?} to {:#?} (Season {})",
                                s1.episodes.len(),
                                s2.episodes.len(),
                                s1.season_number
                            ),
                            MediaStateChanged::MetadataEpisodeReleased,
                        ));
                    } else {
                        for (before_episode, after_episode) in
                            zip(s1.episodes.iter(), s2.episodes.iter())
                        {
                            if before_episode.name != after_episode.name {
                                notifications.push((
                                    format!(
                                        "Episode name changed from {:#?} to {:#?} (S{}E{})",
                                        before_episode.name,
                                        after_episode.name,
                                        s1.season_number,
                                        before_episode.episode_number
                                    ),
                                    MediaStateChanged::MetadataEpisodeNameChanged,
                                ));
                            }
                            if before_episode.poster_images != after_episode.poster_images {
                                notifications.push((
                                    format!(
                                        "Episode image changed for S{}E{}",
                                        s1.season_number, before_episode.episode_number
                                    ),
                                    MediaStateChanged::MetadataEpisodeImagesChanged,
                                ));
                            }
                            if let (Some(pd1), Some(pd2)) =
                                (before_episode.publish_date, after_episode.publish_date)
                            {
                                if pd1 != pd2 {
                                    notifications.push((
                                            format!(
                                                "Episode release date changed from {:?} to {:?} (S{}E{})",
                                                pd1,
                                                pd2,
                                                s1.season_number,
                                                before_episode.episode_number
                                            ),
                                            MediaStateChanged::MetadataReleaseDateChanged,
                                        ));
                                }
                            }
                        }
                    }
                }
            }
        };
        if let (Some(a1), Some(a2)) = (&meta.anime_specifics, &input.anime_specifics) {
            if let (Some(e1), Some(e2)) = (a1.episodes, a2.episodes) {
                if e1 != e2 {
                    notifications.push((
                        format!("Number of episodes changed from {:#?} to {:#?}", e1, e2),
                        MediaStateChanged::MetadataChaptersOrEpisodesChanged,
                    ));
                }
            }
        };
        if let (Some(m1), Some(m2)) = (&meta.manga_specifics, &input.manga_specifics) {
            if let (Some(c1), Some(c2)) = (m1.chapters, m2.chapters) {
                if c1 != c2 {
                    notifications.push((
                        format!("Number of chapters changed from {:#?} to {:#?}", c1, c2),
                        MediaStateChanged::MetadataChaptersOrEpisodesChanged,
                    ));
                }
            }
        };
        if let (Some(p1), Some(p2)) = (&meta.podcast_specifics, &input.podcast_specifics) {
            if p1.episodes.len() != p2.episodes.len() {
                notifications.push((
                    format!(
                        "Number of episodes changed from {:#?} to {:#?}",
                        p1.episodes.len(),
                        p2.episodes.len()
                    ),
                    MediaStateChanged::MetadataEpisodeReleased,
                ));
            } else {
                for (before_episode, after_episode) in zip(p1.episodes.iter(), p2.episodes.iter()) {
                    if before_episode.title != after_episode.title {
                        notifications.push((
                            format!(
                                "Episode name changed from {:#?} to {:#?} (EP{})",
                                before_episode.title, after_episode.title, before_episode.number
                            ),
                            MediaStateChanged::MetadataEpisodeNameChanged,
                        ));
                    }
                    if before_episode.thumbnail != after_episode.thumbnail {
                        notifications.push((
                            format!("Episode image changed for EP{}", before_episode.number),
                            MediaStateChanged::MetadataEpisodeImagesChanged,
                        ));
                    }
                }
            }
        };

        let notifications = notifications
            .into_iter()
            .map(|n| (format!("{} for {:?}.", n.0, meta.title), n.1))
            .collect_vec();

        let mut images = vec![];
        images.extend(input.url_images.into_iter().map(|i| MetadataImage {
            url: StoredUrl::Url(i.image),
        }));
        images.extend(input.s3_images.into_iter().map(|i| MetadataImage {
            url: StoredUrl::S3(i.image),
        }));
        let free_creators = if input.creators.is_empty() {
            None
        } else {
            Some(input.creators)
        };
        let watch_providers = if input.watch_providers.is_empty() {
            None
        } else {
            Some(input.watch_providers)
        };

        let mut meta: metadata::ActiveModel = meta.into();
        meta.last_updated_on = ActiveValue::Set(Utc::now());
        meta.title = ActiveValue::Set(input.title);
        meta.is_nsfw = ActiveValue::Set(input.is_nsfw);
        meta.is_partial = ActiveValue::Set(Some(false));
        meta.provider_rating = ActiveValue::Set(input.provider_rating);
        meta.description = ActiveValue::Set(input.description);
        meta.images = ActiveValue::Set(Some(images));
        meta.videos = ActiveValue::Set(Some(input.videos));
        meta.production_status = ActiveValue::Set(input.production_status);
        meta.original_language = ActiveValue::Set(input.original_language);
        meta.publish_year = ActiveValue::Set(input.publish_year);
        meta.publish_date = ActiveValue::Set(input.publish_date);
        meta.free_creators = ActiveValue::Set(free_creators);
        meta.watch_providers = ActiveValue::Set(watch_providers);
        meta.anime_specifics = ActiveValue::Set(input.anime_specifics);
        meta.audio_book_specifics = ActiveValue::Set(input.audio_book_specifics);
        meta.manga_specifics = ActiveValue::Set(input.manga_specifics);
        meta.movie_specifics = ActiveValue::Set(input.movie_specifics);
        meta.podcast_specifics = ActiveValue::Set(input.podcast_specifics);
        meta.show_specifics = ActiveValue::Set(input.show_specifics);
        meta.book_specifics = ActiveValue::Set(input.book_specifics);
        meta.video_game_specifics = ActiveValue::Set(input.video_game_specifics);
        meta.visual_novel_specifics = ActiveValue::Set(input.visual_novel_specifics);
        let metadata = meta.update(&self.db).await.unwrap();

        self.change_metadata_associations(
            &metadata.id,
            metadata.lot,
            metadata.source,
            input.genres,
            input.suggestions,
            input.group_identifiers,
            input.people,
        )
        .await?;
        Ok(notifications)
    }

    async fn associate_person_with_metadata(
        &self,
        metadata_id: &str,
        person: PartialMetadataPerson,
        index: usize,
    ) -> Result<()> {
        let role = person.role.clone();
        let db_person = self
            .commit_person(CommitPersonInput {
                identifier: person.identifier.clone(),
                source: person.source,
                source_specifics: person.source_specifics,
                name: person.name,
            })
            .await?;
        let intermediate = metadata_to_person::ActiveModel {
            metadata_id: ActiveValue::Set(metadata_id.to_owned()),
            person_id: ActiveValue::Set(db_person.id),
            role: ActiveValue::Set(role),
            index: ActiveValue::Set(Some(index.try_into().unwrap())),
            character: ActiveValue::Set(person.character),
        };
        intermediate.insert(&self.db).await.ok();
        Ok(())
    }

    async fn deploy_associate_group_with_metadata_job(
        &self,
        lot: MediaLot,
        source: MediaSource,
        identifier: String,
    ) -> Result<()> {
        self.perform_application_job
            .clone()
            .enqueue(ApplicationJob::AssociateGroupWithMetadata(
                lot, source, identifier,
            ))
            .await
            .unwrap();
        Ok(())
    }

    pub async fn commit_metadata_group_internal(
        &self,
        identifier: &String,
        lot: MediaLot,
        source: MediaSource,
    ) -> Result<(String, Vec<PartialMetadataWithoutId>)> {
        let existing_group = MetadataGroup::find()
            .filter(metadata_group::Column::Identifier.eq(identifier))
            .filter(metadata_group::Column::Lot.eq(lot))
            .filter(metadata_group::Column::Source.eq(source))
            .one(&self.db)
            .await?;
        let provider = self.get_metadata_provider(lot, source).await?;
        let (group_details, associated_items) = provider.metadata_group_details(identifier).await?;
        let group_id = match existing_group {
            Some(eg) => eg.id,
            None => {
                let mut db_group: metadata_group::ActiveModel =
                    group_details.into_model("".to_string(), None).into();
                db_group.id = ActiveValue::NotSet;
                let new_group = db_group.insert(&self.db).await?;
                new_group.id
            }
        };
        Ok((group_id, associated_items))
    }

    async fn associate_suggestion_with_metadata(
        &self,
        data: PartialMetadataWithoutId,
        metadata_id: &str,
    ) -> Result<()> {
        let db_partial_metadata = self.create_partial_metadata(data).await?;
        let intermediate = metadata_to_metadata::ActiveModel {
            from_metadata_id: ActiveValue::Set(metadata_id.to_owned()),
            to_metadata_id: ActiveValue::Set(db_partial_metadata.id),
            relation: ActiveValue::Set(MetadataToMetadataRelation::Suggestion),
            ..Default::default()
        };
        intermediate.insert(&self.db).await.ok();
        Ok(())
    }

    async fn create_partial_metadata(
        &self,
        data: PartialMetadataWithoutId,
    ) -> Result<PartialMetadata> {
        let mode = if let Some(c) = Metadata::find()
            .filter(metadata::Column::Identifier.eq(&data.identifier))
            .filter(metadata::Column::Lot.eq(data.lot))
            .filter(metadata::Column::Source.eq(data.source))
            .one(&self.db)
            .await
            .unwrap()
        {
            c
        } else {
            let image = data.image.clone().map(|i| {
                vec![MetadataImage {
                    url: StoredUrl::Url(i),
                }]
            });
            let c = metadata::ActiveModel {
                title: ActiveValue::Set(data.title),
                identifier: ActiveValue::Set(data.identifier),
                lot: ActiveValue::Set(data.lot),
                source: ActiveValue::Set(data.source),
                images: ActiveValue::Set(image),
                is_partial: ActiveValue::Set(Some(true)),
                is_recommendation: ActiveValue::Set(data.is_recommendation),
                ..Default::default()
            };
            c.insert(&self.db).await?
        };
        let model = PartialMetadata {
            id: mode.id,
            lot: mode.lot,
            title: mode.title,
            image: data.image,
            source: mode.source,
            identifier: mode.identifier,
            is_recommendation: mode.is_recommendation,
        };
        Ok(model)
    }

    async fn associate_genre_with_metadata(&self, name: String, metadata_id: &str) -> Result<()> {
        let db_genre = if let Some(c) = Genre::find()
            .filter(genre::Column::Name.eq(&name))
            .one(&self.db)
            .await
            .unwrap()
        {
            c
        } else {
            let c = genre::ActiveModel {
                name: ActiveValue::Set(name),
                ..Default::default()
            };
            c.insert(&self.db).await.unwrap()
        };
        let intermediate = metadata_to_genre::ActiveModel {
            metadata_id: ActiveValue::Set(metadata_id.to_owned()),
            genre_id: ActiveValue::Set(db_genre.id),
        };
        intermediate.insert(&self.db).await.ok();
        Ok(())
    }

    async fn edit_seen_item(&self, user_id: String, input: EditSeenItemInput) -> Result<bool> {
        let seen = match Seen::find_by_id(input.seen_id).one(&self.db).await.unwrap() {
            Some(s) => s,
            None => return Err(Error::new("No seen found for this user and metadata")),
        };
        if seen.user_id != user_id {
            return Err(Error::new("No seen found for this user and metadata"));
        }
        let mut seen: seen::ActiveModel = seen.into();
        if let Some(started_on) = input.started_on {
            seen.started_on = ActiveValue::Set(Some(started_on));
        }
        if let Some(finished_on) = input.finished_on {
            seen.finished_on = ActiveValue::Set(Some(finished_on));
        }
        if let Some(manual_time_spent) = input.manual_time_spent {
            seen.manual_time_spent = ActiveValue::Set(Some(manual_time_spent));
        }
        if let Some(provider_watched_on) = input.provider_watched_on {
            seen.provider_watched_on = ActiveValue::Set(Some(provider_watched_on));
        }
        let seen = seen.update(&self.db).await.unwrap();
        self.after_media_seen_tasks(seen).await?;
        Ok(true)
    }

    pub async fn commit_metadata_internal(
        &self,
        details: MediaDetails,
        is_partial: Option<bool>,
    ) -> Result<metadata::Model> {
        let mut images = vec![];
        images.extend(details.url_images.into_iter().map(|i| MetadataImage {
            url: StoredUrl::Url(i.image),
        }));
        images.extend(details.s3_images.into_iter().map(|i| MetadataImage {
            url: StoredUrl::S3(i.image),
        }));
        let metadata = metadata::ActiveModel {
            lot: ActiveValue::Set(details.lot),
            source: ActiveValue::Set(details.source),
            title: ActiveValue::Set(details.title),
            description: ActiveValue::Set(details.description),
            publish_year: ActiveValue::Set(details.publish_year),
            publish_date: ActiveValue::Set(details.publish_date),
            images: ActiveValue::Set(Some(images)),
            videos: ActiveValue::Set(Some(details.videos)),
            identifier: ActiveValue::Set(details.identifier),
            audio_book_specifics: ActiveValue::Set(details.audio_book_specifics),
            anime_specifics: ActiveValue::Set(details.anime_specifics),
            book_specifics: ActiveValue::Set(details.book_specifics),
            manga_specifics: ActiveValue::Set(details.manga_specifics),
            movie_specifics: ActiveValue::Set(details.movie_specifics),
            podcast_specifics: ActiveValue::Set(details.podcast_specifics),
            show_specifics: ActiveValue::Set(details.show_specifics),
            video_game_specifics: ActiveValue::Set(details.video_game_specifics),
            visual_novel_specifics: ActiveValue::Set(details.visual_novel_specifics),
            provider_rating: ActiveValue::Set(details.provider_rating),
            production_status: ActiveValue::Set(details.production_status),
            original_language: ActiveValue::Set(details.original_language),
            is_nsfw: ActiveValue::Set(details.is_nsfw),
            is_partial: ActiveValue::Set(is_partial),
            free_creators: ActiveValue::Set(if details.creators.is_empty() {
                None
            } else {
                Some(details.creators)
            }),
            watch_providers: ActiveValue::Set(if details.watch_providers.is_empty() {
                None
            } else {
                Some(details.watch_providers)
            }),
            ..Default::default()
        };
        let metadata = metadata.insert(&self.db).await?;

        self.change_metadata_associations(
            &metadata.id,
            metadata.lot,
            metadata.source,
            details.genres.clone(),
            details.suggestions.clone(),
            details.group_identifiers.clone(),
            details.people.clone(),
        )
        .await?;
        Ok(metadata)
    }

    #[allow(clippy::too_many_arguments)]
    async fn change_metadata_associations(
        &self,
        metadata_id: &String,
        lot: MediaLot,
        source: MediaSource,
        genres: Vec<String>,
        suggestions: Vec<PartialMetadataWithoutId>,
        groups: Vec<String>,
        people: Vec<PartialMetadataPerson>,
    ) -> Result<()> {
        MetadataToPerson::delete_many()
            .filter(metadata_to_person::Column::MetadataId.eq(metadata_id))
            .exec(&self.db)
            .await?;
        MetadataToGenre::delete_many()
            .filter(metadata_to_genre::Column::MetadataId.eq(metadata_id))
            .exec(&self.db)
            .await?;
        MetadataToMetadata::delete_many()
            .filter(metadata_to_metadata::Column::FromMetadataId.eq(metadata_id))
            .filter(
                metadata_to_metadata::Column::Relation.eq(MetadataToMetadataRelation::Suggestion),
            )
            .exec(&self.db)
            .await?;
        for (index, creator) in people.into_iter().enumerate() {
            self.associate_person_with_metadata(metadata_id, creator, index)
                .await
                .ok();
        }
        for genre in genres {
            self.associate_genre_with_metadata(genre, metadata_id)
                .await
                .ok();
        }
        for suggestion in suggestions {
            self.associate_suggestion_with_metadata(suggestion, metadata_id)
                .await
                .ok();
        }
        for group_identifier in groups {
            self.deploy_associate_group_with_metadata_job(lot, source, group_identifier)
                .await
                .ok();
        }
        Ok(())
    }

    async fn deploy_update_metadata_job(
        &self,
        metadata_id: &String,
        force_update: bool,
    ) -> Result<bool> {
        let metadata = Metadata::find_by_id(metadata_id)
            .one(&self.db)
            .await
            .unwrap()
            .unwrap();
        self.perform_application_job
            .clone()
            .enqueue(ApplicationJob::UpdateMetadata(metadata.id, force_update))
            .await
            .unwrap();
        Ok(true)
    }

    async fn deploy_update_person_job(&self, person_id: String) -> Result<bool> {
        let person = Person::find_by_id(person_id)
            .one(&self.db)
            .await
            .unwrap()
            .unwrap();
        self.perform_application_job
            .clone()
            .enqueue(ApplicationJob::UpdatePerson(person.id))
            .await
            .unwrap();
        Ok(true)
    }

    async fn merge_metadata(
        &self,
        user_id: String,
        merge_from: String,
        merge_into: String,
    ) -> Result<bool> {
        let txn = self.db.begin().await?;
        for old_seen in Seen::find()
            .filter(seen::Column::MetadataId.eq(&merge_from))
            .filter(seen::Column::UserId.eq(&user_id))
            .all(&txn)
            .await
            .unwrap()
        {
            let old_seen_active: seen::ActiveModel = old_seen.clone().into();
            let new_seen = seen::ActiveModel {
                id: ActiveValue::NotSet,
                last_updated_on: ActiveValue::NotSet,
                num_times_updated: ActiveValue::NotSet,
                metadata_id: ActiveValue::Set(merge_into.clone()),
                ..old_seen_active
            };
            new_seen.insert(&txn).await?;
            old_seen.delete(&txn).await?;
        }
        for old_review in Review::find()
            .filter(review::Column::MetadataId.eq(&merge_from))
            .filter(review::Column::UserId.eq(&user_id))
            .all(&txn)
            .await
            .unwrap()
        {
            let old_review_active: review::ActiveModel = old_review.clone().into();
            let new_review = review::ActiveModel {
                id: ActiveValue::NotSet,
                metadata_id: ActiveValue::Set(Some(merge_into.clone())),
                ..old_review_active
            };
            new_review.insert(&txn).await?;
            old_review.delete(&txn).await?;
        }
        let collections = Collection::find()
            .select_only()
            .column(collection::Column::Id)
            .left_join(UserToCollection)
            .filter(user_to_collection::Column::UserId.eq(&user_id))
            .into_tuple::<String>()
            .all(&txn)
            .await
            .unwrap();
        for item in CollectionToEntity::find()
            .filter(collection_to_entity::Column::MetadataId.eq(&merge_from))
            .filter(collection_to_entity::Column::CollectionId.is_in(collections))
            .all(&txn)
            .await?
            .into_iter()
        {
            if CollectionToEntity::find()
                .filter(collection_to_entity::Column::CollectionId.eq(item.collection_id.clone()))
                .filter(collection_to_entity::Column::MetadataId.eq(&merge_into))
                .count(&txn)
                .await?
                == 0
            {
                let mut item_active: collection_to_entity::ActiveModel = item.into();
                item_active.metadata_id = ActiveValue::Set(Some(merge_into.clone()));
                item_active.update(&txn).await?;
            }
        }
        if let Some(_association) = get_user_to_entity_association(
            &user_id,
            Some(merge_into.clone()),
            None,
            None,
            None,
            &txn,
        )
        .await
        {
            let old_association = get_user_to_entity_association(
                &user_id,
                Some(merge_from.clone()),
                None,
                None,
                None,
                &txn,
            )
            .await
            .unwrap();
            let mut cloned: user_to_entity::ActiveModel = old_association.clone().into();
            cloned.needs_to_be_updated = ActiveValue::Set(Some(true));
            cloned.update(&txn).await?;
        } else {
            UserToEntity::update_many()
                .filter(user_to_entity::Column::MetadataId.eq(merge_from))
                .filter(user_to_entity::Column::UserId.eq(user_id))
                .set(user_to_entity::ActiveModel {
                    metadata_id: ActiveValue::Set(Some(merge_into.clone())),
                    ..Default::default()
                })
                .exec(&txn)
                .await?;
        }
        txn.commit().await?;
        Ok(true)
    }

    async fn user_preferences(&self, user_id: &String) -> Result<UserPreferences> {
        let mut preferences = user_by_id(&self.db, user_id).await?.preferences;
        preferences.features_enabled.media.anime =
            self.config.anime_and_manga.is_enabled() && preferences.features_enabled.media.anime;
        preferences.features_enabled.media.audio_book =
            self.config.audio_books.is_enabled() && preferences.features_enabled.media.audio_book;
        preferences.features_enabled.media.book =
            self.config.books.is_enabled() && preferences.features_enabled.media.book;
        preferences.features_enabled.media.show =
            self.config.movies_and_shows.is_enabled() && preferences.features_enabled.media.show;
        preferences.features_enabled.media.manga =
            self.config.anime_and_manga.is_enabled() && preferences.features_enabled.media.manga;
        preferences.features_enabled.media.movie =
            self.config.movies_and_shows.is_enabled() && preferences.features_enabled.media.movie;
        preferences.features_enabled.media.podcast =
            self.config.podcasts.is_enabled() && preferences.features_enabled.media.podcast;
        preferences.features_enabled.media.video_game =
            self.config.video_games.is_enabled() && preferences.features_enabled.media.video_game;
        Ok(preferences)
    }

    async fn core_enabled_features(&self) -> Result<GeneralFeatures> {
        let mut files_enabled = self.config.file_storage.is_enabled();
        if files_enabled && !self.file_storage_service.is_enabled().await {
            files_enabled = false;
        }
        let general = GeneralFeatures {
            file_storage: files_enabled,
            signup_allowed: self.config.users.allow_registration,
        };
        Ok(general)
    }

    async fn metadata_search(
        &self,
        user_id: &String,
        input: MetadataSearchInput,
    ) -> Result<SearchResults<MetadataSearchItemResponse>> {
        let query = input.search.query.unwrap_or_default();
        if query.is_empty() {
            return Ok(SearchResults {
                details: SearchDetails {
                    total: 0,
                    next_page: None,
                },
                items: vec![],
            });
        }
        let cloned_user_id = user_id.to_owned();
        let preferences = user_by_id(&self.db, user_id).await?.preferences;
        let provider = self.get_metadata_provider(input.lot, input.source).await?;
        let results = provider
            .metadata_search(&query, input.search.page, preferences.general.display_nsfw)
            .await?;
        let all_identifiers = results
            .items
            .iter()
            .map(|i| i.identifier.to_owned())
            .collect_vec();
        let interactions = Metadata::find()
            .join(
                JoinType::LeftJoin,
                metadata::Relation::UserToEntity
                    .def()
                    .on_condition(move |_left, right| {
                        Condition::all().add(
                            Expr::col((right, user_to_entity::Column::UserId))
                                .eq(cloned_user_id.clone()),
                        )
                    }),
            )
            .select_only()
            .column(metadata::Column::Identifier)
            .column_as(
                Expr::col((Alias::new("metadata"), metadata::Column::Id)),
                "database_id",
            )
            .column_as(
                Expr::col((Alias::new("user_to_entity"), user_to_entity::Column::Id)).is_not_null(),
                "has_interacted",
            )
            .filter(metadata::Column::Lot.eq(input.lot))
            .filter(metadata::Column::Source.eq(input.source))
            .filter(metadata::Column::Identifier.is_in(&all_identifiers))
            .into_tuple::<(String, String, bool)>()
            .all(&self.db)
            .await?
            .into_iter()
            .map(|(key, value1, value2)| (key, (value1, value2)));
        let interactions = HashMap::<_, _>::from_iter(interactions.into_iter());
        let data = results
            .items
            .into_iter()
            .map(|i| {
                let interaction = interactions.get(&i.identifier).cloned();
                MetadataSearchItemResponse {
                    has_interacted: interaction.clone().unwrap_or_default().1,
                    database_id: interaction.map(|i| i.0),
                    item: i,
                }
            })
            .collect();
        let results = SearchResults {
            details: results.details,
            items: data,
        };
        Ok(results)
    }

    async fn people_search(
        &self,
        user_id: &String,
        input: PeopleSearchInput,
    ) -> Result<SearchResults<PeopleSearchItem>> {
        let query = input.search.query.unwrap_or_default();
        if query.is_empty() {
            return Ok(SearchResults {
                details: SearchDetails {
                    total: 0,
                    next_page: None,
                },
                items: vec![],
            });
        }
        let preferences = user_by_id(&self.db, user_id).await?.preferences;
        let provider = self.get_non_metadata_provider(input.source).await?;
        let results = provider
            .people_search(
                &query,
                input.search.page,
                &input.source_specifics,
                preferences.general.display_nsfw,
            )
            .await?;
        Ok(results)
    }

    async fn metadata_group_search(
        &self,
        user_id: &String,
        input: MetadataGroupSearchInput,
    ) -> Result<SearchResults<MetadataGroupSearchItem>> {
        let query = input.search.query.unwrap_or_default();
        if query.is_empty() {
            return Ok(SearchResults {
                details: SearchDetails {
                    total: 0,
                    next_page: None,
                },
                items: vec![],
            });
        }
        let preferences = user_by_id(&self.db, user_id).await?.preferences;
        let provider = self.get_metadata_provider(input.lot, input.source).await?;
        let results = provider
            .metadata_group_search(&query, input.search.page, preferences.general.display_nsfw)
            .await?;
        Ok(results)
    }

    pub async fn get_openlibrary_service(&self) -> Result<OpenlibraryService> {
        Ok(OpenlibraryService::new(
            &self.config.books.openlibrary,
            self.config.frontend.page_size,
        )
        .await)
    }

    pub async fn get_isbn_service(&self) -> Result<GoogleBooksService> {
        Ok(GoogleBooksService::new(
            &self.config.books.google_books,
            self.config.frontend.page_size,
        )
        .await)
    }

    async fn get_metadata_provider(&self, lot: MediaLot, source: MediaSource) -> Result<Provider> {
        let err = || Err(Error::new("This source is not supported".to_owned()));
        let service: Provider = match source {
            MediaSource::Vndb => Box::new(
                VndbService::new(&self.config.visual_novels, self.config.frontend.page_size).await,
            ),
            MediaSource::Openlibrary => Box::new(self.get_openlibrary_service().await?),
            MediaSource::Itunes => Box::new(
                ITunesService::new(&self.config.podcasts.itunes, self.config.frontend.page_size)
                    .await,
            ),
            MediaSource::GoogleBooks => Box::new(self.get_isbn_service().await?),
            MediaSource::Audible => Box::new(
                AudibleService::new(
                    &self.config.audio_books.audible,
                    self.config.frontend.page_size,
                )
                .await,
            ),
            MediaSource::Listennotes => Box::new(
                ListennotesService::new(&self.config.podcasts, self.config.frontend.page_size)
                    .await,
            ),
            MediaSource::Tmdb => match lot {
                MediaLot::Show => Box::new(
                    TmdbShowService::new(
                        &self.config.movies_and_shows.tmdb,
                        *self.timezone,
                        self.config.frontend.page_size,
                    )
                    .await,
                ),
                MediaLot::Movie => Box::new(
                    TmdbMovieService::new(
                        &self.config.movies_and_shows.tmdb,
                        *self.timezone,
                        self.config.frontend.page_size,
                    )
                    .await,
                ),
                _ => return err(),
            },
            MediaSource::Anilist => match lot {
                MediaLot::Anime => Box::new(
                    AnilistAnimeService::new(
                        &self.config.anime_and_manga.anilist,
                        self.config.frontend.page_size,
                    )
                    .await,
                ),
                MediaLot::Manga => Box::new(
                    AnilistMangaService::new(
                        &self.config.anime_and_manga.anilist,
                        self.config.frontend.page_size,
                    )
                    .await,
                ),
                _ => return err(),
            },
            MediaSource::Mal => match lot {
                MediaLot::Anime => Box::new(
                    MalAnimeService::new(
                        &self.config.anime_and_manga.mal,
                        self.config.frontend.page_size,
                    )
                    .await,
                ),
                MediaLot::Manga => Box::new(
                    MalMangaService::new(
                        &self.config.anime_and_manga.mal,
                        self.config.frontend.page_size,
                    )
                    .await,
                ),
                _ => return err(),
            },
            MediaSource::Igdb => Box::new(
                IgdbService::new(&self.config.video_games, self.config.frontend.page_size).await,
            ),
            MediaSource::MangaUpdates => Box::new(
                MangaUpdatesService::new(
                    &self.config.anime_and_manga.manga_updates,
                    self.config.frontend.page_size,
                )
                .await,
            ),
            MediaSource::Custom => return err(),
        };
        Ok(service)
    }

    pub async fn get_tmdb_non_media_service(&self) -> Result<NonMediaTmdbService> {
        Ok(NonMediaTmdbService::new(
            self.config.movies_and_shows.tmdb.access_token.clone(),
            *self.timezone,
            self.config.movies_and_shows.tmdb.locale.clone(),
        )
        .await)
    }

    async fn get_non_metadata_provider(&self, source: MediaSource) -> Result<Provider> {
        let err = || Err(Error::new("This source is not supported".to_owned()));
        let service: Provider = match source {
            MediaSource::Vndb => Box::new(
                VndbService::new(&self.config.visual_novels, self.config.frontend.page_size).await,
            ),
            MediaSource::Openlibrary => Box::new(self.get_openlibrary_service().await?),
            MediaSource::Itunes => Box::new(
                ITunesService::new(&self.config.podcasts.itunes, self.config.frontend.page_size)
                    .await,
            ),
            MediaSource::GoogleBooks => Box::new(
                GoogleBooksService::new(
                    &self.config.books.google_books,
                    self.config.frontend.page_size,
                )
                .await,
            ),
            MediaSource::Audible => Box::new(
                AudibleService::new(
                    &self.config.audio_books.audible,
                    self.config.frontend.page_size,
                )
                .await,
            ),
            MediaSource::Listennotes => Box::new(
                ListennotesService::new(&self.config.podcasts, self.config.frontend.page_size)
                    .await,
            ),
            MediaSource::Igdb => Box::new(
                IgdbService::new(&self.config.video_games, self.config.frontend.page_size).await,
            ),
            MediaSource::MangaUpdates => Box::new(
                MangaUpdatesService::new(
                    &self.config.anime_and_manga.manga_updates,
                    self.config.frontend.page_size,
                )
                .await,
            ),
            MediaSource::Tmdb => Box::new(self.get_tmdb_non_media_service().await?),
            MediaSource::Anilist => {
                Box::new(NonMediaAnilistService::new(self.config.frontend.page_size).await)
            }
            MediaSource::Mal => Box::new(NonMediaMalService::new().await),
            MediaSource::Custom => return err(),
        };
        Ok(service)
    }

    async fn details_from_provider(
        &self,
        lot: MediaLot,
        source: MediaSource,
        identifier: &str,
    ) -> Result<MediaDetails> {
        let provider = self.get_metadata_provider(lot, source).await?;
        let results = provider.metadata_details(identifier).await?;
        Ok(results)
    }

    pub async fn commit_metadata(&self, input: CommitMediaInput) -> Result<metadata::Model> {
        if let Some(m) = Metadata::find()
            .filter(metadata::Column::Lot.eq(input.lot))
            .filter(metadata::Column::Source.eq(input.source))
            .filter(metadata::Column::Identifier.eq(input.identifier.clone()))
            .one(&self.db)
            .await?
        {
            if input.force_update.unwrap_or_default() {
                tracing::debug!("Forcing update of metadata with id {}", m.id);
                self.update_metadata_and_notify_users(&m.id, true).await?;
            }
            Ok(m)
        } else {
            let details = self
                .details_from_provider(input.lot, input.source, &input.identifier)
                .await?;
            let media = self.commit_metadata_internal(details, None).await?;
            Ok(media)
        }
    }

    pub async fn commit_person(&self, input: CommitPersonInput) -> Result<StringIdObject> {
        if let Some(p) = Person::find()
            .filter(person::Column::Source.eq(input.source))
            .filter(person::Column::Identifier.eq(input.identifier.clone()))
            .apply_if(input.source_specifics.clone(), |query, v| {
                query.filter(person::Column::SourceSpecifics.eq(v))
            })
            .one(&self.db)
            .await?
            .map(|p| StringIdObject { id: p.id })
        {
            Ok(p)
        } else {
            let person = person::ActiveModel {
                identifier: ActiveValue::Set(input.identifier),
                source: ActiveValue::Set(input.source),
                source_specifics: ActiveValue::Set(input.source_specifics),
                name: ActiveValue::Set(input.name),
                is_partial: ActiveValue::Set(Some(true)),
                ..Default::default()
            };
            let person = person.insert(&self.db).await?;
            Ok(StringIdObject { id: person.id })
        }
    }

    pub async fn commit_metadata_group(&self, input: CommitMediaInput) -> Result<StringIdObject> {
        let (group_id, associated_items) = self
            .commit_metadata_group_internal(&input.identifier, input.lot, input.source)
            .await?;
        for (idx, media) in associated_items.into_iter().enumerate() {
            let db_partial_metadata = self.create_partial_metadata(media).await?;
            MetadataToMetadataGroup::delete_many()
                .filter(metadata_to_metadata_group::Column::MetadataGroupId.eq(&group_id))
                .filter(metadata_to_metadata_group::Column::MetadataId.eq(&db_partial_metadata.id))
                .exec(&self.db)
                .await
                .ok();
            let intermediate = metadata_to_metadata_group::ActiveModel {
                metadata_group_id: ActiveValue::Set(group_id.clone()),
                metadata_id: ActiveValue::Set(db_partial_metadata.id),
                part: ActiveValue::Set((idx + 1).try_into().unwrap()),
            };
            intermediate.insert(&self.db).await.ok();
        }
        Ok(StringIdObject { id: group_id })
    }

    async fn review_by_id(
        &self,
        review_id: String,
        user_id: &String,
        respect_preferences: bool,
    ) -> Result<ReviewItem> {
        let review = Review::find_by_id(review_id).one(&self.db).await?;
        match review {
            Some(r) => {
                let user = r.find_related(User).one(&self.db).await.unwrap().unwrap();
                let rating = match respect_preferences {
                    true => {
                        let preferences = user_by_id(&self.db, user_id).await?.preferences;
                        r.rating.map(|s| {
                            s.checked_div(match preferences.general.review_scale {
                                UserReviewScale::OutOfFive => dec!(20),
                                UserReviewScale::OutOfHundred => dec!(1),
                            })
                            .unwrap()
                            .round_dp(1)
                        })
                    }
                    false => r.rating,
                };
                Ok(ReviewItem {
                    id: r.id,
                    posted_on: r.posted_on,
                    rating,
                    is_spoiler: r.is_spoiler,
                    text_original: r.text.clone(),
                    text_rendered: r.text.map(|t| markdown_to_html(&t)),
                    visibility: r.visibility,
                    show_extra_information: r.show_extra_information,
                    podcast_extra_information: r.podcast_extra_information,
                    anime_extra_information: r.anime_extra_information,
                    manga_extra_information: r.manga_extra_information,
                    posted_by: IdAndNamedObject {
                        id: user.id,
                        name: user.name,
                    },
                    comments: r.comments,
                })
            }
            None => Err(Error::new("Unable to find review".to_owned())),
        }
    }

    async fn item_reviews(
        &self,
        user_id: &String,
        metadata_id: Option<String>,
        person_id: Option<String>,
        metadata_group_id: Option<String>,
        collection_id: Option<String>,
    ) -> Result<Vec<ReviewItem>> {
        let all_reviews = Review::find()
            .select_only()
            .column(review::Column::Id)
            .order_by_desc(review::Column::PostedOn)
            .apply_if(metadata_id, |query, v| {
                query.filter(review::Column::MetadataId.eq(v))
            })
            .apply_if(metadata_group_id, |query, v| {
                query.filter(review::Column::MetadataGroupId.eq(v))
            })
            .apply_if(person_id, |query, v| {
                query.filter(review::Column::PersonId.eq(v))
            })
            .apply_if(collection_id, |query, v| {
                query.filter(review::Column::CollectionId.eq(v))
            })
            .into_tuple::<String>()
            .all(&self.db)
            .await
            .unwrap();
        let mut reviews = vec![];
        for r_id in all_reviews {
            reviews.push(self.review_by_id(r_id, user_id, true).await?);
        }
        let all_reviews = reviews
            .into_iter()
            .filter(|r| match r.visibility {
                Visibility::Private => &r.posted_by.id == user_id,
                _ => true,
            })
            .collect();
        Ok(all_reviews)
    }

    async fn user_collections_list(
        &self,
        user_id: &String,
        name: Option<String>,
    ) -> Result<Vec<CollectionItem>> {
        // TODO: Replace when https://github.com/SeaQL/sea-query/pull/787 is merged
        struct JsonBuildObject;
        impl Iden for JsonBuildObject {
            fn unquoted(&self, s: &mut dyn Write) {
                write!(s, "JSON_BUILD_OBJECT").unwrap();
            }
        }
        struct JsonAgg;
        impl Iden for JsonAgg {
            fn unquoted(&self, s: &mut dyn Write) {
                write!(s, "JSON_AGG").unwrap();
            }
        }
        let collaborators_subquery = Query::select()
            .from(UserToCollection)
            .expr(SimpleExpr::FunctionCall(
                Func::cust(JsonAgg).arg(
                    Func::cust(JsonBuildObject)
                        .arg(Expr::val("id"))
                        .arg(Expr::col((AliasedUser::Table, AliasedUser::Id)))
                        .arg(Expr::val("name"))
                        .arg(Expr::col((AliasedUser::Table, AliasedUser::Name))),
                ),
            ))
            .join(
                JoinType::InnerJoin,
                AliasedUser::Table,
                Expr::col((
                    AliasedUserToCollection::Table,
                    AliasedUserToCollection::UserId,
                ))
                .equals((AliasedUser::Table, AliasedUser::Id)),
            )
            .and_where(
                Expr::col((
                    AliasedUserToCollection::Table,
                    AliasedUserToCollection::CollectionId,
                ))
                .equals((AliasedCollection::Table, AliasedCollection::Id)),
            )
            .and_where(
                Expr::col((AliasedUser::Table, AliasedUser::Id))
                    .not_equals((AliasedCollection::Table, AliasedCollection::UserId)),
            )
            .to_owned();
        let count_subquery = Query::select()
            .expr(collection_to_entity::Column::Id.count())
            .from(CollectionToEntity)
            .and_where(
                Expr::col((
                    AliasedCollectionToEntity::Table,
                    AliasedCollectionToEntity::CollectionId,
                ))
                .equals((
                    AliasedUserToCollection::Table,
                    AliasedUserToCollection::CollectionId,
                )),
            )
            .to_owned();
        let collections = Collection::find()
            .apply_if(name, |query, v| {
                query.filter(collection::Column::Name.eq(v))
            })
            .select_only()
            .column(collection::Column::Id)
            .column(collection::Column::Name)
            .column_as(
                collection::Column::Name
                    .is_in(DefaultCollection::iter().map(|s| s.to_string()))
                    .and(collection::Column::UserId.eq(user_id)),
                "is_default",
            )
            .column(collection::Column::InformationTemplate)
            .expr_as_(
                SimpleExpr::SubQuery(None, Box::new(count_subquery.into_sub_query_statement())),
                "count",
            )
            .expr_as_(
                SimpleExpr::FunctionCall(Func::coalesce([
                    SimpleExpr::SubQuery(
                        None,
                        Box::new(collaborators_subquery.into_sub_query_statement()),
                    ),
                    SimpleExpr::FunctionCall(Func::cast_as(Expr::val("[]"), Alias::new("JSON"))),
                ])),
                "collaborators",
            )
            .column(collection::Column::Description)
            .column_as(
                SimpleExpr::FunctionCall(
                    Func::cust(JsonBuildObject)
                        .arg(Expr::val("id"))
                        .arg(Expr::col((AliasedUser::Table, AliasedUser::Id)))
                        .arg(Expr::val("name"))
                        .arg(Expr::col((AliasedUser::Table, AliasedUser::Name))),
                ),
                "creator",
            )
            .order_by_desc(collection::Column::LastUpdatedOn)
            .left_join(User)
            .left_join(UserToCollection)
            .filter(user_to_collection::Column::UserId.eq(user_id))
            .into_model::<CollectionItem>()
            .all(&self.db)
            .await
            .unwrap();
        Ok(collections)
    }

    async fn collection_contents(
        &self,
        input: CollectionContentsInput,
    ) -> Result<CollectionContents> {
        let search = input.search.unwrap_or_default();
        let sort = input.sort.unwrap_or_default();
        let filter = input.filter.unwrap_or_default();
        let page: u64 = search.page.unwrap_or(1).try_into().unwrap();
        let maybe_collection = Collection::find_by_id(input.collection_id.clone())
            .one(&self.db)
            .await
            .unwrap();
        let collection = match maybe_collection {
            Some(c) => c,
            None => return Err(Error::new("Collection not found".to_owned())),
        };

        let take = input
            .take
            .unwrap_or_else(|| self.config.frontend.page_size.try_into().unwrap());
        let results = if take != 0 {
            let paginator = CollectionToEntity::find()
                .left_join(Metadata)
                .left_join(MetadataGroup)
                .left_join(Person)
                .left_join(Exercise)
                .filter(collection_to_entity::Column::CollectionId.eq(collection.id.clone()))
                .apply_if(search.query, |query, v| {
                    query.filter(
                        Condition::any()
                            .add(
                                Expr::col((AliasedMetadata::Table, AliasedMetadata::Title))
                                    .ilike(ilike_sql(&v)),
                            )
                            .add(
                                Expr::col((
                                    AliasedMetadataGroup::Table,
                                    AliasedMetadataGroup::Title,
                                ))
                                .ilike(ilike_sql(&v)),
                            )
                            .add(
                                Expr::col((AliasedPerson::Table, AliasedPerson::Name))
                                    .ilike(ilike_sql(&v)),
                            )
                            .add(
                                Expr::col((AliasedExercise::Table, AliasedExercise::Id))
                                    .ilike(ilike_sql(&v)),
                            ),
                    )
                })
                .apply_if(filter.metadata_lot, |query, v| {
                    query.filter(
                        Condition::any()
                            .add(Expr::col((AliasedMetadata::Table, AliasedMetadata::Lot)).eq(v)),
                    )
                })
                .apply_if(filter.entity_type, |query, v| {
                    let f = match v {
                        EntityLot::Metadata => {
                            collection_to_entity::Column::MetadataId.is_not_null()
                        }
                        EntityLot::MetadataGroup => {
                            collection_to_entity::Column::MetadataGroupId.is_not_null()
                        }
                        EntityLot::Person => collection_to_entity::Column::PersonId.is_not_null(),
                        EntityLot::Exercise => {
                            collection_to_entity::Column::ExerciseId.is_not_null()
                        }
                        EntityLot::Collection => unreachable!(),
                    };
                    query.filter(f)
                })
                .order_by(
                    match sort.by {
                        CollectionContentsSortBy::LastUpdatedOn => {
                            Expr::col(collection_to_entity::Column::LastUpdatedOn)
                        }
                        CollectionContentsSortBy::Title => Expr::expr(Func::coalesce([
                            Expr::col((AliasedMetadata::Table, AliasedMetadata::Title)).into(),
                            Expr::col((AliasedMetadataGroup::Table, AliasedMetadataGroup::Title))
                                .into(),
                            Expr::col((AliasedPerson::Table, AliasedPerson::Name)).into(),
                            Expr::col((AliasedExercise::Table, AliasedExercise::Id)).into(),
                        ])),
                        CollectionContentsSortBy::Date => Expr::expr(Func::coalesce([
                            Expr::col((AliasedMetadata::Table, AliasedMetadata::PublishDate))
                                .into(),
                            Expr::col((AliasedPerson::Table, AliasedPerson::BirthDate)).into(),
                        ])),
                    },
                    sort.order.into(),
                )
                .paginate(&self.db, take);
            let mut items = vec![];
            let ItemsAndPagesNumber {
                number_of_items,
                number_of_pages,
            } = paginator.num_items_and_pages().await?;
            for cte in paginator.fetch_page(page - 1).await? {
                let item = if let Some(id) = cte.metadata_id {
                    EntityWithLot {
                        entity_id: id,
                        entity_lot: EntityLot::Metadata,
                    }
                } else if let Some(id) = cte.person_id {
                    EntityWithLot {
                        entity_id: id,
                        entity_lot: EntityLot::Person,
                    }
                } else if let Some(id) = cte.metadata_group_id {
                    EntityWithLot {
                        entity_id: id,
                        entity_lot: EntityLot::MetadataGroup,
                    }
                } else if let Some(id) = cte.exercise_id {
                    EntityWithLot {
                        entity_id: id,
                        entity_lot: EntityLot::Exercise,
                    }
                } else {
                    unreachable!()
                };
                items.push(item);
            }
            SearchResults {
                details: SearchDetails {
                    total: number_of_items.try_into().unwrap(),
                    next_page: if page < number_of_pages {
                        Some((page + 1).try_into().unwrap())
                    } else {
                        None
                    },
                },
                items,
            }
        } else {
            SearchResults {
                details: SearchDetails::default(),
                items: vec![],
            }
        };
        let user = collection.find_related(User).one(&self.db).await?.unwrap();
        let reviews = self
            .item_reviews(
                &collection.user_id,
                None,
                None,
                None,
                Some(input.collection_id),
            )
            .await?;
        Ok(CollectionContents {
            details: collection,
            reviews,
            results,
            user,
        })
    }

    pub async fn post_review(
        &self,
        user_id: &String,
        input: PostReviewInput,
    ) -> Result<StringIdObject> {
        let preferences = user_by_id(&self.db, user_id).await?.preferences;
        if preferences.general.disable_reviews {
            return Err(Error::new("Reviews are disabled"));
        }
        let show_ei = if let (Some(season), Some(episode)) =
            (input.show_season_number, input.show_episode_number)
        {
            Some(SeenShowExtraInformation { season, episode })
        } else {
            None
        };
        let podcast_ei = input
            .podcast_episode_number
            .map(|episode| SeenPodcastExtraInformation { episode });
        let anime_ei = input
            .anime_episode_number
            .map(|episode| SeenAnimeExtraInformation {
                episode: Some(episode),
            });
        let manga_ei =
            if input.manga_chapter_number.is_none() && input.manga_volume_number.is_none() {
                None
            } else {
                Some(SeenMangaExtraInformation {
                    chapter: input.manga_chapter_number,
                    volume: input.manga_volume_number,
                })
            };

        if input.rating.is_none() && input.text.is_none() {
            return Err(Error::new("At-least one of rating or review is required."));
        }
        let mut review_obj = review::ActiveModel {
            id: match input.review_id.clone() {
                Some(i) => ActiveValue::Unchanged(i),
                None => ActiveValue::NotSet,
            },
            rating: ActiveValue::Set(input.rating.map(
                |r| match preferences.general.review_scale {
                    UserReviewScale::OutOfFive => r * dec!(20),
                    UserReviewScale::OutOfHundred => r,
                },
            )),
            text: ActiveValue::Set(input.text),
            user_id: ActiveValue::Set(user_id.to_owned()),
            metadata_id: ActiveValue::Set(input.metadata_id),
            metadata_group_id: ActiveValue::Set(input.metadata_group_id),
            person_id: ActiveValue::Set(input.person_id),
            collection_id: ActiveValue::Set(input.collection_id),
            show_extra_information: ActiveValue::Set(show_ei),
            podcast_extra_information: ActiveValue::Set(podcast_ei),
            anime_extra_information: ActiveValue::Set(anime_ei),
            manga_extra_information: ActiveValue::Set(manga_ei),
            comments: ActiveValue::Set(vec![]),
            ..Default::default()
        };
        if let Some(s) = input.is_spoiler {
            review_obj.is_spoiler = ActiveValue::Set(s);
        }
        if let Some(v) = input.visibility {
            review_obj.visibility = ActiveValue::Set(v);
        }
        if let Some(d) = input.date {
            review_obj.posted_on = ActiveValue::Set(d);
        }
        let insert = review_obj.save(&self.db).await.unwrap();
        if insert.visibility.unwrap() == Visibility::Public {
            let (obj_id, obj_title, entity_lot) = if let Some(mi) = insert.metadata_id.unwrap() {
                (
                    mi.to_string(),
                    self.generic_metadata(&mi).await?.model.title,
                    EntityLot::Metadata,
                )
            } else if let Some(mgi) = insert.metadata_group_id.unwrap() {
                (
                    mgi.to_string(),
                    self.metadata_group_details(mgi).await?.details.title,
                    EntityLot::MetadataGroup,
                )
            } else if let Some(pi) = insert.person_id.unwrap() {
                (
                    pi.to_string(),
                    self.person_details(pi).await?.details.name,
                    EntityLot::Person,
                )
            } else if let Some(ci) = insert.collection_id.unwrap() {
                (
                    ci.clone(),
                    self.collection_contents(CollectionContentsInput {
                        collection_id: ci,
                        filter: None,
                        search: None,
                        take: None,
                        sort: None,
                    })
                    .await?
                    .details
                    .name,
                    EntityLot::Collection,
                )
            } else {
                unreachable!()
            };
            let user = user_by_id(&self.db, &insert.user_id.unwrap()).await?;
            // DEV: Do not send notification if updating a review
            if input.review_id.is_none() {
                self.perform_application_job
                    .clone()
                    .enqueue(ApplicationJob::ReviewPosted(ReviewPostedEvent {
                        obj_id,
                        obj_title,
                        entity_lot,
                        username: user.name,
                        review_id: insert.id.clone().unwrap(),
                    }))
                    .await
                    .unwrap();
            }
        }
        Ok(StringIdObject {
            id: insert.id.unwrap(),
        })
    }

    async fn delete_review(&self, user_id: String, review_id: String) -> Result<bool> {
        let review = Review::find()
            .filter(review::Column::Id.eq(review_id))
            .one(&self.db)
            .await
            .unwrap();
        match review {
            Some(r) => {
                if r.user_id == user_id {
                    associate_user_with_entity(
                        &user_id,
                        r.metadata_id.clone(),
                        r.person_id.clone(),
                        None,
                        r.metadata_group_id.clone(),
                        &self.db,
                    )
                    .await?;
                    r.delete(&self.db).await?;
                    Ok(true)
                } else {
                    Err(Error::new("This review does not belong to you".to_owned()))
                }
            }
            None => Ok(false),
        }
    }

    pub async fn create_or_update_collection(
        &self,
        user_id: &String,
        input: CreateOrUpdateCollectionInput,
    ) -> Result<StringIdObject> {
        let meta = Collection::find()
            .filter(collection::Column::Name.eq(input.name.clone()))
            .filter(collection::Column::UserId.eq(user_id))
            .one(&self.db)
            .await
            .unwrap();
        let mut new_name = input.name.clone();
        match meta {
            Some(m) if input.update_id.is_none() => Ok(StringIdObject { id: m.id }),
            _ => {
                let col = collection::ActiveModel {
                    id: match input.update_id {
                        Some(i) => {
                            let already = Collection::find_by_id(i.clone())
                                .one(&self.db)
                                .await
                                .unwrap()
                                .unwrap();
                            if DefaultCollection::iter()
                                .map(|s| s.to_string())
                                .contains(&already.name)
                            {
                                new_name = already.name;
                            }
                            UserToCollection::delete_many()
                                .filter(user_to_collection::Column::CollectionId.eq(i.clone()))
                                .exec(&self.db)
                                .await
                                .ok();
                            ActiveValue::Unchanged(i.clone())
                        }
                        None => ActiveValue::NotSet,
                    },
                    last_updated_on: ActiveValue::Set(Utc::now()),
                    name: ActiveValue::Set(new_name),
                    user_id: ActiveValue::Set(user_id.to_owned()),
                    description: ActiveValue::Set(input.description),
                    information_template: ActiveValue::Set(input.information_template),
                    ..Default::default()
                };
                let inserted = col.save(&self.db).await.map_err(|_| {
                    Error::new("There was an error creating or updating the collection".to_owned())
                })?;
                let id = inserted.id.unwrap();
                let mut users_ids = vec![user_id.clone()];
                users_ids.extend(input.collaborators.unwrap_or_default());
                for collaborator_user_id in users_ids {
                    user_to_collection::ActiveModel {
                        user_id: ActiveValue::Set(collaborator_user_id),
                        collection_id: ActiveValue::Set(id.clone()),
                    }
                    .insert(&self.db)
                    .await
                    .ok();
                }
                Ok(StringIdObject { id })
            }
        }
    }

    async fn delete_collection(&self, user_id: String, name: &str) -> Result<bool> {
        if DefaultCollection::iter().any(|col_name| col_name.to_string() == name) {
            return Err(Error::new("Can not delete a default collection".to_owned()));
        }
        let collection = Collection::find()
            .filter(collection::Column::Name.eq(name))
            .filter(collection::Column::UserId.eq(user_id.to_owned()))
            .one(&self.db)
            .await?;
        let resp = if let Some(c) = collection {
            Collection::delete_by_id(c.id).exec(&self.db).await.is_ok()
        } else {
            false
        };
        Ok(resp)
    }

    pub async fn add_entity_to_collection(
        &self,
        user_id: &String,
        input: ChangeCollectionToEntityInput,
    ) -> Result<bool> {
        add_entity_to_collection(&self.db, user_id, input).await
    }

    pub async fn remove_entity_from_collection(
        &self,
        user_id: &String,
        input: ChangeCollectionToEntityInput,
    ) -> Result<StringIdObject> {
        let collect = Collection::find()
            .left_join(UserToCollection)
            .filter(user_to_collection::Column::UserId.eq(input.creator_user_id))
            .filter(collection::Column::Name.eq(input.collection_name.to_owned()))
            .one(&self.db)
            .await
            .unwrap()
            .unwrap();
        CollectionToEntity::delete_many()
            .filter(collection_to_entity::Column::CollectionId.eq(collect.id.clone()))
            .filter(
                collection_to_entity::Column::MetadataId
                    .eq(input.metadata_id.clone())
                    .or(collection_to_entity::Column::PersonId.eq(input.person_id.clone()))
                    .or(collection_to_entity::Column::MetadataGroupId
                        .eq(input.metadata_group_id.clone()))
                    .or(collection_to_entity::Column::ExerciseId.eq(input.exercise_id.clone())),
            )
            .exec(&self.db)
            .await?;
        associate_user_with_entity(
            user_id,
            input.metadata_id,
            input.person_id,
            input.exercise_id,
            input.metadata_group_id,
            &self.db,
        )
        .await?;
        Ok(StringIdObject { id: collect.id })
    }

    async fn delete_seen_item(&self, user_id: &String, seen_id: String) -> Result<StringIdObject> {
        let seen_item = Seen::find_by_id(seen_id).one(&self.db).await.unwrap();
        if let Some(si) = seen_item {
            let cloned_seen = si.clone();
            let (ssn, sen) = match &si.show_extra_information {
                Some(d) => (Some(d.season), Some(d.episode)),
                None => (None, None),
            };
            let pen = si.podcast_extra_information.as_ref().map(|d| d.episode);
            let aen = si.anime_extra_information.as_ref().and_then(|d| d.episode);
            let mcn = si.manga_extra_information.as_ref().and_then(|d| d.chapter);
            let cache = ProgressUpdateCache {
                user_id: user_id.to_owned(),
                metadata_id: si.metadata_id.clone(),
                show_season_number: ssn,
                show_episode_number: sen,
                podcast_episode_number: pen,
                anime_episode_number: aen,
                manga_chapter_number: mcn,
            };
            self.seen_progress_cache.cache_remove(&cache).unwrap();
            let seen_id = si.id.clone();
            let metadata_id = si.metadata_id.clone();
            if &si.user_id != user_id {
                return Err(Error::new(
                    "This seen item does not belong to this user".to_owned(),
                ));
            }
            si.delete(&self.db).await.trace_ok();
            associate_user_with_entity(user_id, Some(metadata_id), None, None, None, &self.db)
                .await?;
            self.after_media_seen_tasks(cloned_seen).await?;
            Ok(StringIdObject { id: seen_id })
        } else {
            Err(Error::new("This seen item does not exist".to_owned()))
        }
    }

    async fn update_metadata(
        &self,
        metadata_id: &String,
        force_update: bool,
    ) -> Result<Vec<(String, MediaStateChanged)>> {
        let metadata = Metadata::find_by_id(metadata_id)
            .one(&self.db)
            .await
            .unwrap()
            .unwrap();
        if !force_update {
            // check whether the metadata needs to be updated
            let provider = self
                .get_metadata_provider(metadata.lot, metadata.source)
                .await?;
            if let Ok(false) = provider
                .metadata_updated_since(&metadata.identifier, metadata.last_updated_on)
                .await
            {
                tracing::debug!("Metadata {:?} does not need to be updated", metadata_id);
                return Ok(vec![]);
            }
        }
        tracing::debug!("Updating metadata for {:?}", metadata_id);
        Metadata::update_many()
            .filter(metadata::Column::Id.eq(metadata_id))
            .col_expr(metadata::Column::IsPartial, Expr::value(false))
            .exec(&self.db)
            .await?;
        let maybe_details = self
            .details_from_provider(metadata.lot, metadata.source, &metadata.identifier)
            .await;
        let notifications = match maybe_details {
            Ok(details) => self.update_media(metadata_id, details).await?,
            Err(e) => {
                tracing::error!("Error while updating metadata = {:?}: {:?}", metadata_id, e);
                vec![]
            }
        };
        tracing::debug!("Updated metadata for {:?}", metadata_id);
        Ok(notifications)
    }

    pub async fn update_metadata_and_notify_users(
        &self,
        metadata_id: &String,
        force_update: bool,
    ) -> Result<()> {
        let notifications = self
            .update_metadata(metadata_id, force_update)
            .await
            .unwrap();
        if !notifications.is_empty() {
            let (meta_map, _, _) = self.get_entities_monitored_by().await.unwrap();
            let users_to_notify = meta_map.get(metadata_id).cloned().unwrap_or_default();
            for notification in notifications {
                for user_id in users_to_notify.iter() {
                    self.queue_media_state_changed_notification_for_user(user_id, &notification)
                        .await
                        .trace_ok();
                }
            }
        }
        Ok(())
    }

    async fn user_details(&self, token: &str) -> Result<UserDetailsResult> {
        let found_token = user_id_from_token(token, &self.config.users.jwt_secret);
        if let Ok(user_id) = found_token {
            let user = user_by_id(&self.db, &user_id).await?;
            Ok(UserDetailsResult::Ok(Box::new(user)))
        } else {
            Ok(UserDetailsResult::Error(UserDetailsError {
                error: UserDetailsErrorVariant::AuthTokenInvalid,
            }))
        }
    }

    #[inline]
    pub async fn is_token_allowed_to_perform_mutation(&self, token: &str) -> Result<bool> {
        let claims = user_claims_from_token(token, &self.config.users.jwt_secret)?;
        Ok(claims.access_link_id.is_none())
    }

    #[inline]
    pub async fn is_auth_token_invalid(&self, token: &str) -> Result<bool> {
        let claims = user_claims_from_token(token, &self.config.users.jwt_secret)?;
        if let Some(access_link_id) = claims.access_link_id {
            let access_link = AccessLink::find_by_id(access_link_id)
                .one(&self.db)
                .await?
                .unwrap();
            if access_link.is_revoked.unwrap_or_default() {
                return Ok(true);
            }
        }
        Ok(false)
    }

    async fn latest_user_summary(&self, user_id: &String) -> Result<user_summary::Model> {
        let ls = UserSummary::find_by_id(user_id)
            .one(&self.db)
            .await?
            .unwrap();
        Ok(ls)
    }

    #[tracing::instrument(skip(self))]
    pub async fn calculate_user_summary(
        &self,
        user_id: &String,
        calculate_from_beginning: bool,
    ) -> Result<()> {
        let (mut ls, start_from) = match calculate_from_beginning {
            true => {
                UserToEntity::update_many()
                    .filter(user_to_entity::Column::UserId.eq(user_id))
                    .col_expr(
                        user_to_entity::Column::MetadataUnitsConsumed,
                        Expr::value(Some(0)),
                    )
                    .exec(&self.db)
                    .await?;
                (UserSummaryData::default(), None)
            }
            false => {
                let here = self.latest_user_summary(user_id).await?;
                let time = here.calculated_on;
                (here.data, Some(time))
            }
        };

        tracing::debug!("Calculating numbers summary for user: {:?}", ls);

        let metadata_num_reviews = Review::find()
            .filter(review::Column::UserId.eq(user_id.to_owned()))
            .filter(review::Column::MetadataId.is_not_null())
            .count(&self.db)
            .await?;

        tracing::debug!(
            "Calculated number of metadata reviews for user: {:?}",
            metadata_num_reviews
        );

        let person_num_reviews = Review::find()
            .filter(review::Column::UserId.eq(user_id.to_owned()))
            .filter(review::Column::PersonId.is_not_null())
            .count(&self.db)
            .await?;

        tracing::debug!(
            "Calculated number of person reviews for user: {:?}",
            person_num_reviews
        );

        let num_measurements = UserMeasurement::find()
            .filter(user_measurement::Column::UserId.eq(user_id.to_owned()))
            .count(&self.db)
            .await?;

        tracing::debug!(
            "Calculated number measurements for user: {:?}",
            num_measurements
        );

        let num_workouts = Workout::find()
            .filter(workout::Column::UserId.eq(user_id.to_owned()))
            .count(&self.db)
            .await?;

        tracing::debug!("Calculated number workouts for user: {:?}", num_workouts);

        let num_metadata_interacted_with = UserToEntity::find()
            .filter(user_to_entity::Column::UserId.eq(user_id.to_owned()))
            .filter(user_to_entity::Column::MetadataId.is_not_null())
            .count(&self.db)
            .await?;

        tracing::debug!(
            "Calculated number metadata interacted with for user: {:?}",
            num_metadata_interacted_with
        );

        let num_people_interacted_with = UserToEntity::find()
            .filter(user_to_entity::Column::UserId.eq(user_id.to_owned()))
            .filter(user_to_entity::Column::PersonId.is_not_null())
            .count(&self.db)
            .await?;

        tracing::debug!(
            "Calculated number people interacted with for user: {:?}",
            num_people_interacted_with
        );

        let num_exercises_interacted_with = UserToEntity::find()
            .filter(user_to_entity::Column::UserId.eq(user_id.to_owned()))
            .filter(user_to_entity::Column::ExerciseId.is_not_null())
            .count(&self.db)
            .await?;

        tracing::debug!(
            "Calculated number exercises interacted with for user: {:?}",
            num_exercises_interacted_with
        );

        let (total_workout_time, total_workout_weight) = Workout::find()
            .filter(workout::Column::UserId.eq(user_id.to_owned()))
            .select_only()
            .column_as(
                Expr::cust("coalesce(extract(epoch from sum(end_time - start_time)) / 60, 0)"),
                "minutes",
            )
            .column_as(
                Expr::cust("coalesce(sum((summary -> 'total' ->> 'weight')::numeric), 0)"),
                "weight",
            )
            .into_tuple::<(Decimal, Decimal)>()
            .one(&self.db)
            .await?
            .unwrap();

        tracing::debug!(
            "Calculated total workout time for user: {:?}",
            total_workout_time
        );

        ls.media.metadata_overall.reviewed = metadata_num_reviews;
        ls.media.metadata_overall.interacted_with = num_metadata_interacted_with;
        ls.media.people_overall.reviewed = person_num_reviews;
        ls.media.people_overall.interacted_with = num_people_interacted_with;
        ls.fitness.measurements_recorded = num_measurements;
        ls.fitness.exercises_interacted_with = num_exercises_interacted_with;
        ls.fitness.workouts.recorded = num_workouts;
        ls.fitness.workouts.weight = total_workout_weight;
        ls.fitness.workouts.duration = total_workout_time;

        tracing::debug!("Calculated numbers summary for user: {:?}", ls);

        let mut seen_items = Seen::find()
            .filter(seen::Column::UserId.eq(user_id.to_owned()))
            .filter(seen::Column::UserId.eq(user_id.to_owned()))
            .filter(seen::Column::Progress.eq(100))
            .apply_if(start_from, |query, v| {
                query.filter(seen::Column::LastUpdatedOn.gt(v))
            })
            .find_also_related(Metadata)
            .stream(&self.db)
            .await?;

        while let Some((seen, metadata)) = seen_items.try_next().await.unwrap() {
            let meta = metadata.to_owned().unwrap();
            let mut units_consumed = None;
            if let Some(item) = meta.audio_book_specifics {
                ls.unique_items.audio_books.insert(meta.id.clone());
                if let Some(r) = item.runtime {
                    ls.media.audio_books.runtime += r;
                    units_consumed = Some(r);
                }
            } else if let Some(item) = meta.book_specifics {
                ls.unique_items.books.insert(meta.id.clone());
                if let Some(pg) = item.pages {
                    ls.media.books.pages += pg;
                    units_consumed = Some(pg);
                }
            } else if let Some(item) = meta.movie_specifics {
                ls.unique_items.movies.insert(meta.id.clone());
                if let Some(r) = item.runtime {
                    ls.media.movies.runtime += r;
                    units_consumed = Some(r);
                }
            } else if let Some(_item) = meta.anime_specifics {
                ls.unique_items.anime.insert(meta.id.clone());
                if let Some(s) = seen.anime_extra_information.to_owned() {
                    if let Some(episode) = s.episode {
                        ls.unique_items
                            .anime_episodes
                            .insert((meta.id.clone(), episode));
                        units_consumed = Some(1);
                    }
                }
            } else if let Some(_item) = meta.manga_specifics {
                ls.unique_items.manga.insert(meta.id.clone());
                if let Some(s) = seen.manga_extra_information.to_owned() {
                    units_consumed = Some(1);
                    if let Some(chapter) = s.chapter {
                        ls.unique_items
                            .manga_chapters
                            .insert((meta.id.clone(), chapter));
                    }
                    if let Some(volume) = s.volume {
                        ls.unique_items
                            .manga_volumes
                            .insert((meta.id.clone(), volume));
                    }
                }
            } else if let Some(item) = meta.show_specifics {
                ls.unique_items.shows.insert(meta.id.clone());
                if let Some(s) = seen.show_extra_information.to_owned() {
                    if let Some((season, episode)) = item.get_episode(s.season, s.episode) {
                        if let Some(r) = episode.runtime {
                            ls.media.shows.runtime += r;
                            units_consumed = Some(r);
                        }
                        ls.unique_items.show_episodes.insert((
                            meta.id.clone(),
                            season.season_number,
                            episode.episode_number,
                        ));
                        ls.unique_items
                            .show_seasons
                            .insert((meta.id.clone(), season.season_number));
                    }
                };
            } else if let Some(item) = meta.podcast_specifics {
                ls.unique_items.podcasts.insert(meta.id.clone());
                if let Some(s) = seen.podcast_extra_information.to_owned() {
                    if let Some(episode) = item.get_episode(s.episode) {
                        if let Some(r) = episode.runtime {
                            ls.media.podcasts.runtime += r;
                            units_consumed = Some(r);
                        }
                        ls.unique_items
                            .podcast_episodes
                            .insert((meta.id.clone(), s.episode));
                    }
                }
            } else if let Some(_item) = meta.video_game_specifics {
                ls.unique_items.video_games.insert(meta.id.clone());
            } else if let Some(item) = meta.visual_novel_specifics {
                ls.unique_items.visual_novels.insert(meta.id.clone());
                if let Some(r) = item.length {
                    ls.media.visual_novels.runtime += r;
                    units_consumed = Some(r);
                }
            };

            if let Some(consumed_update) = units_consumed {
                UserToEntity::update_many()
                    .filter(user_to_entity::Column::UserId.eq(user_id))
                    .filter(user_to_entity::Column::MetadataId.eq(&meta.id))
                    .col_expr(
                        user_to_entity::Column::MetadataUnitsConsumed,
                        Expr::expr(Func::coalesce([
                            Expr::col(user_to_entity::Column::MetadataUnitsConsumed).into(),
                            Expr::val(0).into(),
                        ]))
                        .add(consumed_update),
                    )
                    .exec(&self.db)
                    .await?;
            }
        }

        ls.media.podcasts.played_episodes = ls.unique_items.podcast_episodes.len();
        ls.media.podcasts.played = ls.unique_items.podcasts.len();

        ls.media.shows.watched_episodes = ls.unique_items.show_episodes.len();
        ls.media.shows.watched_seasons = ls.unique_items.show_seasons.len();
        ls.media.shows.watched = ls.unique_items.shows.len();

        ls.media.anime.episodes = ls.unique_items.anime_episodes.len();
        ls.media.anime.watched = ls.unique_items.anime.len();

        ls.media.manga.read = ls.unique_items.manga.len();
        ls.media.manga.chapters = ls.unique_items.manga_chapters.len();

        ls.media.video_games.played = ls.unique_items.video_games.len();
        ls.media.audio_books.played = ls.unique_items.audio_books.len();
        ls.media.books.read = ls.unique_items.books.len();
        ls.media.movies.watched = ls.unique_items.movies.len();
        ls.media.visual_novels.played = ls.unique_items.visual_novels.len();

        let usr = UserSummary::insert(user_summary::ActiveModel {
            data: ActiveValue::Set(ls),
            calculated_on: ActiveValue::Set(Utc::now()),
            user_id: ActiveValue::Set(user_id.to_owned()),
            is_fresh: ActiveValue::Set(calculate_from_beginning),
        })
        .on_conflict(
            OnConflict::column(user_summary::Column::UserId)
                .update_columns([
                    user_summary::Column::Data,
                    user_summary::Column::IsFresh,
                    user_summary::Column::CalculatedOn,
                ])
                .to_owned(),
        )
        .exec_with_returning(&self.db)
        .await?;
        tracing::debug!("Calculated summary for user: {:?}", usr.user_id);
        Ok(())
    }

    async fn register_user(&self, input: AuthUserInput) -> Result<RegisterResult> {
        if !self.config.users.allow_registration {
            return Ok(RegisterResult::Error(RegisterError {
                error: RegisterErrorVariant::Disabled,
            }));
        }
        let (filter, username, password) = match input.clone() {
            AuthUserInput::Oidc(input) => (
                user::Column::OidcIssuerId.eq(&input.issuer_id),
                input.email,
                None,
            ),
            AuthUserInput::Password(input) => (
                user::Column::Name.eq(&input.username),
                input.username,
                Some(input.password),
            ),
        };
        if User::find().filter(filter).count(&self.db).await.unwrap() != 0 {
            return Ok(RegisterResult::Error(RegisterError {
                error: RegisterErrorVariant::IdentifierAlreadyExists,
            }));
        };
        let oidc_issuer_id = match input {
            AuthUserInput::Oidc(input) => Some(input.issuer_id),
            AuthUserInput::Password(_) => None,
        };
        let lot = if User::find().count(&self.db).await.unwrap() == 0 {
            UserLot::Admin
        } else {
            UserLot::Normal
        };
        let user = user::ActiveModel {
            id: ActiveValue::Set(format!("usr_{}", nanoid!(12))),
            name: ActiveValue::Set(username),
            password: ActiveValue::Set(password),
            oidc_issuer_id: ActiveValue::Set(oidc_issuer_id),
            lot: ActiveValue::Set(lot),
            preferences: ActiveValue::Set(UserPreferences::default()),
            ..Default::default()
        };
        let user = user.insert(&self.db).await.unwrap();
        tracing::debug!("User {:?} registered with id {:?}", user.name, user.id);
        self.user_created_job(&user.id).await?;
        self.calculate_user_summary(&user.id, true).await?;
        Ok(RegisterResult::Ok(StringIdObject { id: user.id }))
    }

    async fn login_user(&self, input: AuthUserInput) -> Result<LoginResult> {
        let filter = match input.clone() {
            AuthUserInput::Oidc(input) => user::Column::OidcIssuerId.eq(input.issuer_id),
            AuthUserInput::Password(input) => user::Column::Name.eq(input.username),
        };
        match User::find().filter(filter).one(&self.db).await.unwrap() {
            None => Ok(LoginResult::Error(LoginError {
                error: LoginErrorVariant::UsernameDoesNotExist,
            })),
            Some(user) => {
                if self.config.users.validate_password {
                    if let AuthUserInput::Password(PasswordUserInput { password, .. }) = input {
                        if let Some(hashed_password) = user.password {
                            let parsed_hash = PasswordHash::new(&hashed_password).unwrap();
                            if get_password_hasher()
                                .verify_password(password.as_bytes(), &parsed_hash)
                                .is_err()
                            {
                                return Ok(LoginResult::Error(LoginError {
                                    error: LoginErrorVariant::CredentialsMismatch,
                                }));
                            }
                        } else {
                            return Ok(LoginResult::Error(LoginError {
                                error: LoginErrorVariant::IncorrectProviderChosen,
                            }));
                        }
                    }
                }
<<<<<<< HEAD
                let jwt_key = jwt::sign(
                    user.id,
                    &self.config.users.jwt_secret,
                    self.config.users.token_valid_for_days,
                    None,
                )?;
=======
                let jwt_key = self.generate_auth_token(user.id).await?;
>>>>>>> a2b580a6
                Ok(LoginResult::Ok(LoginResponse { api_key: jwt_key }))
            }
        }
    }

    // this job is run when a user is created for the first time
    async fn user_created_job(&self, user_id: &String) -> Result<()> {
        for col in DefaultCollection::iter() {
            let meta = col.meta().to_owned();
            self.create_or_update_collection(
                user_id,
                CreateOrUpdateCollectionInput {
                    name: col.to_string(),
                    description: Some(meta.1.to_owned()),
                    information_template: meta.0,
                    ..Default::default()
                },
            )
            .await
            .ok();
        }
        Ok(())
    }

    async fn update_user(&self, user_id: String, input: UpdateUserInput) -> Result<StringIdObject> {
        let mut user_obj: user::ActiveModel = User::find_by_id(user_id.to_owned())
            .one(&self.db)
            .await
            .unwrap()
            .unwrap()
            .into();
        if let Some(n) = input.username {
            user_obj.name = ActiveValue::Set(n);
        }
        if let Some(p) = input.password {
            user_obj.password = ActiveValue::Set(Some(p));
        }
        if let Some(i) = input.extra_information {
            user_obj.extra_information = ActiveValue::Set(Some(i));
        }
        let user_obj = user_obj.update(&self.db).await.unwrap();
        Ok(StringIdObject { id: user_obj.id })
    }

    async fn regenerate_user_summaries(&self) -> Result<()> {
        let all_users = User::find()
            .select_only()
            .column(user::Column::Id)
            .into_tuple::<String>()
            .all(&self.db)
            .await
            .unwrap();
        for user_id in all_users {
            self.calculate_user_summary(&user_id, false).await?;
        }
        Ok(())
    }

    async fn create_custom_metadata(
        &self,
        user_id: String,
        input: CreateCustomMetadataInput,
    ) -> Result<metadata::Model> {
        let identifier = nanoid!(10);
        let images = input
            .images
            .unwrap_or_default()
            .into_iter()
            .map(|i| MetadataImageForMediaDetails { image: i })
            .collect();
        let videos = input
            .videos
            .unwrap_or_default()
            .into_iter()
            .map(|i| MetadataVideo {
                identifier: StoredUrl::S3(i),
                source: MetadataVideoSource::Custom,
            })
            .collect();
        let creators = input
            .creators
            .unwrap_or_default()
            .into_iter()
            .map(|c| MetadataFreeCreator {
                name: c,
                role: "Creator".to_string(),
                image: None,
            })
            .collect();
        let is_partial = match input.lot {
            MediaLot::Anime => input.anime_specifics.is_none(),
            MediaLot::AudioBook => input.audio_book_specifics.is_none(),
            MediaLot::Book => input.book_specifics.is_none(),
            MediaLot::Manga => input.manga_specifics.is_none(),
            MediaLot::Movie => input.movie_specifics.is_none(),
            MediaLot::Podcast => input.podcast_specifics.is_none(),
            MediaLot::Show => input.show_specifics.is_none(),
            MediaLot::VideoGame => input.video_game_specifics.is_none(),
            MediaLot::VisualNovel => input.visual_novel_specifics.is_none(),
        };
        let details = MediaDetails {
            identifier,
            title: input.title,
            description: input.description,
            lot: input.lot,
            source: MediaSource::Custom,
            creators,
            genres: input.genres.unwrap_or_default(),
            s3_images: images,
            videos,
            publish_year: input.publish_year,
            anime_specifics: input.anime_specifics,
            audio_book_specifics: input.audio_book_specifics,
            book_specifics: input.book_specifics,
            manga_specifics: input.manga_specifics,
            movie_specifics: input.movie_specifics,
            podcast_specifics: input.podcast_specifics,
            show_specifics: input.show_specifics,
            video_game_specifics: input.video_game_specifics,
            visual_novel_specifics: input.visual_novel_specifics,
            ..Default::default()
        };
        let media = self
            .commit_metadata_internal(details, Some(is_partial))
            .await?;
        self.add_entity_to_collection(
            &user_id,
            ChangeCollectionToEntityInput {
                creator_user_id: user_id.to_owned(),
                collection_name: DefaultCollection::Custom.to_string(),
                metadata_id: Some(media.id.clone()),
                ..Default::default()
            },
        )
        .await?;
        Ok(media)
    }

    fn get_db_stmt(&self, stmt: SelectStatement) -> Statement {
        let (sql, values) = stmt.build(PostgresQueryBuilder {});
        Statement::from_sql_and_values(DatabaseBackend::Postgres, sql, values)
    }

    async fn update_user_preference(
        &self,
        user_id: String,
        input: UpdateUserPreferenceInput,
    ) -> Result<bool> {
        let err = || Error::new("Incorrect property value encountered");
        let user_model = user_by_id(&self.db, &user_id).await?;
        let mut preferences = user_model.preferences.clone();
        match input.property.is_empty() {
            true => {
                preferences = UserPreferences::default();
            }
            false => {
                let (left, right) = input.property.split_once('.').ok_or_else(err)?;
                let value_bool = input.value.parse::<bool>();
                let value_usize = input.value.parse::<usize>();
                match left {
                    "fitness" => {
                        let (left, right) = right.split_once('.').ok_or_else(err)?;
                        match left {
                            "measurements" => {
                                let (left, right) = right.split_once('.').ok_or_else(err)?;
                                match left {
                                    "custom" => {
                                        let value = serde_json::from_str(&input.value).unwrap();
                                        preferences.fitness.measurements.custom = value;
                                    }
                                    "inbuilt" => match right {
                                        "weight" => {
                                            preferences.fitness.measurements.inbuilt.weight =
                                                value_bool.unwrap();
                                        }
                                        "body_mass_index" => {
                                            preferences
                                                .fitness
                                                .measurements
                                                .inbuilt
                                                .body_mass_index = value_bool.unwrap();
                                        }
                                        "total_body_water" => {
                                            preferences
                                                .fitness
                                                .measurements
                                                .inbuilt
                                                .total_body_water = value_bool.unwrap();
                                        }
                                        "muscle" => {
                                            preferences.fitness.measurements.inbuilt.muscle =
                                                value_bool.unwrap();
                                        }
                                        "lean_body_mass" => {
                                            preferences
                                                .fitness
                                                .measurements
                                                .inbuilt
                                                .lean_body_mass = value_bool.unwrap();
                                        }
                                        "body_fat" => {
                                            preferences.fitness.measurements.inbuilt.body_fat =
                                                value_bool.unwrap();
                                        }
                                        "bone_mass" => {
                                            preferences.fitness.measurements.inbuilt.bone_mass =
                                                value_bool.unwrap();
                                        }
                                        "visceral_fat" => {
                                            preferences.fitness.measurements.inbuilt.visceral_fat =
                                                value_bool.unwrap();
                                        }
                                        "waist_circumference" => {
                                            preferences
                                                .fitness
                                                .measurements
                                                .inbuilt
                                                .waist_circumference = value_bool.unwrap();
                                        }
                                        "waist_to_height_ratio" => {
                                            preferences
                                                .fitness
                                                .measurements
                                                .inbuilt
                                                .waist_to_height_ratio = value_bool.unwrap();
                                        }
                                        "hip_circumference" => {
                                            preferences
                                                .fitness
                                                .measurements
                                                .inbuilt
                                                .hip_circumference = value_bool.unwrap();
                                        }
                                        "waist_to_hip_ratio" => {
                                            preferences
                                                .fitness
                                                .measurements
                                                .inbuilt
                                                .waist_to_hip_ratio = value_bool.unwrap();
                                        }
                                        "chest_circumference" => {
                                            preferences
                                                .fitness
                                                .measurements
                                                .inbuilt
                                                .chest_circumference = value_bool.unwrap();
                                        }
                                        "thigh_circumference" => {
                                            preferences
                                                .fitness
                                                .measurements
                                                .inbuilt
                                                .thigh_circumference = value_bool.unwrap();
                                        }
                                        "biceps_circumference" => {
                                            preferences
                                                .fitness
                                                .measurements
                                                .inbuilt
                                                .biceps_circumference = value_bool.unwrap();
                                        }
                                        "neck_circumference" => {
                                            preferences
                                                .fitness
                                                .measurements
                                                .inbuilt
                                                .neck_circumference = value_bool.unwrap();
                                        }
                                        "body_fat_caliper" => {
                                            preferences
                                                .fitness
                                                .measurements
                                                .inbuilt
                                                .body_fat_caliper = value_bool.unwrap();
                                        }
                                        "chest_skinfold" => {
                                            preferences
                                                .fitness
                                                .measurements
                                                .inbuilt
                                                .chest_skinfold = value_bool.unwrap();
                                        }
                                        "abdominal_skinfold" => {
                                            preferences
                                                .fitness
                                                .measurements
                                                .inbuilt
                                                .abdominal_skinfold = value_bool.unwrap();
                                        }
                                        "thigh_skinfold" => {
                                            preferences
                                                .fitness
                                                .measurements
                                                .inbuilt
                                                .thigh_skinfold = value_bool.unwrap();
                                        }
                                        "basal_metabolic_rate" => {
                                            preferences
                                                .fitness
                                                .measurements
                                                .inbuilt
                                                .basal_metabolic_rate = value_bool.unwrap();
                                        }
                                        "total_daily_energy_expenditure" => {
                                            preferences
                                                .fitness
                                                .measurements
                                                .inbuilt
                                                .total_daily_energy_expenditure =
                                                value_bool.unwrap();
                                        }
                                        "calories" => {
                                            preferences.fitness.measurements.inbuilt.calories =
                                                value_bool.unwrap();
                                        }
                                        _ => return Err(err()),
                                    },
                                    _ => return Err(err()),
                                }
                            }
                            "exercises" => match right {
                                "save_history" => {
                                    preferences.fitness.exercises.save_history =
                                        value_usize.unwrap()
                                }
                                "unit_system" => {
                                    preferences.fitness.exercises.unit_system =
                                        UserUnitSystem::from_str(&input.value).unwrap();
                                }
                                _ => return Err(err()),
                            },
                            _ => return Err(err()),
                        }
                    }
                    "features_enabled" => {
                        let (left, right) = right.split_once('.').ok_or_else(err)?;
                        match left {
                            "others" => match right {
                                "collections" => {
                                    preferences.features_enabled.others.collections =
                                        value_bool.unwrap()
                                }
                                "calendar" => {
                                    preferences.features_enabled.others.calendar =
                                        value_bool.unwrap()
                                }
                                _ => return Err(err()),
                            },
                            "fitness" => match right {
                                "enabled" => {
                                    preferences.features_enabled.fitness.enabled =
                                        value_bool.unwrap()
                                }
                                "measurements" => {
                                    preferences.features_enabled.fitness.measurements =
                                        value_bool.unwrap()
                                }
                                "workouts" => {
                                    preferences.features_enabled.fitness.workouts =
                                        value_bool.unwrap()
                                }
                                _ => return Err(err()),
                            },
                            "media" => {
                                match right {
                                    "enabled" => {
                                        preferences.features_enabled.media.enabled =
                                            value_bool.unwrap()
                                    }
                                    "audio_book" => {
                                        preferences.features_enabled.media.audio_book =
                                            value_bool.unwrap()
                                    }
                                    "book" => {
                                        preferences.features_enabled.media.book =
                                            value_bool.unwrap()
                                    }
                                    "movie" => {
                                        preferences.features_enabled.media.movie =
                                            value_bool.unwrap()
                                    }
                                    "podcast" => {
                                        preferences.features_enabled.media.podcast =
                                            value_bool.unwrap()
                                    }
                                    "show" => {
                                        preferences.features_enabled.media.show =
                                            value_bool.unwrap()
                                    }
                                    "video_game" => {
                                        preferences.features_enabled.media.video_game =
                                            value_bool.unwrap()
                                    }
                                    "visual_novel" => {
                                        preferences.features_enabled.media.visual_novel =
                                            value_bool.unwrap()
                                    }
                                    "manga" => {
                                        preferences.features_enabled.media.manga =
                                            value_bool.unwrap()
                                    }
                                    "anime" => {
                                        preferences.features_enabled.media.anime =
                                            value_bool.unwrap()
                                    }
                                    "people" => {
                                        preferences.features_enabled.media.people =
                                            value_bool.unwrap()
                                    }
                                    "groups" => {
                                        preferences.features_enabled.media.groups =
                                            value_bool.unwrap()
                                    }
                                    "genres" => {
                                        preferences.features_enabled.media.genres =
                                            value_bool.unwrap()
                                    }
                                    _ => return Err(err()),
                                };
                            }
                            _ => return Err(err()),
                        }
                    }
                    "notifications" => match right {
                        "to_send" => {
                            preferences.notifications.to_send =
                                serde_json::from_str(&input.value).unwrap();
                        }
                        "enabled" => {
                            preferences.notifications.enabled = value_bool.unwrap();
                        }
                        _ => return Err(err()),
                    },
                    "general" => match right {
                        "review_scale" => {
                            preferences.general.review_scale =
                                UserReviewScale::from_str(&input.value).unwrap();
                        }
                        "display_nsfw" => {
                            preferences.general.display_nsfw = value_bool.unwrap();
                        }
                        "dashboard" => {
                            let value = serde_json::from_str::<Vec<UserGeneralDashboardElement>>(
                                &input.value,
                            )
                            .unwrap();
                            let default_general_preferences = UserGeneralPreferences::default();
                            if value.len() != default_general_preferences.dashboard.len() {
                                return Err(err());
                            }
                            preferences.general.dashboard = value;
                        }
                        "disable_yank_integrations" => {
                            preferences.general.disable_yank_integrations = value_bool.unwrap();
                        }
                        "persist_queries" => {
                            preferences.general.persist_queries = value_bool.unwrap();
                        }
                        "disable_navigation_animation" => {
                            preferences.general.disable_navigation_animation = value_bool.unwrap();
                        }
                        "disable_videos" => {
                            preferences.general.disable_videos = value_bool.unwrap();
                        }
                        "disable_watch_providers" => {
                            preferences.general.disable_watch_providers = value_bool.unwrap();
                        }
                        "watch_providers" => {
                            preferences.general.watch_providers =
                                serde_json::from_str(&input.value).unwrap();
                        }
                        "disable_reviews" => {
                            preferences.general.disable_reviews = value_bool.unwrap();
                        }
                        _ => return Err(err()),
                    },
                    _ => return Err(err()),
                };
            }
        };
        let mut user_model: user::ActiveModel = user_model.into();
        user_model.preferences = ActiveValue::Set(preferences);
        user_model.update(&self.db).await?;
        Ok(true)
    }

    async fn user_integrations(&self, user_id: &String) -> Result<Vec<integration::Model>> {
        let integrations = Integration::find()
            .filter(integration::Column::UserId.eq(user_id))
            .all(&self.db)
            .await?;
        Ok(integrations)
    }

    async fn user_notification_platforms(
        &self,
        user_id: &String,
    ) -> Result<Vec<notification_platform::Model>> {
        let all_notifications = NotificationPlatform::find()
            .filter(notification_platform::Column::UserId.eq(user_id))
            .all(&self.db)
            .await?;
        Ok(all_notifications)
    }

    async fn create_user_integration(
        &self,
        user_id: String,
        input: CreateIntegrationInput,
    ) -> Result<StringIdObject> {
        if input.minimum_progress > input.maximum_progress {
            return Err(Error::new(
                "Minimum progress cannot be greater than maximum progress",
            ));
        }
        let lot = match input.source {
            IntegrationSource::Audiobookshelf => IntegrationLot::Yank,
            _ => IntegrationLot::Sink,
        };
        let to_insert = integration::ActiveModel {
            lot: ActiveValue::Set(lot),
            user_id: ActiveValue::Set(user_id),
            source: ActiveValue::Set(input.source),
            sync_to_owned_collection: ActiveValue::Set(input.sync_to_owned_collection),
            source_specifics: ActiveValue::Set(input.source_specifics),
            minimum_progress: ActiveValue::Set(input.minimum_progress),
            maximum_progress: ActiveValue::Set(input.maximum_progress),
            ..Default::default()
        };
        let integration = to_insert.insert(&self.db).await?;
        Ok(StringIdObject { id: integration.id })
    }

    async fn delete_user_integration(
        &self,
        user_id: String,
        integration_id: String,
    ) -> Result<bool> {
        let integration = Integration::find_by_id(integration_id)
            .one(&self.db)
            .await?
            .ok_or_else(|| Error::new("Integration with the given id does not exist"))?;
        if integration.user_id != user_id {
            return Err(Error::new("Integration does not belong to the user"));
        }
        integration.delete(&self.db).await?;
        Ok(true)
    }

    async fn create_user_notification_platform(
        &self,
        user_id: String,
        input: CreateUserNotificationPlatformInput,
    ) -> Result<String> {
        let specifics = match input.lot {
            NotificationPlatformLot::Apprise => NotificationPlatformSpecifics::Apprise {
                url: input.base_url.unwrap(),
                key: input.api_token.unwrap(),
            },
            NotificationPlatformLot::Discord => NotificationPlatformSpecifics::Discord {
                url: input.base_url.unwrap(),
            },
            NotificationPlatformLot::Gotify => NotificationPlatformSpecifics::Gotify {
                url: input.base_url.unwrap(),
                token: input.api_token.unwrap(),
                priority: input.priority,
            },
            NotificationPlatformLot::Ntfy => NotificationPlatformSpecifics::Ntfy {
                url: input.base_url,
                topic: input.api_token.unwrap(),
                priority: input.priority,
                auth_header: input.auth_header,
            },
            NotificationPlatformLot::PushBullet => NotificationPlatformSpecifics::PushBullet {
                api_token: input.api_token.unwrap(),
            },
            NotificationPlatformLot::PushOver => NotificationPlatformSpecifics::PushOver {
                key: input.api_token.unwrap(),
                app_key: input.auth_header,
            },
            NotificationPlatformLot::PushSafer => NotificationPlatformSpecifics::PushSafer {
                key: input.api_token.unwrap(),
            },
            NotificationPlatformLot::Email => NotificationPlatformSpecifics::Email {
                email: input.api_token.unwrap(),
            },
            NotificationPlatformLot::Telegram => NotificationPlatformSpecifics::Telegram {
                bot_token: input.api_token.unwrap(),
                chat_id: input.chat_id.unwrap(),
            },
        };
        let description = match &specifics {
            NotificationPlatformSpecifics::Apprise { url, key } => {
                format!("URL: {}, Key: {}", url, key)
            }
            NotificationPlatformSpecifics::Discord { url } => {
                format!("Webhook: {}", url)
            }
            NotificationPlatformSpecifics::Gotify { url, token, .. } => {
                format!("URL: {}, Token: {}", url, token)
            }
            NotificationPlatformSpecifics::Ntfy { url, topic, .. } => {
                format!("URL: {:?}, Topic: {}", url, topic)
            }
            NotificationPlatformSpecifics::PushBullet { api_token } => {
                format!("API Token: {}", api_token)
            }
            NotificationPlatformSpecifics::PushOver { key, app_key } => {
                format!("Key: {}, App Key: {:?}", key, app_key)
            }
            NotificationPlatformSpecifics::PushSafer { key } => {
                format!("Key: {}", key)
            }
            NotificationPlatformSpecifics::Email { email } => {
                format!("ID: {}", email)
            }
            NotificationPlatformSpecifics::Telegram { chat_id, .. } => {
                format!("Chat ID: {}", chat_id)
            }
        };
        let notification = notification_platform::ActiveModel {
            lot: ActiveValue::Set(input.lot),
            user_id: ActiveValue::Set(user_id),
            platform_specifics: ActiveValue::Set(specifics),
            description: ActiveValue::Set(description),
            ..Default::default()
        };
        let new_notification_id = notification.insert(&self.db).await?.id;
        Ok(new_notification_id)
    }

    async fn delete_user_notification_platform(
        &self,
        user_id: String,
        notification_id: String,
    ) -> Result<bool> {
        let notification = NotificationPlatform::find_by_id(notification_id)
            .one(&self.db)
            .await?
            .ok_or_else(|| Error::new("Notification platform with the given id does not exist"))?;
        if notification.user_id != user_id {
            return Err(Error::new(
                "Notification platform does not belong to the user",
            ));
        }
        notification.delete(&self.db).await?;
        Ok(true)
    }

    fn providers_language_information(&self) -> Vec<ProviderLanguageInformation> {
        MediaSource::iter()
            .map(|source| {
                let (supported, default) = match source {
                    MediaSource::Itunes => (
                        ITunesService::supported_languages(),
                        ITunesService::default_language(),
                    ),
                    MediaSource::Audible => (
                        AudibleService::supported_languages(),
                        AudibleService::default_language(),
                    ),
                    MediaSource::Openlibrary => (
                        OpenlibraryService::supported_languages(),
                        OpenlibraryService::default_language(),
                    ),
                    MediaSource::Tmdb => (
                        TmdbService::supported_languages(),
                        TmdbService::default_language(),
                    ),
                    MediaSource::Listennotes => (
                        ListennotesService::supported_languages(),
                        ListennotesService::default_language(),
                    ),
                    MediaSource::GoogleBooks => (
                        GoogleBooksService::supported_languages(),
                        GoogleBooksService::default_language(),
                    ),
                    MediaSource::Igdb => (
                        IgdbService::supported_languages(),
                        IgdbService::default_language(),
                    ),
                    MediaSource::MangaUpdates => (
                        MangaUpdatesService::supported_languages(),
                        MangaUpdatesService::default_language(),
                    ),
                    MediaSource::Anilist => (
                        AnilistService::supported_languages(),
                        AnilistService::default_language(),
                    ),
                    MediaSource::Mal => (
                        MalService::supported_languages(),
                        MalService::default_language(),
                    ),
                    MediaSource::Custom => (
                        CustomService::supported_languages(),
                        CustomService::default_language(),
                    ),
                    MediaSource::Vndb => (
                        VndbService::supported_languages(),
                        VndbService::default_language(),
                    ),
                };
                ProviderLanguageInformation {
                    supported,
                    default,
                    source,
                }
            })
            .collect()
    }

    pub async fn yank_integrations_data_for_user(&self, user_id: &String) -> Result<bool> {
        let preferences = self.user_preferences(user_id).await?;
        if preferences.general.disable_yank_integrations {
            return Ok(false);
        }
        let integrations = Integration::find()
            .filter(integration::Column::UserId.eq(user_id))
            .all(&self.db)
            .await?;
        let mut progress_updates = vec![];
        let mut collection_updates = vec![];
        let mut to_update_integrations = vec![];
        for integration in integrations.into_iter() {
            let response = match integration.source {
                IntegrationSource::Audiobookshelf => {
                    let specifics = integration.clone().source_specifics.unwrap();
                    self.get_integration_service()
                        .audiobookshelf_progress(
                            &specifics.audiobookshelf_base_url.unwrap(),
                            &specifics.audiobookshelf_token.unwrap(),
                            integration.sync_to_owned_collection,
                            &self.get_isbn_service().await.unwrap(),
                            |input| self.commit_metadata(input),
                        )
                        .await
                }
                _ => continue,
            };
            if let Ok((seen_progress, collection_progress)) = response {
                collection_updates.extend(collection_progress);
                to_update_integrations.push(integration.id.clone());
                progress_updates.push((integration, seen_progress));
            }
        }
        for (integration, progress_updates) in progress_updates.into_iter() {
            for pu in progress_updates.into_iter() {
                self.integration_progress_update(&integration, pu, user_id)
                    .await
                    .trace_ok();
            }
        }
        for col_update in collection_updates.into_iter() {
            let metadata::Model { id, .. } = self
                .commit_metadata(CommitMediaInput {
                    lot: col_update.lot,
                    source: col_update.source,
                    identifier: col_update.identifier.clone(),
                    force_update: None,
                })
                .await?;
            self.add_entity_to_collection(
                user_id,
                ChangeCollectionToEntityInput {
                    creator_user_id: user_id.to_owned(),
                    collection_name: col_update.collection,
                    metadata_id: Some(id.clone()),
                    ..Default::default()
                },
            )
            .await
            .trace_ok();
        }
        Integration::update_many()
            .filter(integration::Column::Id.is_in(to_update_integrations))
            .col_expr(
                integration::Column::LastTriggeredOn,
                Expr::value(Utc::now()),
            )
            .exec(&self.db)
            .await?;
        Ok(true)
    }

    pub async fn yank_integrations_data(&self) -> Result<()> {
        let users_with_integrations = Integration::find()
            .filter(integration::Column::Lot.eq(IntegrationLot::Yank))
            .select_only()
            .column(integration::Column::UserId)
            .into_tuple::<String>()
            .all(&self.db)
            .await?;
        for user_id in users_with_integrations {
            tracing::debug!("Yanking integrations data for user {}", user_id);
            self.yank_integrations_data_for_user(&user_id).await?;
        }
        Ok(())
    }

    async fn admin_account_guard(&self, user_id: &String) -> Result<()> {
        let main_user = user_by_id(&self.db, user_id).await?;
        if main_user.lot != UserLot::Admin {
            return Err(Error::new("Only admins can perform this operation."));
        }
        Ok(())
    }

    async fn users_list(&self, query: Option<String>) -> Result<Vec<user::Model>> {
        Ok(User::find()
            .apply_if(query, |query, value| {
                query.filter(Expr::col(user::Column::Name).ilike(ilike_sql(&value)))
            })
            .order_by_asc(user::Column::Id)
            .all(&self.db)
            .await?)
    }

    async fn delete_user(&self, to_delete_user_id: String) -> Result<bool> {
        let maybe_user = User::find_by_id(to_delete_user_id).one(&self.db).await?;
        if let Some(u) = maybe_user {
            if self
                .users_list(None)
                .await?
                .into_iter()
                .filter(|u| u.lot == UserLot::Admin)
                .collect_vec()
                .len()
                == 1
                && u.lot == UserLot::Admin
            {
                return Ok(false);
            }
            u.delete(&self.db).await?;
            Ok(true)
        } else {
            Ok(false)
        }
    }

    pub async fn process_integration_webhook(
        &self,
        integration_slug: String,
        payload: String,
    ) -> Result<String> {
        tracing::debug!(
            "Processing integration webhook for slug: {}",
            integration_slug
        );
        let integration = Integration::find_by_id(integration_slug)
            .one(&self.db)
            .await?
            .ok_or_else(|| Error::new("Integration does not exist".to_owned()))?;
        let service = self.get_integration_service();
        let maybe_progress_update = match integration.source {
            IntegrationSource::Kodi => service.kodi_progress(&payload).await,
            IntegrationSource::Jellyfin => service.jellyfin_progress(&payload).await,
            IntegrationSource::Plex => {
                let specifics = integration.clone().source_specifics.unwrap();
                service
                    .plex_progress(&payload, specifics.plex_username)
                    .await
            }
            _ => return Err(Error::new("Unsupported integration source".to_owned())),
        };
        match maybe_progress_update {
            Ok(pu) => {
                self.integration_progress_update(&integration, pu, &integration.user_id)
                    .await?;
                let mut to_update: integration::ActiveModel = integration.into();
                to_update.last_triggered_on = ActiveValue::Set(Some(Utc::now()));
                to_update.update(&self.db).await?;
                Ok("Progress updated successfully".to_owned())
            }
            Err(e) => Err(Error::new(e.to_string())),
        }
    }

    #[tracing::instrument(skip(self))]
    async fn integration_progress_update(
        &self,
        integration: &integration::Model,
        pu: IntegrationMediaSeen,
        user_id: &String,
    ) -> Result<()> {
        if pu.progress < integration.minimum_progress {
            return Ok(());
        }
        let progress = if pu.progress > integration.maximum_progress {
            dec!(100)
        } else {
            pu.progress
        };
        let metadata::Model { id, .. } = self
            .commit_metadata(CommitMediaInput {
                lot: pu.lot,
                source: pu.source,
                identifier: pu.identifier,
                force_update: None,
            })
            .await?;
        if let Err(err) = self
            .progress_update(
                ProgressUpdateInput {
                    metadata_id: id,
                    progress: Some(progress),
                    date: Some(Utc::now().date_naive()),
                    show_season_number: pu.show_season_number,
                    show_episode_number: pu.show_episode_number,
                    podcast_episode_number: pu.podcast_episode_number,
                    anime_episode_number: pu.anime_episode_number,
                    manga_chapter_number: pu.manga_chapter_number,
                    manga_volume_number: pu.manga_volume_number,
                    provider_watched_on: pu.provider_watched_on,
                    change_state: None,
                },
                user_id,
                true,
            )
            .await
        {
            tracing::debug!("Error updating progress: {:?}", err);
        };
        Ok(())
    }

    async fn after_media_seen_tasks(&self, seen: seen::Model) -> Result<()> {
        let add_entity_to_collection = |collection_name: &str| {
            self.add_entity_to_collection(
                &seen.user_id,
                ChangeCollectionToEntityInput {
                    creator_user_id: seen.user_id.clone(),
                    collection_name: collection_name.to_string(),
                    metadata_id: Some(seen.metadata_id.clone()),
                    ..Default::default()
                },
            )
        };
        let remove_entity_from_collection = |collection_name: &str| {
            self.remove_entity_from_collection(
                &seen.user_id,
                ChangeCollectionToEntityInput {
                    creator_user_id: seen.user_id.clone(),
                    collection_name: collection_name.to_string(),
                    metadata_id: Some(seen.metadata_id.clone()),
                    ..Default::default()
                },
            )
        };
        remove_entity_from_collection(&DefaultCollection::Watchlist.to_string())
            .await
            .ok();
        match seen.state {
            SeenState::InProgress => {
                for col in &[DefaultCollection::InProgress, DefaultCollection::Monitoring] {
                    add_entity_to_collection(&col.to_string()).await.ok();
                }
            }
            SeenState::Dropped | SeenState::OnAHold => {
                remove_entity_from_collection(&DefaultCollection::InProgress.to_string())
                    .await
                    .ok();
            }
            SeenState::Completed => {
                let metadata = self.generic_metadata(&seen.metadata_id).await?;
                if metadata.model.lot == MediaLot::Podcast
                    || metadata.model.lot == MediaLot::Show
                    || metadata.model.lot == MediaLot::Anime
                    || metadata.model.lot == MediaLot::Manga
                {
                    let (is_complete, _) = self
                        .is_metadata_finished_by_user(&seen.user_id, &metadata)
                        .await?;
                    if is_complete {
                        remove_entity_from_collection(&DefaultCollection::InProgress.to_string())
                            .await
                            .ok();
                        add_entity_to_collection(&DefaultCollection::Completed.to_string())
                            .await
                            .ok();
                    } else {
                        for col in &[DefaultCollection::InProgress, DefaultCollection::Monitoring] {
                            add_entity_to_collection(&col.to_string()).await.ok();
                        }
                    }
                } else {
                    add_entity_to_collection(&DefaultCollection::Completed.to_string())
                        .await
                        .ok();
                    for col in &[DefaultCollection::InProgress, DefaultCollection::Monitoring] {
                        remove_entity_from_collection(&col.to_string()).await.ok();
                    }
                };
            }
        };
        Ok(())
    }

    async fn is_metadata_finished_by_user(
        &self,
        user_id: &String,
        metadata: &MetadataBaseData,
    ) -> Result<(bool, Vec<seen::Model>)> {
        let metadata = metadata.clone();
        let seen_history = self.seen_history(user_id, &metadata.model.id).await?;
        let is_finished = if metadata.model.lot == MediaLot::Podcast
            || metadata.model.lot == MediaLot::Show
            || metadata.model.lot == MediaLot::Anime
            || metadata.model.lot == MediaLot::Manga
        {
            // DEV: If all episodes have been seen the same number of times, the media can be
            // considered finished.
            let all_episodes = if let Some(s) = metadata.model.show_specifics {
                s.seasons
                    .into_iter()
                    .filter(|s| !SHOW_SPECIAL_SEASON_NAMES.contains(&s.name.as_str()))
                    .flat_map(|s| {
                        s.episodes
                            .into_iter()
                            .map(move |e| format!("{}-{}", s.season_number, e.episode_number))
                    })
                    .collect_vec()
            } else if let Some(p) = metadata.model.podcast_specifics {
                p.episodes
                    .into_iter()
                    .map(|e| format!("{}", e.number))
                    .collect_vec()
            } else if let Some(e) = metadata.model.anime_specifics.and_then(|a| a.episodes) {
                (1..e + 1).map(|e| format!("{}", e)).collect_vec()
            } else if let Some(c) = metadata.model.manga_specifics.and_then(|m| m.chapters) {
                (1..c + 1).map(|e| format!("{}", e)).collect_vec()
            } else {
                vec![]
            };
            if all_episodes.is_empty() {
                return Ok((true, seen_history));
            }
            let mut bag =
                HashMap::<String, i32>::from_iter(all_episodes.iter().cloned().map(|e| (e, 0)));
            seen_history
                .clone()
                .into_iter()
                .map(|h| {
                    if let Some(s) = h.show_extra_information {
                        format!("{}-{}", s.season, s.episode)
                    } else if let Some(p) = h.podcast_extra_information {
                        format!("{}", p.episode)
                    } else if let Some(a) = h.anime_extra_information.and_then(|a| a.episode) {
                        format!("{}", a)
                    } else if let Some(m) = h.manga_extra_information.and_then(|m| m.chapter) {
                        format!("{}", m)
                    } else {
                        String::new()
                    }
                })
                .for_each(|ep| {
                    bag.entry(ep).and_modify(|c| *c += 1);
                });
            let values = bag.values().cloned().collect_vec();
            let is_complete = values.iter().min() == values.iter().max();
            is_complete
        } else {
            seen_history.iter().any(|h| h.state == SeenState::Completed)
        };
        Ok((is_finished, seen_history))
    }

    async fn queue_notifications_to_user_platforms(
        &self,
        user_id: &String,
        msg: &str,
    ) -> Result<bool> {
        let user_details = user_by_id(&self.db, user_id).await?;
        if user_details.preferences.notifications.enabled {
            let insert_data = queued_notification::ActiveModel {
                user_id: ActiveValue::Set(user_id.to_owned()),
                message: ActiveValue::Set(msg.to_owned()),
                ..Default::default()
            };
            insert_data.insert(&self.db).await?;
        } else {
            tracing::debug!("User has disabled notifications");
        }
        Ok(true)
    }

    async fn update_watchlist_metadata_and_queue_notifications(&self) -> Result<()> {
        let (meta_map, _, _) = self.get_entities_monitored_by().await?;
        tracing::debug!(
            "Users to be notified for metadata state changes: {:?}",
            meta_map
        );
        for (metadata_id, to_notify) in meta_map {
            let notifications = self.update_metadata(&metadata_id, false).await?;
            for user in to_notify {
                for notification in notifications.iter() {
                    self.queue_media_state_changed_notification_for_user(&user, notification)
                        .await?;
                }
            }
        }
        Ok(())
    }

    async fn update_monitored_people_and_queue_notifications(&self) -> Result<()> {
        let (_, _, person_map) = self.get_entities_monitored_by().await?;
        tracing::debug!(
            "Users to be notified for people state changes: {:?}",
            person_map
        );
        for (person_id, to_notify) in person_map {
            let notifications = self
                .update_person(person_id.parse().unwrap())
                .await
                .unwrap_or_default();
            for user in to_notify {
                for notification in notifications.iter() {
                    self.queue_media_state_changed_notification_for_user(&user, notification)
                        .await?;
                }
            }
        }
        Ok(())
    }

    async fn queue_media_state_changed_notification_for_user(
        &self,
        user_id: &String,
        notification: &(String, MediaStateChanged),
    ) -> Result<()> {
        let (msg, change) = notification;
        let notification_preferences = self.user_preferences(user_id).await?.notifications;
        if notification_preferences.enabled && notification_preferences.to_send.contains(change) {
            self.queue_notifications_to_user_platforms(user_id, msg)
                .await
                .trace_ok();
        } else {
            tracing::debug!("User id = {user_id} has disabled notifications for {change}");
        }
        Ok(())
    }

    async fn genres_list(&self, input: SearchInput) -> Result<SearchResults<GenreListItem>> {
        let page: u64 = input.page.unwrap_or(1).try_into().unwrap();
        let num_items = "num_items";
        let query = Genre::find()
            .column_as(
                Expr::expr(Func::count(Expr::col((
                    AliasedMetadataToGenre::Table,
                    AliasedMetadataToGenre::MetadataId,
                )))),
                num_items,
            )
            .apply_if(input.query, |query, v| {
                query.filter(
                    Condition::all().add(Expr::col(genre::Column::Name).ilike(ilike_sql(&v))),
                )
            })
            .join(JoinType::Join, genre::Relation::MetadataToGenre.def())
            .group_by(Expr::tuple([
                Expr::col(genre::Column::Id).into(),
                Expr::col(genre::Column::Name).into(),
            ]))
            .order_by(Expr::col(Alias::new(num_items)), Order::Desc);
        let paginator = query
            .clone()
            .into_model::<GenreListItem>()
            .paginate(&self.db, self.config.frontend.page_size.try_into().unwrap());
        let ItemsAndPagesNumber {
            number_of_items,
            number_of_pages,
        } = paginator.num_items_and_pages().await?;
        let mut items = vec![];
        for c in paginator.fetch_page(page - 1).await? {
            items.push(c);
        }
        Ok(SearchResults {
            details: SearchDetails {
                total: number_of_items.try_into().unwrap(),
                next_page: if page < number_of_pages {
                    Some((page + 1).try_into().unwrap())
                } else {
                    None
                },
            },
            items,
        })
    }

    async fn metadata_groups_list(
        &self,
        user_id: String,
        input: SearchInput,
    ) -> Result<SearchResults<String>> {
        let page: u64 = input.page.unwrap_or(1).try_into().unwrap();
        let query = MetadataGroup::find()
            .apply_if(input.query, |query, v| {
                query.filter(
                    Condition::all()
                        .add(Expr::col(metadata_group::Column::Title).ilike(ilike_sql(&v))),
                )
            })
            .filter(user_to_entity::Column::UserId.eq(user_id))
            .inner_join(UserToEntity)
            .order_by_asc(metadata_group::Column::Title);
        let paginator = query
            .column(metadata_group::Column::Id)
            .clone()
            .into_tuple::<String>()
            .paginate(&self.db, self.config.frontend.page_size.try_into().unwrap());
        let ItemsAndPagesNumber {
            number_of_items,
            number_of_pages,
        } = paginator.num_items_and_pages().await?;
        let mut items = vec![];
        for c in paginator.fetch_page(page - 1).await? {
            items.push(c);
        }
        Ok(SearchResults {
            details: SearchDetails {
                total: number_of_items.try_into().unwrap(),
                next_page: if page < number_of_pages {
                    Some((page + 1).try_into().unwrap())
                } else {
                    None
                },
            },
            items,
        })
    }

    async fn people_list(
        &self,
        user_id: String,
        input: PeopleListInput,
    ) -> Result<SearchResults<String>> {
        #[derive(Debug, FromQueryResult)]
        struct PartialCreator {
            id: String,
        }
        let page: u64 = input.search.page.unwrap_or(1).try_into().unwrap();
        let alias = "media_count";
        let media_items_col = Expr::col(Alias::new(alias));
        let (order_by, sort_order) = match input.sort {
            None => (media_items_col, Order::Desc),
            Some(ord) => (
                match ord.by {
                    PersonSortBy::Name => Expr::col(person::Column::Name),
                    PersonSortBy::MediaItems => media_items_col,
                },
                ord.order.into(),
            ),
        };
        let query = Person::find()
            .apply_if(input.search.query, |query, v| {
                query.filter(
                    Condition::all().add(Expr::col(person::Column::Name).ilike(ilike_sql(&v))),
                )
            })
            .column_as(
                Expr::expr(Func::count(Expr::col((
                    Alias::new("metadata_to_person"),
                    metadata_to_person::Column::MetadataId,
                )))),
                alias,
            )
            .filter(user_to_entity::Column::UserId.eq(user_id))
            .left_join(MetadataToPerson)
            .inner_join(UserToEntity)
            .group_by(person::Column::Id)
            .group_by(person::Column::Name)
            .order_by(order_by, sort_order);
        let creators_paginator = query
            .clone()
            .into_model::<PartialCreator>()
            .paginate(&self.db, self.config.frontend.page_size.try_into().unwrap());
        let ItemsAndPagesNumber {
            number_of_items,
            number_of_pages,
        } = creators_paginator.num_items_and_pages().await?;
        let mut creators = vec![];
        for cr in creators_paginator.fetch_page(page - 1).await? {
            creators.push(cr.id);
        }
        Ok(SearchResults {
            details: SearchDetails {
                total: number_of_items.try_into().unwrap(),
                next_page: if page < number_of_pages {
                    Some((page + 1).try_into().unwrap())
                } else {
                    None
                },
            },
            items: creators,
        })
    }

    async fn person_details(&self, person_id: String) -> Result<PersonDetails> {
        let mut details = Person::find_by_id(person_id.clone())
            .one(&self.db)
            .await?
            .unwrap();
        if details.is_partial.unwrap_or_default() {
            self.deploy_update_person_job(person_id.clone()).await?;
        }
        details.display_images = details.images.as_urls(&self.file_storage_service).await;
        let associations = MetadataToPerson::find()
            .filter(metadata_to_person::Column::PersonId.eq(person_id))
            .order_by_asc(metadata_to_person::Column::Index)
            .all(&self.db)
            .await?;
        let mut contents: HashMap<_, Vec<_>> = HashMap::new();
        for assoc in associations {
            let to_push = PersonDetailsItemWithCharacter {
                character: assoc.character,
                media_id: assoc.metadata_id,
            };
            contents
                .entry(assoc.role)
                .and_modify(|e| {
                    e.push(to_push.clone());
                })
                .or_insert(vec![to_push]);
        }
        let contents = contents
            .into_iter()
            .sorted_by_key(|(role, _)| role.clone())
            .map(|(name, items)| PersonDetailsGroupedByRole { name, items })
            .collect_vec();
        let slug = slug::slugify(&details.name);
        let identifier = &details.identifier;
        let source_url = match details.source {
            MediaSource::Custom
            | MediaSource::Anilist
            | MediaSource::Listennotes
            | MediaSource::Itunes
            | MediaSource::MangaUpdates
            | MediaSource::Mal
            | MediaSource::Vndb
            | MediaSource::GoogleBooks => None,
            MediaSource::Audible => Some(format!(
                "https://www.audible.com/author/{slug}/{identifier}"
            )),
            MediaSource::Openlibrary => Some(format!(
                "https://openlibrary.org/authors/{identifier}/{slug}"
            )),
            MediaSource::Tmdb => Some(format!(
                "https://www.themoviedb.org/person/{identifier}-{slug}"
            )),
            MediaSource::Igdb => Some(format!("https://www.igdb.com/companies/{slug}")),
        };
        Ok(PersonDetails {
            details,
            contents,
            source_url,
        })
    }

    async fn genre_details(&self, input: GenreDetailsInput) -> Result<GenreDetails> {
        let page = input.page.unwrap_or(1);
        let genre = Genre::find_by_id(input.genre_id.clone())
            .one(&self.db)
            .await?
            .unwrap();
        let paginator = MetadataToGenre::find()
            .filter(metadata_to_genre::Column::GenreId.eq(input.genre_id))
            .paginate(&self.db, self.config.frontend.page_size as u64);
        let ItemsAndPagesNumber {
            number_of_items,
            number_of_pages,
        } = paginator.num_items_and_pages().await?;
        let mut contents = vec![];
        for association_items in paginator.fetch_page(page - 1).await? {
            contents.push(association_items.metadata_id);
        }
        Ok(GenreDetails {
            details: GenreListItem {
                id: genre.id,
                name: genre.name,
                num_items: Some(number_of_items.try_into().unwrap()),
            },
            contents: SearchResults {
                details: SearchDetails {
                    total: number_of_items.try_into().unwrap(),
                    next_page: if page < number_of_pages {
                        Some((page + 1).try_into().unwrap())
                    } else {
                        None
                    },
                },
                items: contents,
            },
        })
    }

    async fn metadata_group_details(
        &self,
        metadata_group_id: String,
    ) -> Result<MetadataGroupDetails> {
        let mut group = MetadataGroup::find_by_id(metadata_group_id)
            .one(&self.db)
            .await?
            .unwrap();
        let mut images = vec![];
        for image in group.images.iter() {
            images.push(get_stored_asset(image.url.clone(), &self.file_storage_service).await);
        }
        group.display_images = images;
        let slug = slug::slugify(&group.title);
        let identifier = &group.identifier;

        let source_url = match group.source {
            MediaSource::Custom
            | MediaSource::Anilist
            | MediaSource::Listennotes
            | MediaSource::Itunes
            | MediaSource::MangaUpdates
            | MediaSource::Mal
            | MediaSource::Openlibrary
            | MediaSource::Vndb
            | MediaSource::GoogleBooks => None,
            MediaSource::Audible => Some(format!(
                "https://www.audible.com/series/{slug}/{identifier}"
            )),
            MediaSource::Tmdb => Some(format!(
                "https://www.themoviedb.org/collections/{identifier}-{slug}"
            )),
            MediaSource::Igdb => Some(format!("https://www.igdb.com/collection/{slug}")),
        };

        let contents = MetadataToMetadataGroup::find()
            .select_only()
            .column(metadata_to_metadata_group::Column::MetadataId)
            .filter(metadata_to_metadata_group::Column::MetadataGroupId.eq(group.id.clone()))
            .order_by_asc(metadata_to_metadata_group::Column::Part)
            .into_tuple::<String>()
            .all(&self.db)
            .await?;
        Ok(MetadataGroupDetails {
            details: group,
            source_url,
            contents,
        })
    }

    async fn queue_pending_reminders(&self) -> Result<()> {
        #[derive(Debug, Serialize, Deserialize)]
        #[serde(rename_all = "PascalCase")]
        struct UserMediaReminder {
            reminder: NaiveDate,
            text: String,
        }
        for (cte, col) in CollectionToEntity::find()
            .find_also_related(Collection)
            .filter(collection::Column::Name.eq(DefaultCollection::Reminders.to_string()))
            .all(&self.db)
            .await?
        {
            if let Some(reminder) = cte.information {
                let reminder: UserMediaReminder =
                    serde_json::from_str(&serde_json::to_string(&reminder)?)?;
                let col = col.unwrap();
                let related_users = col.find_related(UserToCollection).all(&self.db).await?;
                if get_current_date(self.timezone.as_ref()) == reminder.reminder {
                    for user in related_users {
                        self.queue_notifications_to_user_platforms(&user.user_id, &reminder.text)
                            .await?;
                        self.remove_entity_from_collection(
                            &user.user_id,
                            ChangeCollectionToEntityInput {
                                creator_user_id: col.user_id.clone(),
                                collection_name: DefaultCollection::Reminders.to_string(),
                                metadata_id: cte.metadata_id.clone(),
                                exercise_id: cte.exercise_id.clone(),
                                metadata_group_id: cte.metadata_group_id.clone(),
                                person_id: cte.person_id.clone(),
                                ..Default::default()
                            },
                        )
                        .await?;
                    }
                }
            }
        }
        Ok(())
    }

    pub async fn export_media(
        &self,
        user_id: &String,
        writer: &mut JsonStreamWriter<File>,
    ) -> Result<bool> {
        let related_metadata = UserToEntity::find()
            .filter(user_to_entity::Column::UserId.eq(user_id))
            .filter(user_to_entity::Column::MetadataId.is_not_null())
            .all(&self.db)
            .await
            .unwrap();
        for rm in related_metadata.iter() {
            let m = rm
                .find_related(Metadata)
                .one(&self.db)
                .await
                .unwrap()
                .unwrap();
            let seen_history = m
                .find_related(Seen)
                .filter(seen::Column::UserId.eq(user_id))
                .all(&self.db)
                .await
                .unwrap();
            let seen_history = seen_history
                .into_iter()
                .map(|s| {
                    let (show_season_number, show_episode_number) = match s.show_extra_information {
                        Some(d) => (Some(d.season), Some(d.episode)),
                        None => (None, None),
                    };
                    let podcast_episode_number = s.podcast_extra_information.map(|d| d.episode);
                    let anime_episode_number = s.anime_extra_information.and_then(|d| d.episode);
                    let manga_chapter_number =
                        s.manga_extra_information.clone().and_then(|d| d.chapter);
                    let manga_volume_number = s.manga_extra_information.and_then(|d| d.volume);
                    ImportOrExportMediaItemSeen {
                        progress: Some(s.progress),
                        started_on: s.started_on,
                        ended_on: s.finished_on,
                        provider_watched_on: s.provider_watched_on,
                        show_season_number,
                        show_episode_number,
                        podcast_episode_number,
                        anime_episode_number,
                        manga_chapter_number,
                        manga_volume_number,
                    }
                })
                .collect();
            let db_reviews = m
                .find_related(Review)
                .filter(review::Column::UserId.eq(user_id))
                .all(&self.db)
                .await
                .unwrap();
            let mut reviews = vec![];
            for review in db_reviews {
                let review_item = get_review_export_item(
                    self.review_by_id(review.id, user_id, false).await.unwrap(),
                );
                reviews.push(review_item);
            }
            let collections =
                entity_in_collections(&self.db, user_id, Some(m.id), None, None, None)
                    .await?
                    .into_iter()
                    .map(|c| c.name)
                    .collect();
            let exp = ImportOrExportMediaItem {
                source_id: m.title,
                lot: m.lot,
                source: m.source,
                identifier: m.identifier.clone(),
                seen_history,
                reviews,
                collections,
            };
            writer.serialize_value(&exp).unwrap();
        }
        Ok(true)
    }

    pub async fn export_media_group(
        &self,
        user_id: &String,
        writer: &mut JsonStreamWriter<File>,
    ) -> Result<bool> {
        let related_metadata = UserToEntity::find()
            .filter(user_to_entity::Column::UserId.eq(user_id))
            .filter(user_to_entity::Column::MetadataGroupId.is_not_null())
            .all(&self.db)
            .await
            .unwrap();
        for rm in related_metadata.iter() {
            let m = rm
                .find_related(MetadataGroup)
                .one(&self.db)
                .await
                .unwrap()
                .unwrap();
            let db_reviews = m
                .find_related(Review)
                .filter(review::Column::UserId.eq(user_id))
                .all(&self.db)
                .await
                .unwrap();
            let mut reviews = vec![];
            for review in db_reviews {
                let review_item = get_review_export_item(
                    self.review_by_id(review.id, user_id, false).await.unwrap(),
                );
                reviews.push(review_item);
            }
            let collections =
                entity_in_collections(&self.db, user_id, None, None, Some(m.id), None)
                    .await?
                    .into_iter()
                    .map(|c| c.name)
                    .collect();
            let exp = ImportOrExportMediaGroupItem {
                title: m.title,
                lot: m.lot,
                source: m.source,
                identifier: m.identifier.clone(),
                reviews,
                collections,
            };
            writer.serialize_value(&exp).unwrap();
        }
        Ok(true)
    }

    pub async fn export_people(
        &self,
        user_id: &String,
        writer: &mut JsonStreamWriter<File>,
    ) -> Result<bool> {
        let related_people = UserToEntity::find()
            .filter(user_to_entity::Column::UserId.eq(user_id))
            .filter(user_to_entity::Column::PersonId.is_not_null())
            .all(&self.db)
            .await
            .unwrap();
        for rm in related_people.iter() {
            let p = rm
                .find_related(Person)
                .one(&self.db)
                .await
                .unwrap()
                .unwrap();
            let db_reviews = p
                .find_related(Review)
                .filter(review::Column::UserId.eq(user_id))
                .all(&self.db)
                .await
                .unwrap();
            let mut reviews = vec![];
            for review in db_reviews {
                let review_item = get_review_export_item(
                    self.review_by_id(review.id, user_id, false).await.unwrap(),
                );
                reviews.push(review_item);
            }
            let collections =
                entity_in_collections(&self.db, user_id, None, Some(p.id), None, None)
                    .await?
                    .into_iter()
                    .map(|c| c.name)
                    .collect();
            let exp = ImportOrExportPersonItem {
                identifier: p.identifier,
                source: p.source,
                source_specifics: p.source_specifics,
                name: p.name,
                reviews,
                collections,
            };
            writer.serialize_value(&exp).unwrap();
        }
        Ok(true)
    }

    async fn generate_auth_token(&self, user_id: String) -> Result<String> {
        let auth_token = jwt::sign(
            user_id,
            &self.config.users.jwt_secret,
            self.config.users.token_valid_for_days,
            None,
        )?;
        Ok(auth_token)
    }

    async fn create_review_comment(
        &self,
        user_id: String,
        input: CreateReviewCommentInput,
    ) -> Result<bool> {
        let review = Review::find_by_id(input.review_id)
            .one(&self.db)
            .await?
            .unwrap();
        let mut comments = review.comments.clone();
        if input.should_delete.unwrap_or_default() {
            let position = comments
                .iter()
                .position(|r| &r.id == input.comment_id.as_ref().unwrap())
                .unwrap();
            comments.remove(position);
        } else if input.increment_likes.unwrap_or_default() {
            let comment = comments
                .iter_mut()
                .find(|r| &r.id == input.comment_id.as_ref().unwrap())
                .unwrap();
            comment.liked_by.insert(user_id.clone());
        } else if input.decrement_likes.unwrap_or_default() {
            let comment = comments
                .iter_mut()
                .find(|r| &r.id == input.comment_id.as_ref().unwrap())
                .unwrap();
            comment.liked_by.remove(&user_id);
        } else {
            let user = user_by_id(&self.db, &user_id).await?;
            comments.push(ImportOrExportItemReviewComment {
                id: nanoid!(20),
                text: input.text.unwrap(),
                user: IdAndNamedObject {
                    id: user_id,
                    name: user.name,
                },
                liked_by: HashSet::new(),
                created_on: Utc::now(),
            });
        }
        let mut review: review::ActiveModel = review.into();
        review.comments = ActiveValue::Set(comments);
        review.update(&self.db).await?;
        Ok(true)
    }

    #[tracing::instrument(skip(self))]
    pub async fn recalculate_calendar_events(&self) -> Result<()> {
        let date_to_calculate_from = get_current_date(self.timezone.as_ref()).pred_opt().unwrap();

        let mut meta_stream = Metadata::find()
            .filter(metadata::Column::LastUpdatedOn.gte(date_to_calculate_from))
            .filter(metadata::Column::IsPartial.eq(false))
            .stream(&self.db)
            .await?;

        while let Some(meta) = meta_stream.try_next().await? {
            tracing::trace!("Processing metadata id = {:#?}", meta.id);
            let calendar_events = meta.find_related(CalendarEvent).all(&self.db).await?;
            for cal_event in calendar_events {
                let mut need_to_delete = true;
                if let Some(show) = cal_event.metadata_show_extra_information {
                    if let Some(show_info) = &meta.show_specifics {
                        if let Some((season, ep)) = show_info.get_episode(show.season, show.episode)
                        {
                            if !SHOW_SPECIAL_SEASON_NAMES.contains(&season.name.as_str()) {
                                if let Some(publish_date) = ep.publish_date {
                                    if publish_date == cal_event.date {
                                        need_to_delete = false;
                                    }
                                }
                            }
                        }
                    }
                } else if let Some(podcast) = cal_event.metadata_podcast_extra_information {
                    if let Some(podcast_info) = &meta.podcast_specifics {
                        if let Some(ep) = podcast_info.get_episode(podcast.episode) {
                            if ep.publish_date == cal_event.date {
                                need_to_delete = false;
                            }
                        }
                    }
                } else if cal_event.date == meta.publish_date.unwrap() {
                    need_to_delete = false;
                };

                if need_to_delete {
                    tracing::debug!(
                        "Need to delete calendar event id = {:#?} since it is outdated",
                        cal_event.id
                    );
                    CalendarEvent::delete_by_id(cal_event.id)
                        .exec(&self.db)
                        .await?;
                }
            }
        }

        tracing::debug!("Finished deleting invalid calendar events");

        let mut metadata_stream = Metadata::find()
            .filter(metadata::Column::LastUpdatedOn.gte(date_to_calculate_from))
            .filter(metadata::Column::PublishDate.is_not_null())
            .filter(
                metadata::Column::IsPartial
                    .is_null()
                    .or(metadata::Column::IsPartial.eq(false)),
            )
            .order_by_desc(metadata::Column::LastUpdatedOn)
            .stream(&self.db)
            .await?;
        let mut calendar_events_inserts = vec![];
        let mut metadata_updates = vec![];
        while let Some(meta) = metadata_stream.try_next().await? {
            if let Some(ps) = &meta.podcast_specifics {
                for episode in ps.episodes.iter() {
                    let event = calendar_event::ActiveModel {
                        metadata_id: ActiveValue::Set(Some(meta.id.clone())),
                        date: ActiveValue::Set(episode.publish_date),
                        metadata_podcast_extra_information: ActiveValue::Set(Some(
                            SeenPodcastExtraInformation {
                                episode: episode.number,
                            },
                        )),
                        ..Default::default()
                    };
                    calendar_events_inserts.push(event);
                }
            } else if let Some(ss) = &meta.show_specifics {
                for season in ss.seasons.iter() {
                    if SHOW_SPECIAL_SEASON_NAMES.contains(&season.name.as_str()) {
                        continue;
                    }
                    for episode in season.episodes.iter() {
                        if let Some(date) = episode.publish_date {
                            let event = calendar_event::ActiveModel {
                                metadata_id: ActiveValue::Set(Some(meta.id.clone())),
                                date: ActiveValue::Set(date),
                                metadata_show_extra_information: ActiveValue::Set(Some(
                                    SeenShowExtraInformation {
                                        season: season.season_number,
                                        episode: episode.episode_number,
                                    },
                                )),
                                ..Default::default()
                            };
                            calendar_events_inserts.push(event);
                        }
                    }
                }
            } else {
                let event = calendar_event::ActiveModel {
                    metadata_id: ActiveValue::Set(Some(meta.id.clone())),
                    date: ActiveValue::Set(meta.publish_date.unwrap()),
                    ..Default::default()
                };
                calendar_events_inserts.push(event);
            };
            metadata_updates.push(meta.id.clone());
        }
        tracing::debug!(
            "Inserting {} calendar events",
            calendar_events_inserts.len()
        );
        for cal_insert in calendar_events_inserts {
            cal_insert.insert(&self.db).await.ok();
        }
        tracing::debug!("Finished updating calendar events");
        Ok(())
    }

    #[tracing::instrument(skip(self))]
    async fn queue_notifications_for_released_media(&self) -> Result<()> {
        let today = get_current_date(self.timezone.as_ref());
        let calendar_events = CalendarEvent::find()
            .filter(calendar_event::Column::Date.eq(today))
            .find_also_related(Metadata)
            .all(&self.db)
            .await?;
        let notifications = calendar_events
            .into_iter()
            .map(|(cal_event, meta)| {
                let meta = meta.unwrap();
                let url = self.get_entity_details_frontend_url(
                    meta.id.to_string(),
                    EntityLot::Metadata,
                    None,
                );
                let notification = if let Some(show) = cal_event.metadata_show_extra_information {
                    format!(
                        "S{}E{} of {} ({}) has been released today.",
                        show.season, show.episode, meta.title, url
                    )
                } else if let Some(podcast) = cal_event.metadata_podcast_extra_information {
                    format!(
                        "E{} of {} ({}) has been released today.",
                        podcast.episode, meta.title, url
                    )
                } else {
                    format!("{} ({}) has been released today.", meta.title, url)
                };
                (
                    meta.id.to_string(),
                    (notification, MediaStateChanged::MetadataPublished),
                )
            })
            .collect_vec();
        let (meta_map, _, _) = self.get_entities_monitored_by().await?;
        for (metadata_id, notification) in notifications.into_iter() {
            let users_to_notify = meta_map.get(&metadata_id).cloned().unwrap_or_default();
            for user in users_to_notify {
                self.queue_media_state_changed_notification_for_user(&user, &notification)
                    .await?;
            }
        }
        Ok(())
    }

    async fn update_person(&self, person_id: String) -> Result<Vec<(String, MediaStateChanged)>> {
        let mut notifications = vec![];
        let person = Person::find_by_id(person_id.clone())
            .one(&self.db)
            .await?
            .unwrap();
        let provider = self.get_non_metadata_provider(person.source).await?;
        let provider_person = provider
            .person_details(&person.identifier, &person.source_specifics)
            .await?;
        let images = provider_person.images.map(|images| {
            images
                .into_iter()
                .map(|i| MetadataImage {
                    url: StoredUrl::Url(i),
                })
                .collect()
        });
        let mut default_state_changes = person.clone().state_changes.unwrap_or_default();
        let mut to_update_person: person::ActiveModel = person.clone().into();
        to_update_person.last_updated_on = ActiveValue::Set(Utc::now());
        to_update_person.description = ActiveValue::Set(provider_person.description);
        to_update_person.gender = ActiveValue::Set(provider_person.gender);
        to_update_person.birth_date = ActiveValue::Set(provider_person.birth_date);
        to_update_person.death_date = ActiveValue::Set(provider_person.death_date);
        to_update_person.place = ActiveValue::Set(provider_person.place);
        to_update_person.website = ActiveValue::Set(provider_person.website);
        to_update_person.images = ActiveValue::Set(images);
        to_update_person.is_partial = ActiveValue::Set(Some(false));
        to_update_person.name = ActiveValue::Set(provider_person.name);
        for (role, media) in provider_person.related.clone() {
            let title = media.title.clone();
            let pm = self.create_partial_metadata(media).await?;
            let already_intermediate = MetadataToPerson::find()
                .filter(metadata_to_person::Column::MetadataId.eq(&pm.id))
                .filter(metadata_to_person::Column::PersonId.eq(&person_id))
                .filter(metadata_to_person::Column::Role.eq(&role))
                .one(&self.db)
                .await?;
            if already_intermediate.is_none() {
                let intermediate = metadata_to_person::ActiveModel {
                    person_id: ActiveValue::Set(person.id.clone()),
                    metadata_id: ActiveValue::Set(pm.id.clone()),
                    role: ActiveValue::Set(role.clone()),
                    ..Default::default()
                };
                intermediate.insert(&self.db).await.unwrap();
            }
            let search_for = MediaAssociatedPersonStateChanges {
                media: CommitMediaInput {
                    identifier: pm.identifier.clone(),
                    lot: pm.lot,
                    source: pm.source,
                    ..Default::default()
                },
                role: role.clone(),
            };
            if !default_state_changes.media_associated.contains(&search_for) {
                notifications.push((
                    format!(
                        "{} has been associated with {} as {}",
                        person.name, title, role
                    ),
                    MediaStateChanged::PersonMediaAssociated,
                ));
                default_state_changes.media_associated.insert(search_for);
            }
        }
        to_update_person.state_changes = ActiveValue::Set(Some(default_state_changes));
        to_update_person.update(&self.db).await.unwrap();
        Ok(notifications)
    }

    pub async fn update_person_and_notify_users(&self, person_id: String) -> Result<()> {
        let notifications = self
            .update_person(person_id.clone())
            .await
            .unwrap_or_default();
        if !notifications.is_empty() {
            let (_, _, person_map) = self.get_entities_monitored_by().await.unwrap();
            let users_to_notify = person_map.get(&person_id).cloned().unwrap_or_default();
            for notification in notifications {
                for user_id in users_to_notify.iter() {
                    self.queue_media_state_changed_notification_for_user(user_id, &notification)
                        .await
                        .trace_ok();
                }
            }
        }
        Ok(())
    }

    async fn get_entities_monitored_by(
        &self,
    ) -> Result<(
        EntityBeingMonitoredByMap,
        EntityBeingMonitoredByMap,
        EntityBeingMonitoredByMap,
    )> {
        #[derive(Debug, FromQueryResult, Clone, Default)]
        struct UsersToBeNotified {
            entity_id: String,
            to_notify: Vec<String>,
        }
        let get_sql = |entity_type: &str| {
            format!(
                r#"
SELECT
    "m"."id" as "entity_id",
    ARRAY_AGG(DISTINCT "u"."id") as "to_notify"
FROM "{entity_type}" "m"
JOIN "collection_to_entity" "cte" ON "m"."id" = "cte"."{entity_type}_id"
JOIN "collection" "c" ON "cte"."collection_id" = "c"."id" AND "c"."name" = '{}'
JOIN "user" "u" ON "c"."user_id" = "u"."id"
GROUP BY "m"."id";
        "#,
                DefaultCollection::Monitoring
            )
        };
        let meta_map: Vec<_> = UsersToBeNotified::find_by_statement(
            Statement::from_sql_and_values(DbBackend::Postgres, get_sql("metadata"), []),
        )
        .all(&self.db)
        .await?;
        let meta_map = meta_map
            .into_iter()
            .map(|m| (m.entity_id, m.to_notify))
            .collect::<EntityBeingMonitoredByMap>();
        let meta_group_map: Vec<_> = UsersToBeNotified::find_by_statement(
            Statement::from_sql_and_values(DbBackend::Postgres, get_sql("metadata_group"), []),
        )
        .all(&self.db)
        .await?;
        let meta_group_map = meta_group_map
            .into_iter()
            .map(|m| (m.entity_id, m.to_notify))
            .collect::<EntityBeingMonitoredByMap>();
        let person_map: Vec<_> = UsersToBeNotified::find_by_statement(
            Statement::from_sql_and_values(DbBackend::Postgres, get_sql("person"), []),
        )
        .all(&self.db)
        .await?;
        let person_map = person_map
            .into_iter()
            .map(|m| (m.entity_id, m.to_notify))
            .collect::<EntityBeingMonitoredByMap>();
        Ok((meta_map, meta_group_map, person_map))
    }

    pub async fn handle_review_posted_event(&self, event: ReviewPostedEvent) -> Result<()> {
        let (meta_map, meta_group_map, person_map) = self.get_entities_monitored_by().await?;
        let monitored_by = match event.entity_lot {
            EntityLot::Metadata => meta_map.get(&event.obj_id).cloned().unwrap_or_default(),
            EntityLot::MetadataGroup => meta_group_map
                .get(&event.obj_id)
                .cloned()
                .unwrap_or_default(),
            EntityLot::Person => person_map.get(&event.obj_id).cloned().unwrap_or_default(),
            _ => vec![],
        };
        let users = User::find()
            .select_only()
            .column(user::Column::Id)
            .filter(user::Column::Id.is_in(monitored_by))
            .filter(Expr::cust(format!(
                "(preferences -> 'notifications' -> 'to_send' ? '{}') = true",
                MediaStateChanged::ReviewPosted
            )))
            .into_tuple::<String>()
            .all(&self.db)
            .await?;
        for user_id in users {
            let url = self.get_entity_details_frontend_url(
                event.obj_id.clone(),
                event.entity_lot,
                Some("reviews"),
            );
            self.queue_notifications_to_user_platforms(
                &user_id,
                &format!(
                    "New review posted for {} ({}, {}) by {}.",
                    event.obj_title, event.entity_lot, url, event.username
                ),
            )
            .await?;
        }
        Ok(())
    }

    fn get_entity_details_frontend_url(
        &self,
        id: String,
        entity_lot: EntityLot,
        default_tab: Option<&str>,
    ) -> String {
        let mut url = match entity_lot {
            EntityLot::Metadata => format!("media/item/{}", id),
            EntityLot::Person => format!("media/people/item/{}", id),
            EntityLot::MetadataGroup => format!("media/groups/item/{}", id),
            EntityLot::Exercise => format!("fitness/exercises/{}", id),
            EntityLot::Collection => format!("collections/{}", id),
        };
        url = format!("{}/{}", self.config.frontend.url, url);
        if let Some(tab) = default_tab {
            url += format!("?defaultTab={}", tab).as_str()
        }
        url
    }

    async fn get_oidc_redirect_url(&self) -> Result<String> {
        match self.oidc_client.as_ref() {
            Some(client) => {
                let (authorize_url, _, _) = client
                    .authorize_url(
                        AuthenticationFlow::<CoreResponseType>::AuthorizationCode,
                        CsrfToken::new_random,
                        Nonce::new_random,
                    )
                    .add_scope(Scope::new("email".to_string()))
                    .url();
                Ok(authorize_url.to_string())
            }
            _ => Err(Error::new("OIDC client not configured")),
        }
    }

    async fn get_oidc_token(&self, code: String) -> Result<OidcTokenOutput> {
        match self.oidc_client.as_ref() {
            Some(client) => {
                let token = client
                    .exchange_code(AuthorizationCode::new(code))
                    .request_async(async_http_client)
                    .await?;
                let id_token = token.id_token().unwrap();
                let claims = id_token.claims(&client.id_token_verifier(), empty_nonce_verifier)?;
                let subject = claims.subject().to_string();
                let email = claims
                    .email()
                    .map(|e| e.to_string())
                    .ok_or_else(|| Error::new("Email not found in OIDC token claims"))?;
                Ok(OidcTokenOutput { subject, email })
            }
            _ => Err(Error::new("OIDC client not configured")),
        }
    }

    async fn user_access_links(&self, user_id: &String) -> Result<Vec<access_link::Model>> {
        let links = AccessLink::find()
            .filter(access_link::Column::UserId.eq(user_id))
            .order_by_desc(access_link::Column::CreatedOn)
            .all(&self.db)
            .await?;
        Ok(links)
    }

    async fn create_access_link(
        &self,
        input: CreateAccessLinkInput,
        user_id: String,
    ) -> Result<StringIdObject> {
        let new_link = access_link::ActiveModel {
            user_id: ActiveValue::Set(user_id),
            expires_on: ActiveValue::Set(input.expires_on),
            maximum_uses: ActiveValue::Set(input.maximum_uses),
            ..Default::default()
        };
        let link = new_link.insert(&self.db).await?;
        Ok(StringIdObject { id: link.id })
    }

    async fn process_access_link(&self, access_link_id: String) -> Result<ProcessAccessLinkResult> {
        let link = match AccessLink::find_by_id(access_link_id).one(&self.db).await? {
            None => {
                return Ok(ProcessAccessLinkResult::Error(ProcessAccessLinkError {
                    error: ProcessAccessLinkErrorVariant::NotFound,
                }))
            }
            Some(l) => l,
        };
        if let Some(expiration_time) = link.expires_on {
            if expiration_time < Utc::now() {
                return Ok(ProcessAccessLinkResult::Error(ProcessAccessLinkError {
                    error: ProcessAccessLinkErrorVariant::Expired,
                }));
            }
        }
        if let Some(max_uses) = link.maximum_uses {
            if link.times_used >= max_uses {
                return Ok(ProcessAccessLinkResult::Error(ProcessAccessLinkError {
                    error: ProcessAccessLinkErrorVariant::MaximumUsesReached,
                }));
            }
        }
        if let Some(true) = link.is_revoked {
            return Ok(ProcessAccessLinkResult::Error(ProcessAccessLinkError {
                error: ProcessAccessLinkErrorVariant::Revoked,
            }));
        }
        let validity = if let Some(expires) = link.expires_on {
            (expires - Utc::now()).num_days().try_into().unwrap()
        } else {
            self.config.users.token_valid_for_days
        };
        let api_key = jwt::sign(
            link.user_id.clone(),
            &self.config.users.jwt_secret,
            validity,
            Some(link.id.clone()),
        )?;
        let mut issued_tokens = link.issued_tokens.clone();
        issued_tokens.push(api_key.clone());
        let mut link: access_link::ActiveModel = link.into();
        link.issued_tokens = ActiveValue::Set(issued_tokens);
        link.update(&self.db).await?;
        Ok(ProcessAccessLinkResult::Ok(ProcessAccessLinkResponse {
            api_key,
            token_valid_for_days: validity,
        }))
    }

    async fn revoke_access_link(&self, access_link_id: String) -> Result<bool> {
        AccessLink::update(access_link::ActiveModel {
            id: ActiveValue::Set(access_link_id),
            is_revoked: ActiveValue::Set(Some(true)),
            ..Default::default()
        })
        .exec(&self.db)
        .await?;
        Ok(true)
    }

    async fn invalidate_import_jobs(&self) -> Result<()> {
        let all_jobs = ImportReport::find()
            .filter(import_report::Column::WasSuccess.is_null())
            .all(&self.db)
            .await?;
        for job in all_jobs {
            if Utc::now() - job.started_on > ChronoDuration::try_hours(24).unwrap() {
                tracing::debug!("Invalidating job with id = {id}", id = job.id);
                let mut job: import_report::ActiveModel = job.into();
                job.was_success = ActiveValue::Set(Some(false));
                job.save(&self.db).await?;
            }
        }
        Ok(())
    }

    async fn remove_old_entities_from_monitoring_collection(&self) -> Result<()> {
        #[derive(Debug, FromQueryResult)]
        struct CustomQueryResponse {
            id: i32,
            created_on: DateTimeUtc,
            last_updated_on: Option<DateTimeUtc>,
        }
        let all_cte = CollectionToEntity::find()
            .select_only()
            .column(collection_to_entity::Column::Id)
            .column(collection_to_entity::Column::CreatedOn)
            .column(metadata::Column::LastUpdatedOn)
            .left_join(Metadata)
            .inner_join(Collection)
            .filter(collection::Column::Name.eq(DefaultCollection::Monitoring.to_string()))
            .order_by_asc(collection_to_entity::Column::Id)
            .into_model::<CustomQueryResponse>()
            .all(&self.db)
            .await?;
        let mut to_delete = vec![];
        for cte in all_cte {
            let delta = cte.last_updated_on.unwrap_or_else(Utc::now) - cte.created_on;
            if delta.num_days().abs() > self.config.media.monitoring_remove_after_days {
                to_delete.push(cte.id);
            }
        }
        CollectionToEntity::delete_many()
            .filter(collection_to_entity::Column::Id.is_in(to_delete))
            .exec(&self.db)
            .await?;
        Ok(())
    }

    pub async fn remove_useless_data(&self) -> Result<()> {
        let mut metadata_stream = Metadata::find()
            .select_only()
            .column(metadata::Column::Id)
            .left_join(UserToEntity)
            .filter(user_to_entity::Column::MetadataId.is_null())
            .into_tuple::<String>()
            .stream(&self.db)
            .await?;
        while let Some(meta) = metadata_stream.try_next().await? {
            tracing::debug!("Removing metadata id = {:#?}", meta);
            Metadata::delete_by_id(meta).exec(&self.db).await?;
        }
        let mut people_stream = Person::find()
            .select_only()
            .column(person::Column::Id)
            .left_join(UserToEntity)
            .filter(user_to_entity::Column::PersonId.is_null())
            .into_tuple::<String>()
            .stream(&self.db)
            .await?;
        while let Some(person) = people_stream.try_next().await? {
            tracing::debug!("Removing person id = {:#?}", person);
            Person::delete_by_id(person).exec(&self.db).await?;
        }
        let mut metadata_group_stream = MetadataGroup::find()
            .select_only()
            .column(metadata_group::Column::Id)
            .left_join(UserToEntity)
            .filter(user_to_entity::Column::MetadataGroupId.is_null())
            .into_tuple::<String>()
            .stream(&self.db)
            .await?;
        while let Some(meta_group) = metadata_group_stream.try_next().await? {
            tracing::debug!("Removing metadata group id = {:#?}", meta_group);
            MetadataGroup::delete_by_id(meta_group)
                .exec(&self.db)
                .await?;
        }
        let mut genre_stream = Genre::find()
            .select_only()
            .column(genre::Column::Id)
            .left_join(MetadataToGenre)
            .filter(metadata_to_genre::Column::MetadataId.is_null())
            .into_tuple::<String>()
            .stream(&self.db)
            .await?;
        while let Some(genre) = genre_stream.try_next().await? {
            tracing::debug!("Removing genre id = {:#?}", genre);
            Genre::delete_by_id(genre).exec(&self.db).await?;
        }
        tracing::debug!("Deleting all queued notifications");
        QueuedNotification::delete_many().exec(&self.db).await?;
        tracing::debug!("Deleting revoked access tokens");
        AccessLink::delete_many()
            .filter(access_link::Column::IsRevoked.eq(true))
            .exec(&self.db)
            .await?;
        Ok(())
    }

    pub async fn update_claimed_recommendations_and_download_new_ones(&self) -> Result<()> {
        tracing::debug!("Updating old recommendations to not be recommendations anymore");
        let mut metadata_stream = Metadata::find()
            .select_only()
            .column(metadata::Column::Id)
            .filter(metadata::Column::IsRecommendation.eq(true))
            .into_tuple::<String>()
            .stream(&self.db)
            .await?;
        let mut recommendations_to_update = vec![];
        while let Some(meta) = metadata_stream.try_next().await? {
            let num_ute = UserToEntity::find()
                .filter(user_to_entity::Column::MetadataId.eq(&meta))
                .count(&self.db)
                .await?;
            if num_ute > 0 {
                recommendations_to_update.push(meta);
            }
        }
        Metadata::update_many()
            .filter(metadata::Column::Id.is_in(recommendations_to_update))
            .set(metadata::ActiveModel {
                is_recommendation: ActiveValue::Set(None),
                ..Default::default()
            })
            .exec(&self.db)
            .await?;
        tracing::debug!("Downloading new recommendations for users");
        #[derive(Debug, FromQueryResult)]
        struct CustomQueryResponse {
            lot: MediaLot,
            source: MediaSource,
            identifier: String,
        }
        let media_items = CustomQueryResponse::find_by_statement(Statement::from_sql_and_values(
            DbBackend::Postgres,
            r#"
SELECT "m"."lot", "m"."identifier", "m"."source"
FROM (
    SELECT "user_id", "metadata_id" FROM "user_to_entity"
    WHERE "user_id" IN (SELECT "id" from "user") AND "metadata_id" IS NOT NULL
) "sub"
JOIN "metadata" "m" ON "sub"."metadata_id" = "m"."id" AND "m"."source" NOT IN ($1, $2, $3)
ORDER BY RANDOM() LIMIT 10;
        "#,
            [
                MediaSource::GoogleBooks.into(),
                MediaSource::Itunes.into(),
                MediaSource::Vndb.into(),
            ],
        ))
        .all(&self.db)
        .await?;
        let mut media_item_ids = vec![];
        for media in media_items.into_iter() {
            let provider = self.get_metadata_provider(media.lot, media.source).await?;
            if let Ok(recommendations) = provider
                .get_recommendations_for_metadata(&media.identifier)
                .await
            {
                for mut rec in recommendations {
                    rec.is_recommendation = Some(true);
                    if let Ok(meta) = self.create_partial_metadata(rec).await {
                        media_item_ids.push(meta.id);
                    }
                }
            }
        }
        Ok(())
    }

    pub async fn revoke_invalid_access_tokens(&self) -> Result<()> {
        let access_links = AccessLink::find()
            .select_only()
            .column(access_link::Column::Id)
            .filter(
                Condition::any()
                    .add(
                        Expr::col(access_link::Column::TimesUsed)
                            .gte(Expr::col(access_link::Column::MaximumUses)),
                    )
                    .add(access_link::Column::ExpiresOn.lte(Utc::now())),
            )
            .into_tuple::<String>()
            .all(&self.db)
            .await?;
        for access_link in access_links {
            self.revoke_access_link(access_link).await?;
        }
        Ok(())
    }

    async fn test_user_notification_platforms(&self, user_id: &String) -> Result<bool> {
        let notifications = NotificationPlatform::find()
            .filter(notification_platform::Column::UserId.eq(user_id))
            .all(&self.db)
            .await?;
        for platform in notifications {
            let msg = format!("This is a test notification for platform: {}", platform.lot);
            platform
                .platform_specifics
                .send_message(&self.config, &msg)
                .await?;
        }
        Ok(true)
    }

    #[tracing::instrument(skip(self))]
    pub async fn send_pending_notifications(&self) -> Result<()> {
        let users = User::find().all(&self.db).await?;
        for user_details in users {
            tracing::debug!("Sending notification to user: {:?}", user_details.id);
            let notifications = QueuedNotification::find()
                .filter(queued_notification::Column::UserId.eq(&user_details.id))
                .all(&self.db)
                .await?;
            if notifications.is_empty() {
                continue;
            }
            let msg = notifications
                .into_iter()
                .map(|n| n.message)
                .collect::<Vec<String>>()
                .join("\n");
            let platforms = NotificationPlatform::find()
                .filter(notification_platform::Column::UserId.eq(&user_details.id))
                .all(&self.db)
                .await?;
            for notification in platforms {
                if let Err(err) = notification
                    .platform_specifics
                    .send_message(&self.config, &msg)
                    .await
                {
                    tracing::trace!("Error sending notification: {:?}", err);
                }
            }
        }
        Ok(())
    }

    pub async fn perform_background_jobs(&self) -> Result<()> {
        tracing::debug!("Starting background jobs...");

        tracing::trace!("Invalidating invalid media import jobs");
        self.invalidate_import_jobs().await.trace_ok();
        tracing::trace!("Removing stale entities from Monitoring collection");
        self.remove_old_entities_from_monitoring_collection()
            .await
            .trace_ok();
        tracing::trace!("Checking for updates for media in Watchlist");
        self.update_watchlist_metadata_and_queue_notifications()
            .await
            .trace_ok();
        tracing::trace!("Checking for updates for monitored people");
        self.update_monitored_people_and_queue_notifications()
            .await
            .trace_ok();
        tracing::trace!("Checking and queuing any pending reminders");
        self.queue_pending_reminders().await.trace_ok();
        tracing::trace!("Recalculating calendar events");
        self.recalculate_calendar_events().await.trace_ok();
        tracing::trace!("Queuing notifications for released media");
        self.queue_notifications_for_released_media()
            .await
            .trace_ok();
        tracing::trace!("Sending all pending notifications");
        self.send_pending_notifications().await.trace_ok();
        tracing::trace!("Cleaning up user and metadata association");
        self.cleanup_user_and_metadata_association()
            .await
            .trace_ok();
        tracing::trace!("Removing old user summaries and regenerating them");
        self.regenerate_user_summaries().await.trace_ok();
        tracing::trace!("Removing useless data");
        self.remove_useless_data().await.trace_ok();
        // DEV: This is called after removing useless data so that recommendations are not
        // delete right after they are downloaded.
        tracing::trace!("Downloading recommendations for users");
        self.update_claimed_recommendations_and_download_new_ones()
            .await
            .trace_ok();
        // DEV: Invalid access tokens are revoked before being deleted, so we call this
        // function after removing useless data.
        self.revoke_invalid_access_tokens().await.trace_ok();

        tracing::debug!("Completed background jobs...");
        Ok(())
    }

    #[cfg(debug_assertions)]
    async fn development_mutation(&self) -> Result<bool> {
        Ok(true)
    }
}<|MERGE_RESOLUTION|>--- conflicted
+++ resolved
@@ -5051,16 +5051,7 @@
                         }
                     }
                 }
-<<<<<<< HEAD
-                let jwt_key = jwt::sign(
-                    user.id,
-                    &self.config.users.jwt_secret,
-                    self.config.users.token_valid_for_days,
-                    None,
-                )?;
-=======
                 let jwt_key = self.generate_auth_token(user.id).await?;
->>>>>>> a2b580a6
                 Ok(LoginResult::Ok(LoginResponse { api_key: jwt_key }))
             }
         }
