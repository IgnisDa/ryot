--- conflicted
+++ resolved
@@ -13,12 +13,7 @@
 
 use crate::{
     entities::{metadata, prelude::Metadata},
-<<<<<<< HEAD
-    miscellaneous::{audiobookshelf_models, itunes_podcast_episode_by_name, DefaultCollection},
-    models::media::CommitMediaInput,
-=======
-    models::{audiobookshelf_models, media::CommitMediaInput},
->>>>>>> 90f77f31
+    models::{audiobookshelf_models, media::CommitMediaInput, DefaultCollection},
     providers::google_books::GoogleBooksService,
     utils::{get_base_http_client, ilike_sql},
 };
