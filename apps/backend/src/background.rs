--- conflicted
+++ resolved
@@ -100,11 +100,8 @@
     RecalculateCalendarEvents,
     AssociatePersonWithMetadata(i32, PartialMetadataPerson, usize),
     AssociateGroupWithMetadata(MetadataLot, MetadataSource, String),
-<<<<<<< HEAD
     YankIntegrationsData(i32),
-=======
     ReviewPosted(ReviewPostedEvent),
->>>>>>> 013e8805
 }
 
 impl Job for ApplicationJob {
