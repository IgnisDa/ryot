--- conflicted
+++ resolved
@@ -23,12 +23,8 @@
     routing::{get, post, Router},
     Extension,
 };
-<<<<<<< HEAD
+use background::ApplicationJob;
 use chrono::{DateTime, TimeZone, Utc};
-=======
-use background::ApplicationJob;
-use chrono::{TimeZone, Utc};
->>>>>>> 15a3fe9c
 use database::Migrator;
 use itertools::Itertools;
 use logs_wheel::LogFileInitializer;
@@ -183,40 +179,6 @@
             .unwrap();
     }
 
-<<<<<<< HEAD
-=======
-    if cfg!(debug_assertions) {
-        use schematic::schema::{SchemaGenerator, TypeScriptRenderer, YamlTemplateRenderer};
-
-        // TODO: Once https://github.com/rust-lang/cargo/issues/3946 is resolved
-        let base_dir = PathBuf::from(BASE_DIR)
-            .parent()
-            .unwrap()
-            .parent()
-            .unwrap()
-            .join("docs")
-            .join("includes");
-
-        let mut generator = SchemaGenerator::default();
-        generator.add::<config::AppConfig>();
-        generator
-            .generate(
-                base_dir.join("backend-config-schema.yaml"),
-                YamlTemplateRenderer::default(),
-            )
-            .ok();
-
-        let mut generator = SchemaGenerator::default();
-        generator.add::<CompleteExport>();
-        generator
-            .generate(
-                base_dir.join("export-schema.ts"),
-                TypeScriptRenderer::default(),
-            )
-            .ok();
-    }
-
->>>>>>> 15a3fe9c
     let schema = get_schema(&app_services).await;
 
     let cors = TowerCorsLayer::new()
