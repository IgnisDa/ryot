--- conflicted
+++ resolved
@@ -43,11 +43,6 @@
 
 /// All the services that are used by the app
 pub struct AppServices {
-<<<<<<< HEAD
-    pub db: DatabaseConnection,
-    pub config: Arc<config::AppConfig>,
-=======
->>>>>>> e31071f5
     pub miscellaneous_service: Arc<MiscellaneousService>,
     pub importer_service: Arc<ImporterService>,
     pub exporter_service: Arc<ExporterService>,
@@ -131,6 +126,8 @@
     .data(statistics_service.clone())
     .data(collection_service.clone())
     .data(user_service.clone())
+    .data(config.clone())
+    .data(db.clone())
     .finish();
 
     let cors_origins = config
@@ -168,13 +165,7 @@
         ))
         .layer(cors);
     AppServices {
-<<<<<<< HEAD
-        db,
-        config,
-        miscellaneous_service: media_service,
-=======
         miscellaneous_service,
->>>>>>> e31071f5
         importer_service,
         exporter_service,
         exercise_service,
@@ -214,23 +205,6 @@
     }
 }
 
-<<<<<<< HEAD
-pub async fn get_graphql_schema(app_services: &AppServices) -> GraphqlSchema {
-    Schema::build(
-        QueryRoot::default(),
-        MutationRoot::default(),
-        EmptySubscription,
-    )
-    .extension(Tracing)
-    .data(app_services.miscellaneous_service.clone())
-    .data(app_services.importer_service.clone())
-    .data(app_services.exporter_service.clone())
-    .data(app_services.exercise_service.clone())
-    .data(app_services.file_storage_service.clone())
-    .data(app_services.config.clone())
-    .data(app_services.db.clone())
-    .finish()
-=======
 #[derive(MergedObject, Default)]
 pub struct QueryRoot(
     MiscellaneousQuery,
@@ -262,5 +236,4 @@
     req: GraphQLRequest,
 ) -> GraphQLResponse {
     schema.execute(req.into_inner().data(gql_ctx)).await.into()
->>>>>>> e31071f5
 }