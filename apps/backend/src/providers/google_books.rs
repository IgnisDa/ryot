--- conflicted
+++ resolved
@@ -12,11 +12,7 @@
     models::{
         media::{
             BookSpecifics, MediaDetails, MetadataFreeCreator, MetadataImageForMediaDetails,
-<<<<<<< HEAD
-            MetadataImageLot, MetadataSearchItem, PartialMetadataWithoutId,
-=======
-            MetadataSearchItem,
->>>>>>> 49c7435b
+            MetadataSearchItem, PartialMetadataWithoutId,
         },
         SearchDetails, SearchResults,
     },
