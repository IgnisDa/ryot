use anyhow::{anyhow, Result};
use async_trait::async_trait;
use convert_case::{Case, Casing};
use itertools::Itertools;
use serde::{Deserialize, Serialize};
use surf::{Client, Url};

use crate::{
    config::GoogleBooksConfig,
    migrator::{MetadataImageLot, MetadataLot, MetadataSource},
<<<<<<< HEAD
    miscellaneous::{
        resolver::{MediaDetails, MediaSearchItem},
        MediaSpecifics, MetadataCreator, MetadataImage, MetadataImageUrl, PAGE_LIMIT,
    },
    models::{media::BookSpecifics, SearchResults},
=======
    miscellaneous::{MediaSpecifics, MetadataCreator, MetadataImage, MetadataImageUrl},
    models::media::{BookSpecifics, MediaDetails, MediaSearchItem, MediaSearchResults},
>>>>>>> e0356501
    traits::{MediaProvider, MediaProviderLanguages},
    utils::{convert_date_to_year, get_base_http_client_config, PAGE_LIMIT},
};

pub static URL: &str = "https://www.googleapis.com/books/v1/volumes/";

#[derive(Debug, Clone)]
pub struct GoogleBooksService {
    client: Client,
}

impl MediaProviderLanguages for GoogleBooksService {
    fn supported_languages() -> Vec<String> {
        vec!["us".to_owned()]
    }

    fn default_language() -> String {
        "us".to_owned()
    }
}

impl GoogleBooksService {
    pub async fn new(_config: &GoogleBooksConfig) -> Self {
        let client = get_base_http_client_config()
            .set_base_url(Url::parse(URL).unwrap())
            .try_into()
            .unwrap();
        Self { client }
    }
}

#[derive(Serialize, Deserialize, Debug)]
#[serde(rename_all = "camelCase")]
struct ImageLinks {
    extra_large: Option<String>,
    large: Option<String>,
    medium: Option<String>,
    small: Option<String>,
    small_thumbnail: Option<String>,
    thumbnail: Option<String>,
}

#[derive(Serialize, Deserialize, Debug)]
#[serde(rename_all = "camelCase")]
struct ItemVolumeInfo {
    title: String,
    published_date: Option<String>,
    image_links: Option<ImageLinks>,
    description: Option<String>,
    authors: Option<Vec<String>>,
    publisher: Option<String>,
    main_category: Option<String>,
    categories: Option<Vec<String>>,
    page_count: Option<i32>,
}

#[derive(Serialize, Deserialize, Debug)]
#[serde(rename_all = "camelCase")]
struct ItemResponse {
    id: String,
    volume_info: ItemVolumeInfo,
}

#[derive(Serialize, Deserialize, Debug)]
#[serde(rename_all = "camelCase")]
struct SearchResponse {
    total_items: i32,
    items: Option<Vec<ItemResponse>>,
}

#[async_trait]
impl MediaProvider for GoogleBooksService {
    async fn details(&self, identifier: &str) -> Result<MediaDetails> {
        let mut rsp = self.client.get(identifier).await.map_err(|e| anyhow!(e))?;
        let data: ItemResponse = rsp.body_json().await.map_err(|e| anyhow!(e))?;
        let d = self.google_books_response_to_search_response(data.volume_info, data.id);
        Ok(d)
    }

    async fn search(
        &self,
        query: &str,
        page: Option<i32>,
<<<<<<< HEAD
    ) -> Result<SearchResults<MediaSearchItem>> {
=======
    ) -> Result<MediaSearchResults<MediaSearchItem>> {
>>>>>>> e0356501
        let page = page.unwrap_or(1);
        let index = (page - 1) * PAGE_LIMIT;
        let mut rsp = self
            .client
            .get("")
            .query(&serde_json::json!({
                "q": format!("intitle:{}", query),
                "maxResults": PAGE_LIMIT,
                "printType": "books",
                "startIndex": index
            }))
            .unwrap()
            .await
            .map_err(|e| anyhow!(e))?;
        let search: SearchResponse = rsp.body_json().await.map_err(|e| anyhow!(e))?;
        let resp = search
            .items
            .unwrap_or_default()
            .into_iter()
            .map(|b| {
                let MediaDetails {
                    identifier,
                    title,
                    lot,
                    images,
                    publish_year,
                    ..
                } = self.google_books_response_to_search_response(b.volume_info, b.id);
                let image = images
                    .into_iter()
                    .map(|i| match i.url {
                        MetadataImageUrl::S3(_u) => unreachable!(),
                        MetadataImageUrl::Url(u) => u,
                    })
                    .collect::<Vec<_>>()
                    .get(0)
                    .cloned();
                MediaSearchItem {
                    identifier,
                    lot,
                    title,
                    image,
                    publish_year,
                }
            })
            .collect();
        let next_page = if search.total_items - ((page) * PAGE_LIMIT) > 0 {
            Some(page + 1)
        } else {
            None
        };
        Ok(SearchResults {
            total: search.total_items,
            items: resp,
            next_page,
        })
    }
}
impl GoogleBooksService {
    fn google_books_response_to_search_response(
        &self,
        item: ItemVolumeInfo,
        id: String,
    ) -> MediaDetails {
        let mut images = vec![];
        if let Some(il) = item.image_links {
            if let Some(a) = il.thumbnail {
                images.push(a);
            }
            if let Some(a) = il.small_thumbnail {
                images.push(a);
            }
            if let Some(a) = il.small {
                images.push(a);
            }
            if let Some(a) = il.medium {
                images.push(a);
            }
            if let Some(a) = il.large {
                images.push(a);
            }
            if let Some(a) = il.extra_large {
                images.push(a);
            }
        };
        let images = images.into_iter().map(|a| MetadataImage {
            url: MetadataImageUrl::Url(a),
            lot: MetadataImageLot::Poster,
        });
        let mut creators = item
            .authors
            .unwrap_or_default()
            .into_iter()
            .map(|a| MetadataCreator {
                name: a,
                role: "Author".to_owned(),
                image_urls: vec![],
            })
            .collect::<Vec<_>>();
        if let Some(p) = item.publisher {
            creators.push(MetadataCreator {
                name: p,
                role: "Publisher".to_owned(),
                image_urls: vec![],
            });
        }
        let mut genres = item
            .categories
            .unwrap_or_default()
            .into_iter()
            .flat_map(|c| {
                c.split(" / ")
                    .map(|g| g.to_case(Case::Title))
                    .collect::<Vec<_>>()
            })
            .collect::<Vec<_>>();
        if let Some(g) = item.main_category {
            genres.push(g);
        }
        MediaDetails {
            identifier: id,
            lot: MetadataLot::Book,
            source: MetadataSource::GoogleBooks,
            title: item.title,
            description: item.description,
            creators: creators.into_iter().unique().collect(),
            genres: genres.into_iter().unique().collect(),
            publish_year: item.published_date.and_then(|d| convert_date_to_year(&d)),
            publish_date: None,
            specifics: MediaSpecifics::Book(BookSpecifics {
                pages: item.page_count,
            }),
            images: images.unique().collect(),
        }
    }
}<|MERGE_RESOLUTION|>--- conflicted
+++ resolved
@@ -8,16 +8,11 @@
 use crate::{
     config::GoogleBooksConfig,
     migrator::{MetadataImageLot, MetadataLot, MetadataSource},
-<<<<<<< HEAD
     miscellaneous::{
         resolver::{MediaDetails, MediaSearchItem},
         MediaSpecifics, MetadataCreator, MetadataImage, MetadataImageUrl, PAGE_LIMIT,
     },
     models::{media::BookSpecifics, SearchResults},
-=======
-    miscellaneous::{MediaSpecifics, MetadataCreator, MetadataImage, MetadataImageUrl},
-    models::media::{BookSpecifics, MediaDetails, MediaSearchItem, MediaSearchResults},
->>>>>>> e0356501
     traits::{MediaProvider, MediaProviderLanguages},
     utils::{convert_date_to_year, get_base_http_client_config, PAGE_LIMIT},
 };
@@ -101,11 +96,7 @@
         &self,
         query: &str,
         page: Option<i32>,
-<<<<<<< HEAD
     ) -> Result<SearchResults<MediaSearchItem>> {
-=======
-    ) -> Result<MediaSearchResults<MediaSearchItem>> {
->>>>>>> e0356501
         let page = page.unwrap_or(1);
         let index = (page - 1) * PAGE_LIMIT;
         let mut rsp = self
