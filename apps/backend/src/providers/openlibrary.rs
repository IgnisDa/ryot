--- conflicted
+++ resolved
@@ -11,16 +11,11 @@
 use crate::{
     config::OpenlibraryConfig,
     migrator::{MetadataImageLot, MetadataLot, MetadataSource},
-<<<<<<< HEAD
     miscellaneous::{
         resolver::{MediaDetails, MediaSearchItem},
         MediaSpecifics, MetadataCreator, MetadataImage, MetadataImageUrl, PAGE_LIMIT,
     },
     models::{media::BookSpecifics, SearchResults},
-=======
-    miscellaneous::{MediaSpecifics, MetadataCreator, MetadataImage, MetadataImageUrl},
-    models::media::{BookSpecifics, MediaDetails, MediaSearchItem, MediaSearchResults},
->>>>>>> e0356501
     traits::{MediaProvider, MediaProviderLanguages},
     utils::{get_base_http_client_config, get_data_parallelly_from_sources, PAGE_LIMIT},
 };
@@ -240,11 +235,7 @@
         &self,
         query: &str,
         page: Option<i32>,
-<<<<<<< HEAD
     ) -> Result<SearchResults<MediaSearchItem>> {
-=======
-    ) -> Result<MediaSearchResults<MediaSearchItem>> {
->>>>>>> e0356501
         let page = page.unwrap_or(1);
         #[derive(Debug, Serialize, Deserialize, SimpleObject)]
         pub struct OpenlibraryBook {
