--- conflicted
+++ resolved
@@ -9,7 +9,10 @@
 use crate::{
     config::{MoviesTmdbConfig, ShowsTmdbConfig},
     migrator::{MetadataImageLot, MetadataLot, MetadataSource},
-<<<<<<< HEAD
+    miscellaneous::{MediaSpecifics, MetadataCreator, MetadataImage, MetadataImageUrl},
+    models::media::{
+        MediaDetails, MediaSearchItem, MediaSearchResults, MovieSpecifics, ShowEpisode, ShowSeason,
+        ShowSpecifics,
     miscellaneous::{
         resolver::{MediaDetails, MediaSearchItem},
         MediaSpecifics, MetadataCreator, MetadataImage, MetadataImageUrl,
@@ -18,13 +21,6 @@
         media::{MovieSpecifics, ShowEpisode, ShowSeason, ShowSpecifics},
         SearchResults,
     },
-=======
-    miscellaneous::{MediaSpecifics, MetadataCreator, MetadataImage, MetadataImageUrl},
-    models::media::{
-        MediaDetails, MediaSearchItem, MediaSearchResults, MovieSpecifics, ShowEpisode, ShowSeason,
-        ShowSpecifics,
-    },
->>>>>>> e0356501
     traits::{MediaProvider, MediaProviderLanguages},
     utils::{
         convert_date_to_year, convert_string_to_date, get_base_http_client_config,
@@ -182,11 +178,7 @@
         &self,
         query: &str,
         page: Option<i32>,
-<<<<<<< HEAD
-    ) -> Result<SearchResults<MediaSearchItem>> {
-=======
     ) -> Result<MediaSearchResults<MediaSearchItem>> {
->>>>>>> e0356501
         let page = page.unwrap_or(1);
         #[derive(Debug, Serialize, Deserialize, SimpleObject)]
         pub struct TmdbMovie {
@@ -451,11 +443,7 @@
         &self,
         query: &str,
         page: Option<i32>,
-<<<<<<< HEAD
     ) -> Result<SearchResults<MediaSearchItem>> {
-=======
-    ) -> Result<MediaSearchResults<MediaSearchItem>> {
->>>>>>> e0356501
         let page = page.unwrap_or(1);
         #[derive(Debug, Serialize, Deserialize, SimpleObject)]
         pub struct TmdbShow {
@@ -513,11 +501,8 @@
     use std::{env, fs};
 
     use surf::{http::headers::AUTHORIZATION, Url};
-<<<<<<< HEAD
 
     use crate::utils::{get_base_http_client_config, read_file_to_json};
-=======
->>>>>>> e0356501
 
     use super::*;
 
