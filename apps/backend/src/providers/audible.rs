--- conflicted
+++ resolved
@@ -110,12 +110,8 @@
         format!("https://api.audible.{}/1.0/catalog/products/", suffix)
     }
 
-<<<<<<< HEAD
     pub async fn new(config: &AudibleConfig) -> Self {
-=======
-    pub fn new(config: &AudibleConfig) -> Self {
         let url = Self::url_from_locale(&config.locale);
->>>>>>> 5a31aa0f
         let client = Config::new()
             .add_header(USER_AGENT, USER_AGENT_STR)
             .unwrap()
