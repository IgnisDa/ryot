--- conflicted
+++ resolved
@@ -8,16 +8,11 @@
 use crate::{
     config::AudibleConfig,
     migrator::{MetadataImageLot, MetadataLot, MetadataSource},
-<<<<<<< HEAD
     miscellaneous::{
         resolver::{MediaDetails, MediaSearchItem},
         MediaSpecifics, MetadataCreator, MetadataImage, MetadataImageUrl, PAGE_LIMIT,
     },
     models::{media::AudioBookSpecifics, SearchResults},
-=======
-    miscellaneous::{MediaSpecifics, MetadataCreator, MetadataImage, MetadataImageUrl},
-    models::media::{AudioBookSpecifics, MediaDetails, MediaSearchItem, MediaSearchResults},
->>>>>>> e0356501
     traits::{MediaProvider, MediaProviderLanguages},
     utils::{
         convert_date_to_year, convert_string_to_date, get_base_http_client_config, NamedObject,
@@ -150,11 +145,7 @@
         &self,
         query: &str,
         page: Option<i32>,
-<<<<<<< HEAD
     ) -> Result<SearchResults<MediaSearchItem>> {
-=======
-    ) -> Result<MediaSearchResults<MediaSearchItem>> {
->>>>>>> e0356501
         let page = page.unwrap_or(1);
         #[derive(Serialize, Deserialize, Debug)]
         struct AudibleSearchResponse {
