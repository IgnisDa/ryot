--- conflicted
+++ resolved
@@ -69,7 +69,6 @@
     reqwest::async_http_client,
     AuthenticationFlow, AuthorizationCode, CsrfToken, Nonce, Scope, TokenResponse,
 };
-<<<<<<< HEAD
 use providers::{
     anilist::{AnilistAnimeService, AnilistMangaService, AnilistService, NonMediaAnilistService},
     audible::AudibleService,
@@ -83,9 +82,6 @@
     tmdb::{NonMediaTmdbService, TmdbMovieService, TmdbService, TmdbShowService},
     vndb::VndbService,
 };
-=======
-use rs_utils::{convert_naive_to_utc, get_first_and_last_day_of_month, IsFeatureEnabled};
->>>>>>> 171f7d1c
 use rust_decimal::Decimal;
 use rust_decimal_macros::dec;
 use sea_orm::{
@@ -103,8 +99,8 @@
 use struson::writer::{JsonStreamWriter, JsonWriter};
 use traits::{AuthProvider, MediaProvider, MediaProviderLanguages, TraceOk};
 use utils::{
-    get_current_date, get_first_and_last_day_of_month, user_id_from_token, IsFeatureEnabled,
-    AUTHOR, SHOW_SPECIAL_SEASON_NAMES, TEMP_DIR, VERSION,
+    convert_naive_to_utc, get_current_date, get_first_and_last_day_of_month, user_id_from_token,
+    IsFeatureEnabled, AUTHOR, SHOW_SPECIAL_SEASON_NAMES, TEMP_DIR, VERSION,
 };
 use uuid::Uuid;
 
