use std::{
    collections::{HashMap, HashSet},
    fmt,
    fs::File,
    future::Future,
    iter::zip,
    path::PathBuf,
    str::FromStr,
    sync::Arc,
};

use anyhow::Result as AnyhowResult;
use apalis::prelude::{MemoryStorage, MessageQueue};
use argon2::{Argon2, PasswordHash, PasswordVerifier};
use async_graphql::{
    Context, Enum, Error, InputObject, InputType, Object, OneofObject, Result, SimpleObject, Union,
};
use cached::{DiskCache, IOCached};
use chrono::{Days, Duration as ChronoDuration, NaiveDate, Timelike, Utc};
use database::{
    AliasedCollection, AliasedCollectionToEntity, AliasedExercise, AliasedMetadata,
    AliasedMetadataGroup, AliasedMetadataToGenre, AliasedPerson, AliasedSeen, AliasedUser,
    AliasedUserToCollection, AliasedUserToEntity, EntityLot, IntegrationLot, IntegrationProvider,
    MediaLot, MediaSource, MetadataToMetadataRelation, NotificationPlatformLot, SeenState, UserLot,
    UserToMediaReason, Visibility,
};
use enum_meta::Meta;
use futures::TryStreamExt;
use itertools::Itertools;
use markdown::{
    to_html as markdown_to_html, to_html_with_options as markdown_to_html_opts, CompileOptions,
    Options,
};
use nanoid::nanoid;
use openidconnect::{
    core::{CoreClient, CoreResponseType},
    reqwest::async_http_client,
    AuthenticationFlow, AuthorizationCode, CsrfToken, Nonce, Scope, TokenResponse,
};
use rs_utils::{get_first_and_last_day_of_month, IsFeatureEnabled};
use rust_decimal::Decimal;
use rust_decimal_macros::dec;
use sea_orm::{
    prelude::DateTimeUtc, sea_query::NullOrdering, ActiveModelTrait, ActiveValue, ColumnTrait,
    ConnectionTrait, DatabaseBackend, DatabaseConnection, DbBackend, EntityTrait, FromQueryResult,
    ItemsAndPagesNumber, Iterable, JoinType, ModelTrait, Order, PaginatorTrait, QueryFilter,
    QueryOrder, QuerySelect, QueryTrait, RelationTrait, Statement, TransactionTrait,
};
use sea_query::{
    extension::postgres::PgExpr, Alias, Asterisk, Cond, Condition, Expr, Func, Iden, OnConflict,
    PgFunc, PostgresQueryBuilder, Query, SelectStatement, SimpleExpr, Write,
};
use serde::{Deserialize, Serialize};
use struson::writer::{JsonStreamWriter, JsonWriter};

use crate::{
    background::{ApplicationJob, CoreApplicationJob},
    entities::{
        access_link, calendar_event, collection, collection_to_entity, genre, import_report,
        integration, metadata, metadata_group, metadata_to_genre, metadata_to_metadata,
        metadata_to_metadata_group, metadata_to_person, notification_platform, person,
        prelude::{
            AccessLink, CalendarEvent, Collection, CollectionToEntity, Exercise, Genre,
            ImportReport, Integration, Metadata, MetadataGroup, MetadataToGenre,
            MetadataToMetadata, MetadataToMetadataGroup, MetadataToPerson, NotificationPlatform,
            Person, QueuedNotification, Review, Seen, User, UserMeasurement, UserSummary,
            UserToCollection, UserToEntity, Workout,
        },
        queued_notification, review, seen, user, user_measurement, user_summary,
        user_to_collection, user_to_entity, workout,
    },
    file_storage::FileStorageService,
    fitness::resolver::ExerciseService,
    integrations::{IntegrationMediaSeen, IntegrationService},
    jwt::{self, AccessLinkClaims},
    models::{
        fitness::UserUnitSystem,
        media::{
            AnimeSpecifics, AudioBookSpecifics, BookSpecifics, CommitMediaInput, CommitPersonInput,
            CreateOrUpdateCollectionInput, EntityWithLot, GenreListItem, ImportOrExportItemRating,
            ImportOrExportItemReview, ImportOrExportItemReviewComment,
            ImportOrExportMediaGroupItem, ImportOrExportMediaItem, ImportOrExportMediaItemSeen,
            ImportOrExportPersonItem, IntegrationProviderSpecifics, MangaSpecifics,
            MediaAssociatedPersonStateChanges, MediaDetails, MetadataFreeCreator,
            MetadataGroupSearchItem, MetadataImage, MetadataImageForMediaDetails,
            MetadataPartialDetails, MetadataSearchItemResponse, MetadataVideo, MetadataVideoSource,
            MovieSpecifics, PartialMetadata, PartialMetadataPerson, PartialMetadataWithoutId,
            PeopleSearchItem, PersonSourceSpecifics, PodcastSpecifics, PostReviewInput,
            ProgressUpdateError, ProgressUpdateErrorVariant, ProgressUpdateInput,
            ProgressUpdateResultUnion, ReviewPostedEvent, SeenAnimeExtraInformation,
            SeenMangaExtraInformation, SeenPodcastExtraInformation, SeenShowExtraInformation,
            ShowSpecifics, VideoGameSpecifics, VisualNovelSpecifics, WatchProvider,
        },
        BackendError, BackgroundJob, ChangeCollectionToEntityInput, CollectionExtraInformation,
        CollectionToEntitySystemInformation, DefaultCollection, IdAndNamedObject,
        MediaStateChanged, SearchDetails, SearchInput, SearchResults, StoredUrl, StringIdObject,
        UserSummaryData,
    },
    providers::{
        anilist::{
            AnilistAnimeService, AnilistMangaService, AnilistService, NonMediaAnilistService,
        },
        audible::AudibleService,
        google_books::GoogleBooksService,
        igdb::IgdbService,
        itunes::ITunesService,
        listennotes::ListennotesService,
        mal::{MalAnimeService, MalMangaService, MalService, NonMediaMalService},
        manga_updates::MangaUpdatesService,
        openlibrary::OpenlibraryService,
        tmdb::{NonMediaTmdbService, TmdbMovieService, TmdbService, TmdbShowService},
        vndb::VndbService,
    },
    traits::{
        AuthProvider, DatabaseAssetsAsSingleUrl, DatabaseAssetsAsUrls, MediaProvider,
        MediaProviderLanguages, TraceOk,
    },
    users::{
        DashboardElementLot, NotificationPlatformSpecifics, UserGeneralDashboardElement,
        UserGeneralPreferences, UserPreferences, UserReviewScale,
    },
    utils::{
<<<<<<< HEAD
        add_entity_to_collection, associate_user_with_entity, entity_in_collections,
        get_current_date, get_user_to_entity_association, ilike_sql, user_by_id,
        user_claims_from_token, user_id_from_token, AUTHOR, SHOW_SPECIAL_SEASON_NAMES, TEMP_DIR,
        VERSION,
=======
        add_entity_to_collection, apply_collection_filter, associate_user_with_entity,
        entity_in_collections, get_current_date, get_user_to_entity_association, ilike_sql,
        user_by_id, user_id_from_token, AUTHOR, SHOW_SPECIAL_SEASON_NAMES, TEMP_DIR, VERSION,
>>>>>>> 01af4185
    },
};

type Provider = Box<(dyn MediaProvider + Send + Sync)>;

#[derive(Debug, Serialize, Deserialize, InputObject, Clone)]
struct CreateCustomMetadataInput {
    title: String,
    lot: MediaLot,
    description: Option<String>,
    creators: Option<Vec<String>>,
    genres: Option<Vec<String>>,
    images: Option<Vec<String>>,
    videos: Option<Vec<String>>,
    is_nsfw: Option<bool>,
    publish_year: Option<i32>,
    audio_book_specifics: Option<AudioBookSpecifics>,
    book_specifics: Option<BookSpecifics>,
    movie_specifics: Option<MovieSpecifics>,
    podcast_specifics: Option<PodcastSpecifics>,
    show_specifics: Option<ShowSpecifics>,
    video_game_specifics: Option<VideoGameSpecifics>,
    manga_specifics: Option<MangaSpecifics>,
    anime_specifics: Option<AnimeSpecifics>,
    visual_novel_specifics: Option<VisualNovelSpecifics>,
}

#[derive(Debug, Serialize, Deserialize, InputObject, Clone)]
struct CreateUserIntegrationInput {
    provider: IntegrationProvider,
    provider_specifics: Option<IntegrationProviderSpecifics>,
    minimum_progress: Option<Decimal>,
    maximum_progress: Option<Decimal>,
}

#[derive(Debug, Serialize, Deserialize, InputObject, Clone)]
struct UpdateUserIntegrationInput {
    integration_id: String,
    is_disabled: Option<bool>,
    minimum_progress: Option<Decimal>,
    maximum_progress: Option<Decimal>,
}

#[derive(Debug, Serialize, Deserialize, InputObject, Clone)]
struct CreateUserNotificationPlatformInput {
    lot: NotificationPlatformLot,
    base_url: Option<String>,
    #[graphql(secret)]
    api_token: Option<String>,
    #[graphql(secret)]
    auth_header: Option<String>,
    priority: Option<i32>,
    chat_id: Option<String>,
}

#[derive(Debug, Serialize, Deserialize, InputObject, Clone)]
struct UpdateUserNotificationPlatformInput {
    notification_id: String,
    is_disabled: Option<bool>,
}

#[derive(Enum, Clone, Debug, Copy, PartialEq, Eq)]
enum CreateCustomMediaErrorVariant {
    LotDoesNotMatchSpecifics,
}

#[derive(Debug, SimpleObject)]
struct ProviderLanguageInformation {
    source: MediaSource,
    supported: Vec<String>,
    default: String,
}

#[derive(Enum, Clone, Debug, Copy, PartialEq, Eq)]
enum UserDetailsErrorVariant {
    AuthTokenInvalid,
}

#[derive(Debug, SimpleObject)]
struct UserDetailsError {
    error: UserDetailsErrorVariant,
}

#[derive(Union)]
enum UserDetailsResult {
    Ok(Box<user::Model>),
    Error(UserDetailsError),
}

#[derive(Debug, InputObject, Serialize, Deserialize, Clone)]
struct PasswordUserInput {
    username: String,
    #[graphql(secret)]
    password: String,
}

#[derive(Debug, InputObject, Serialize, Deserialize, Clone)]
struct OidcUserInput {
    email: String,
    #[graphql(secret)]
    issuer_id: String,
}

#[derive(Debug, Serialize, Deserialize, OneofObject, Clone)]
enum AuthUserInput {
    Password(PasswordUserInput),
    Oidc(OidcUserInput),
}

#[derive(Debug, InputObject)]
struct RegisterUserInput {
    data: AuthUserInput,
    /// If registration is disabled, this can be used to override it.
    admin_access_token: Option<String>,
}

#[derive(Enum, Clone, Debug, Copy, PartialEq, Eq)]
enum RegisterErrorVariant {
    IdentifierAlreadyExists,
    Disabled,
}

#[derive(Debug, SimpleObject)]
struct RegisterError {
    error: RegisterErrorVariant,
}

#[derive(Union)]
enum RegisterResult {
    Ok(StringIdObject),
    Error(RegisterError),
}

#[derive(Enum, Clone, Debug, Copy, PartialEq, Eq)]
enum LoginErrorVariant {
    AccountDisabled,
    UsernameDoesNotExist,
    CredentialsMismatch,
    IncorrectProviderChosen,
}

#[derive(Debug, SimpleObject)]
struct LoginError {
    error: LoginErrorVariant,
}

#[derive(Debug, SimpleObject)]
struct LoginResponse {
    api_key: String,
}

#[derive(Union)]
enum LoginResult {
    Ok(LoginResponse),
    Error(LoginError),
}

#[derive(Debug, InputObject)]
struct UpdateUserInput {
    user_id: String,
    is_disabled: Option<bool>,
    lot: Option<UserLot>,
    #[graphql(secret)]
    password: Option<String>,
    username: Option<String>,
    extra_information: Option<serde_json::Value>,
    admin_access_token: Option<String>,
}

#[derive(Debug, InputObject)]
struct UpdateUserPreferenceInput {
    /// Dot delimited path to the property that needs to be changed. Setting it\
    /// to empty resets the preferences to default.
    property: String,
    value: String,
}

#[derive(Debug, InputObject)]
struct GenreDetailsInput {
    genre_id: String,
    page: Option<u64>,
}

#[derive(Debug, Serialize, Deserialize, Enum, Clone, PartialEq, Eq, Copy, Default)]
enum CollectionContentsSortBy {
    Title,
    #[default]
    LastUpdatedOn,
    Date,
}

#[derive(Debug, Serialize, Deserialize, InputObject, Clone, Default)]
struct CollectionContentsFilter {
    entity_type: Option<EntityLot>,
    metadata_lot: Option<MediaLot>,
}

#[derive(Debug, InputObject)]
struct CollectionContentsInput {
    collection_id: String,
    search: Option<SearchInput>,
    filter: Option<CollectionContentsFilter>,
    take: Option<u64>,
    sort: Option<SortInput<CollectionContentsSortBy>>,
}

#[derive(Debug, SimpleObject)]
struct CollectionContents {
    details: collection::Model,
    results: SearchResults<EntityWithLot>,
    reviews: Vec<ReviewItem>,
    user: user::Model,
}

#[derive(Debug, SimpleObject)]
struct ReviewItem {
    id: String,
    posted_on: DateTimeUtc,
    rating: Option<Decimal>,
    text_original: Option<String>,
    text_rendered: Option<String>,
    visibility: Visibility,
    is_spoiler: bool,
    posted_by: IdAndNamedObject,
    show_extra_information: Option<SeenShowExtraInformation>,
    podcast_extra_information: Option<SeenPodcastExtraInformation>,
    anime_extra_information: Option<SeenAnimeExtraInformation>,
    manga_extra_information: Option<SeenMangaExtraInformation>,
    comments: Vec<ImportOrExportItemReviewComment>,
}

#[derive(Debug, SimpleObject, FromQueryResult)]
struct CollectionItem {
    id: String,
    name: String,
    count: i64,
    is_default: bool,
    description: Option<String>,
    information_template: Option<Vec<CollectionExtraInformation>>,
    creator: IdAndNamedObject,
    collaborators: Vec<IdAndNamedObject>,
}

#[derive(Debug, Serialize, Deserialize, SimpleObject, Clone)]
struct MetadataCreator {
    id: Option<String>,
    name: String,
    image: Option<String>,
    character: Option<String>,
}

#[derive(Debug, Serialize, Deserialize, SimpleObject, Clone)]
struct MetadataCreatorGroupedByRole {
    name: String,
    items: Vec<MetadataCreator>,
}

#[derive(Debug, Serialize, Deserialize, SimpleObject, Clone)]
struct PersonDetails {
    details: person::Model,
    contents: Vec<PersonDetailsGroupedByRole>,
    source_url: Option<String>,
}

#[derive(Debug, Serialize, Deserialize, SimpleObject, Clone)]
struct MetadataGroupDetails {
    details: metadata_group::Model,
    source_url: Option<String>,
    contents: Vec<String>,
}

#[derive(Debug, Serialize, Deserialize, SimpleObject, Clone)]
struct GenreDetails {
    details: GenreListItem,
    contents: SearchResults<String>,
}

#[derive(Debug, Serialize, Deserialize, SimpleObject, Clone)]
struct PersonDetailsItemWithCharacter {
    media_id: String,
    character: Option<String>,
}

#[derive(Debug, Serialize, Deserialize, SimpleObject, Clone)]
struct PersonDetailsGroupedByRole {
    /// The name of the role performed.
    name: String,
    /// The media items in which this role was performed.
    items: Vec<PersonDetailsItemWithCharacter>,
}

#[derive(Debug, Serialize, Deserialize, Clone)]
struct MetadataBaseData {
    model: metadata::Model,
    suggestions: Vec<String>,
    genres: Vec<GenreListItem>,
    assets: GraphqlMediaAssets,
    creators: Vec<MetadataCreatorGroupedByRole>,
}

#[derive(Debug, Serialize, Deserialize, SimpleObject, Clone)]
struct GraphqlMetadataGroup {
    id: String,
    name: String,
    part: i32,
}

#[derive(Debug, Serialize, Deserialize, SimpleObject, Clone)]
struct GraphqlVideoAsset {
    video_id: String,
    source: MetadataVideoSource,
}

#[derive(Debug, Serialize, Deserialize, SimpleObject, Clone)]
struct GraphqlMediaAssets {
    images: Vec<String>,
    videos: Vec<GraphqlVideoAsset>,
}

#[derive(Debug, Serialize, Deserialize, SimpleObject, Clone)]
struct GraphqlMetadataDetails {
    id: String,
    title: String,
    identifier: String,
    is_nsfw: Option<bool>,
    is_partial: Option<bool>,
    description: Option<String>,
    original_language: Option<String>,
    provider_rating: Option<Decimal>,
    production_status: Option<String>,
    lot: MediaLot,
    source: MediaSource,
    creators: Vec<MetadataCreatorGroupedByRole>,
    watch_providers: Vec<WatchProvider>,
    genres: Vec<GenreListItem>,
    assets: GraphqlMediaAssets,
    publish_year: Option<i32>,
    publish_date: Option<NaiveDate>,
    book_specifics: Option<BookSpecifics>,
    movie_specifics: Option<MovieSpecifics>,
    show_specifics: Option<ShowSpecifics>,
    video_game_specifics: Option<VideoGameSpecifics>,
    visual_novel_specifics: Option<VisualNovelSpecifics>,
    audio_book_specifics: Option<AudioBookSpecifics>,
    podcast_specifics: Option<PodcastSpecifics>,
    manga_specifics: Option<MangaSpecifics>,
    anime_specifics: Option<AnimeSpecifics>,
    source_url: Option<String>,
    suggestions: Vec<String>,
    group: Option<GraphqlMetadataGroup>,
}

#[derive(Debug, Serialize, Deserialize, Enum, Clone, PartialEq, Eq, Copy, Default)]
enum GraphqlSortOrder {
    Desc,
    #[default]
    Asc,
}

impl From<GraphqlSortOrder> for Order {
    fn from(value: GraphqlSortOrder) -> Self {
        match value {
            GraphqlSortOrder::Desc => Self::Desc,
            GraphqlSortOrder::Asc => Self::Asc,
        }
    }
}

#[derive(Debug, Serialize, Deserialize, Enum, Clone, PartialEq, Eq, Copy, Default)]
enum MediaSortBy {
    LastUpdated,
    Title,
    #[default]
    ReleaseDate,
    LastSeen,
    Rating,
}

#[derive(Debug, Serialize, Deserialize, Enum, Clone, PartialEq, Eq, Copy, Default)]
enum PersonSortBy {
    #[default]
    Name,
    MediaItems,
}

#[derive(Debug, Serialize, Deserialize, InputObject, Clone, Default)]
#[graphql(concrete(name = "MediaSortInput", params(MediaSortBy)))]
#[graphql(concrete(name = "PersonSortInput", params(PersonSortBy)))]
#[graphql(concrete(name = "CollectionContentsSortInput", params(CollectionContentsSortBy)))]
struct SortInput<T: InputType + Default> {
    #[graphql(default)]
    order: GraphqlSortOrder,
    #[graphql(default)]
    by: T,
}

#[derive(Debug, Serialize, Deserialize, Enum, Clone, Copy, Eq, PartialEq)]
enum MediaGeneralFilter {
    All,
    Rated,
    Unrated,
    Dropped,
    OnAHold,
    Unfinished,
}

#[derive(Debug, Serialize, Deserialize, InputObject, Clone)]
struct MediaFilter {
    general: Option<MediaGeneralFilter>,
    collection: Option<String>,
}

#[derive(Debug, Serialize, Deserialize, InputObject, Clone)]
struct MetadataListInput {
    search: SearchInput,
    lot: Option<MediaLot>,
    filter: Option<MediaFilter>,
    sort: Option<SortInput<MediaSortBy>>,
    invert_collection: Option<bool>,
}

#[derive(Debug, Serialize, Deserialize, InputObject, Clone)]
struct PeopleListInput {
    search: SearchInput,
    sort: Option<SortInput<PersonSortBy>>,
    filter: Option<MediaFilter>,
    invert_collection: Option<bool>,
}

#[derive(Debug, Serialize, Deserialize, InputObject, Clone)]
struct MetadataGroupsListInput {
    search: SearchInput,
    sort: Option<SortInput<PersonSortBy>>,
    filter: Option<MediaFilter>,
    invert_collection: Option<bool>,
}

#[derive(Debug, Serialize, Deserialize, InputObject, Clone)]
struct MediaConsumedInput {
    identifier: String,
    lot: MediaLot,
}

#[derive(Debug, SimpleObject, Serialize, Deserialize)]
struct CoreDetails {
    is_pro: bool,
    page_limit: i32,
    version: String,
    docs_link: String,
    oidc_enabled: bool,
    smtp_enabled: bool,
    website_url: String,
    author_name: String,
    signup_allowed: bool,
    repository_link: String,
    token_valid_for_days: i32,
    file_storage_enabled: bool,
    local_auth_disabled: bool,
    backend_errors: Vec<BackendError>,
}

#[derive(Debug, Ord, PartialEq, Eq, PartialOrd, Clone, Hash)]
struct ProgressUpdateCache {
    user_id: String,
    metadata_id: String,
    show_season_number: Option<i32>,
    show_episode_number: Option<i32>,
    podcast_episode_number: Option<i32>,
    anime_episode_number: Option<i32>,
    manga_chapter_number: Option<i32>,
}

impl fmt::Display for ProgressUpdateCache {
    fn fmt(&self, f: &mut fmt::Formatter<'_>) -> fmt::Result {
        write!(f, "{:#?}", self)
    }
}

#[derive(SimpleObject)]
struct UserPersonDetails {
    reviews: Vec<ReviewItem>,
    collections: Vec<collection::Model>,
}

#[derive(SimpleObject)]
struct UserMetadataGroupDetails {
    reviews: Vec<ReviewItem>,
    collections: Vec<collection::Model>,
}

#[derive(SimpleObject)]
struct UserMetadataDetailsEpisodeProgress {
    episode_number: i32,
    times_seen: usize,
}

#[derive(SimpleObject)]
struct UserMetadataDetailsShowSeasonProgress {
    season_number: i32,
    times_seen: usize,
    episodes: Vec<UserMetadataDetailsEpisodeProgress>,
}

#[derive(SimpleObject)]
struct UserMetadataDetails {
    /// The reasons why this metadata is related to this user
    media_reason: Option<Vec<UserToMediaReason>>,
    /// The collections in which this media is present.
    collections: Vec<collection::Model>,
    /// The public reviews of this media.
    reviews: Vec<ReviewItem>,
    /// The seen history of this media.
    history: Vec<seen::Model>,
    /// The seen item if it is in progress.
    in_progress: Option<seen::Model>,
    /// The next episode/chapter of this media.
    next_entry: Option<UserMediaNextEntry>,
    /// The number of users who have seen this media.
    seen_by_all_count: usize,
    /// The number of times this user has seen this media.
    seen_by_user_count: usize,
    /// The average rating of this media in this service.
    average_rating: Option<Decimal>,
    /// The number of units of this media that were consumed.
    units_consumed: Option<i32>,
    /// The seen progress of this media if it is a show.
    show_progress: Option<Vec<UserMetadataDetailsShowSeasonProgress>>,
    /// The seen progress of this media if it is a podcast.
    podcast_progress: Option<Vec<UserMetadataDetailsEpisodeProgress>>,
    /// Whether this media has been interacted with
    has_interacted: bool,
}

#[derive(SimpleObject, Debug, Clone, Default)]
struct UserMediaNextEntry {
    season: Option<i32>,
    volume: Option<i32>,
    chapter: Option<i32>,
    episode: Option<i32>,
}

#[derive(Debug, Serialize, Deserialize, InputObject, Clone)]
struct UpdateSeenItemInput {
    seen_id: String,
    started_on: Option<NaiveDate>,
    finished_on: Option<NaiveDate>,
    provider_watched_on: Option<String>,
}

#[derive(Debug, Serialize, Deserialize, SimpleObject, Clone)]
struct PresignedPutUrlResponse {
    upload_url: String,
    key: String,
}

#[derive(Debug, Serialize, Deserialize, InputObject, Clone)]
struct CreateReviewCommentInput {
    /// The review this comment belongs to.
    review_id: String,
    comment_id: Option<String>,
    text: Option<String>,
    increment_likes: Option<bool>,
    decrement_likes: Option<bool>,
    should_delete: Option<bool>,
}

#[derive(Debug, Serialize, Deserialize, SimpleObject, Clone, Default)]
struct GraphqlCalendarEvent {
    date: NaiveDate,
    metadata_id: String,
    metadata_title: String,
    metadata_lot: MediaLot,
    calendar_event_id: String,
    episode_name: Option<String>,
    metadata_image: Option<String>,
    show_extra_information: Option<SeenShowExtraInformation>,
    podcast_extra_information: Option<SeenPodcastExtraInformation>,
}

#[derive(Debug, Serialize, Deserialize, SimpleObject, Clone, Default)]
struct OidcTokenOutput {
    subject: String,
    email: String,
}

#[derive(Debug, Serialize, Deserialize, InputObject, Clone, Default)]
struct UserCalendarEventInput {
    year: i32,
    month: u32,
}

#[derive(Debug, Serialize, Deserialize, OneofObject, Clone)]
enum UserUpcomingCalendarEventInput {
    /// The number of media to select
    NextMedia(u64),
    /// The number of days to select
    NextDays(u64),
}

#[derive(Debug, Serialize, Deserialize, InputObject, Clone)]
struct PresignedPutUrlInput {
    file_name: String,
    prefix: String,
}

#[derive(Debug, Serialize, Deserialize, InputObject, Clone)]
struct PeopleSearchInput {
    search: SearchInput,
    source: MediaSource,
    source_specifics: Option<PersonSourceSpecifics>,
}

#[derive(Debug, Serialize, Deserialize, InputObject, Clone)]
struct MetadataGroupSearchInput {
    search: SearchInput,
    lot: MediaLot,
    source: MediaSource,
}

#[derive(Debug, Serialize, Deserialize, InputObject, Clone)]
struct MetadataSearchInput {
    search: SearchInput,
    lot: MediaLot,
    source: MediaSource,
}

#[derive(Debug, Serialize, Deserialize, InputObject, Clone)]
struct CreateAccessLinkInput {
    name: String,
    maximum_uses: Option<i32>,
    expires_on: Option<DateTimeUtc>,
    redirect_to: Option<String>,
    is_mutation_allowed: Option<bool>,
}

#[derive(Enum, Clone, Debug, Copy, PartialEq, Eq)]
enum ProcessAccessLinkErrorVariant {
    Expired,
    Revoked,
    NotFound,
    MaximumUsesReached,
}

#[derive(Debug, SimpleObject)]
struct ProcessAccessLinkError {
    error: ProcessAccessLinkErrorVariant,
}

#[derive(Debug, SimpleObject)]
struct ProcessAccessLinkResponse {
    api_key: String,
    token_valid_for_days: i32,
    redirect_to: Option<String>,
}

#[derive(Union)]
enum ProcessAccessLinkResult {
    Ok(ProcessAccessLinkResponse),
    Error(ProcessAccessLinkError),
}

#[derive(Debug, Serialize, Deserialize, SimpleObject, Clone, Default)]
struct GroupedCalendarEvent {
    events: Vec<GraphqlCalendarEvent>,
    date: NaiveDate,
}

fn get_password_hasher() -> Argon2<'static> {
    Argon2::default()
}

fn get_review_export_item(rev: ReviewItem) -> ImportOrExportItemRating {
    let (show_season_number, show_episode_number) = match rev.show_extra_information {
        Some(d) => (Some(d.season), Some(d.episode)),
        None => (None, None),
    };
    let podcast_episode_number = rev.podcast_extra_information.map(|d| d.episode);
    let anime_episode_number = rev.anime_extra_information.and_then(|d| d.episode);
    let manga_chapter_number = rev.manga_extra_information.and_then(|d| d.chapter);
    ImportOrExportItemRating {
        review: Some(ImportOrExportItemReview {
            visibility: Some(rev.visibility),
            date: Some(rev.posted_on),
            spoiler: Some(rev.is_spoiler),
            text: rev.text_original,
        }),
        rating: rev.rating,
        show_season_number,
        show_episode_number,
        podcast_episode_number,
        anime_episode_number,
        manga_chapter_number,
        comments: match rev.comments.is_empty() {
            true => None,
            false => Some(rev.comments),
        },
    }
}

fn empty_nonce_verifier(_nonce: Option<&Nonce>) -> Result<(), String> {
    Ok(())
}

#[derive(Debug, Clone)]
struct CustomService {}

impl MediaProviderLanguages for CustomService {
    fn supported_languages() -> Vec<String> {
        ["us"].into_iter().map(String::from).collect()
    }

    fn default_language() -> String {
        "us".to_owned()
    }
}

#[derive(Default)]
pub struct MiscellaneousQuery;

impl AuthProvider for MiscellaneousQuery {}

#[Object]
impl MiscellaneousQuery {
    /// Get media recommendations for the currently logged in user.
    async fn user_recommendations(&self, gql_ctx: &Context<'_>) -> Result<Vec<String>> {
        let service = gql_ctx.data_unchecked::<Arc<MiscellaneousService>>();
        let user_id = self.user_id_from_ctx(gql_ctx).await?;
        service.user_recommendations(&user_id).await
    }

    /// Get all access links generated by the currently logged in user.
    async fn user_access_links(&self, gql_ctx: &Context<'_>) -> Result<Vec<access_link::Model>> {
        let service = gql_ctx.data_unchecked::<Arc<MiscellaneousService>>();
        let user_id = self.user_id_from_ctx(gql_ctx).await?;
        service.user_access_links(&user_id).await
    }

    /// Get some primary information about the service.
    async fn core_details(&self, gql_ctx: &Context<'_>) -> CoreDetails {
        let service = gql_ctx.data_unchecked::<Arc<MiscellaneousService>>();
        service.core_details().await
    }

    /// Get all collections for the currently logged in user.
    async fn user_collections_list(
        &self,
        gql_ctx: &Context<'_>,
        name: Option<String>,
    ) -> Result<Vec<CollectionItem>> {
        let service = gql_ctx.data_unchecked::<Arc<MiscellaneousService>>();
        let user_id = self.user_id_from_ctx(gql_ctx).await?;
        service.user_collections_list(&user_id, name).await
    }

    /// Get the contents of a collection and respect visibility.
    async fn collection_contents(
        &self,
        gql_ctx: &Context<'_>,
        input: CollectionContentsInput,
    ) -> Result<CollectionContents> {
        let service = gql_ctx.data_unchecked::<Arc<MiscellaneousService>>();
        service.collection_contents(input).await
    }

    /// Get partial details about a media present in the database.
    async fn metadata_partial_details(
        &self,
        gql_ctx: &Context<'_>,
        metadata_id: String,
    ) -> Result<MetadataPartialDetails> {
        let service = gql_ctx.data_unchecked::<Arc<MiscellaneousService>>();
        service.metadata_partial_details(&metadata_id).await
    }

    /// Get details about a media present in the database.
    async fn metadata_details(
        &self,
        gql_ctx: &Context<'_>,
        metadata_id: String,
    ) -> Result<GraphqlMetadataDetails> {
        let service = gql_ctx.data_unchecked::<Arc<MiscellaneousService>>();
        service.metadata_details(&metadata_id).await
    }

    /// Get details about a creator present in the database.
    async fn person_details(
        &self,
        gql_ctx: &Context<'_>,
        person_id: String,
    ) -> Result<PersonDetails> {
        let service = gql_ctx.data_unchecked::<Arc<MiscellaneousService>>();
        service.person_details(person_id).await
    }

    /// Get details about a genre present in the database.
    async fn genre_details(
        &self,
        gql_ctx: &Context<'_>,
        input: GenreDetailsInput,
    ) -> Result<GenreDetails> {
        let service = gql_ctx.data_unchecked::<Arc<MiscellaneousService>>();
        service.genre_details(input).await
    }

    /// Get details about a metadata group present in the database.
    async fn metadata_group_details(
        &self,
        gql_ctx: &Context<'_>,
        metadata_group_id: String,
    ) -> Result<MetadataGroupDetails> {
        let service = gql_ctx.data_unchecked::<Arc<MiscellaneousService>>();
        service.metadata_group_details(metadata_group_id).await
    }

    /// Get all the media items related to a user for a specific media type.
    async fn metadata_list(
        &self,
        gql_ctx: &Context<'_>,
        input: MetadataListInput,
    ) -> Result<SearchResults<String>> {
        let service = gql_ctx.data_unchecked::<Arc<MiscellaneousService>>();
        let user_id = self.user_id_from_ctx(gql_ctx).await?;
        service.metadata_list(user_id, input).await
    }

    /// Get a presigned URL (valid for 90 minutes) for a given key.
    async fn get_presigned_s3_url(&self, gql_ctx: &Context<'_>, key: String) -> String {
        let service = gql_ctx.data_unchecked::<Arc<MiscellaneousService>>();
        service.file_storage_service.get_presigned_url(key).await
    }

    /// Search for a list of media for a given type.
    async fn metadata_search(
        &self,
        gql_ctx: &Context<'_>,
        input: MetadataSearchInput,
    ) -> Result<SearchResults<MetadataSearchItemResponse>> {
        let service = gql_ctx.data_unchecked::<Arc<MiscellaneousService>>();
        let user_id = self.user_id_from_ctx(gql_ctx).await?;
        service.metadata_search(&user_id, input).await
    }

    /// Get paginated list of genres.
    async fn genres_list(
        &self,
        gql_ctx: &Context<'_>,
        input: SearchInput,
    ) -> Result<SearchResults<GenreListItem>> {
        let service = gql_ctx.data_unchecked::<Arc<MiscellaneousService>>();
        service.genres_list(input).await
    }

    /// Get paginated list of metadata groups.
    async fn metadata_groups_list(
        &self,
        gql_ctx: &Context<'_>,
        input: MetadataGroupsListInput,
    ) -> Result<SearchResults<String>> {
        let service = gql_ctx.data_unchecked::<Arc<MiscellaneousService>>();
        let user_id = self.user_id_from_ctx(gql_ctx).await?;
        service.metadata_groups_list(user_id, input).await
    }

    /// Get all languages supported by all the providers.
    async fn providers_language_information(
        &self,
        gql_ctx: &Context<'_>,
    ) -> Vec<ProviderLanguageInformation> {
        let service = gql_ctx.data_unchecked::<Arc<MiscellaneousService>>();
        service.providers_language_information()
    }

    /// Get a summary of all the media items that have been consumed by this user.
    async fn latest_user_summary(&self, gql_ctx: &Context<'_>) -> Result<user_summary::Model> {
        let service = gql_ctx.data_unchecked::<Arc<MiscellaneousService>>();
        let user_id = self.user_id_from_ctx(gql_ctx).await?;
        service.latest_user_summary(&user_id).await
    }

    /// Get details that can be displayed to a user for a metadata group.
    async fn user_metadata_group_details(
        &self,
        gql_ctx: &Context<'_>,
        metadata_group_id: String,
    ) -> Result<UserMetadataGroupDetails> {
        let service = gql_ctx.data_unchecked::<Arc<MiscellaneousService>>();
        let user_id = self.user_id_from_ctx(gql_ctx).await?;
        service
            .user_metadata_group_details(user_id, metadata_group_id)
            .await
    }

    /// Get a user's preferences.
    async fn user_preferences(&self, gql_ctx: &Context<'_>) -> Result<UserPreferences> {
        let service = gql_ctx.data_unchecked::<Arc<MiscellaneousService>>();
        let user_id = self.user_id_from_ctx(gql_ctx).await?;
        service.user_preferences(&user_id).await
    }

    /// Get details about all the users in the service.
    async fn users_list(
        &self,
        gql_ctx: &Context<'_>,
        query: Option<String>,
    ) -> Result<Vec<user::Model>> {
        let service = gql_ctx.data_unchecked::<Arc<MiscellaneousService>>();
        service.users_list(query).await
    }

    /// Get details about the currently logged in user.
    async fn user_details(&self, gql_ctx: &Context<'_>) -> Result<UserDetailsResult> {
        let service = gql_ctx.data_unchecked::<Arc<MiscellaneousService>>();
        let token = self.user_auth_token_from_ctx(gql_ctx)?;
        service.user_details(&token).await
    }

    /// Get all the integrations for the currently logged in user.
    async fn user_integrations(&self, gql_ctx: &Context<'_>) -> Result<Vec<integration::Model>> {
        let service = gql_ctx.data_unchecked::<Arc<MiscellaneousService>>();
        let user_id = self.user_id_from_ctx(gql_ctx).await?;
        service.user_integrations(&user_id).await
    }

    /// Get all the notification platforms for the currently logged in user.
    async fn user_notification_platforms(
        &self,
        gql_ctx: &Context<'_>,
    ) -> Result<Vec<notification_platform::Model>> {
        let service = gql_ctx.data_unchecked::<Arc<MiscellaneousService>>();
        let user_id = self.user_id_from_ctx(gql_ctx).await?;
        service.user_notification_platforms(&user_id).await
    }

    /// Get details that can be displayed to a user for a media.
    async fn user_metadata_details(
        &self,
        gql_ctx: &Context<'_>,
        metadata_id: String,
    ) -> Result<UserMetadataDetails> {
        let service = gql_ctx.data_unchecked::<Arc<MiscellaneousService>>();
        let user_id = self.user_id_from_ctx(gql_ctx).await?;
        service.user_metadata_details(user_id, metadata_id).await
    }

    /// Get details that can be displayed to a user for a creator.
    async fn user_person_details(
        &self,
        gql_ctx: &Context<'_>,
        person_id: String,
    ) -> Result<UserPersonDetails> {
        let service = gql_ctx.data_unchecked::<Arc<MiscellaneousService>>();
        let user_id = self.user_id_from_ctx(gql_ctx).await?;
        service.user_person_details(user_id, person_id).await
    }

    /// Get calendar events for a user between a given date range.
    async fn user_calendar_events(
        &self,
        gql_ctx: &Context<'_>,
        input: UserCalendarEventInput,
    ) -> Result<Vec<GroupedCalendarEvent>> {
        let service = gql_ctx.data_unchecked::<Arc<MiscellaneousService>>();
        let user_id = self.user_id_from_ctx(gql_ctx).await?;
        service.user_calendar_events(user_id, input).await
    }

    /// Get upcoming calendar events for the given filter.
    async fn user_upcoming_calendar_events(
        &self,
        gql_ctx: &Context<'_>,
        input: UserUpcomingCalendarEventInput,
    ) -> Result<Vec<GraphqlCalendarEvent>> {
        let service = gql_ctx.data_unchecked::<Arc<MiscellaneousService>>();
        let user_id = self.user_id_from_ctx(gql_ctx).await?;
        service.user_upcoming_calendar_events(user_id, input).await
    }

    /// Get paginated list of people.
    async fn people_list(
        &self,
        gql_ctx: &Context<'_>,
        input: PeopleListInput,
    ) -> Result<SearchResults<String>> {
        let service = gql_ctx.data_unchecked::<Arc<MiscellaneousService>>();
        let user_id = self.user_id_from_ctx(gql_ctx).await?;
        service.people_list(user_id, input).await
    }

    /// Search for a list of people from a given source.
    async fn people_search(
        &self,
        gql_ctx: &Context<'_>,
        input: PeopleSearchInput,
    ) -> Result<SearchResults<PeopleSearchItem>> {
        let service = gql_ctx.data_unchecked::<Arc<MiscellaneousService>>();
        let user_id = self.user_id_from_ctx(gql_ctx).await?;
        service.people_search(&user_id, input).await
    }

    /// Search for a list of groups from a given source.
    async fn metadata_group_search(
        &self,
        gql_ctx: &Context<'_>,
        input: MetadataGroupSearchInput,
    ) -> Result<SearchResults<MetadataGroupSearchItem>> {
        let service = gql_ctx.data_unchecked::<Arc<MiscellaneousService>>();
        let user_id = self.user_id_from_ctx(gql_ctx).await?;
        service.metadata_group_search(&user_id, input).await
    }

    /// Get an authorization URL using the configured OIDC client.
    async fn get_oidc_redirect_url(&self, gql_ctx: &Context<'_>) -> Result<String> {
        let service = gql_ctx.data_unchecked::<Arc<MiscellaneousService>>();
        service.get_oidc_redirect_url().await
    }

    /// Get an access token using the configured OIDC client.
    async fn get_oidc_token(&self, gql_ctx: &Context<'_>, code: String) -> Result<OidcTokenOutput> {
        let service = gql_ctx.data_unchecked::<Arc<MiscellaneousService>>();
        service.get_oidc_token(code).await
    }

    /// Get user by OIDC issuer ID.
    async fn user_by_oidc_issuer_id(
        &self,
        gql_ctx: &Context<'_>,
        oidc_issuer_id: String,
    ) -> Result<Option<String>> {
        let service = gql_ctx.data_unchecked::<Arc<MiscellaneousService>>();
        service.user_by_oidc_issuer_id(oidc_issuer_id).await
    }
}

#[derive(Default)]
pub struct MiscellaneousMutation;

impl AuthProvider for MiscellaneousMutation {
    fn is_mutation(&self) -> bool {
        true
    }
}

#[Object]
impl MiscellaneousMutation {
    /// Create or edit an access link.
    async fn create_access_link(
        &self,
        gql_ctx: &Context<'_>,
        input: CreateAccessLinkInput,
    ) -> Result<StringIdObject> {
        let service = gql_ctx.data_unchecked::<Arc<MiscellaneousService>>();
        let user_id = self.user_id_from_ctx(gql_ctx).await?;
        service.create_access_link(input, user_id).await
    }

    /// Get an access token using an access link.
    async fn process_access_link(
        &self,
        gql_ctx: &Context<'_>,
        access_link_id: String,
    ) -> Result<ProcessAccessLinkResult> {
        let service = gql_ctx.data_unchecked::<Arc<MiscellaneousService>>();
        service.process_access_link(access_link_id).await
    }

    /// Revoke an access link.
    async fn revoke_access_link(
        &self,
        gql_ctx: &Context<'_>,
        access_link_id: String,
    ) -> Result<bool> {
        let service = gql_ctx.data_unchecked::<Arc<MiscellaneousService>>();
        self.user_id_from_ctx(gql_ctx).await?;
        service.revoke_access_link(access_link_id).await
    }

    /// Create or update a review.
    async fn post_review(
        &self,
        gql_ctx: &Context<'_>,
        input: PostReviewInput,
    ) -> Result<StringIdObject> {
        let service = gql_ctx.data_unchecked::<Arc<MiscellaneousService>>();
        let user_id = self.user_id_from_ctx(gql_ctx).await?;
        service.post_review(&user_id, input).await
    }

    /// Delete a review if it belongs to the currently logged in user.
    async fn delete_review(&self, gql_ctx: &Context<'_>, review_id: String) -> Result<bool> {
        let service = gql_ctx.data_unchecked::<Arc<MiscellaneousService>>();
        let user_id = self.user_id_from_ctx(gql_ctx).await?;
        service.delete_review(user_id, review_id).await
    }

    /// Create a new collection for the logged in user or edit details of an existing one.
    async fn create_or_update_collection(
        &self,
        gql_ctx: &Context<'_>,
        input: CreateOrUpdateCollectionInput,
    ) -> Result<StringIdObject> {
        let service = gql_ctx.data_unchecked::<Arc<MiscellaneousService>>();
        let user_id = self.user_id_from_ctx(gql_ctx).await?;
        service.create_or_update_collection(&user_id, input).await
    }

    /// Add a entity to a collection if it is not there, otherwise do nothing.
    async fn add_entity_to_collection(
        &self,
        gql_ctx: &Context<'_>,
        input: ChangeCollectionToEntityInput,
    ) -> Result<bool> {
        let service = gql_ctx.data_unchecked::<Arc<MiscellaneousService>>();
        let user_id = self.user_id_from_ctx(gql_ctx).await?;
        service.add_entity_to_collection(&user_id, input).await
    }

    /// Remove an entity from a collection if it is not there, otherwise do nothing.
    async fn remove_entity_from_collection(
        &self,
        gql_ctx: &Context<'_>,
        input: ChangeCollectionToEntityInput,
    ) -> Result<StringIdObject> {
        let service = gql_ctx.data_unchecked::<Arc<MiscellaneousService>>();
        let user_id = self.user_id_from_ctx(gql_ctx).await?;
        service.remove_entity_from_collection(&user_id, input).await
    }

    /// Delete a collection.
    async fn delete_collection(
        &self,
        gql_ctx: &Context<'_>,
        collection_name: String,
    ) -> Result<bool> {
        let service = gql_ctx.data_unchecked::<Arc<MiscellaneousService>>();
        let user_id = self.user_id_from_ctx(gql_ctx).await?;
        service.delete_collection(user_id, &collection_name).await
    }

    /// Delete a seen item from a user's history.
    async fn delete_seen_item(
        &self,
        gql_ctx: &Context<'_>,
        seen_id: String,
    ) -> Result<StringIdObject> {
        let service = gql_ctx.data_unchecked::<Arc<MiscellaneousService>>();
        let user_id = self.user_id_from_ctx(gql_ctx).await?;
        service.delete_seen_item(&user_id, seen_id).await
    }

    /// Create a custom media item.
    async fn create_custom_metadata(
        &self,
        gql_ctx: &Context<'_>,
        input: CreateCustomMetadataInput,
    ) -> Result<StringIdObject> {
        let service = gql_ctx.data_unchecked::<Arc<MiscellaneousService>>();
        let user_id = self.user_id_from_ctx(gql_ctx).await?;
        service
            .create_custom_metadata(user_id, input)
            .await
            .map(|m| StringIdObject { id: m.id })
    }

    /// Deploy job to update progress of media items in bulk. For seen items in progress,
    /// progress is updated only if it has actually changed.
    async fn deploy_bulk_progress_update(
        &self,
        gql_ctx: &Context<'_>,
        input: Vec<ProgressUpdateInput>,
    ) -> Result<bool> {
        let service = gql_ctx.data_unchecked::<Arc<MiscellaneousService>>();
        let user_id = self.user_id_from_ctx(gql_ctx).await?;
        service.deploy_bulk_progress_update(user_id, input).await
    }

    /// Deploy a job to update a media item's metadata.
    async fn deploy_update_metadata_job(
        &self,
        gql_ctx: &Context<'_>,
        metadata_id: String,
    ) -> Result<bool> {
        let service = gql_ctx.data_unchecked::<Arc<MiscellaneousService>>();
        service.deploy_update_metadata_job(&metadata_id, true).await
    }

    /// Deploy a job to update a person's metadata.
    async fn deploy_update_person_job(
        &self,
        gql_ctx: &Context<'_>,
        person_id: String,
    ) -> Result<bool> {
        let service = gql_ctx.data_unchecked::<Arc<MiscellaneousService>>();
        service.deploy_update_person_job(person_id).await
    }

    /// Merge a media item into another. This will move all `seen`, `collection`
    /// and `review` associations with to the metadata.
    async fn merge_metadata(
        &self,
        gql_ctx: &Context<'_>,
        merge_from: String,
        merge_into: String,
    ) -> Result<bool> {
        let service = gql_ctx.data_unchecked::<Arc<MiscellaneousService>>();
        let user_id = self.user_id_from_ctx(gql_ctx).await?;
        service
            .merge_metadata(user_id, merge_from, merge_into)
            .await
    }

    /// Fetch details about a media and create a media item in the database.
    async fn commit_metadata(
        &self,
        gql_ctx: &Context<'_>,
        input: CommitMediaInput,
    ) -> Result<StringIdObject> {
        let service = gql_ctx.data_unchecked::<Arc<MiscellaneousService>>();
        service
            .commit_metadata(input)
            .await
            .map(|m| StringIdObject { id: m.id })
    }

    /// Fetches details about a person and creates a person item in the database.
    async fn commit_person(
        &self,
        gql_ctx: &Context<'_>,
        input: CommitPersonInput,
    ) -> Result<StringIdObject> {
        let service = gql_ctx.data_unchecked::<Arc<MiscellaneousService>>();
        service.commit_person(input).await
    }

    /// Fetch details about a media group and create a media group item in the database.
    async fn commit_metadata_group(
        &self,
        gql_ctx: &Context<'_>,
        input: CommitMediaInput,
    ) -> Result<StringIdObject> {
        let service = gql_ctx.data_unchecked::<Arc<MiscellaneousService>>();
        service.commit_metadata_group(input).await
    }

    /// Create a new user for the service. Also set their `lot` as admin if
    /// they are the first user.
    async fn register_user(
        &self,
        gql_ctx: &Context<'_>,
        input: RegisterUserInput,
    ) -> Result<RegisterResult> {
        let service = gql_ctx.data_unchecked::<Arc<MiscellaneousService>>();
        service.register_user(input).await
    }

    /// Login a user using their username and password and return an auth token.
    async fn login_user(&self, gql_ctx: &Context<'_>, input: AuthUserInput) -> Result<LoginResult> {
        let service = gql_ctx.data_unchecked::<Arc<MiscellaneousService>>();
        service.login_user(input).await
    }

    /// Update a user's profile details.
    async fn update_user(
        &self,
        gql_ctx: &Context<'_>,
        input: UpdateUserInput,
    ) -> Result<StringIdObject> {
        let service = gql_ctx.data_unchecked::<Arc<MiscellaneousService>>();
        let user_id = self.user_id_from_ctx(gql_ctx).await.ok();
        service.update_user(user_id, input).await
    }

    /// Change a user's preferences.
    async fn update_user_preference(
        &self,
        gql_ctx: &Context<'_>,
        input: UpdateUserPreferenceInput,
    ) -> Result<bool> {
        let service = gql_ctx.data_unchecked::<Arc<MiscellaneousService>>();
        let user_id = self.user_id_from_ctx(gql_ctx).await?;
        service.update_user_preference(user_id, input).await
    }

    /// Create an integration for the currently logged in user.
    async fn create_user_integration(
        &self,
        gql_ctx: &Context<'_>,
        input: CreateUserIntegrationInput,
    ) -> Result<StringIdObject> {
        let service = gql_ctx.data_unchecked::<Arc<MiscellaneousService>>();
        let user_id = self.user_id_from_ctx(gql_ctx).await?;
        service.create_user_integration(user_id, input).await
    }

    /// Update an integration for the currently logged in user.
    async fn update_user_integration(
        &self,
        gql_ctx: &Context<'_>,
        input: UpdateUserIntegrationInput,
    ) -> Result<bool> {
        let service = gql_ctx.data_unchecked::<Arc<MiscellaneousService>>();
        let user_id = self.user_id_from_ctx(gql_ctx).await?;
        service.update_user_integration(user_id, input).await
    }

    /// Delete an integration for the currently logged in user.
    async fn delete_user_integration(
        &self,
        gql_ctx: &Context<'_>,
        integration_id: String,
    ) -> Result<bool> {
        let service = gql_ctx.data_unchecked::<Arc<MiscellaneousService>>();
        let user_id = self.user_id_from_ctx(gql_ctx).await?;
        service
            .delete_user_integration(user_id, integration_id)
            .await
    }

    /// Add a notification platform for the currently logged in user.
    async fn create_user_notification_platform(
        &self,
        gql_ctx: &Context<'_>,
        input: CreateUserNotificationPlatformInput,
    ) -> Result<String> {
        let service = gql_ctx.data_unchecked::<Arc<MiscellaneousService>>();
        let user_id = self.user_id_from_ctx(gql_ctx).await?;
        service
            .create_user_notification_platform(user_id, input)
            .await
    }

    /// Edit a notification platform for the currently logged in user.
    async fn update_user_notification_platform(
        &self,
        gql_ctx: &Context<'_>,
        input: UpdateUserNotificationPlatformInput,
    ) -> Result<bool> {
        let service = gql_ctx.data_unchecked::<Arc<MiscellaneousService>>();
        let user_id = self.user_id_from_ctx(gql_ctx).await?;
        service
            .update_user_notification_platform(user_id, input)
            .await
    }

    /// Delete a notification platform for the currently logged in user.
    async fn delete_user_notification_platform(
        &self,
        gql_ctx: &Context<'_>,
        notification_id: String,
    ) -> Result<bool> {
        let service = gql_ctx.data_unchecked::<Arc<MiscellaneousService>>();
        let user_id = self.user_id_from_ctx(gql_ctx).await?;
        service
            .delete_user_notification_platform(user_id, notification_id)
            .await
    }

    /// Test all notification platforms for the currently logged in user.
    async fn test_user_notification_platforms(&self, gql_ctx: &Context<'_>) -> Result<bool> {
        let service = gql_ctx.data_unchecked::<Arc<MiscellaneousService>>();
        let user_id = self.user_id_from_ctx(gql_ctx).await?;
        service.test_user_notification_platforms(&user_id).await
    }

    /// Delete a user. The account making the user must an `Admin`.
    async fn delete_user(&self, gql_ctx: &Context<'_>, to_delete_user_id: String) -> Result<bool> {
        let service = gql_ctx.data_unchecked::<Arc<MiscellaneousService>>();
        let user_id = self.user_id_from_ctx(gql_ctx).await?;
        service.admin_account_guard(&user_id).await?;
        service.delete_user(to_delete_user_id).await
    }

    /// Get a presigned URL (valid for 10 minutes) for a given file name.
    async fn presigned_put_s3_url(
        &self,
        gql_ctx: &Context<'_>,
        input: PresignedPutUrlInput,
    ) -> Result<PresignedPutUrlResponse> {
        let service = gql_ctx.data_unchecked::<Arc<MiscellaneousService>>();
        let (key, upload_url) = service
            .file_storage_service
            .get_presigned_put_url(input.file_name, input.prefix, true, None)
            .await;
        Ok(PresignedPutUrlResponse { upload_url, key })
    }

    /// Delete an S3 object by the given key.
    async fn delete_s3_object(&self, gql_ctx: &Context<'_>, key: String) -> Result<bool> {
        let service = gql_ctx.data_unchecked::<Arc<MiscellaneousService>>();
        let resp = service.file_storage_service.delete_object(key).await;
        Ok(resp)
    }

    /// Generate an auth token without any expiry.
    async fn generate_auth_token(&self, gql_ctx: &Context<'_>) -> Result<String> {
        let service = gql_ctx.data_unchecked::<Arc<MiscellaneousService>>();
        let user_id = self.user_id_from_ctx(gql_ctx).await?;
        service.generate_auth_token(user_id).await
    }

    /// Create, like or delete a comment on a review.
    async fn create_review_comment(
        &self,
        gql_ctx: &Context<'_>,
        input: CreateReviewCommentInput,
    ) -> Result<bool> {
        let service = gql_ctx.data_unchecked::<Arc<MiscellaneousService>>();
        let user_id = self.user_id_from_ctx(gql_ctx).await?;
        service.create_review_comment(user_id, input).await
    }

    /// Update the start/end date of a seen item.
    async fn update_seen_item(
        &self,
        gql_ctx: &Context<'_>,
        input: UpdateSeenItemInput,
    ) -> Result<bool> {
        let service = gql_ctx.data_unchecked::<Arc<MiscellaneousService>>();
        let user_id = self.user_id_from_ctx(gql_ctx).await?;
        service.update_seen_item(user_id, input).await
    }

    /// Start a background job.
    async fn deploy_background_job(
        &self,
        gql_ctx: &Context<'_>,
        job_name: BackgroundJob,
    ) -> Result<bool> {
        let service = gql_ctx.data_unchecked::<Arc<MiscellaneousService>>();
        let user_id = self.user_id_from_ctx(gql_ctx).await?;
        service.deploy_background_job(&user_id, job_name).await
    }

    /// Use this mutation to call a function that needs to be tested for implementation.
    /// It is only available in development mode.
    #[cfg(debug_assertions)]
    async fn development_mutation(&self, gql_ctx: &Context<'_>) -> Result<bool> {
        let service = gql_ctx.data_unchecked::<Arc<MiscellaneousService>>();
        service.development_mutation().await
    }
}

pub struct MiscellaneousService {
    pub db: DatabaseConnection,
    pub perform_application_job: MemoryStorage<ApplicationJob>,
    pub perform_core_application_job: MemoryStorage<CoreApplicationJob>,
    timezone: Arc<chrono_tz::Tz>,
    file_storage_service: Arc<FileStorageService>,
    config: Arc<config::AppConfig>,
    oidc_client: Arc<Option<CoreClient>>,
    seen_progress_cache: DiskCache<ProgressUpdateCache, ()>,
}

impl MiscellaneousService {
    pub async fn new(
        db: &DatabaseConnection,
        config: Arc<config::AppConfig>,
        file_storage_service: Arc<FileStorageService>,
        perform_application_job: &MemoryStorage<ApplicationJob>,
        perform_core_application_job: &MemoryStorage<CoreApplicationJob>,
        timezone: Arc<chrono_tz::Tz>,
        oidc_client: Arc<Option<CoreClient>>,
    ) -> Self {
        let cache_name = "seen_progress_cache";
        let path = PathBuf::new().join(TEMP_DIR);
        let seen_progress_cache = DiskCache::new(cache_name)
            .set_lifespan(
                ChronoDuration::try_hours(config.server.progress_update_threshold)
                    .unwrap()
                    .num_seconds()
                    .try_into()
                    .unwrap(),
            )
            .set_disk_directory(path)
            .build()
            .unwrap();

        Self {
            db: db.clone(),
            config,
            timezone,
            file_storage_service,
            perform_application_job: perform_application_job.clone(),
            perform_core_application_job: perform_core_application_job.clone(),
            oidc_client,
            seen_progress_cache,
        }
    }
}

type EntityBeingMonitoredByMap = HashMap<String, Vec<String>>;

impl MiscellaneousService {
    async fn core_details(&self) -> CoreDetails {
        let mut files_enabled = self.config.file_storage.is_enabled();
        if files_enabled && !self.file_storage_service.is_enabled().await {
            files_enabled = false;
        }
        CoreDetails {
            is_pro: true,
            version: VERSION.to_owned(),
            author_name: AUTHOR.to_owned(),
            file_storage_enabled: files_enabled,
            oidc_enabled: self.oidc_client.is_some(),
            page_limit: self.config.frontend.page_size,
            docs_link: "https://docs.ryot.io".to_owned(),
            backend_errors: BackendError::iter().collect(),
            smtp_enabled: self.config.server.smtp.is_enabled(),
            website_url: "https://ryot.io".to_owned(),
            signup_allowed: self.config.users.allow_registration,
            local_auth_disabled: self.config.users.disable_local_auth,
            token_valid_for_days: self.config.users.token_valid_for_days,
            repository_link: "https://github.com/ignisda/ryot".to_owned(),
        }
    }

    fn get_integration_service(&self) -> IntegrationService {
        IntegrationService::new(&self.db)
    }

    async fn metadata_assets(&self, meta: &metadata::Model) -> Result<GraphqlMediaAssets> {
        let images = meta.images.as_urls(&self.file_storage_service).await;
        let mut videos = vec![];
        if let Some(vids) = &meta.videos {
            for v in vids.clone() {
                let url = self
                    .file_storage_service
                    .get_stored_asset(v.identifier)
                    .await;
                videos.push(GraphqlVideoAsset {
                    source: v.source,
                    video_id: url,
                })
            }
        }
        Ok(GraphqlMediaAssets { images, videos })
    }

    async fn generic_metadata(&self, metadata_id: &String) -> Result<MetadataBaseData> {
        let mut meta = match Metadata::find_by_id(metadata_id)
            .one(&self.db)
            .await
            .unwrap()
        {
            Some(m) => m,
            None => return Err(Error::new("The record does not exist".to_owned())),
        };
        let genres = meta
            .find_related(Genre)
            .order_by_asc(genre::Column::Name)
            .into_model::<GenreListItem>()
            .all(&self.db)
            .await
            .unwrap();
        #[derive(Debug, FromQueryResult)]
        struct PartialCreator {
            id: String,
            name: String,
            images: Option<Vec<MetadataImage>>,
            role: String,
            character: Option<String>,
        }
        let crts = MetadataToPerson::find()
            .expr(Expr::col(Asterisk))
            .filter(metadata_to_person::Column::MetadataId.eq(&meta.id))
            .join(
                JoinType::Join,
                metadata_to_person::Relation::Person
                    .def()
                    .on_condition(|left, right| {
                        Condition::all().add(
                            Expr::col((left, metadata_to_person::Column::PersonId))
                                .equals((right, person::Column::Id)),
                        )
                    }),
            )
            .order_by_asc(metadata_to_person::Column::Index)
            .into_model::<PartialCreator>()
            .all(&self.db)
            .await?;
        let mut creators: HashMap<String, Vec<_>> = HashMap::new();
        for cr in crts {
            let image = cr.images.first_as_url(&self.file_storage_service).await;
            let creator = MetadataCreator {
                image,
                name: cr.name,
                id: Some(cr.id),
                character: cr.character,
            };
            creators
                .entry(cr.role)
                .and_modify(|e| {
                    e.push(creator.clone());
                })
                .or_insert(vec![creator.clone()]);
        }
        if let Some(free_creators) = &meta.free_creators {
            for cr in free_creators.clone() {
                let creator = MetadataCreator {
                    id: None,
                    name: cr.name,
                    image: cr.image,
                    character: None,
                };
                creators
                    .entry(cr.role)
                    .and_modify(|e| {
                        e.push(creator.clone());
                    })
                    .or_insert(vec![creator.clone()]);
            }
        }
        if let Some(ref mut d) = meta.description {
            *d = markdown_to_html_opts(
                d,
                &Options {
                    compile: CompileOptions {
                        allow_dangerous_html: true,
                        allow_dangerous_protocol: true,
                        ..CompileOptions::default()
                    },
                    ..Options::default()
                },
            )
            .unwrap();
        }
        let creators = creators
            .into_iter()
            .sorted_by(|(k1, _), (k2, _)| k1.cmp(k2))
            .map(|(name, items)| MetadataCreatorGroupedByRole { name, items })
            .collect_vec();
        let suggestions = MetadataToMetadata::find()
            .select_only()
            .column(metadata_to_metadata::Column::ToMetadataId)
            .filter(metadata_to_metadata::Column::FromMetadataId.eq(&meta.id))
            .filter(
                metadata_to_metadata::Column::Relation.eq(MetadataToMetadataRelation::Suggestion),
            )
            .into_tuple::<String>()
            .all(&self.db)
            .await?;
        let assets = self.metadata_assets(&meta).await.unwrap();
        Ok(MetadataBaseData {
            model: meta,
            creators,
            assets,
            genres,
            suggestions,
        })
    }

    async fn user_recommendations(&self, user_id: &String) -> Result<Vec<String>> {
        // TODO: Replace when https://github.com/SeaQL/sea-query/pull/786 is merged
        struct Md5;
        impl Iden for Md5 {
            fn unquoted(&self, s: &mut dyn Write) {
                write!(s, "MD5").unwrap();
            }
        }
        let preferences = self.user_preferences(user_id).await?;
        let limit = preferences
            .general
            .dashboard
            .into_iter()
            .find(|d| d.section == DashboardElementLot::Recommendations)
            .unwrap()
            .num_elements;
        let current_hour = Utc::now().hour();
        let recs = Metadata::find()
            .filter(metadata::Column::IsRecommendation.eq(true))
            .order_by(
                SimpleExpr::FunctionCall(
                    Func::cust(Md5).arg(
                        Expr::col(metadata::Column::Title)
                            .concat(Expr::val(user_id))
                            .concat(Expr::val(current_hour)),
                    ),
                ),
                Order::Desc,
            )
            .limit(limit)
            .all(&self.db)
            .await?
            .into_iter()
            .map(|r| r.id)
            .collect_vec();
        Ok(recs)
    }

    async fn metadata_partial_details(
        &self,
        metadata_id: &String,
    ) -> Result<MetadataPartialDetails> {
        let mut metadata = Metadata::find_by_id(metadata_id)
            .select_only()
            .columns([
                metadata::Column::Id,
                metadata::Column::Lot,
                metadata::Column::Title,
                metadata::Column::Images,
                metadata::Column::PublishYear,
            ])
            .into_model::<MetadataPartialDetails>()
            .one(&self.db)
            .await
            .unwrap()
            .unwrap();
        metadata.image = metadata
            .images
            .first_as_url(&self.file_storage_service)
            .await;
        Ok(metadata)
    }

    async fn metadata_details(&self, metadata_id: &String) -> Result<GraphqlMetadataDetails> {
        let MetadataBaseData {
            model,
            creators,
            assets,
            genres,
            suggestions,
        } = self.generic_metadata(metadata_id).await?;
        if model.is_partial.unwrap_or_default() {
            self.deploy_update_metadata_job(metadata_id, true).await?;
        }
        let slug = slug::slugify(&model.title);
        let identifier = &model.identifier;
        let source_url = match model.source {
            MediaSource::Custom => None,
            // DEV: This is updated by the specifics
            MediaSource::MangaUpdates => None,
            MediaSource::Itunes => Some(format!(
                "https://podcasts.apple.com/us/podcast/{slug}/id{identifier}"
            )),
            MediaSource::GoogleBooks => Some(format!(
                "https://www.google.co.in/books/edition/{slug}/{identifier}"
            )),
            MediaSource::Audible => Some(format!("https://www.audible.com/pd/{slug}/{identifier}")),
            MediaSource::Openlibrary => {
                Some(format!("https://openlibrary.org/works/{identifier}/{slug}"))
            }
            MediaSource::Tmdb => {
                let bw = match model.lot {
                    MediaLot::Movie => "movie",
                    MediaLot::Show => "tv",
                    _ => unreachable!(),
                };
                Some(format!(
                    "https://www.themoviedb.org/{bw}/{identifier}-{slug}"
                ))
            }
            MediaSource::Listennotes => Some(format!(
                "https://www.listennotes.com/podcasts/{slug}-{identifier}"
            )),
            MediaSource::Igdb => Some(format!("https://www.igdb.com/games/{slug}")),
            MediaSource::Anilist => {
                let bw = match model.lot {
                    MediaLot::Anime => "anime",
                    MediaLot::Manga => "manga",
                    _ => unreachable!(),
                };
                Some(format!("https://anilist.co/{bw}/{identifier}/{slug}"))
            }
            MediaSource::Mal => {
                let bw = match model.lot {
                    MediaLot::Anime => "anime",
                    MediaLot::Manga => "manga",
                    _ => unreachable!(),
                };
                Some(format!("https://myanimelist.net/{bw}/{identifier}/{slug}"))
            }
            MediaSource::Vndb => Some(format!("https://vndb.org/{identifier}")),
        };

        let group = {
            let association = MetadataToMetadataGroup::find()
                .filter(metadata_to_metadata_group::Column::MetadataId.eq(metadata_id))
                .one(&self.db)
                .await?;
            match association {
                None => None,
                Some(a) => {
                    let grp = a.find_related(MetadataGroup).one(&self.db).await?.unwrap();
                    Some(GraphqlMetadataGroup {
                        id: grp.id,
                        name: grp.title,
                        part: a.part,
                    })
                }
            }
        };
        let watch_providers = model.watch_providers.unwrap_or_default();

        let resp = GraphqlMetadataDetails {
            id: model.id,
            lot: model.lot,
            title: model.title,
            source: model.source,
            is_nsfw: model.is_nsfw,
            is_partial: model.is_partial,
            identifier: model.identifier,
            description: model.description,
            publish_date: model.publish_date,
            publish_year: model.publish_year,
            provider_rating: model.provider_rating,
            production_status: model.production_status,
            original_language: model.original_language,
            book_specifics: model.book_specifics,
            show_specifics: model.show_specifics,
            movie_specifics: model.movie_specifics,
            manga_specifics: model.manga_specifics,
            anime_specifics: model.anime_specifics,
            podcast_specifics: model.podcast_specifics,
            video_game_specifics: model.video_game_specifics,
            audio_book_specifics: model.audio_book_specifics,
            visual_novel_specifics: model.visual_novel_specifics,
            group,
            assets,
            genres,
            creators,
            source_url,
            suggestions,
            watch_providers,
        };
        Ok(resp)
    }

    async fn user_metadata_details(
        &self,
        user_id: String,
        metadata_id: String,
    ) -> Result<UserMetadataDetails> {
        let media_details = self.generic_metadata(&metadata_id).await?;
        let collections = entity_in_collections(
            &self.db,
            &user_id,
            Some(metadata_id.clone()),
            None,
            None,
            None,
            None,
            None,
        )
        .await?;
        let reviews = self
            .item_reviews(&user_id, Some(metadata_id.clone()), None, None, None)
            .await?;
        let (_, history) = self
            .is_metadata_finished_by_user(&user_id, &media_details)
            .await?;
        let in_progress = history
            .iter()
            .find(|h| h.state == SeenState::InProgress || h.state == SeenState::OnAHold)
            .cloned();
        let next_entry = history.first().and_then(|h| {
            if let Some(s) = &media_details.model.show_specifics {
                let all_episodes = s
                    .seasons
                    .iter()
                    .map(|s| (s.season_number, &s.episodes))
                    .collect_vec()
                    .into_iter()
                    .flat_map(|(s, e)| {
                        e.iter().map(move |e| UserMediaNextEntry {
                            season: Some(s),
                            episode: Some(e.episode_number),
                            ..Default::default()
                        })
                    })
                    .collect_vec();
                let next = all_episodes.iter().position(|e| {
                    e.season == Some(h.show_extra_information.as_ref().unwrap().season)
                        && e.episode == Some(h.show_extra_information.as_ref().unwrap().episode)
                });
                Some(all_episodes.get(next? + 1)?.clone())
            } else if let Some(p) = &media_details.model.podcast_specifics {
                let all_episodes = p
                    .episodes
                    .iter()
                    .map(|e| UserMediaNextEntry {
                        episode: Some(e.number),
                        ..Default::default()
                    })
                    .collect_vec();
                let next = all_episodes.iter().position(|e| {
                    e.episode == Some(h.podcast_extra_information.as_ref().unwrap().episode)
                });
                Some(all_episodes.get(next? + 1)?.clone())
            } else if let Some(_anime_spec) = &media_details.model.anime_specifics {
                h.anime_extra_information.as_ref().and_then(|hist| {
                    hist.episode.map(|e| UserMediaNextEntry {
                        episode: Some(e + 1),
                        ..Default::default()
                    })
                })
            } else if let Some(_manga_spec) = &media_details.model.manga_specifics {
                h.manga_extra_information.as_ref().and_then(|hist| {
                    hist.chapter
                        .map(|e| UserMediaNextEntry {
                            chapter: Some(e + 1),
                            ..Default::default()
                        })
                        .or(hist.volume.map(|e| UserMediaNextEntry {
                            volume: Some(e + 1),
                            ..Default::default()
                        }))
                })
            } else {
                None
            }
        });
        let metadata_alias = Alias::new("m");
        let seen_alias = Alias::new("s");
        let seen_select = Query::select()
            .expr_as(
                Expr::col((metadata_alias.clone(), AliasedMetadata::Id)),
                Alias::new("metadata_id"),
            )
            .expr_as(
                Func::count(Expr::col((seen_alias.clone(), AliasedSeen::MetadataId))),
                Alias::new("num_times_seen"),
            )
            .from_as(AliasedMetadata::Table, metadata_alias.clone())
            .join_as(
                JoinType::LeftJoin,
                AliasedSeen::Table,
                seen_alias.clone(),
                Expr::col((metadata_alias.clone(), AliasedMetadata::Id))
                    .equals((seen_alias.clone(), AliasedSeen::MetadataId)),
            )
            .and_where(Expr::col((metadata_alias.clone(), AliasedMetadata::Id)).eq(&metadata_id))
            .group_by_col((metadata_alias.clone(), AliasedMetadata::Id))
            .to_owned();
        let stmt = self.get_db_stmt(seen_select);
        let seen_by = self
            .db
            .query_one(stmt)
            .await?
            .map(|qr| qr.try_get_by_index::<i64>(1).unwrap())
            .unwrap();
        let seen_by: usize = seen_by.try_into().unwrap();
        let user_to_meta =
            get_user_to_entity_association(&user_id, Some(metadata_id), None, None, None, &self.db)
                .await;
        let units_consumed = user_to_meta.clone().and_then(|n| n.metadata_units_consumed);
        let average_rating = if reviews.is_empty() {
            None
        } else {
            let total_rating = reviews.iter().flat_map(|r| r.rating).collect_vec();
            let sum = total_rating.iter().sum::<Decimal>();
            if sum == dec!(0) {
                None
            } else {
                Some(sum / Decimal::from(total_rating.iter().len()))
            }
        };
        let seen_by_user_count = history.len();
        let show_progress = if let Some(show_specifics) = media_details.model.show_specifics {
            let mut seasons = vec![];
            for season in show_specifics.seasons {
                let mut episodes = vec![];
                for episode in season.episodes {
                    let seen = history
                        .iter()
                        .filter(|h| {
                            h.show_extra_information.as_ref().map_or(false, |s| {
                                s.season == season.season_number
                                    && s.episode == episode.episode_number
                            })
                        })
                        .collect_vec();
                    episodes.push(UserMetadataDetailsEpisodeProgress {
                        episode_number: episode.episode_number,
                        times_seen: seen.len(),
                    })
                }
                let times_season_seen = episodes
                    .iter()
                    .map(|e| e.times_seen)
                    .min()
                    .unwrap_or_default();
                seasons.push(UserMetadataDetailsShowSeasonProgress {
                    episodes,
                    times_seen: times_season_seen,
                    season_number: season.season_number,
                })
            }
            Some(seasons)
        } else {
            None
        };
        let podcast_progress =
            if let Some(podcast_specifics) = media_details.model.podcast_specifics {
                let mut episodes = vec![];
                for episode in podcast_specifics.episodes {
                    let seen = history
                        .iter()
                        .filter(|h| {
                            h.podcast_extra_information
                                .as_ref()
                                .map_or(false, |s| s.episode == episode.number)
                        })
                        .collect_vec();
                    episodes.push(UserMetadataDetailsEpisodeProgress {
                        episode_number: episode.number,
                        times_seen: seen.len(),
                    })
                }
                Some(episodes)
            } else {
                None
            };
        Ok(UserMetadataDetails {
            reviews,
            history,
            next_entry,
            collections,
            in_progress,
            show_progress,
            average_rating,
            units_consumed,
            podcast_progress,
            seen_by_user_count,
            seen_by_all_count: seen_by,
            has_interacted: user_to_meta.is_some(),
            media_reason: user_to_meta.and_then(|n| n.media_reason),
        })
    }

    async fn user_person_details(
        &self,
        user_id: String,
        person_id: String,
    ) -> Result<UserPersonDetails> {
        let reviews = self
            .item_reviews(&user_id, None, Some(person_id.clone()), None, None)
            .await?;
        let collections = entity_in_collections(
            &self.db,
            &user_id,
            None,
            Some(person_id),
            None,
            None,
            None,
            None,
        )
        .await?;
        Ok(UserPersonDetails {
            reviews,
            collections,
        })
    }

    async fn user_metadata_group_details(
        &self,
        user_id: String,
        metadata_group_id: String,
    ) -> Result<UserMetadataGroupDetails> {
        let collections = entity_in_collections(
            &self.db,
            &user_id,
            None,
            None,
            Some(metadata_group_id.clone()),
            None,
            None,
            None,
        )
        .await?;
        let reviews = self
            .item_reviews(&user_id, None, None, Some(metadata_group_id), None)
            .await?;
        Ok(UserMetadataGroupDetails {
            reviews,
            collections,
        })
    }

    async fn get_calendar_events(
        &self,
        user_id: String,
        only_monitored: bool,
        start_date: Option<NaiveDate>,
        end_date: Option<NaiveDate>,
        media_limit: Option<u64>,
    ) -> Result<Vec<GraphqlCalendarEvent>> {
        #[derive(Debug, FromQueryResult, Clone)]
        struct CalEvent {
            id: String,
            m_lot: MediaLot,
            date: NaiveDate,
            m_title: String,
            metadata_id: String,
            m_images: Option<Vec<MetadataImage>>,
            m_show_specifics: Option<ShowSpecifics>,
            m_podcast_specifics: Option<PodcastSpecifics>,
            metadata_show_extra_information: Option<SeenShowExtraInformation>,
            metadata_podcast_extra_information: Option<SeenPodcastExtraInformation>,
        }
        let all_events = CalendarEvent::find()
            .column_as(
                Expr::col((AliasedMetadata::Table, AliasedMetadata::Lot)),
                "m_lot",
            )
            .column_as(
                Expr::col((AliasedMetadata::Table, AliasedMetadata::Title)),
                "m_title",
            )
            .column_as(
                Expr::col((AliasedMetadata::Table, AliasedMetadata::Images)),
                "m_images",
            )
            .column_as(
                Expr::col((AliasedMetadata::Table, AliasedMetadata::ShowSpecifics)),
                "m_show_specifics",
            )
            .column_as(
                Expr::col((AliasedMetadata::Table, AliasedMetadata::PodcastSpecifics)),
                "m_podcast_specifics",
            )
            .filter(
                Expr::col((AliasedUserToEntity::Table, AliasedUserToEntity::UserId)).eq(user_id),
            )
            .inner_join(Metadata)
            .join_rev(
                JoinType::Join,
                UserToEntity::belongs_to(CalendarEvent)
                    .from(user_to_entity::Column::MetadataId)
                    .to(calendar_event::Column::MetadataId)
                    .on_condition(move |left, _right| {
                        Condition::all().add_option(match only_monitored {
                            true => Some(Expr::val(UserToMediaReason::Monitoring.to_string()).eq(
                                PgFunc::any(Expr::col((left, user_to_entity::Column::MediaReason))),
                            )),
                            false => None,
                        })
                    })
                    .into(),
            )
            .order_by_asc(calendar_event::Column::Date)
            .apply_if(end_date, |q, v| {
                q.filter(calendar_event::Column::Date.gte(v))
            })
            .apply_if(start_date, |q, v| {
                q.filter(calendar_event::Column::Date.lte(v))
            })
            .limit(media_limit)
            .into_model::<CalEvent>()
            .all(&self.db)
            .await?;
        let mut events = vec![];
        for evt in all_events {
            let mut calc = GraphqlCalendarEvent {
                calendar_event_id: evt.id,
                date: evt.date,
                metadata_id: evt.metadata_id,
                metadata_title: evt.m_title,
                metadata_lot: evt.m_lot,
                ..Default::default()
            };
            let mut image = None;
            let mut title = None;

            if let Some(s) = evt.metadata_show_extra_information {
                if let Some(sh) = evt.m_show_specifics {
                    if let Some((_, ep)) = sh.get_episode(s.season, s.episode) {
                        image = ep.poster_images.first().cloned();
                        title = Some(ep.name.clone());
                    }
                }
                calc.show_extra_information = Some(s);
            } else if let Some(p) = evt.metadata_podcast_extra_information {
                if let Some(po) = evt.m_podcast_specifics {
                    if let Some(ep) = po.episode_by_number(p.episode) {
                        image = ep.thumbnail.clone();
                        title = Some(ep.title.clone());
                    }
                };
                calc.podcast_extra_information = Some(p);
            };

            if image.is_none() {
                image = evt.m_images.first_as_url(&self.file_storage_service).await
            }
            calc.metadata_image = image;
            calc.episode_name = title;
            events.push(calc);
        }
        Ok(events)
    }

    async fn user_calendar_events(
        &self,
        user_id: String,
        input: UserCalendarEventInput,
    ) -> Result<Vec<GroupedCalendarEvent>> {
        let (end_date, start_date) = get_first_and_last_day_of_month(input.year, input.month);
        let events = self
            .get_calendar_events(user_id, false, Some(start_date), Some(end_date), None)
            .await?;
        let grouped_events = events
            .into_iter()
            .chunk_by(|event| event.date)
            .into_iter()
            .map(|(date, events)| GroupedCalendarEvent {
                date,
                events: events.collect(),
            })
            .collect();
        Ok(grouped_events)
    }

    async fn user_upcoming_calendar_events(
        &self,
        user_id: String,
        input: UserUpcomingCalendarEventInput,
    ) -> Result<Vec<GraphqlCalendarEvent>> {
        let from_date = Utc::now().date_naive();
        let (media_limit, to_date) = match input {
            UserUpcomingCalendarEventInput::NextMedia(l) => (Some(l), None),
            UserUpcomingCalendarEventInput::NextDays(d) => {
                (None, from_date.checked_add_days(Days::new(d)))
            }
        };
        let events = self
            .get_calendar_events(user_id, true, to_date, Some(from_date), media_limit)
            .await?;
        Ok(events)
    }

    async fn seen_history(
        &self,
        user_id: &String,
        metadata_id: &String,
    ) -> Result<Vec<seen::Model>> {
        let seen_items = Seen::find()
            .filter(seen::Column::UserId.eq(user_id))
            .filter(seen::Column::MetadataId.eq(metadata_id))
            .order_by_desc(seen::Column::LastUpdatedOn)
            .all(&self.db)
            .await
            .unwrap();
        Ok(seen_items)
    }

    async fn metadata_list(
        &self,
        user_id: String,
        input: MetadataListInput,
    ) -> Result<SearchResults<String>> {
        let avg_rating_col = "average_rating";
        let cloned_user_id_1 = user_id.clone();
        let cloned_user_id_2 = user_id.clone();
        #[derive(Debug, FromQueryResult)]
        struct InnerMediaSearchItem {
            id: String,
        }

        let order_by = input
            .sort
            .clone()
            .map(|a| Order::from(a.order))
            .unwrap_or(Order::Asc);

        let select = Metadata::find()
            .select_only()
            .column(metadata::Column::Id)
            .group_by(metadata::Column::Id)
            .group_by(user_to_entity::Column::MediaReason)
            .filter(user_to_entity::Column::UserId.eq(&user_id))
            .apply_if(input.lot, |query, v| {
                query.filter(metadata::Column::Lot.eq(v))
            })
            .inner_join(UserToEntity)
            .join(
                JoinType::LeftJoin,
                metadata::Relation::Review
                    .def()
                    .on_condition(move |_left, right| {
                        Condition::all().add(
                            Expr::col((right, review::Column::UserId)).eq(cloned_user_id_1.clone()),
                        )
                    }),
            )
            .join(
                JoinType::LeftJoin,
                metadata::Relation::Seen
                    .def()
                    .on_condition(move |_left, right| {
                        Condition::all().add(
                            Expr::col((right, seen::Column::UserId)).eq(cloned_user_id_2.clone()),
                        )
                    }),
            )
            .apply_if(input.search.query.clone(), |query, v| {
                query.filter(
                    Cond::any()
                        .add(Expr::col(metadata::Column::Title).ilike(ilike_sql(&v)))
                        .add(Expr::col(metadata::Column::Description).ilike(ilike_sql(&v))),
                )
            })
            .apply_if(
                input.filter.clone().and_then(|f| f.collection),
                |query, v| {
                    apply_collection_filter(
                        query,
                        Some(v),
                        input.invert_collection,
                        metadata::Column::Id,
                        collection_to_entity::Column::MetadataId,
                    )
                },
            )
            .apply_if(input.filter.and_then(|f| f.general), |query, v| match v {
                MediaGeneralFilter::All => query.filter(metadata::Column::Id.is_not_null()),
                MediaGeneralFilter::Rated => query.filter(review::Column::Id.is_not_null()),
                MediaGeneralFilter::Unrated => query.filter(review::Column::Id.is_null()),
                MediaGeneralFilter::Unfinished => query.filter(
                    Expr::expr(
                        Expr::val(UserToMediaReason::Finished.to_string())
                            .eq(PgFunc::any(Expr::col(user_to_entity::Column::MediaReason))),
                    )
                    .not(),
                ),
                s => query.filter(seen::Column::State.eq(match s {
                    MediaGeneralFilter::Dropped => SeenState::Dropped,
                    MediaGeneralFilter::OnAHold => SeenState::OnAHold,
                    _ => unreachable!(),
                })),
            })
            .apply_if(input.sort.map(|s| s.by), |query, v| match v {
                MediaSortBy::LastUpdated => query
                    .order_by(user_to_entity::Column::LastUpdatedOn, order_by)
                    .group_by(user_to_entity::Column::LastUpdatedOn),
                MediaSortBy::Title => query.order_by(metadata::Column::Title, order_by),
                MediaSortBy::ReleaseDate => query.order_by_with_nulls(
                    metadata::Column::PublishYear,
                    order_by,
                    NullOrdering::Last,
                ),
                MediaSortBy::Rating => query.order_by_with_nulls(
                    Expr::col(Alias::new(avg_rating_col)),
                    order_by,
                    NullOrdering::Last,
                ),
                MediaSortBy::LastSeen => query.order_by_with_nulls(
                    seen::Column::FinishedOn.max(),
                    order_by,
                    NullOrdering::Last,
                ),
            });
        let total: i32 = select.clone().count(&self.db).await?.try_into().unwrap();

        let items = select
            .limit(self.config.frontend.page_size as u64)
            .offset(((input.search.page.unwrap() - 1) * self.config.frontend.page_size) as u64)
            .into_model::<InnerMediaSearchItem>()
            .all(&self.db)
            .await?
            .into_iter()
            .map(|m| m.id)
            .collect_vec();

        let next_page =
            if total - ((input.search.page.unwrap()) * self.config.frontend.page_size) > 0 {
                Some(input.search.page.unwrap() + 1)
            } else {
                None
            };
        Ok(SearchResults {
            details: SearchDetails { next_page, total },
            items,
        })
    }

    pub async fn progress_update(
        &self,
        input: ProgressUpdateInput,
        user_id: &String,
        // update only if media has not been consumed for this user in the last `n` duration
        respect_cache: bool,
    ) -> Result<ProgressUpdateResultUnion> {
        let cache = ProgressUpdateCache {
            user_id: user_id.to_owned(),
            metadata_id: input.metadata_id.clone(),
            show_season_number: input.show_season_number,
            show_episode_number: input.show_episode_number,
            podcast_episode_number: input.podcast_episode_number,
            anime_episode_number: input.anime_episode_number,
            manga_chapter_number: input.manga_chapter_number,
        };
        let in_cache = self.seen_progress_cache.cache_get(&cache).unwrap();
        if respect_cache && in_cache.is_some() {
            return Ok(ProgressUpdateResultUnion::Error(ProgressUpdateError {
                error: ProgressUpdateErrorVariant::AlreadySeen,
            }));
        }
        tracing::debug!("Input for progress_update = {:?}", input);

        let all_prev_seen = Seen::find()
            .filter(seen::Column::Progress.lt(100))
            .filter(seen::Column::UserId.eq(user_id))
            .filter(seen::Column::State.ne(SeenState::Dropped))
            .filter(seen::Column::MetadataId.eq(&input.metadata_id))
            .order_by_desc(seen::Column::LastUpdatedOn)
            .all(&self.db)
            .await
            .unwrap();
        #[derive(Debug, Serialize, Deserialize, Enum, Clone, PartialEq, Eq, Copy)]
        enum ProgressUpdateAction {
            Update,
            Now,
            InThePast,
            JustStarted,
            ChangeState,
        }
        let action = match input.change_state {
            None => match input.progress {
                None => ProgressUpdateAction::ChangeState,
                Some(p) => {
                    if p == dec!(100) {
                        match input.date {
                            None => ProgressUpdateAction::InThePast,
                            Some(u) => {
                                if get_current_date(&self.timezone) == u {
                                    if all_prev_seen.is_empty() {
                                        ProgressUpdateAction::Now
                                    } else {
                                        ProgressUpdateAction::Update
                                    }
                                } else {
                                    ProgressUpdateAction::InThePast
                                }
                            }
                        }
                    } else if all_prev_seen.is_empty() {
                        ProgressUpdateAction::JustStarted
                    } else {
                        ProgressUpdateAction::Update
                    }
                }
            },
            Some(_) => ProgressUpdateAction::ChangeState,
        };
        tracing::debug!("Progress update action = {:?}", action);
        let err = || {
            Ok(ProgressUpdateResultUnion::Error(ProgressUpdateError {
                error: ProgressUpdateErrorVariant::NoSeenInProgress,
            }))
        };
        let seen = match action {
            ProgressUpdateAction::Update => {
                let prev_seen = all_prev_seen[0].clone();
                let progress = input.progress.unwrap();
                let watched_on = prev_seen.provider_watched_on.clone();
                if prev_seen.progress == progress && watched_on == input.provider_watched_on {
                    return Ok(ProgressUpdateResultUnion::Error(ProgressUpdateError {
                        error: ProgressUpdateErrorVariant::UpdateWithoutProgressUpdate,
                    }));
                }
                let watched_on = prev_seen.provider_watched_on.clone();
                let mut updated_at = prev_seen.updated_at.clone();
                let now = Utc::now();
                if prev_seen.progress != progress {
                    updated_at.push(now);
                }
                let mut last_seen: seen::ActiveModel = prev_seen.into();
                last_seen.state = ActiveValue::Set(SeenState::InProgress);
                last_seen.progress = ActiveValue::Set(progress);
                last_seen.updated_at = ActiveValue::Set(updated_at);
                last_seen.provider_watched_on =
                    ActiveValue::Set(input.provider_watched_on.or(watched_on));
                if progress == dec!(100) {
                    last_seen.finished_on = ActiveValue::Set(Some(now.date_naive()));
                }
                last_seen.update(&self.db).await.unwrap()
            }
            ProgressUpdateAction::ChangeState => {
                let new_state = input.change_state.unwrap_or(SeenState::Dropped);
                let last_seen = Seen::find()
                    .filter(seen::Column::UserId.eq(user_id))
                    .filter(seen::Column::MetadataId.eq(input.metadata_id))
                    .order_by_desc(seen::Column::LastUpdatedOn)
                    .one(&self.db)
                    .await
                    .unwrap();
                match last_seen {
                    Some(ls) => {
                        let watched_on = ls.provider_watched_on.clone();
                        let mut updated_at = ls.updated_at.clone();
                        let now = Utc::now();
                        updated_at.push(now);
                        let mut last_seen: seen::ActiveModel = ls.into();
                        last_seen.state = ActiveValue::Set(new_state);
                        last_seen.updated_at = ActiveValue::Set(updated_at);
                        last_seen.provider_watched_on =
                            ActiveValue::Set(input.provider_watched_on.or(watched_on));
                        last_seen.update(&self.db).await.unwrap()
                    }
                    None => {
                        return err();
                    }
                }
            }
            ProgressUpdateAction::Now
            | ProgressUpdateAction::InThePast
            | ProgressUpdateAction::JustStarted => {
                let meta = Metadata::find_by_id(&input.metadata_id)
                    .one(&self.db)
                    .await
                    .unwrap()
                    .unwrap();
                tracing::debug!("Progress update for meta {:?} ({:?})", meta.title, meta.lot);

                let show_ei = if matches!(meta.lot, MediaLot::Show) {
                    let season = input.show_season_number.ok_or_else(|| {
                        Error::new("Season number is required for show progress update")
                    })?;
                    let episode = input.show_episode_number.ok_or_else(|| {
                        Error::new("Episode number is required for show progress update")
                    })?;
                    Some(SeenShowExtraInformation { season, episode })
                } else {
                    None
                };
                let podcast_ei = if matches!(meta.lot, MediaLot::Podcast) {
                    let episode = input.podcast_episode_number.ok_or_else(|| {
                        Error::new("Episode number is required for podcast progress update")
                    })?;
                    Some(SeenPodcastExtraInformation { episode })
                } else {
                    None
                };
                let anime_ei = if matches!(meta.lot, MediaLot::Anime) {
                    Some(SeenAnimeExtraInformation {
                        episode: input.anime_episode_number,
                    })
                } else {
                    None
                };
                let manga_ei = if matches!(meta.lot, MediaLot::Manga) {
                    Some(SeenMangaExtraInformation {
                        chapter: input.manga_chapter_number,
                        volume: input.manga_volume_number,
                    })
                } else {
                    None
                };
                let finished_on = if action == ProgressUpdateAction::JustStarted {
                    None
                } else {
                    input.date
                };
                tracing::debug!("Progress update finished on = {:?}", finished_on);
                let (progress, started_on) = if matches!(action, ProgressUpdateAction::JustStarted)
                {
                    (
                        input.progress.unwrap_or(dec!(0)),
                        Some(Utc::now().date_naive()),
                    )
                } else {
                    (dec!(100), None)
                };
                tracing::debug!("Progress update percentage = {:?}", progress);
                let seen_insert = seen::ActiveModel {
                    progress: ActiveValue::Set(progress),
                    user_id: ActiveValue::Set(user_id.to_owned()),
                    metadata_id: ActiveValue::Set(input.metadata_id),
                    started_on: ActiveValue::Set(started_on),
                    finished_on: ActiveValue::Set(finished_on),
                    state: ActiveValue::Set(SeenState::InProgress),
                    provider_watched_on: ActiveValue::Set(input.provider_watched_on),
                    show_extra_information: ActiveValue::Set(show_ei),
                    podcast_extra_information: ActiveValue::Set(podcast_ei),
                    anime_extra_information: ActiveValue::Set(anime_ei),
                    manga_extra_information: ActiveValue::Set(manga_ei),
                    ..Default::default()
                };
                seen_insert.insert(&self.db).await.unwrap()
            }
        };
        tracing::debug!("Progress update = {:?}", seen);
        let id = seen.id.clone();
        if seen.state == SeenState::Completed && respect_cache {
            self.seen_progress_cache.cache_set(cache, ()).unwrap();
        }
        self.after_media_seen_tasks(seen).await?;
        Ok(ProgressUpdateResultUnion::Ok(StringIdObject { id }))
    }

    async fn deploy_bulk_progress_update(
        &self,
        user_id: String,
        input: Vec<ProgressUpdateInput>,
    ) -> Result<bool> {
        self.perform_core_application_job
            .clone()
            .enqueue(CoreApplicationJob::BulkProgressUpdate(user_id, input))
            .await
            .unwrap();
        Ok(true)
    }

    pub async fn bulk_progress_update(
        &self,
        user_id: String,
        input: Vec<ProgressUpdateInput>,
    ) -> Result<bool> {
        for seen in input {
            self.progress_update(seen, &user_id, false).await.trace_ok();
        }
        Ok(true)
    }

    pub async fn deploy_background_job(
        &self,
        user_id: &String,
        job_name: BackgroundJob,
    ) -> Result<bool> {
        let core_sqlite_storage = &mut self.perform_core_application_job.clone();
        let sqlite_storage = &mut self.perform_application_job.clone();
        match job_name {
            BackgroundJob::UpdateAllMetadata
            | BackgroundJob::UpdateAllExercises
            | BackgroundJob::RecalculateCalendarEvents
            | BackgroundJob::PerformBackgroundTasks => {
                self.admin_account_guard(user_id).await?;
            }
            _ => {}
        }
        match job_name {
            BackgroundJob::UpdateAllMetadata => {
                let many_metadata = Metadata::find()
                    .select_only()
                    .column(metadata::Column::Id)
                    .order_by_asc(metadata::Column::LastUpdatedOn)
                    .into_tuple::<String>()
                    .all(&self.db)
                    .await
                    .unwrap();
                for metadata_id in many_metadata {
                    self.deploy_update_metadata_job(&metadata_id, true).await?;
                }
            }
            BackgroundJob::UpdateAllExercises => {
                let service = ExerciseService::new(
                    &self.db,
                    self.config.clone(),
                    self.file_storage_service.clone(),
                    &self.perform_application_job,
                );
                service.deploy_update_exercise_library_job().await?;
            }
            BackgroundJob::RecalculateCalendarEvents => {
                sqlite_storage
                    .enqueue(ApplicationJob::RecalculateCalendarEvents)
                    .await
                    .unwrap();
            }
            BackgroundJob::PerformBackgroundTasks => {
                sqlite_storage
                    .enqueue(ApplicationJob::PerformBackgroundTasks)
                    .await
                    .unwrap();
            }
            BackgroundJob::SyncIntegrationsData => {
                core_sqlite_storage
                    .enqueue(CoreApplicationJob::SyncIntegrationsData(user_id.to_owned()))
                    .await
                    .unwrap();
            }
            BackgroundJob::CalculateSummary => {
                sqlite_storage
                    .enqueue(ApplicationJob::RecalculateUserSummary(user_id.to_owned()))
                    .await
                    .unwrap();
            }
            BackgroundJob::EvaluateWorkouts => {
                sqlite_storage
                    .enqueue(ApplicationJob::ReEvaluateUserWorkouts(user_id.to_owned()))
                    .await
                    .unwrap();
            }
        };
        Ok(true)
    }

    async fn cleanup_user_and_metadata_association(&self) -> Result<()> {
        let all_users = User::find()
            .select_only()
            .column(user::Column::Id)
            .into_tuple::<String>()
            .all(&self.db)
            .await
            .unwrap();
        for user_id in all_users {
            let collections = Collection::find()
                .column(collection::Column::Id)
                .column(collection::Column::UserId)
                .left_join(UserToCollection)
                .filter(user_to_collection::Column::UserId.eq(&user_id))
                .all(&self.db)
                .await
                .unwrap();
            let monitoring_collection_id = collections
                .iter()
                .find(|c| {
                    c.name == DefaultCollection::Monitoring.to_string() && c.user_id == user_id
                })
                .map(|c| c.id.clone())
                .unwrap();
            let watchlist_collection_id = collections
                .iter()
                .find(|c| {
                    c.name == DefaultCollection::Watchlist.to_string() && c.user_id == user_id
                })
                .map(|c| c.id.clone())
                .unwrap();
            let owned_collection_id = collections
                .iter()
                .find(|c| c.name == DefaultCollection::Owned.to_string() && c.user_id == user_id)
                .map(|c| c.id.clone())
                .unwrap();
            let reminder_collection_id = collections
                .iter()
                .find(|c| {
                    c.name == DefaultCollection::Reminders.to_string() && c.user_id == user_id
                })
                .map(|c| c.id.clone())
                .unwrap();
            let all_user_to_entities = UserToEntity::find()
                .filter(user_to_entity::Column::NeedsToBeUpdated.eq(true))
                .filter(user_to_entity::Column::UserId.eq(user_id))
                .all(&self.db)
                .await
                .unwrap();
            for ute in all_user_to_entities {
                let mut new_reasons = HashSet::new();
                if let Some(metadata_id) = ute.metadata_id.clone() {
                    let metadata = self.generic_metadata(&metadata_id).await?;
                    let (is_finished, seen_history) = self
                        .is_metadata_finished_by_user(&ute.user_id, &metadata)
                        .await?;
                    if !seen_history.is_empty() {
                        new_reasons.insert(UserToMediaReason::Seen);
                    }
                    if is_finished {
                        new_reasons.insert(UserToMediaReason::Finished);
                    }
                } else if ute.person_id.is_some() || ute.metadata_group_id.is_some() {
                } else {
                    tracing::debug!("Skipping user_to_entity = {:?}", ute.id);
                    continue;
                };

                let collections_part_of = CollectionToEntity::find()
                    .select_only()
                    .column(collection_to_entity::Column::CollectionId)
                    .filter(
                        collection_to_entity::Column::MetadataId
                            .eq(ute.metadata_id.clone())
                            .or(collection_to_entity::Column::PersonId.eq(ute.person_id.clone()))
                            .or(collection_to_entity::Column::MetadataGroupId
                                .eq(ute.metadata_group_id.clone())),
                    )
                    .filter(collection_to_entity::Column::CollectionId.is_not_null())
                    .into_tuple::<String>()
                    .all(&self.db)
                    .await
                    .unwrap();
                if Review::find()
                    .filter(review::Column::UserId.eq(&ute.user_id))
                    .filter(
                        review::Column::MetadataId
                            .eq(ute.metadata_id.clone())
                            .or(review::Column::MetadataGroupId.eq(ute.metadata_group_id.clone()))
                            .or(review::Column::PersonId.eq(ute.person_id.clone())),
                    )
                    .count(&self.db)
                    .await
                    .unwrap()
                    > 0
                {
                    new_reasons.insert(UserToMediaReason::Reviewed);
                }
                let is_in_collection = !collections_part_of.is_empty();
                let is_monitoring = collections_part_of.contains(&monitoring_collection_id);
                let is_watchlist = collections_part_of.contains(&watchlist_collection_id);
                let is_owned = collections_part_of.contains(&owned_collection_id);
                let has_reminder = collections_part_of.contains(&reminder_collection_id);
                if is_in_collection {
                    new_reasons.insert(UserToMediaReason::Collection);
                }
                if is_monitoring {
                    new_reasons.insert(UserToMediaReason::Monitoring);
                }
                if is_watchlist {
                    new_reasons.insert(UserToMediaReason::Watchlist);
                }
                if is_owned {
                    new_reasons.insert(UserToMediaReason::Owned);
                }
                if has_reminder {
                    new_reasons.insert(UserToMediaReason::Reminder);
                }
                let previous_reasons =
                    HashSet::from_iter(ute.media_reason.clone().unwrap_or_default().into_iter());
                if new_reasons.is_empty() {
                    tracing::debug!("Deleting user_to_entity = {id:?}", id = (&ute.id));
                    ute.delete(&self.db).await.unwrap();
                } else {
                    let mut ute: user_to_entity::ActiveModel = ute.into();
                    if new_reasons != previous_reasons {
                        tracing::debug!("Updating user_to_entity = {id:?}", id = (&ute.id));
                        ute.media_reason =
                            ActiveValue::Set(Some(new_reasons.into_iter().collect()));
                    }
                    ute.needs_to_be_updated = ActiveValue::Set(None);
                    ute.update(&self.db).await.unwrap();
                }
            }
        }
        Ok(())
    }

    async fn update_media(
        &self,
        metadata_id: &String,
        input: MediaDetails,
    ) -> Result<Vec<(String, MediaStateChanged)>> {
        let mut notifications = vec![];

        let meta = Metadata::find_by_id(metadata_id)
            .one(&self.db)
            .await
            .unwrap()
            .unwrap();

        if let (Some(p1), Some(p2)) = (&meta.production_status, &input.production_status) {
            if p1 != p2 {
                notifications.push((
                    format!("Status changed from {:#?} to {:#?}", p1, p2),
                    MediaStateChanged::MetadataStatusChanged,
                ));
            }
        }
        if let (Some(p1), Some(p2)) = (meta.publish_year, input.publish_year) {
            if p1 != p2 {
                notifications.push((
                    format!("Publish year from {:#?} to {:#?}", p1, p2),
                    MediaStateChanged::MetadataReleaseDateChanged,
                ));
            }
        }
        if let (Some(s1), Some(s2)) = (&meta.show_specifics, &input.show_specifics) {
            if s1.seasons.len() != s2.seasons.len() {
                notifications.push((
                    format!(
                        "Number of seasons changed from {:#?} to {:#?}",
                        s1.seasons.len(),
                        s2.seasons.len()
                    ),
                    MediaStateChanged::MetadataNumberOfSeasonsChanged,
                ));
            } else {
                for (s1, s2) in zip(s1.seasons.iter(), s2.seasons.iter()) {
                    if SHOW_SPECIAL_SEASON_NAMES.contains(&s1.name.as_str())
                        && SHOW_SPECIAL_SEASON_NAMES.contains(&s2.name.as_str())
                    {
                        continue;
                    }
                    if s1.episodes.len() != s2.episodes.len() {
                        notifications.push((
                            format!(
                                "Number of episodes changed from {:#?} to {:#?} (Season {})",
                                s1.episodes.len(),
                                s2.episodes.len(),
                                s1.season_number
                            ),
                            MediaStateChanged::MetadataEpisodeReleased,
                        ));
                    } else {
                        for (before_episode, after_episode) in
                            zip(s1.episodes.iter(), s2.episodes.iter())
                        {
                            if before_episode.name != after_episode.name {
                                notifications.push((
                                    format!(
                                        "Episode name changed from {:#?} to {:#?} (S{}E{})",
                                        before_episode.name,
                                        after_episode.name,
                                        s1.season_number,
                                        before_episode.episode_number
                                    ),
                                    MediaStateChanged::MetadataEpisodeNameChanged,
                                ));
                            }
                            if before_episode.poster_images != after_episode.poster_images {
                                notifications.push((
                                    format!(
                                        "Episode image changed for S{}E{}",
                                        s1.season_number, before_episode.episode_number
                                    ),
                                    MediaStateChanged::MetadataEpisodeImagesChanged,
                                ));
                            }
                            if let (Some(pd1), Some(pd2)) =
                                (before_episode.publish_date, after_episode.publish_date)
                            {
                                if pd1 != pd2 {
                                    notifications.push((
                                            format!(
                                                "Episode release date changed from {:?} to {:?} (S{}E{})",
                                                pd1,
                                                pd2,
                                                s1.season_number,
                                                before_episode.episode_number
                                            ),
                                            MediaStateChanged::MetadataReleaseDateChanged,
                                        ));
                                }
                            }
                        }
                    }
                }
            }
        };
        if let (Some(a1), Some(a2)) = (&meta.anime_specifics, &input.anime_specifics) {
            if let (Some(e1), Some(e2)) = (a1.episodes, a2.episodes) {
                if e1 != e2 {
                    notifications.push((
                        format!("Number of episodes changed from {:#?} to {:#?}", e1, e2),
                        MediaStateChanged::MetadataChaptersOrEpisodesChanged,
                    ));
                }
            }
        };
        if let (Some(m1), Some(m2)) = (&meta.manga_specifics, &input.manga_specifics) {
            if let (Some(c1), Some(c2)) = (m1.chapters, m2.chapters) {
                if c1 != c2 {
                    notifications.push((
                        format!("Number of chapters changed from {:#?} to {:#?}", c1, c2),
                        MediaStateChanged::MetadataChaptersOrEpisodesChanged,
                    ));
                }
            }
        };
        if let (Some(p1), Some(p2)) = (&meta.podcast_specifics, &input.podcast_specifics) {
            if p1.episodes.len() != p2.episodes.len() {
                notifications.push((
                    format!(
                        "Number of episodes changed from {:#?} to {:#?}",
                        p1.episodes.len(),
                        p2.episodes.len()
                    ),
                    MediaStateChanged::MetadataEpisodeReleased,
                ));
            } else {
                for (before_episode, after_episode) in zip(p1.episodes.iter(), p2.episodes.iter()) {
                    if before_episode.title != after_episode.title {
                        notifications.push((
                            format!(
                                "Episode name changed from {:#?} to {:#?} (EP{})",
                                before_episode.title, after_episode.title, before_episode.number
                            ),
                            MediaStateChanged::MetadataEpisodeNameChanged,
                        ));
                    }
                    if before_episode.thumbnail != after_episode.thumbnail {
                        notifications.push((
                            format!("Episode image changed for EP{}", before_episode.number),
                            MediaStateChanged::MetadataEpisodeImagesChanged,
                        ));
                    }
                }
            }
        };

        let notifications = notifications
            .into_iter()
            .map(|n| (format!("{} for {:?}.", n.0, meta.title), n.1))
            .collect_vec();

        let mut images = vec![];
        images.extend(input.url_images.into_iter().map(|i| MetadataImage {
            url: StoredUrl::Url(i.image),
        }));
        images.extend(input.s3_images.into_iter().map(|i| MetadataImage {
            url: StoredUrl::S3(i.image),
        }));
        let free_creators = if input.creators.is_empty() {
            None
        } else {
            Some(input.creators)
        };
        let watch_providers = if input.watch_providers.is_empty() {
            None
        } else {
            Some(input.watch_providers)
        };

        let mut meta: metadata::ActiveModel = meta.into();
        meta.last_updated_on = ActiveValue::Set(Utc::now());
        meta.title = ActiveValue::Set(input.title);
        meta.is_nsfw = ActiveValue::Set(input.is_nsfw);
        meta.is_partial = ActiveValue::Set(Some(false));
        meta.provider_rating = ActiveValue::Set(input.provider_rating);
        meta.description = ActiveValue::Set(input.description);
        meta.images = ActiveValue::Set(Some(images));
        meta.videos = ActiveValue::Set(Some(input.videos));
        meta.production_status = ActiveValue::Set(input.production_status);
        meta.original_language = ActiveValue::Set(input.original_language);
        meta.publish_year = ActiveValue::Set(input.publish_year);
        meta.publish_date = ActiveValue::Set(input.publish_date);
        meta.free_creators = ActiveValue::Set(free_creators);
        meta.watch_providers = ActiveValue::Set(watch_providers);
        meta.anime_specifics = ActiveValue::Set(input.anime_specifics);
        meta.audio_book_specifics = ActiveValue::Set(input.audio_book_specifics);
        meta.manga_specifics = ActiveValue::Set(input.manga_specifics);
        meta.movie_specifics = ActiveValue::Set(input.movie_specifics);
        meta.podcast_specifics = ActiveValue::Set(input.podcast_specifics);
        meta.show_specifics = ActiveValue::Set(input.show_specifics);
        meta.book_specifics = ActiveValue::Set(input.book_specifics);
        meta.video_game_specifics = ActiveValue::Set(input.video_game_specifics);
        meta.visual_novel_specifics = ActiveValue::Set(input.visual_novel_specifics);
        meta.external_identifiers = ActiveValue::Set(input.external_identifiers);
        let metadata = meta.update(&self.db).await.unwrap();

        self.change_metadata_associations(
            &metadata.id,
            metadata.lot,
            metadata.source,
            input.genres,
            input.suggestions,
            input.group_identifiers,
            input.people,
        )
        .await?;
        Ok(notifications)
    }

    async fn associate_person_with_metadata(
        &self,
        metadata_id: &str,
        person: PartialMetadataPerson,
        index: usize,
    ) -> Result<()> {
        let role = person.role.clone();
        let db_person = self
            .commit_person(CommitPersonInput {
                identifier: person.identifier.clone(),
                source: person.source,
                source_specifics: person.source_specifics,
                name: person.name,
            })
            .await?;
        let intermediate = metadata_to_person::ActiveModel {
            metadata_id: ActiveValue::Set(metadata_id.to_owned()),
            person_id: ActiveValue::Set(db_person.id),
            role: ActiveValue::Set(role),
            index: ActiveValue::Set(Some(index.try_into().unwrap())),
            character: ActiveValue::Set(person.character),
        };
        intermediate.insert(&self.db).await.ok();
        Ok(())
    }

    async fn deploy_associate_group_with_metadata_job(
        &self,
        lot: MediaLot,
        source: MediaSource,
        identifier: String,
    ) -> Result<()> {
        self.perform_application_job
            .clone()
            .enqueue(ApplicationJob::AssociateGroupWithMetadata(
                lot, source, identifier,
            ))
            .await
            .unwrap();
        Ok(())
    }

    pub async fn commit_metadata_group_internal(
        &self,
        identifier: &String,
        lot: MediaLot,
        source: MediaSource,
    ) -> Result<(String, Vec<PartialMetadataWithoutId>)> {
        let existing_group = MetadataGroup::find()
            .filter(metadata_group::Column::Identifier.eq(identifier))
            .filter(metadata_group::Column::Lot.eq(lot))
            .filter(metadata_group::Column::Source.eq(source))
            .one(&self.db)
            .await?;
        let provider = self.get_metadata_provider(lot, source).await?;
        let (group_details, associated_items) = provider.metadata_group_details(identifier).await?;
        let group_id = match existing_group {
            Some(eg) => eg.id,
            None => {
                let mut db_group: metadata_group::ActiveModel =
                    group_details.into_model("".to_string(), None).into();
                db_group.id = ActiveValue::NotSet;
                let new_group = db_group.insert(&self.db).await?;
                new_group.id
            }
        };
        Ok((group_id, associated_items))
    }

    async fn associate_suggestion_with_metadata(
        &self,
        data: PartialMetadataWithoutId,
        metadata_id: &str,
    ) -> Result<()> {
        let db_partial_metadata = self.create_partial_metadata(data).await?;
        let intermediate = metadata_to_metadata::ActiveModel {
            from_metadata_id: ActiveValue::Set(metadata_id.to_owned()),
            to_metadata_id: ActiveValue::Set(db_partial_metadata.id),
            relation: ActiveValue::Set(MetadataToMetadataRelation::Suggestion),
            ..Default::default()
        };
        intermediate.insert(&self.db).await.ok();
        Ok(())
    }

    async fn create_partial_metadata(
        &self,
        data: PartialMetadataWithoutId,
    ) -> Result<PartialMetadata> {
        let mode = if let Some(c) = Metadata::find()
            .filter(metadata::Column::Identifier.eq(&data.identifier))
            .filter(metadata::Column::Lot.eq(data.lot))
            .filter(metadata::Column::Source.eq(data.source))
            .one(&self.db)
            .await
            .unwrap()
        {
            c
        } else {
            let image = data.image.clone().map(|i| {
                vec![MetadataImage {
                    url: StoredUrl::Url(i),
                }]
            });
            let c = metadata::ActiveModel {
                title: ActiveValue::Set(data.title),
                identifier: ActiveValue::Set(data.identifier),
                lot: ActiveValue::Set(data.lot),
                source: ActiveValue::Set(data.source),
                images: ActiveValue::Set(image),
                is_partial: ActiveValue::Set(Some(true)),
                is_recommendation: ActiveValue::Set(data.is_recommendation),
                ..Default::default()
            };
            c.insert(&self.db).await?
        };
        let model = PartialMetadata {
            id: mode.id,
            title: mode.title,
            identifier: mode.identifier,
            lot: mode.lot,
            source: mode.source,
            image: data.image,
            is_recommendation: mode.is_recommendation,
        };
        Ok(model)
    }

    async fn associate_genre_with_metadata(&self, name: String, metadata_id: &str) -> Result<()> {
        let db_genre = if let Some(c) = Genre::find()
            .filter(genre::Column::Name.eq(&name))
            .one(&self.db)
            .await
            .unwrap()
        {
            c
        } else {
            let c = genre::ActiveModel {
                name: ActiveValue::Set(name),
                ..Default::default()
            };
            c.insert(&self.db).await.unwrap()
        };
        let intermediate = metadata_to_genre::ActiveModel {
            metadata_id: ActiveValue::Set(metadata_id.to_owned()),
            genre_id: ActiveValue::Set(db_genre.id),
        };
        intermediate.insert(&self.db).await.ok();
        Ok(())
    }

    async fn update_seen_item(&self, user_id: String, input: UpdateSeenItemInput) -> Result<bool> {
        let seen = match Seen::find_by_id(input.seen_id).one(&self.db).await.unwrap() {
            Some(s) => s,
            None => return Err(Error::new("No seen found for this user and metadata")),
        };
        if seen.user_id != user_id {
            return Err(Error::new("No seen found for this user and metadata"));
        }
        let mut seen: seen::ActiveModel = seen.into();
        if let Some(started_on) = input.started_on {
            seen.started_on = ActiveValue::Set(Some(started_on));
        }
        if let Some(finished_on) = input.finished_on {
            seen.finished_on = ActiveValue::Set(Some(finished_on));
        }
        if let Some(provider_watched_on) = input.provider_watched_on {
            seen.provider_watched_on = ActiveValue::Set(Some(provider_watched_on));
        }
        let seen = seen.update(&self.db).await.unwrap();
        self.after_media_seen_tasks(seen).await?;
        Ok(true)
    }

    pub async fn commit_metadata_internal(
        &self,
        details: MediaDetails,
        is_partial: Option<bool>,
    ) -> Result<metadata::Model> {
        let mut images = vec![];
        images.extend(details.url_images.into_iter().map(|i| MetadataImage {
            url: StoredUrl::Url(i.image),
        }));
        images.extend(details.s3_images.into_iter().map(|i| MetadataImage {
            url: StoredUrl::S3(i.image),
        }));
        let metadata = metadata::ActiveModel {
            lot: ActiveValue::Set(details.lot),
            source: ActiveValue::Set(details.source),
            title: ActiveValue::Set(details.title),
            description: ActiveValue::Set(details.description),
            publish_year: ActiveValue::Set(details.publish_year),
            publish_date: ActiveValue::Set(details.publish_date),
            images: ActiveValue::Set(Some(images)),
            videos: ActiveValue::Set(Some(details.videos)),
            identifier: ActiveValue::Set(details.identifier),
            audio_book_specifics: ActiveValue::Set(details.audio_book_specifics),
            anime_specifics: ActiveValue::Set(details.anime_specifics),
            book_specifics: ActiveValue::Set(details.book_specifics),
            manga_specifics: ActiveValue::Set(details.manga_specifics),
            movie_specifics: ActiveValue::Set(details.movie_specifics),
            podcast_specifics: ActiveValue::Set(details.podcast_specifics),
            show_specifics: ActiveValue::Set(details.show_specifics),
            video_game_specifics: ActiveValue::Set(details.video_game_specifics),
            visual_novel_specifics: ActiveValue::Set(details.visual_novel_specifics),
            provider_rating: ActiveValue::Set(details.provider_rating),
            production_status: ActiveValue::Set(details.production_status),
            original_language: ActiveValue::Set(details.original_language),
            external_identifiers: ActiveValue::Set(details.external_identifiers),
            is_nsfw: ActiveValue::Set(details.is_nsfw),
            is_partial: ActiveValue::Set(is_partial),
            free_creators: ActiveValue::Set(if details.creators.is_empty() {
                None
            } else {
                Some(details.creators)
            }),
            watch_providers: ActiveValue::Set(if details.watch_providers.is_empty() {
                None
            } else {
                Some(details.watch_providers)
            }),
            ..Default::default()
        };
        let metadata = metadata.insert(&self.db).await?;

        self.change_metadata_associations(
            &metadata.id,
            metadata.lot,
            metadata.source,
            details.genres.clone(),
            details.suggestions.clone(),
            details.group_identifiers.clone(),
            details.people.clone(),
        )
        .await?;
        Ok(metadata)
    }

    #[allow(clippy::too_many_arguments)]
    async fn change_metadata_associations(
        &self,
        metadata_id: &String,
        lot: MediaLot,
        source: MediaSource,
        genres: Vec<String>,
        suggestions: Vec<PartialMetadataWithoutId>,
        groups: Vec<String>,
        people: Vec<PartialMetadataPerson>,
    ) -> Result<()> {
        MetadataToPerson::delete_many()
            .filter(metadata_to_person::Column::MetadataId.eq(metadata_id))
            .exec(&self.db)
            .await?;
        MetadataToGenre::delete_many()
            .filter(metadata_to_genre::Column::MetadataId.eq(metadata_id))
            .exec(&self.db)
            .await?;
        MetadataToMetadata::delete_many()
            .filter(metadata_to_metadata::Column::FromMetadataId.eq(metadata_id))
            .filter(
                metadata_to_metadata::Column::Relation.eq(MetadataToMetadataRelation::Suggestion),
            )
            .exec(&self.db)
            .await?;
        for (index, creator) in people.into_iter().enumerate() {
            self.associate_person_with_metadata(metadata_id, creator, index)
                .await
                .ok();
        }
        for genre in genres {
            self.associate_genre_with_metadata(genre, metadata_id)
                .await
                .ok();
        }
        for suggestion in suggestions {
            self.associate_suggestion_with_metadata(suggestion, metadata_id)
                .await
                .ok();
        }
        for group_identifier in groups {
            self.deploy_associate_group_with_metadata_job(lot, source, group_identifier)
                .await
                .ok();
        }
        Ok(())
    }

    async fn deploy_update_metadata_job(
        &self,
        metadata_id: &String,
        force_update: bool,
    ) -> Result<bool> {
        let metadata = Metadata::find_by_id(metadata_id)
            .one(&self.db)
            .await
            .unwrap()
            .unwrap();
        self.perform_application_job
            .clone()
            .enqueue(ApplicationJob::UpdateMetadata(metadata.id, force_update))
            .await
            .unwrap();
        Ok(true)
    }

    async fn deploy_update_person_job(&self, person_id: String) -> Result<bool> {
        let person = Person::find_by_id(person_id)
            .one(&self.db)
            .await
            .unwrap()
            .unwrap();
        self.perform_application_job
            .clone()
            .enqueue(ApplicationJob::UpdatePerson(person.id))
            .await
            .unwrap();
        Ok(true)
    }

    async fn merge_metadata(
        &self,
        user_id: String,
        merge_from: String,
        merge_into: String,
    ) -> Result<bool> {
        let txn = self.db.begin().await?;
        for old_seen in Seen::find()
            .filter(seen::Column::MetadataId.eq(&merge_from))
            .filter(seen::Column::UserId.eq(&user_id))
            .all(&txn)
            .await
            .unwrap()
        {
            let old_seen_active: seen::ActiveModel = old_seen.clone().into();
            let new_seen = seen::ActiveModel {
                id: ActiveValue::NotSet,
                last_updated_on: ActiveValue::NotSet,
                num_times_updated: ActiveValue::NotSet,
                metadata_id: ActiveValue::Set(merge_into.clone()),
                ..old_seen_active
            };
            new_seen.insert(&txn).await?;
            old_seen.delete(&txn).await?;
        }
        for old_review in Review::find()
            .filter(review::Column::MetadataId.eq(&merge_from))
            .filter(review::Column::UserId.eq(&user_id))
            .all(&txn)
            .await
            .unwrap()
        {
            let old_review_active: review::ActiveModel = old_review.clone().into();
            let new_review = review::ActiveModel {
                id: ActiveValue::NotSet,
                metadata_id: ActiveValue::Set(Some(merge_into.clone())),
                ..old_review_active
            };
            new_review.insert(&txn).await?;
            old_review.delete(&txn).await?;
        }
        let collections = Collection::find()
            .select_only()
            .column(collection::Column::Id)
            .left_join(UserToCollection)
            .filter(user_to_collection::Column::UserId.eq(&user_id))
            .into_tuple::<String>()
            .all(&txn)
            .await
            .unwrap();
        for item in CollectionToEntity::find()
            .filter(collection_to_entity::Column::MetadataId.eq(&merge_from))
            .filter(collection_to_entity::Column::CollectionId.is_in(collections))
            .all(&txn)
            .await?
            .into_iter()
        {
            if CollectionToEntity::find()
                .filter(collection_to_entity::Column::CollectionId.eq(item.collection_id.clone()))
                .filter(collection_to_entity::Column::MetadataId.eq(&merge_into))
                .count(&txn)
                .await?
                == 0
            {
                let mut item_active: collection_to_entity::ActiveModel = item.into();
                item_active.metadata_id = ActiveValue::Set(Some(merge_into.clone()));
                item_active.update(&txn).await?;
            }
        }
        if let Some(_association) = get_user_to_entity_association(
            &user_id,
            Some(merge_into.clone()),
            None,
            None,
            None,
            &txn,
        )
        .await
        {
            let old_association = get_user_to_entity_association(
                &user_id,
                Some(merge_from.clone()),
                None,
                None,
                None,
                &txn,
            )
            .await
            .unwrap();
            let mut cloned: user_to_entity::ActiveModel = old_association.clone().into();
            cloned.needs_to_be_updated = ActiveValue::Set(Some(true));
            cloned.update(&txn).await?;
        } else {
            UserToEntity::update_many()
                .filter(user_to_entity::Column::MetadataId.eq(merge_from))
                .filter(user_to_entity::Column::UserId.eq(user_id))
                .set(user_to_entity::ActiveModel {
                    metadata_id: ActiveValue::Set(Some(merge_into.clone())),
                    ..Default::default()
                })
                .exec(&txn)
                .await?;
        }
        txn.commit().await?;
        Ok(true)
    }

    async fn user_preferences(&self, user_id: &String) -> Result<UserPreferences> {
        let mut preferences = user_by_id(&self.db, user_id).await?.preferences;
        preferences.features_enabled.media.anime =
            self.config.anime_and_manga.is_enabled() && preferences.features_enabled.media.anime;
        preferences.features_enabled.media.audio_book =
            self.config.audio_books.is_enabled() && preferences.features_enabled.media.audio_book;
        preferences.features_enabled.media.book =
            self.config.books.is_enabled() && preferences.features_enabled.media.book;
        preferences.features_enabled.media.show =
            self.config.movies_and_shows.is_enabled() && preferences.features_enabled.media.show;
        preferences.features_enabled.media.manga =
            self.config.anime_and_manga.is_enabled() && preferences.features_enabled.media.manga;
        preferences.features_enabled.media.movie =
            self.config.movies_and_shows.is_enabled() && preferences.features_enabled.media.movie;
        preferences.features_enabled.media.podcast =
            self.config.podcasts.is_enabled() && preferences.features_enabled.media.podcast;
        preferences.features_enabled.media.video_game =
            self.config.video_games.is_enabled() && preferences.features_enabled.media.video_game;
        Ok(preferences)
    }

    async fn metadata_search(
        &self,
        user_id: &String,
        input: MetadataSearchInput,
    ) -> Result<SearchResults<MetadataSearchItemResponse>> {
        let query = input.search.query.unwrap_or_default();
        if query.is_empty() {
            return Ok(SearchResults {
                details: SearchDetails {
                    total: 0,
                    next_page: None,
                },
                items: vec![],
            });
        }
        let cloned_user_id = user_id.to_owned();
        let preferences = user_by_id(&self.db, user_id).await?.preferences;
        let provider = self.get_metadata_provider(input.lot, input.source).await?;
        let results = provider
            .metadata_search(&query, input.search.page, preferences.general.display_nsfw)
            .await?;
        let all_identifiers = results
            .items
            .iter()
            .map(|i| i.identifier.to_owned())
            .collect_vec();
        let interactions = Metadata::find()
            .join(
                JoinType::LeftJoin,
                metadata::Relation::UserToEntity
                    .def()
                    .on_condition(move |_left, right| {
                        Condition::all().add(
                            Expr::col((right, user_to_entity::Column::UserId))
                                .eq(cloned_user_id.clone()),
                        )
                    }),
            )
            .select_only()
            .column(metadata::Column::Identifier)
            .column_as(
                Expr::col((Alias::new("metadata"), metadata::Column::Id)),
                "database_id",
            )
            .column_as(
                Expr::col((Alias::new("user_to_entity"), user_to_entity::Column::Id)).is_not_null(),
                "has_interacted",
            )
            .filter(metadata::Column::Lot.eq(input.lot))
            .filter(metadata::Column::Source.eq(input.source))
            .filter(metadata::Column::Identifier.is_in(&all_identifiers))
            .into_tuple::<(String, String, bool)>()
            .all(&self.db)
            .await?
            .into_iter()
            .map(|(key, value1, value2)| (key, (value1, value2)));
        let interactions = HashMap::<_, _>::from_iter(interactions.into_iter());
        let data = results
            .items
            .into_iter()
            .map(|i| {
                let interaction = interactions.get(&i.identifier).cloned();
                MetadataSearchItemResponse {
                    has_interacted: interaction.clone().unwrap_or_default().1,
                    database_id: interaction.map(|i| i.0),
                    item: i,
                }
            })
            .collect();
        let results = SearchResults {
            details: results.details,
            items: data,
        };
        Ok(results)
    }

    async fn people_search(
        &self,
        user_id: &String,
        input: PeopleSearchInput,
    ) -> Result<SearchResults<PeopleSearchItem>> {
        let query = input.search.query.unwrap_or_default();
        if query.is_empty() {
            return Ok(SearchResults {
                details: SearchDetails {
                    total: 0,
                    next_page: None,
                },
                items: vec![],
            });
        }
        let preferences = user_by_id(&self.db, user_id).await?.preferences;
        let provider = self.get_non_metadata_provider(input.source).await?;
        let results = provider
            .people_search(
                &query,
                input.search.page,
                &input.source_specifics,
                preferences.general.display_nsfw,
            )
            .await?;
        Ok(results)
    }

    async fn metadata_group_search(
        &self,
        user_id: &String,
        input: MetadataGroupSearchInput,
    ) -> Result<SearchResults<MetadataGroupSearchItem>> {
        let query = input.search.query.unwrap_or_default();
        if query.is_empty() {
            return Ok(SearchResults {
                details: SearchDetails {
                    total: 0,
                    next_page: None,
                },
                items: vec![],
            });
        }
        let preferences = user_by_id(&self.db, user_id).await?.preferences;
        let provider = self.get_metadata_provider(input.lot, input.source).await?;
        let results = provider
            .metadata_group_search(&query, input.search.page, preferences.general.display_nsfw)
            .await?;
        Ok(results)
    }

    pub async fn get_openlibrary_service(&self) -> Result<OpenlibraryService> {
        Ok(OpenlibraryService::new(
            &self.config.books.openlibrary,
            self.config.frontend.page_size,
        )
        .await)
    }

    pub async fn get_isbn_service(&self) -> Result<GoogleBooksService> {
        Ok(GoogleBooksService::new(
            &self.config.books.google_books,
            self.config.frontend.page_size,
        )
        .await)
    }

    async fn get_metadata_provider(&self, lot: MediaLot, source: MediaSource) -> Result<Provider> {
        let err = || Err(Error::new("This source is not supported".to_owned()));
        let service: Provider = match source {
            MediaSource::Vndb => Box::new(
                VndbService::new(&self.config.visual_novels, self.config.frontend.page_size).await,
            ),
            MediaSource::Openlibrary => Box::new(self.get_openlibrary_service().await?),
            MediaSource::Itunes => Box::new(
                ITunesService::new(&self.config.podcasts.itunes, self.config.frontend.page_size)
                    .await,
            ),
            MediaSource::GoogleBooks => Box::new(self.get_isbn_service().await?),
            MediaSource::Audible => Box::new(
                AudibleService::new(
                    &self.config.audio_books.audible,
                    self.config.frontend.page_size,
                )
                .await,
            ),
            MediaSource::Listennotes => Box::new(
                ListennotesService::new(&self.config.podcasts, self.config.frontend.page_size)
                    .await,
            ),
            MediaSource::Tmdb => match lot {
                MediaLot::Show => Box::new(
                    TmdbShowService::new(
                        &self.config.movies_and_shows.tmdb,
                        *self.timezone,
                        self.config.frontend.page_size,
                    )
                    .await,
                ),
                MediaLot::Movie => Box::new(
                    TmdbMovieService::new(
                        &self.config.movies_and_shows.tmdb,
                        *self.timezone,
                        self.config.frontend.page_size,
                    )
                    .await,
                ),
                _ => return err(),
            },
            MediaSource::Anilist => match lot {
                MediaLot::Anime => Box::new(
                    AnilistAnimeService::new(
                        &self.config.anime_and_manga.anilist,
                        self.config.frontend.page_size,
                    )
                    .await,
                ),
                MediaLot::Manga => Box::new(
                    AnilistMangaService::new(
                        &self.config.anime_and_manga.anilist,
                        self.config.frontend.page_size,
                    )
                    .await,
                ),
                _ => return err(),
            },
            MediaSource::Mal => match lot {
                MediaLot::Anime => Box::new(
                    MalAnimeService::new(
                        &self.config.anime_and_manga.mal,
                        self.config.frontend.page_size,
                    )
                    .await,
                ),
                MediaLot::Manga => Box::new(
                    MalMangaService::new(
                        &self.config.anime_and_manga.mal,
                        self.config.frontend.page_size,
                    )
                    .await,
                ),
                _ => return err(),
            },
            MediaSource::Igdb => Box::new(
                IgdbService::new(&self.config.video_games, self.config.frontend.page_size).await,
            ),
            MediaSource::MangaUpdates => Box::new(
                MangaUpdatesService::new(
                    &self.config.anime_and_manga.manga_updates,
                    self.config.frontend.page_size,
                )
                .await,
            ),
            MediaSource::Custom => return err(),
        };
        Ok(service)
    }

    pub async fn get_tmdb_non_media_service(&self) -> Result<NonMediaTmdbService> {
        Ok(NonMediaTmdbService::new(&self.config.movies_and_shows.tmdb, *self.timezone).await)
    }

    async fn get_non_metadata_provider(&self, source: MediaSource) -> Result<Provider> {
        let err = || Err(Error::new("This source is not supported".to_owned()));
        let service: Provider = match source {
            MediaSource::Vndb => Box::new(
                VndbService::new(&self.config.visual_novels, self.config.frontend.page_size).await,
            ),
            MediaSource::Openlibrary => Box::new(self.get_openlibrary_service().await?),
            MediaSource::Itunes => Box::new(
                ITunesService::new(&self.config.podcasts.itunes, self.config.frontend.page_size)
                    .await,
            ),
            MediaSource::GoogleBooks => Box::new(
                GoogleBooksService::new(
                    &self.config.books.google_books,
                    self.config.frontend.page_size,
                )
                .await,
            ),
            MediaSource::Audible => Box::new(
                AudibleService::new(
                    &self.config.audio_books.audible,
                    self.config.frontend.page_size,
                )
                .await,
            ),
            MediaSource::Listennotes => Box::new(
                ListennotesService::new(&self.config.podcasts, self.config.frontend.page_size)
                    .await,
            ),
            MediaSource::Igdb => Box::new(
                IgdbService::new(&self.config.video_games, self.config.frontend.page_size).await,
            ),
            MediaSource::MangaUpdates => Box::new(
                MangaUpdatesService::new(
                    &self.config.anime_and_manga.manga_updates,
                    self.config.frontend.page_size,
                )
                .await,
            ),
            MediaSource::Tmdb => Box::new(self.get_tmdb_non_media_service().await?),
            MediaSource::Anilist => Box::new(
                NonMediaAnilistService::new(
                    &self.config.anime_and_manga.anilist,
                    self.config.frontend.page_size,
                )
                .await,
            ),
            MediaSource::Mal => Box::new(NonMediaMalService::new().await),
            MediaSource::Custom => return err(),
        };
        Ok(service)
    }

    async fn details_from_provider(
        &self,
        lot: MediaLot,
        source: MediaSource,
        identifier: &str,
    ) -> Result<MediaDetails> {
        let provider = self.get_metadata_provider(lot, source).await?;
        let results = provider.metadata_details(identifier).await?;
        Ok(results)
    }

    pub async fn commit_metadata(&self, input: CommitMediaInput) -> Result<metadata::Model> {
        if let Some(m) = Metadata::find()
            .filter(metadata::Column::Lot.eq(input.lot))
            .filter(metadata::Column::Source.eq(input.source))
            .filter(metadata::Column::Identifier.eq(input.identifier.clone()))
            .one(&self.db)
            .await?
        {
            if input.force_update.unwrap_or_default() {
                tracing::debug!("Forcing update of metadata with id {}", m.id);
                self.update_metadata_and_notify_users(&m.id, true).await?;
            }
            Ok(m)
        } else {
            let details = self
                .details_from_provider(input.lot, input.source, &input.identifier)
                .await?;
            let media = self.commit_metadata_internal(details, None).await?;
            Ok(media)
        }
    }

    pub async fn commit_person(&self, input: CommitPersonInput) -> Result<StringIdObject> {
        if let Some(p) = Person::find()
            .filter(person::Column::Source.eq(input.source))
            .filter(person::Column::Identifier.eq(input.identifier.clone()))
            .apply_if(input.source_specifics.clone(), |query, v| {
                query.filter(person::Column::SourceSpecifics.eq(v))
            })
            .one(&self.db)
            .await?
            .map(|p| StringIdObject { id: p.id })
        {
            Ok(p)
        } else {
            let person = person::ActiveModel {
                identifier: ActiveValue::Set(input.identifier),
                source: ActiveValue::Set(input.source),
                source_specifics: ActiveValue::Set(input.source_specifics),
                name: ActiveValue::Set(input.name),
                is_partial: ActiveValue::Set(Some(true)),
                ..Default::default()
            };
            let person = person.insert(&self.db).await?;
            Ok(StringIdObject { id: person.id })
        }
    }

    pub async fn commit_metadata_group(&self, input: CommitMediaInput) -> Result<StringIdObject> {
        let (group_id, associated_items) = self
            .commit_metadata_group_internal(&input.identifier, input.lot, input.source)
            .await?;
        for (idx, media) in associated_items.into_iter().enumerate() {
            let db_partial_metadata = self.create_partial_metadata(media).await?;
            MetadataToMetadataGroup::delete_many()
                .filter(metadata_to_metadata_group::Column::MetadataGroupId.eq(&group_id))
                .filter(metadata_to_metadata_group::Column::MetadataId.eq(&db_partial_metadata.id))
                .exec(&self.db)
                .await
                .ok();
            let intermediate = metadata_to_metadata_group::ActiveModel {
                metadata_group_id: ActiveValue::Set(group_id.clone()),
                metadata_id: ActiveValue::Set(db_partial_metadata.id),
                part: ActiveValue::Set((idx + 1).try_into().unwrap()),
            };
            intermediate.insert(&self.db).await.ok();
        }
        Ok(StringIdObject { id: group_id })
    }

    async fn review_by_id(
        &self,
        review_id: String,
        user_id: &String,
        respect_preferences: bool,
    ) -> Result<ReviewItem> {
        let review = Review::find_by_id(review_id).one(&self.db).await?;
        match review {
            Some(r) => {
                let user = r.find_related(User).one(&self.db).await.unwrap().unwrap();
                let rating = match respect_preferences {
                    true => {
                        let preferences = user_by_id(&self.db, user_id).await?.preferences;
                        r.rating.map(|s| {
                            s.checked_div(match preferences.general.review_scale {
                                UserReviewScale::OutOfFive => dec!(20),
                                UserReviewScale::OutOfHundred => dec!(1),
                            })
                            .unwrap()
                            .round_dp(1)
                        })
                    }
                    false => r.rating,
                };
                Ok(ReviewItem {
                    id: r.id,
                    posted_on: r.posted_on,
                    rating,
                    is_spoiler: r.is_spoiler,
                    text_original: r.text.clone(),
                    text_rendered: r.text.map(|t| markdown_to_html(&t)),
                    visibility: r.visibility,
                    show_extra_information: r.show_extra_information,
                    podcast_extra_information: r.podcast_extra_information,
                    anime_extra_information: r.anime_extra_information,
                    manga_extra_information: r.manga_extra_information,
                    posted_by: IdAndNamedObject {
                        id: user.id,
                        name: user.name,
                    },
                    comments: r.comments,
                })
            }
            None => Err(Error::new("Unable to find review".to_owned())),
        }
    }

    async fn item_reviews(
        &self,
        user_id: &String,
        metadata_id: Option<String>,
        person_id: Option<String>,
        metadata_group_id: Option<String>,
        collection_id: Option<String>,
    ) -> Result<Vec<ReviewItem>> {
        let all_reviews = Review::find()
            .select_only()
            .column(review::Column::Id)
            .order_by_desc(review::Column::PostedOn)
            .apply_if(metadata_id, |query, v| {
                query.filter(review::Column::MetadataId.eq(v))
            })
            .apply_if(metadata_group_id, |query, v| {
                query.filter(review::Column::MetadataGroupId.eq(v))
            })
            .apply_if(person_id, |query, v| {
                query.filter(review::Column::PersonId.eq(v))
            })
            .apply_if(collection_id, |query, v| {
                query.filter(review::Column::CollectionId.eq(v))
            })
            .into_tuple::<String>()
            .all(&self.db)
            .await
            .unwrap();
        let mut reviews = vec![];
        for r_id in all_reviews {
            reviews.push(self.review_by_id(r_id, user_id, true).await?);
        }
        let all_reviews = reviews
            .into_iter()
            .filter(|r| match r.visibility {
                Visibility::Private => &r.posted_by.id == user_id,
                _ => true,
            })
            .collect();
        Ok(all_reviews)
    }

    async fn user_collections_list(
        &self,
        user_id: &String,
        name: Option<String>,
    ) -> Result<Vec<CollectionItem>> {
        // TODO: Replace when https://github.com/SeaQL/sea-query/pull/787 is merged
        struct JsonBuildObject;
        impl Iden for JsonBuildObject {
            fn unquoted(&self, s: &mut dyn Write) {
                write!(s, "JSON_BUILD_OBJECT").unwrap();
            }
        }
        struct JsonAgg;
        impl Iden for JsonAgg {
            fn unquoted(&self, s: &mut dyn Write) {
                write!(s, "JSON_AGG").unwrap();
            }
        }
        let collaborators_subquery = Query::select()
            .from(UserToCollection)
            .expr(SimpleExpr::FunctionCall(
                Func::cust(JsonAgg).arg(
                    Func::cust(JsonBuildObject)
                        .arg(Expr::val("id"))
                        .arg(Expr::col((AliasedUser::Table, AliasedUser::Id)))
                        .arg(Expr::val("name"))
                        .arg(Expr::col((AliasedUser::Table, AliasedUser::Name))),
                ),
            ))
            .join(
                JoinType::InnerJoin,
                AliasedUser::Table,
                Expr::col((
                    AliasedUserToCollection::Table,
                    AliasedUserToCollection::UserId,
                ))
                .equals((AliasedUser::Table, AliasedUser::Id)),
            )
            .and_where(
                Expr::col((
                    AliasedUserToCollection::Table,
                    AliasedUserToCollection::CollectionId,
                ))
                .equals((AliasedCollection::Table, AliasedCollection::Id)),
            )
            .and_where(
                Expr::col((AliasedUser::Table, AliasedUser::Id))
                    .not_equals((AliasedCollection::Table, AliasedCollection::UserId)),
            )
            .to_owned();
        let count_subquery = Query::select()
            .expr(collection_to_entity::Column::Id.count())
            .from(CollectionToEntity)
            .and_where(
                Expr::col((
                    AliasedCollectionToEntity::Table,
                    AliasedCollectionToEntity::CollectionId,
                ))
                .equals((
                    AliasedUserToCollection::Table,
                    AliasedUserToCollection::CollectionId,
                )),
            )
            .to_owned();
        let collections = Collection::find()
            .apply_if(name, |query, v| {
                query.filter(collection::Column::Name.eq(v))
            })
            .select_only()
            .column(collection::Column::Id)
            .column(collection::Column::Name)
            .column_as(
                collection::Column::Name
                    .is_in(DefaultCollection::iter().map(|s| s.to_string()))
                    .and(collection::Column::UserId.eq(user_id)),
                "is_default",
            )
            .column(collection::Column::InformationTemplate)
            .expr_as_(
                SimpleExpr::SubQuery(None, Box::new(count_subquery.into_sub_query_statement())),
                "count",
            )
            .expr_as_(
                SimpleExpr::FunctionCall(Func::coalesce([
                    SimpleExpr::SubQuery(
                        None,
                        Box::new(collaborators_subquery.into_sub_query_statement()),
                    ),
                    SimpleExpr::FunctionCall(Func::cast_as(Expr::val("[]"), Alias::new("JSON"))),
                ])),
                "collaborators",
            )
            .column(collection::Column::Description)
            .column_as(
                SimpleExpr::FunctionCall(
                    Func::cust(JsonBuildObject)
                        .arg(Expr::val("id"))
                        .arg(Expr::col((AliasedUser::Table, AliasedUser::Id)))
                        .arg(Expr::val("name"))
                        .arg(Expr::col((AliasedUser::Table, AliasedUser::Name))),
                ),
                "creator",
            )
            .order_by_desc(collection::Column::LastUpdatedOn)
            .left_join(User)
            .left_join(UserToCollection)
            .filter(user_to_collection::Column::UserId.eq(user_id))
            .into_model::<CollectionItem>()
            .all(&self.db)
            .await
            .unwrap();
        Ok(collections)
    }

    async fn collection_contents(
        &self,
        input: CollectionContentsInput,
    ) -> Result<CollectionContents> {
        let search = input.search.unwrap_or_default();
        let sort = input.sort.unwrap_or_default();
        let filter = input.filter.unwrap_or_default();
        let page: u64 = search.page.unwrap_or(1).try_into().unwrap();
        let maybe_collection = Collection::find_by_id(input.collection_id.clone())
            .one(&self.db)
            .await
            .unwrap();
        let collection = match maybe_collection {
            Some(c) => c,
            None => return Err(Error::new("Collection not found".to_owned())),
        };

        let take = input
            .take
            .unwrap_or_else(|| self.config.frontend.page_size.try_into().unwrap());
        let results = if take != 0 {
            let paginator = CollectionToEntity::find()
                .left_join(Metadata)
                .left_join(MetadataGroup)
                .left_join(Person)
                .left_join(Exercise)
                .left_join(Workout)
                .filter(collection_to_entity::Column::CollectionId.eq(collection.id.clone()))
                .apply_if(search.query, |query, v| {
                    query.filter(
                        Condition::any()
                            .add(
                                Expr::col((AliasedMetadata::Table, AliasedMetadata::Title))
                                    .ilike(ilike_sql(&v)),
                            )
                            .add(
                                Expr::col((
                                    AliasedMetadataGroup::Table,
                                    AliasedMetadataGroup::Title,
                                ))
                                .ilike(ilike_sql(&v)),
                            )
                            .add(
                                Expr::col((AliasedPerson::Table, AliasedPerson::Name))
                                    .ilike(ilike_sql(&v)),
                            )
                            .add(
                                Expr::col((AliasedExercise::Table, AliasedExercise::Id))
                                    .ilike(ilike_sql(&v)),
                            ),
                    )
                })
                .apply_if(filter.metadata_lot, |query, v| {
                    query.filter(
                        Condition::any()
                            .add(Expr::col((AliasedMetadata::Table, AliasedMetadata::Lot)).eq(v)),
                    )
                })
                .apply_if(filter.entity_type, |query, v| {
                    let f = match v {
                        EntityLot::Metadata => {
                            collection_to_entity::Column::MetadataId.is_not_null()
                        }
                        EntityLot::MetadataGroup => {
                            collection_to_entity::Column::MetadataGroupId.is_not_null()
                        }
                        EntityLot::Person => collection_to_entity::Column::PersonId.is_not_null(),
                        EntityLot::Exercise => {
                            collection_to_entity::Column::ExerciseId.is_not_null()
                        }
                        EntityLot::Workout => collection_to_entity::Column::WorkoutId.is_not_null(),
                        EntityLot::WorkoutTemplate => {
                            collection_to_entity::Column::WorkoutTemplateId.is_not_null()
                        }
                        EntityLot::Collection => unreachable!(),
                    };
                    query.filter(f)
                })
                .order_by(
                    match sort.by {
                        CollectionContentsSortBy::LastUpdatedOn => {
                            Expr::col(collection_to_entity::Column::LastUpdatedOn)
                        }
                        CollectionContentsSortBy::Title => Expr::expr(Func::coalesce([
                            Expr::col((AliasedMetadata::Table, AliasedMetadata::Title)).into(),
                            Expr::col((AliasedMetadataGroup::Table, AliasedMetadataGroup::Title))
                                .into(),
                            Expr::col((AliasedPerson::Table, AliasedPerson::Name)).into(),
                            Expr::col((AliasedExercise::Table, AliasedExercise::Id)).into(),
                        ])),
                        CollectionContentsSortBy::Date => Expr::expr(Func::coalesce([
                            Expr::col((AliasedMetadata::Table, AliasedMetadata::PublishDate))
                                .into(),
                            Expr::col((AliasedPerson::Table, AliasedPerson::BirthDate)).into(),
                        ])),
                    },
                    sort.order.into(),
                )
                .paginate(&self.db, take);
            let mut items = vec![];
            let ItemsAndPagesNumber {
                number_of_items,
                number_of_pages,
            } = paginator.num_items_and_pages().await?;
            for cte in paginator.fetch_page(page - 1).await? {
                items.push(EntityWithLot {
                    entity_id: cte.entity_id,
                    entity_lot: cte.entity_lot,
                });
            }
            SearchResults {
                details: SearchDetails {
                    total: number_of_items.try_into().unwrap(),
                    next_page: if page < number_of_pages {
                        Some((page + 1).try_into().unwrap())
                    } else {
                        None
                    },
                },
                items,
            }
        } else {
            SearchResults {
                details: SearchDetails::default(),
                items: vec![],
            }
        };
        let user = collection.find_related(User).one(&self.db).await?.unwrap();
        let reviews = self
            .item_reviews(
                &collection.user_id,
                None,
                None,
                None,
                Some(input.collection_id),
            )
            .await?;
        Ok(CollectionContents {
            details: collection,
            reviews,
            results,
            user,
        })
    }

    pub async fn post_review(
        &self,
        user_id: &String,
        input: PostReviewInput,
    ) -> Result<StringIdObject> {
        let preferences = user_by_id(&self.db, user_id).await?.preferences;
        if preferences.general.disable_reviews {
            return Err(Error::new("Reviews are disabled"));
        }
        let show_ei = if let (Some(season), Some(episode)) =
            (input.show_season_number, input.show_episode_number)
        {
            Some(SeenShowExtraInformation { season, episode })
        } else {
            None
        };
        let podcast_ei = input
            .podcast_episode_number
            .map(|episode| SeenPodcastExtraInformation { episode });
        let anime_ei = input
            .anime_episode_number
            .map(|episode| SeenAnimeExtraInformation {
                episode: Some(episode),
            });
        let manga_ei =
            if input.manga_chapter_number.is_none() && input.manga_volume_number.is_none() {
                None
            } else {
                Some(SeenMangaExtraInformation {
                    chapter: input.manga_chapter_number,
                    volume: input.manga_volume_number,
                })
            };

        if input.rating.is_none() && input.text.is_none() {
            return Err(Error::new("At-least one of rating or review is required."));
        }
        let mut review_obj = review::ActiveModel {
            id: match input.review_id.clone() {
                Some(i) => ActiveValue::Unchanged(i),
                None => ActiveValue::NotSet,
            },
            rating: ActiveValue::Set(input.rating.map(
                |r| match preferences.general.review_scale {
                    UserReviewScale::OutOfFive => r * dec!(20),
                    UserReviewScale::OutOfHundred => r,
                },
            )),
            text: ActiveValue::Set(input.text),
            user_id: ActiveValue::Set(user_id.to_owned()),
            metadata_id: ActiveValue::Set(input.metadata_id),
            metadata_group_id: ActiveValue::Set(input.metadata_group_id),
            person_id: ActiveValue::Set(input.person_id),
            collection_id: ActiveValue::Set(input.collection_id),
            show_extra_information: ActiveValue::Set(show_ei),
            podcast_extra_information: ActiveValue::Set(podcast_ei),
            anime_extra_information: ActiveValue::Set(anime_ei),
            manga_extra_information: ActiveValue::Set(manga_ei),
            comments: ActiveValue::Set(vec![]),
            ..Default::default()
        };
        if let Some(s) = input.is_spoiler {
            review_obj.is_spoiler = ActiveValue::Set(s);
        }
        if let Some(v) = input.visibility {
            review_obj.visibility = ActiveValue::Set(v);
        }
        if let Some(d) = input.date {
            review_obj.posted_on = ActiveValue::Set(d);
        }
        let insert = review_obj.save(&self.db).await.unwrap();
        if insert.visibility.unwrap() == Visibility::Public {
            let (obj_id, obj_title, entity_lot) = if let Some(mi) = insert.metadata_id.unwrap() {
                (
                    mi.to_string(),
                    self.generic_metadata(&mi).await?.model.title,
                    EntityLot::Metadata,
                )
            } else if let Some(mgi) = insert.metadata_group_id.unwrap() {
                (
                    mgi.to_string(),
                    self.metadata_group_details(mgi).await?.details.title,
                    EntityLot::MetadataGroup,
                )
            } else if let Some(pi) = insert.person_id.unwrap() {
                (
                    pi.to_string(),
                    self.person_details(pi).await?.details.name,
                    EntityLot::Person,
                )
            } else if let Some(ci) = insert.collection_id.unwrap() {
                (
                    ci.clone(),
                    self.collection_contents(CollectionContentsInput {
                        collection_id: ci,
                        filter: None,
                        search: None,
                        take: None,
                        sort: None,
                    })
                    .await?
                    .details
                    .name,
                    EntityLot::Collection,
                )
            } else {
                unreachable!()
            };
            let user = user_by_id(&self.db, &insert.user_id.unwrap()).await?;
            // DEV: Do not send notification if updating a review
            if input.review_id.is_none() {
                self.perform_application_job
                    .clone()
                    .enqueue(ApplicationJob::ReviewPosted(ReviewPostedEvent {
                        obj_id,
                        obj_title,
                        entity_lot,
                        username: user.name,
                        review_id: insert.id.clone().unwrap(),
                    }))
                    .await
                    .unwrap();
            }
        }
        Ok(StringIdObject {
            id: insert.id.unwrap(),
        })
    }

    async fn delete_review(&self, user_id: String, review_id: String) -> Result<bool> {
        let review = Review::find()
            .filter(review::Column::Id.eq(review_id))
            .one(&self.db)
            .await
            .unwrap();
        match review {
            Some(r) => {
                if r.user_id == user_id {
                    associate_user_with_entity(
                        &user_id,
                        r.metadata_id.clone(),
                        r.person_id.clone(),
                        None,
                        r.metadata_group_id.clone(),
                        &self.db,
                    )
                    .await?;
                    r.delete(&self.db).await?;
                    Ok(true)
                } else {
                    Err(Error::new("This review does not belong to you".to_owned()))
                }
            }
            None => Ok(false),
        }
    }

    pub async fn create_or_update_collection(
        &self,
        user_id: &String,
        input: CreateOrUpdateCollectionInput,
    ) -> Result<StringIdObject> {
        let meta = Collection::find()
            .filter(collection::Column::Name.eq(input.name.clone()))
            .filter(collection::Column::UserId.eq(user_id))
            .one(&self.db)
            .await
            .unwrap();
        let mut new_name = input.name.clone();
        match meta {
            Some(m) if input.update_id.is_none() => Ok(StringIdObject { id: m.id }),
            _ => {
                let col = collection::ActiveModel {
                    id: match input.update_id {
                        Some(i) => {
                            let already = Collection::find_by_id(i.clone())
                                .one(&self.db)
                                .await
                                .unwrap()
                                .unwrap();
                            if DefaultCollection::iter()
                                .map(|s| s.to_string())
                                .contains(&already.name)
                            {
                                new_name = already.name;
                            }
                            ActiveValue::Unchanged(i.clone())
                        }
                        None => ActiveValue::NotSet,
                    },
                    last_updated_on: ActiveValue::Set(Utc::now()),
                    name: ActiveValue::Set(new_name),
                    user_id: ActiveValue::Set(user_id.to_owned()),
                    description: ActiveValue::Set(input.description),
                    information_template: ActiveValue::Set(input.information_template),
                    ..Default::default()
                };
                let inserted = col.save(&self.db).await.map_err(|_| {
                    Error::new("There was an error creating the collection".to_owned())
                })?;
                let id = inserted.id.unwrap();
                user_to_collection::ActiveModel {
                    user_id: ActiveValue::Set(user_id.to_owned()),
                    collection_id: ActiveValue::Set(id.clone()),
                }
                .insert(&self.db)
                .await
                .ok();
                Ok(StringIdObject { id })
            }
        }
    }

    async fn delete_collection(&self, user_id: String, name: &str) -> Result<bool> {
        if DefaultCollection::iter().any(|col_name| col_name.to_string() == name) {
            return Err(Error::new("Can not delete a default collection".to_owned()));
        }
        let collection = Collection::find()
            .filter(collection::Column::Name.eq(name))
            .filter(collection::Column::UserId.eq(user_id.to_owned()))
            .one(&self.db)
            .await?;
        let resp = if let Some(c) = collection {
            Collection::delete_by_id(c.id).exec(&self.db).await.is_ok()
        } else {
            false
        };
        Ok(resp)
    }

    pub async fn add_entity_to_collection(
        &self,
        user_id: &String,
        input: ChangeCollectionToEntityInput,
    ) -> Result<bool> {
        add_entity_to_collection(&self.db, user_id, input).await
    }

    pub async fn remove_entity_from_collection(
        &self,
        user_id: &String,
        input: ChangeCollectionToEntityInput,
    ) -> Result<StringIdObject> {
        let collect = Collection::find()
            .left_join(UserToCollection)
            .filter(collection::Column::Name.eq(input.collection_name))
            .filter(user_to_collection::Column::UserId.eq(input.creator_user_id))
            .one(&self.db)
            .await
            .unwrap()
            .unwrap();
        CollectionToEntity::delete_many()
            .filter(collection_to_entity::Column::CollectionId.eq(collect.id.clone()))
            .filter(
                collection_to_entity::Column::MetadataId
                    .eq(input.metadata_id.clone())
                    .or(collection_to_entity::Column::PersonId.eq(input.person_id.clone()))
                    .or(collection_to_entity::Column::MetadataGroupId
                        .eq(input.metadata_group_id.clone()))
                    .or(collection_to_entity::Column::ExerciseId.eq(input.exercise_id.clone()))
                    .or(collection_to_entity::Column::WorkoutId.eq(input.workout_id.clone()))
                    .or(collection_to_entity::Column::WorkoutTemplateId
                        .eq(input.workout_template_id.clone())),
            )
            .exec(&self.db)
            .await?;
        if input.workout_id.is_none() && input.workout_template_id.is_none() {
            associate_user_with_entity(
                user_id,
                input.metadata_id,
                input.person_id,
                input.exercise_id,
                input.metadata_group_id,
                &self.db,
            )
            .await?;
        }
        Ok(StringIdObject { id: collect.id })
    }

    async fn delete_seen_item(&self, user_id: &String, seen_id: String) -> Result<StringIdObject> {
        let seen_item = Seen::find_by_id(seen_id).one(&self.db).await.unwrap();
        if let Some(si) = seen_item {
            let cloned_seen = si.clone();
            let (ssn, sen) = match &si.show_extra_information {
                Some(d) => (Some(d.season), Some(d.episode)),
                None => (None, None),
            };
            let pen = si.podcast_extra_information.as_ref().map(|d| d.episode);
            let aen = si.anime_extra_information.as_ref().and_then(|d| d.episode);
            let mcn = si.manga_extra_information.as_ref().and_then(|d| d.chapter);
            let cache = ProgressUpdateCache {
                user_id: user_id.to_owned(),
                metadata_id: si.metadata_id.clone(),
                show_season_number: ssn,
                show_episode_number: sen,
                podcast_episode_number: pen,
                anime_episode_number: aen,
                manga_chapter_number: mcn,
            };
            self.seen_progress_cache.cache_remove(&cache).unwrap();
            let seen_id = si.id.clone();
            let metadata_id = si.metadata_id.clone();
            if &si.user_id != user_id {
                return Err(Error::new(
                    "This seen item does not belong to this user".to_owned(),
                ));
            }
            si.delete(&self.db).await.trace_ok();
            associate_user_with_entity(user_id, Some(metadata_id), None, None, None, &self.db)
                .await?;
            self.after_media_seen_tasks(cloned_seen).await?;
            Ok(StringIdObject { id: seen_id })
        } else {
            Err(Error::new("This seen item does not exist".to_owned()))
        }
    }

    async fn update_metadata(
        &self,
        metadata_id: &String,
        force_update: bool,
    ) -> Result<Vec<(String, MediaStateChanged)>> {
        let metadata = Metadata::find_by_id(metadata_id)
            .one(&self.db)
            .await
            .unwrap()
            .unwrap();
        if !force_update {
            // check whether the metadata needs to be updated
            let provider = self
                .get_metadata_provider(metadata.lot, metadata.source)
                .await?;
            if let Ok(false) = provider
                .metadata_updated_since(&metadata.identifier, metadata.last_updated_on)
                .await
            {
                tracing::debug!("Metadata {:?} does not need to be updated", metadata_id);
                return Ok(vec![]);
            }
        }
        tracing::debug!("Updating metadata for {:?}", metadata_id);
        Metadata::update_many()
            .filter(metadata::Column::Id.eq(metadata_id))
            .col_expr(metadata::Column::IsPartial, Expr::value(false))
            .exec(&self.db)
            .await?;
        let maybe_details = self
            .details_from_provider(metadata.lot, metadata.source, &metadata.identifier)
            .await;
        let notifications = match maybe_details {
            Ok(details) => self.update_media(metadata_id, details).await?,
            Err(e) => {
                tracing::error!("Error while updating metadata = {:?}: {:?}", metadata_id, e);
                vec![]
            }
        };
        tracing::debug!("Updated metadata for {:?}", metadata_id);
        Ok(notifications)
    }

    pub async fn update_metadata_and_notify_users(
        &self,
        metadata_id: &String,
        force_update: bool,
    ) -> Result<()> {
        let notifications = self
            .update_metadata(metadata_id, force_update)
            .await
            .unwrap();
        if !notifications.is_empty() {
            let (meta_map, _, _) = self.get_entities_monitored_by().await.unwrap();
            let users_to_notify = meta_map.get(metadata_id).cloned().unwrap_or_default();
            for notification in notifications {
                for user_id in users_to_notify.iter() {
                    self.queue_media_state_changed_notification_for_user(user_id, &notification)
                        .await
                        .trace_ok();
                }
            }
        }
        Ok(())
    }

    async fn user_details(&self, token: &str) -> Result<UserDetailsResult> {
        let found_token = user_id_from_token(token, &self.config.users.jwt_secret);
        if let Ok(user_id) = found_token {
            let user = user_by_id(&self.db, &user_id).await?;
            Ok(UserDetailsResult::Ok(Box::new(user)))
        } else {
            Ok(UserDetailsResult::Error(UserDetailsError {
                error: UserDetailsErrorVariant::AuthTokenInvalid,
            }))
        }
    }

    /// If the token has an access link, then checks that:
    /// - the access link is not revoked
    /// - if the operation is a mutation, then the access link allows mutations
    ///
    /// If any of the above conditions are not met, then an error is returned.
    #[inline]
    pub async fn check_token(&self, token: &str, is_mutation: bool) -> Result<bool> {
        let claims = user_claims_from_token(token, &self.config.users.jwt_secret)?;
        if let Some(access_link) = claims.access_link {
            let access_link = AccessLink::find_by_id(access_link.id)
                .one(&self.db)
                .await?
                .ok_or_else(|| Error::new(BackendError::SessionExpired.to_string()))?;
            if access_link.is_revoked.unwrap_or_default() {
                return Err(Error::new(BackendError::SessionExpired.to_string()));
            }
            if is_mutation {
                if !access_link.is_mutation_allowed.unwrap_or_default() {
                    return Err(Error::new(BackendError::MutationNotAllowed.to_string()));
                }
                return Ok(true);
            }
            Ok(true)
        } else {
            Ok(true)
        }
    }

    async fn latest_user_summary(&self, user_id: &String) -> Result<user_summary::Model> {
        let ls = UserSummary::find_by_id(user_id)
            .one(&self.db)
            .await?
            .unwrap();
        Ok(ls)
    }

    #[tracing::instrument(skip(self))]
    pub async fn calculate_user_summary(
        &self,
        user_id: &String,
        calculate_from_beginning: bool,
    ) -> Result<()> {
        let (mut ls, start_from) = match calculate_from_beginning {
            true => {
                UserToEntity::update_many()
                    .filter(user_to_entity::Column::UserId.eq(user_id))
                    .col_expr(
                        user_to_entity::Column::MetadataUnitsConsumed,
                        Expr::value(Some(0)),
                    )
                    .exec(&self.db)
                    .await?;
                (UserSummaryData::default(), None)
            }
            false => {
                let here = self.latest_user_summary(user_id).await?;
                let time = here.calculated_on;
                (here.data, Some(time))
            }
        };

        tracing::debug!("Calculating numbers summary for user: {:?}", ls);

        let metadata_num_reviews = Review::find()
            .filter(review::Column::UserId.eq(user_id.to_owned()))
            .filter(review::Column::MetadataId.is_not_null())
            .count(&self.db)
            .await?;

        tracing::debug!(
            "Calculated number of metadata reviews for user: {:?}",
            metadata_num_reviews
        );

        let person_num_reviews = Review::find()
            .filter(review::Column::UserId.eq(user_id.to_owned()))
            .filter(review::Column::PersonId.is_not_null())
            .count(&self.db)
            .await?;

        tracing::debug!(
            "Calculated number of person reviews for user: {:?}",
            person_num_reviews
        );

        let num_measurements = UserMeasurement::find()
            .filter(user_measurement::Column::UserId.eq(user_id.to_owned()))
            .count(&self.db)
            .await?;

        tracing::debug!(
            "Calculated number measurements for user: {:?}",
            num_measurements
        );

        let num_workouts = Workout::find()
            .filter(workout::Column::UserId.eq(user_id.to_owned()))
            .count(&self.db)
            .await?;

        tracing::debug!("Calculated number workouts for user: {:?}", num_workouts);

        let num_metadata_interacted_with = UserToEntity::find()
            .filter(user_to_entity::Column::UserId.eq(user_id.to_owned()))
            .filter(user_to_entity::Column::MetadataId.is_not_null())
            .count(&self.db)
            .await?;

        tracing::debug!(
            "Calculated number metadata interacted with for user: {:?}",
            num_metadata_interacted_with
        );

        let num_people_interacted_with = UserToEntity::find()
            .filter(user_to_entity::Column::UserId.eq(user_id.to_owned()))
            .filter(user_to_entity::Column::PersonId.is_not_null())
            .count(&self.db)
            .await?;

        tracing::debug!(
            "Calculated number people interacted with for user: {:?}",
            num_people_interacted_with
        );

        let num_exercises_interacted_with = UserToEntity::find()
            .filter(user_to_entity::Column::UserId.eq(user_id.to_owned()))
            .filter(user_to_entity::Column::ExerciseId.is_not_null())
            .count(&self.db)
            .await?;

        tracing::debug!(
            "Calculated number exercises interacted with for user: {:?}",
            num_exercises_interacted_with
        );

        let (total_workout_time, total_workout_weight) = Workout::find()
            .filter(workout::Column::UserId.eq(user_id.to_owned()))
            .select_only()
            .column_as(
                Expr::cust("coalesce(extract(epoch from sum(end_time - start_time)) / 60, 0)"),
                "minutes",
            )
            .column_as(
                Expr::cust("coalesce(sum((summary -> 'total' ->> 'weight')::numeric), 0)"),
                "weight",
            )
            .into_tuple::<(Decimal, Decimal)>()
            .one(&self.db)
            .await?
            .unwrap();

        tracing::debug!(
            "Calculated total workout time for user: {:?}",
            total_workout_time
        );

        ls.media.metadata_overall.reviewed = metadata_num_reviews;
        ls.media.metadata_overall.interacted_with = num_metadata_interacted_with;
        ls.media.people_overall.reviewed = person_num_reviews;
        ls.media.people_overall.interacted_with = num_people_interacted_with;
        ls.fitness.measurements_recorded = num_measurements;
        ls.fitness.exercises_interacted_with = num_exercises_interacted_with;
        ls.fitness.workouts.recorded = num_workouts;
        ls.fitness.workouts.weight = total_workout_weight;
        ls.fitness.workouts.duration = total_workout_time;

        tracing::debug!("Calculated numbers summary for user: {:?}", ls);

        let mut seen_items = Seen::find()
            .filter(seen::Column::UserId.eq(user_id.to_owned()))
            .filter(seen::Column::UserId.eq(user_id.to_owned()))
            .filter(seen::Column::Progress.eq(100))
            .apply_if(start_from, |query, v| {
                query.filter(seen::Column::LastUpdatedOn.gt(v))
            })
            .find_also_related(Metadata)
            .stream(&self.db)
            .await?;

        while let Some((seen, metadata)) = seen_items.try_next().await.unwrap() {
            let meta = metadata.to_owned().unwrap();
            let mut units_consumed = None;
            if let Some(item) = meta.audio_book_specifics {
                ls.unique_items.audio_books.insert(meta.id.clone());
                if let Some(r) = item.runtime {
                    ls.media.audio_books.runtime += r;
                    units_consumed = Some(r);
                }
            } else if let Some(item) = meta.book_specifics {
                ls.unique_items.books.insert(meta.id.clone());
                if let Some(pg) = item.pages {
                    ls.media.books.pages += pg;
                    units_consumed = Some(pg);
                }
            } else if let Some(item) = meta.movie_specifics {
                ls.unique_items.movies.insert(meta.id.clone());
                if let Some(r) = item.runtime {
                    ls.media.movies.runtime += r;
                    units_consumed = Some(r);
                }
            } else if let Some(_item) = meta.anime_specifics {
                ls.unique_items.anime.insert(meta.id.clone());
                if let Some(s) = seen.anime_extra_information.to_owned() {
                    if let Some(episode) = s.episode {
                        ls.unique_items
                            .anime_episodes
                            .insert((meta.id.clone(), episode));
                        units_consumed = Some(1);
                    }
                }
            } else if let Some(_item) = meta.manga_specifics {
                ls.unique_items.manga.insert(meta.id.clone());
                if let Some(s) = seen.manga_extra_information.to_owned() {
                    units_consumed = Some(1);
                    if let Some(chapter) = s.chapter {
                        ls.unique_items
                            .manga_chapters
                            .insert((meta.id.clone(), chapter));
                    }
                    if let Some(volume) = s.volume {
                        ls.unique_items
                            .manga_volumes
                            .insert((meta.id.clone(), volume));
                    }
                }
            } else if let Some(item) = meta.show_specifics {
                ls.unique_items.shows.insert(meta.id.clone());
                if let Some(s) = seen.show_extra_information.to_owned() {
                    if let Some((season, episode)) = item.get_episode(s.season, s.episode) {
                        if let Some(r) = episode.runtime {
                            ls.media.shows.runtime += r;
                            units_consumed = Some(r);
                        }
                        ls.unique_items.show_episodes.insert((
                            meta.id.clone(),
                            season.season_number,
                            episode.episode_number,
                        ));
                        ls.unique_items
                            .show_seasons
                            .insert((meta.id.clone(), season.season_number));
                    }
                };
            } else if let Some(item) = meta.podcast_specifics {
                ls.unique_items.podcasts.insert(meta.id.clone());
                if let Some(s) = seen.podcast_extra_information.to_owned() {
                    if let Some(episode) = item.episode_by_number(s.episode) {
                        if let Some(r) = episode.runtime {
                            ls.media.podcasts.runtime += r;
                            units_consumed = Some(r);
                        }
                        ls.unique_items
                            .podcast_episodes
                            .insert((meta.id.clone(), s.episode));
                    }
                }
            } else if let Some(_item) = meta.video_game_specifics {
                ls.unique_items.video_games.insert(meta.id.clone());
            } else if let Some(item) = meta.visual_novel_specifics {
                ls.unique_items.visual_novels.insert(meta.id.clone());
                if let Some(r) = item.length {
                    ls.media.visual_novels.runtime += r;
                    units_consumed = Some(r);
                }
            };

            if let Some(consumed_update) = units_consumed {
                UserToEntity::update_many()
                    .filter(user_to_entity::Column::UserId.eq(user_id))
                    .filter(user_to_entity::Column::MetadataId.eq(&meta.id))
                    .col_expr(
                        user_to_entity::Column::MetadataUnitsConsumed,
                        Expr::expr(Func::coalesce([
                            Expr::col(user_to_entity::Column::MetadataUnitsConsumed).into(),
                            Expr::val(0).into(),
                        ]))
                        .add(consumed_update),
                    )
                    .exec(&self.db)
                    .await?;
            }
        }

        ls.media.podcasts.played_episodes = ls.unique_items.podcast_episodes.len();
        ls.media.podcasts.played = ls.unique_items.podcasts.len();

        ls.media.shows.watched_episodes = ls.unique_items.show_episodes.len();
        ls.media.shows.watched_seasons = ls.unique_items.show_seasons.len();
        ls.media.shows.watched = ls.unique_items.shows.len();

        ls.media.anime.episodes = ls.unique_items.anime_episodes.len();
        ls.media.anime.watched = ls.unique_items.anime.len();

        ls.media.manga.read = ls.unique_items.manga.len();
        ls.media.manga.chapters = ls.unique_items.manga_chapters.len();

        ls.media.video_games.played = ls.unique_items.video_games.len();
        ls.media.audio_books.played = ls.unique_items.audio_books.len();
        ls.media.books.read = ls.unique_items.books.len();
        ls.media.movies.watched = ls.unique_items.movies.len();
        ls.media.visual_novels.played = ls.unique_items.visual_novels.len();

        let usr = UserSummary::insert(user_summary::ActiveModel {
            data: ActiveValue::Set(ls),
            calculated_on: ActiveValue::Set(Utc::now()),
            user_id: ActiveValue::Set(user_id.to_owned()),
            is_fresh: ActiveValue::Set(calculate_from_beginning),
        })
        .on_conflict(
            OnConflict::column(user_summary::Column::UserId)
                .update_columns([
                    user_summary::Column::Data,
                    user_summary::Column::IsFresh,
                    user_summary::Column::CalculatedOn,
                ])
                .to_owned(),
        )
        .exec_with_returning(&self.db)
        .await?;
        tracing::debug!("Calculated summary for user: {:?}", usr.user_id);
        Ok(())
    }

    async fn register_user(&self, input: RegisterUserInput) -> Result<RegisterResult> {
        if !self.config.users.allow_registration
            && input.admin_access_token.unwrap_or_default() != self.config.server.admin_access_token
        {
            return Ok(RegisterResult::Error(RegisterError {
                error: RegisterErrorVariant::Disabled,
            }));
        }
        let (filter, username, password) = match input.data.clone() {
            AuthUserInput::Oidc(data) => (
                user::Column::OidcIssuerId.eq(&data.issuer_id),
                data.email,
                None,
            ),
            AuthUserInput::Password(data) => (
                user::Column::Name.eq(&data.username),
                data.username,
                Some(data.password),
            ),
        };
        if User::find().filter(filter).count(&self.db).await.unwrap() != 0 {
            return Ok(RegisterResult::Error(RegisterError {
                error: RegisterErrorVariant::IdentifierAlreadyExists,
            }));
        };
        let oidc_issuer_id = match input.data {
            AuthUserInput::Oidc(data) => Some(data.issuer_id),
            AuthUserInput::Password(_) => None,
        };
        let lot = if User::find().count(&self.db).await.unwrap() == 0 {
            UserLot::Admin
        } else {
            UserLot::Normal
        };
        let user = user::ActiveModel {
            id: ActiveValue::Set(format!("usr_{}", nanoid!(12))),
            name: ActiveValue::Set(username),
            password: ActiveValue::Set(password),
            oidc_issuer_id: ActiveValue::Set(oidc_issuer_id),
            lot: ActiveValue::Set(lot),
            preferences: ActiveValue::Set(UserPreferences::default()),
            ..Default::default()
        };
        let user = user.insert(&self.db).await.unwrap();
        tracing::debug!("User {:?} registered with id {:?}", user.name, user.id);
        self.user_created_job(&user.id).await?;
        self.calculate_user_summary(&user.id, true).await?;
        Ok(RegisterResult::Ok(StringIdObject { id: user.id }))
    }

    async fn login_user(&self, input: AuthUserInput) -> Result<LoginResult> {
        let filter = match input.clone() {
            AuthUserInput::Oidc(input) => user::Column::OidcIssuerId.eq(input.issuer_id),
            AuthUserInput::Password(input) => user::Column::Name.eq(input.username),
        };
        match User::find().filter(filter).one(&self.db).await.unwrap() {
            None => Ok(LoginResult::Error(LoginError {
                error: LoginErrorVariant::UsernameDoesNotExist,
            })),
            Some(user) => {
                if user.is_disabled.unwrap_or_default() {
                    return Ok(LoginResult::Error(LoginError {
                        error: LoginErrorVariant::AccountDisabled,
                    }));
                }
                if self.config.users.validate_password {
                    if let AuthUserInput::Password(PasswordUserInput { password, .. }) = input {
                        if let Some(hashed_password) = user.password {
                            let parsed_hash = PasswordHash::new(&hashed_password).unwrap();
                            if get_password_hasher()
                                .verify_password(password.as_bytes(), &parsed_hash)
                                .is_err()
                            {
                                return Ok(LoginResult::Error(LoginError {
                                    error: LoginErrorVariant::CredentialsMismatch,
                                }));
                            }
                        } else {
                            return Ok(LoginResult::Error(LoginError {
                                error: LoginErrorVariant::IncorrectProviderChosen,
                            }));
                        }
                    }
                }
                let jwt_key = self.generate_auth_token(user.id).await?;
                Ok(LoginResult::Ok(LoginResponse { api_key: jwt_key }))
            }
        }
    }

    // this job is run when a user is created for the first time
    async fn user_created_job(&self, user_id: &String) -> Result<()> {
        for col in DefaultCollection::iter() {
            let meta = col.meta().to_owned();
            self.create_or_update_collection(
                user_id,
                CreateOrUpdateCollectionInput {
                    name: col.to_string(),
                    description: Some(meta.1.to_owned()),
                    information_template: meta.0,
                    ..Default::default()
                },
            )
            .await
            .ok();
        }
        Ok(())
    }

    async fn update_user(
        &self,
        user_id: Option<String>,
        input: UpdateUserInput,
    ) -> Result<StringIdObject> {
        if user_id.unwrap_or_default() != input.user_id
            && input.admin_access_token.unwrap_or_default() != self.config.server.admin_access_token
        {
            return Err(Error::new("Admin access token mismatch".to_owned()));
        }
        let mut user_obj: user::ActiveModel = User::find_by_id(input.user_id)
            .one(&self.db)
            .await
            .unwrap()
            .unwrap()
            .into();
        if let Some(n) = input.username {
            user_obj.name = ActiveValue::Set(n);
        }
        if let Some(p) = input.password {
            user_obj.password = ActiveValue::Set(Some(p));
        }
        if let Some(i) = input.extra_information {
            user_obj.extra_information = ActiveValue::Set(Some(i));
        }
        if let Some(l) = input.lot {
            user_obj.lot = ActiveValue::Set(l);
        }
        if let Some(d) = input.is_disabled {
            user_obj.is_disabled = ActiveValue::Set(Some(d));
        }
        let user_obj = user_obj.update(&self.db).await.unwrap();
        Ok(StringIdObject { id: user_obj.id })
    }

    async fn regenerate_user_summaries(&self) -> Result<()> {
        let all_users = User::find()
            .select_only()
            .column(user::Column::Id)
            .into_tuple::<String>()
            .all(&self.db)
            .await
            .unwrap();
        for user_id in all_users {
            self.calculate_user_summary(&user_id, false).await?;
        }
        Ok(())
    }

    async fn create_custom_metadata(
        &self,
        user_id: String,
        input: CreateCustomMetadataInput,
    ) -> Result<metadata::Model> {
        let identifier = nanoid!(10);
        let images = input
            .images
            .unwrap_or_default()
            .into_iter()
            .map(|i| MetadataImageForMediaDetails { image: i })
            .collect();
        let videos = input
            .videos
            .unwrap_or_default()
            .into_iter()
            .map(|i| MetadataVideo {
                identifier: StoredUrl::S3(i),
                source: MetadataVideoSource::Custom,
            })
            .collect();
        let creators = input
            .creators
            .unwrap_or_default()
            .into_iter()
            .map(|c| MetadataFreeCreator {
                name: c,
                role: "Creator".to_string(),
                image: None,
            })
            .collect();
        let is_partial = match input.lot {
            MediaLot::Anime => input.anime_specifics.is_none(),
            MediaLot::AudioBook => input.audio_book_specifics.is_none(),
            MediaLot::Book => input.book_specifics.is_none(),
            MediaLot::Manga => input.manga_specifics.is_none(),
            MediaLot::Movie => input.movie_specifics.is_none(),
            MediaLot::Podcast => input.podcast_specifics.is_none(),
            MediaLot::Show => input.show_specifics.is_none(),
            MediaLot::VideoGame => input.video_game_specifics.is_none(),
            MediaLot::VisualNovel => input.visual_novel_specifics.is_none(),
        };
        let details = MediaDetails {
            identifier,
            title: input.title,
            description: input.description,
            lot: input.lot,
            source: MediaSource::Custom,
            creators,
            genres: input.genres.unwrap_or_default(),
            s3_images: images,
            videos,
            publish_year: input.publish_year,
            anime_specifics: input.anime_specifics,
            audio_book_specifics: input.audio_book_specifics,
            book_specifics: input.book_specifics,
            manga_specifics: input.manga_specifics,
            movie_specifics: input.movie_specifics,
            podcast_specifics: input.podcast_specifics,
            show_specifics: input.show_specifics,
            video_game_specifics: input.video_game_specifics,
            visual_novel_specifics: input.visual_novel_specifics,
            ..Default::default()
        };
        let media = self
            .commit_metadata_internal(details, Some(is_partial))
            .await?;
        self.add_entity_to_collection(
            &user_id,
            ChangeCollectionToEntityInput {
                creator_user_id: user_id.to_owned(),
                collection_name: DefaultCollection::Custom.to_string(),
                metadata_id: Some(media.id.clone()),
                ..Default::default()
            },
        )
        .await?;
        Ok(media)
    }

    fn get_db_stmt(&self, stmt: SelectStatement) -> Statement {
        let (sql, values) = stmt.build(PostgresQueryBuilder {});
        Statement::from_sql_and_values(DatabaseBackend::Postgres, sql, values)
    }

    async fn update_user_preference(
        &self,
        user_id: String,
        input: UpdateUserPreferenceInput,
    ) -> Result<bool> {
        let err = || Error::new("Incorrect property value encountered");
        let user_model = user_by_id(&self.db, &user_id).await?;
        let mut preferences = user_model.preferences.clone();
        match input.property.is_empty() {
            true => {
                preferences = UserPreferences::default();
            }
            false => {
                let (left, right) = input.property.split_once('.').ok_or_else(err)?;
                let value_bool = input.value.parse::<bool>();
                let value_usize = input.value.parse::<usize>();
                match left {
                    "fitness" => {
                        let (left, right) = right.split_once('.').ok_or_else(err)?;
                        match left {
                            "measurements" => {
                                let (left, right) = right.split_once('.').ok_or_else(err)?;
                                match left {
                                    "custom" => {
                                        let value = serde_json::from_str(&input.value).unwrap();
                                        preferences.fitness.measurements.custom = value;
                                    }
                                    "inbuilt" => match right {
                                        "weight" => {
                                            preferences.fitness.measurements.inbuilt.weight =
                                                value_bool.unwrap();
                                        }
                                        "body_mass_index" => {
                                            preferences
                                                .fitness
                                                .measurements
                                                .inbuilt
                                                .body_mass_index = value_bool.unwrap();
                                        }
                                        "total_body_water" => {
                                            preferences
                                                .fitness
                                                .measurements
                                                .inbuilt
                                                .total_body_water = value_bool.unwrap();
                                        }
                                        "muscle" => {
                                            preferences.fitness.measurements.inbuilt.muscle =
                                                value_bool.unwrap();
                                        }
                                        "lean_body_mass" => {
                                            preferences
                                                .fitness
                                                .measurements
                                                .inbuilt
                                                .lean_body_mass = value_bool.unwrap();
                                        }
                                        "body_fat" => {
                                            preferences.fitness.measurements.inbuilt.body_fat =
                                                value_bool.unwrap();
                                        }
                                        "bone_mass" => {
                                            preferences.fitness.measurements.inbuilt.bone_mass =
                                                value_bool.unwrap();
                                        }
                                        "visceral_fat" => {
                                            preferences.fitness.measurements.inbuilt.visceral_fat =
                                                value_bool.unwrap();
                                        }
                                        "waist_circumference" => {
                                            preferences
                                                .fitness
                                                .measurements
                                                .inbuilt
                                                .waist_circumference = value_bool.unwrap();
                                        }
                                        "waist_to_height_ratio" => {
                                            preferences
                                                .fitness
                                                .measurements
                                                .inbuilt
                                                .waist_to_height_ratio = value_bool.unwrap();
                                        }
                                        "hip_circumference" => {
                                            preferences
                                                .fitness
                                                .measurements
                                                .inbuilt
                                                .hip_circumference = value_bool.unwrap();
                                        }
                                        "waist_to_hip_ratio" => {
                                            preferences
                                                .fitness
                                                .measurements
                                                .inbuilt
                                                .waist_to_hip_ratio = value_bool.unwrap();
                                        }
                                        "chest_circumference" => {
                                            preferences
                                                .fitness
                                                .measurements
                                                .inbuilt
                                                .chest_circumference = value_bool.unwrap();
                                        }
                                        "thigh_circumference" => {
                                            preferences
                                                .fitness
                                                .measurements
                                                .inbuilt
                                                .thigh_circumference = value_bool.unwrap();
                                        }
                                        "biceps_circumference" => {
                                            preferences
                                                .fitness
                                                .measurements
                                                .inbuilt
                                                .biceps_circumference = value_bool.unwrap();
                                        }
                                        "neck_circumference" => {
                                            preferences
                                                .fitness
                                                .measurements
                                                .inbuilt
                                                .neck_circumference = value_bool.unwrap();
                                        }
                                        "body_fat_caliper" => {
                                            preferences
                                                .fitness
                                                .measurements
                                                .inbuilt
                                                .body_fat_caliper = value_bool.unwrap();
                                        }
                                        "chest_skinfold" => {
                                            preferences
                                                .fitness
                                                .measurements
                                                .inbuilt
                                                .chest_skinfold = value_bool.unwrap();
                                        }
                                        "abdominal_skinfold" => {
                                            preferences
                                                .fitness
                                                .measurements
                                                .inbuilt
                                                .abdominal_skinfold = value_bool.unwrap();
                                        }
                                        "thigh_skinfold" => {
                                            preferences
                                                .fitness
                                                .measurements
                                                .inbuilt
                                                .thigh_skinfold = value_bool.unwrap();
                                        }
                                        "basal_metabolic_rate" => {
                                            preferences
                                                .fitness
                                                .measurements
                                                .inbuilt
                                                .basal_metabolic_rate = value_bool.unwrap();
                                        }
                                        "total_daily_energy_expenditure" => {
                                            preferences
                                                .fitness
                                                .measurements
                                                .inbuilt
                                                .total_daily_energy_expenditure =
                                                value_bool.unwrap();
                                        }
                                        "calories" => {
                                            preferences.fitness.measurements.inbuilt.calories =
                                                value_bool.unwrap();
                                        }
                                        _ => return Err(err()),
                                    },
                                    _ => return Err(err()),
                                }
                            }
                            "exercises" => match right {
                                "save_history" => {
                                    preferences.fitness.exercises.save_history =
                                        value_usize.unwrap()
                                }
                                "unit_system" => {
                                    preferences.fitness.exercises.unit_system =
                                        UserUnitSystem::from_str(&input.value).unwrap();
                                }
                                _ => return Err(err()),
                            },
                            _ => return Err(err()),
                        }
                    }
                    "features_enabled" => {
                        let (left, right) = right.split_once('.').ok_or_else(err)?;
                        match left {
                            "others" => match right {
                                "collections" => {
                                    preferences.features_enabled.others.collections =
                                        value_bool.unwrap()
                                }
                                "calendar" => {
                                    preferences.features_enabled.others.calendar =
                                        value_bool.unwrap()
                                }
                                _ => return Err(err()),
                            },
                            "fitness" => match right {
                                "enabled" => {
                                    preferences.features_enabled.fitness.enabled =
                                        value_bool.unwrap()
                                }
                                "measurements" => {
                                    preferences.features_enabled.fitness.measurements =
                                        value_bool.unwrap()
                                }
                                "workouts" => {
                                    preferences.features_enabled.fitness.workouts =
                                        value_bool.unwrap()
                                }
                                _ => return Err(err()),
                            },
                            "media" => {
                                match right {
                                    "enabled" => {
                                        preferences.features_enabled.media.enabled =
                                            value_bool.unwrap()
                                    }
                                    "audio_book" => {
                                        preferences.features_enabled.media.audio_book =
                                            value_bool.unwrap()
                                    }
                                    "book" => {
                                        preferences.features_enabled.media.book =
                                            value_bool.unwrap()
                                    }
                                    "movie" => {
                                        preferences.features_enabled.media.movie =
                                            value_bool.unwrap()
                                    }
                                    "podcast" => {
                                        preferences.features_enabled.media.podcast =
                                            value_bool.unwrap()
                                    }
                                    "show" => {
                                        preferences.features_enabled.media.show =
                                            value_bool.unwrap()
                                    }
                                    "video_game" => {
                                        preferences.features_enabled.media.video_game =
                                            value_bool.unwrap()
                                    }
                                    "visual_novel" => {
                                        preferences.features_enabled.media.visual_novel =
                                            value_bool.unwrap()
                                    }
                                    "manga" => {
                                        preferences.features_enabled.media.manga =
                                            value_bool.unwrap()
                                    }
                                    "anime" => {
                                        preferences.features_enabled.media.anime =
                                            value_bool.unwrap()
                                    }
                                    "people" => {
                                        preferences.features_enabled.media.people =
                                            value_bool.unwrap()
                                    }
                                    "groups" => {
                                        preferences.features_enabled.media.groups =
                                            value_bool.unwrap()
                                    }
                                    "genres" => {
                                        preferences.features_enabled.media.genres =
                                            value_bool.unwrap()
                                    }
                                    _ => return Err(err()),
                                };
                            }
                            _ => return Err(err()),
                        }
                    }
                    "notifications" => match right {
                        "to_send" => {
                            preferences.notifications.to_send =
                                serde_json::from_str(&input.value).unwrap();
                        }
                        "enabled" => {
                            preferences.notifications.enabled = value_bool.unwrap();
                        }
                        _ => return Err(err()),
                    },
                    "general" => match right {
                        "review_scale" => {
                            preferences.general.review_scale =
                                UserReviewScale::from_str(&input.value).unwrap();
                        }
                        "display_nsfw" => {
                            preferences.general.display_nsfw = value_bool.unwrap();
                        }
                        "dashboard" => {
                            let value = serde_json::from_str::<Vec<UserGeneralDashboardElement>>(
                                &input.value,
                            )
                            .unwrap();
                            let default_general_preferences = UserGeneralPreferences::default();
                            if value.len() != default_general_preferences.dashboard.len() {
                                return Err(err());
                            }
                            preferences.general.dashboard = value;
                        }
                        "disable_integrations" => {
                            preferences.general.disable_integrations = value_bool.unwrap();
                        }
                        "persist_queries" => {
                            preferences.general.persist_queries = value_bool.unwrap();
                        }
                        "disable_navigation_animation" => {
                            preferences.general.disable_navigation_animation = value_bool.unwrap();
                        }
                        "disable_videos" => {
                            preferences.general.disable_videos = value_bool.unwrap();
                        }
                        "disable_watch_providers" => {
                            preferences.general.disable_watch_providers = value_bool.unwrap();
                        }
                        "watch_providers" => {
                            preferences.general.watch_providers =
                                serde_json::from_str(&input.value).unwrap();
                        }
                        "disable_reviews" => {
                            preferences.general.disable_reviews = value_bool.unwrap();
                        }
                        _ => return Err(err()),
                    },
                    _ => return Err(err()),
                };
            }
        };
        let mut user_model: user::ActiveModel = user_model.into();
        user_model.preferences = ActiveValue::Set(preferences);
        user_model.update(&self.db).await?;
        Ok(true)
    }

    async fn user_integrations(&self, user_id: &String) -> Result<Vec<integration::Model>> {
        let integrations = Integration::find()
            .filter(integration::Column::UserId.eq(user_id))
            .all(&self.db)
            .await?;
        Ok(integrations)
    }

    async fn user_notification_platforms(
        &self,
        user_id: &String,
    ) -> Result<Vec<notification_platform::Model>> {
        let all_notifications = NotificationPlatform::find()
            .filter(notification_platform::Column::UserId.eq(user_id))
            .all(&self.db)
            .await?;
        Ok(all_notifications)
    }

    async fn create_user_integration(
        &self,
        user_id: String,
        input: CreateUserIntegrationInput,
    ) -> Result<StringIdObject> {
        if input.minimum_progress > input.maximum_progress {
            return Err(Error::new(
                "Minimum progress cannot be greater than maximum progress",
            ));
        }
        let lot = match input.provider {
            IntegrationProvider::Audiobookshelf => IntegrationLot::Yank,
            IntegrationProvider::Radarr | IntegrationProvider::Sonarr => IntegrationLot::Push,
            _ => IntegrationLot::Sink,
        };
        let to_insert = integration::ActiveModel {
            lot: ActiveValue::Set(lot),
            user_id: ActiveValue::Set(user_id),
            provider: ActiveValue::Set(input.provider),
            minimum_progress: ActiveValue::Set(input.minimum_progress),
            maximum_progress: ActiveValue::Set(input.maximum_progress),
            provider_specifics: ActiveValue::Set(input.provider_specifics),
            ..Default::default()
        };
        let integration = to_insert.insert(&self.db).await?;
        Ok(StringIdObject { id: integration.id })
    }

    async fn update_user_integration(
        &self,
        user_id: String,
        input: UpdateUserIntegrationInput,
    ) -> Result<bool> {
        let db_integration = Integration::find_by_id(input.integration_id)
            .one(&self.db)
            .await?
            .ok_or_else(|| Error::new("Integration with the given id does not exist"))?;
        if db_integration.user_id != user_id {
            return Err(Error::new("Integration does not belong to the user"));
        }
        if input.minimum_progress > input.maximum_progress {
            return Err(Error::new(
                "Minimum progress cannot be greater than maximum progress",
            ));
        }
        let mut db_integration: integration::ActiveModel = db_integration.into();
        if let Some(s) = input.minimum_progress {
            db_integration.minimum_progress = ActiveValue::Set(Some(s));
        }
        if let Some(s) = input.maximum_progress {
            db_integration.maximum_progress = ActiveValue::Set(Some(s));
        }
        if let Some(d) = input.is_disabled {
            db_integration.is_disabled = ActiveValue::Set(Some(d));
        }
        db_integration.update(&self.db).await?;
        Ok(true)
    }

    async fn delete_user_integration(
        &self,
        user_id: String,
        integration_id: String,
    ) -> Result<bool> {
        let integration = Integration::find_by_id(integration_id)
            .one(&self.db)
            .await?
            .ok_or_else(|| Error::new("Integration with the given id does not exist"))?;
        if integration.user_id != user_id {
            return Err(Error::new("Integration does not belong to the user"));
        }
        integration.delete(&self.db).await?;
        Ok(true)
    }

    async fn create_user_notification_platform(
        &self,
        user_id: String,
        input: CreateUserNotificationPlatformInput,
    ) -> Result<String> {
        let specifics = match input.lot {
            NotificationPlatformLot::Apprise => NotificationPlatformSpecifics::Apprise {
                url: input.base_url.unwrap(),
                key: input.api_token.unwrap(),
            },
            NotificationPlatformLot::Discord => NotificationPlatformSpecifics::Discord {
                url: input.base_url.unwrap(),
            },
            NotificationPlatformLot::Gotify => NotificationPlatformSpecifics::Gotify {
                url: input.base_url.unwrap(),
                token: input.api_token.unwrap(),
                priority: input.priority,
            },
            NotificationPlatformLot::Ntfy => NotificationPlatformSpecifics::Ntfy {
                url: input.base_url,
                topic: input.api_token.unwrap(),
                priority: input.priority,
                auth_header: input.auth_header,
            },
            NotificationPlatformLot::PushBullet => NotificationPlatformSpecifics::PushBullet {
                api_token: input.api_token.unwrap(),
            },
            NotificationPlatformLot::PushOver => NotificationPlatformSpecifics::PushOver {
                key: input.api_token.unwrap(),
                app_key: input.auth_header,
            },
            NotificationPlatformLot::PushSafer => NotificationPlatformSpecifics::PushSafer {
                key: input.api_token.unwrap(),
            },
            NotificationPlatformLot::Email => NotificationPlatformSpecifics::Email {
                email: input.api_token.unwrap(),
            },
            NotificationPlatformLot::Telegram => NotificationPlatformSpecifics::Telegram {
                bot_token: input.api_token.unwrap(),
                chat_id: input.chat_id.unwrap(),
            },
        };
        let description = match &specifics {
            NotificationPlatformSpecifics::Apprise { url, key } => {
                format!("URL: {}, Key: {}", url, key)
            }
            NotificationPlatformSpecifics::Discord { url } => {
                format!("Webhook: {}", url)
            }
            NotificationPlatformSpecifics::Gotify { url, token, .. } => {
                format!("URL: {}, Token: {}", url, token)
            }
            NotificationPlatformSpecifics::Ntfy { url, topic, .. } => {
                format!("URL: {:?}, Topic: {}", url, topic)
            }
            NotificationPlatformSpecifics::PushBullet { api_token } => {
                format!("API Token: {}", api_token)
            }
            NotificationPlatformSpecifics::PushOver { key, app_key } => {
                format!("Key: {}, App Key: {:?}", key, app_key)
            }
            NotificationPlatformSpecifics::PushSafer { key } => {
                format!("Key: {}", key)
            }
            NotificationPlatformSpecifics::Email { email } => {
                format!("ID: {}", email)
            }
            NotificationPlatformSpecifics::Telegram { chat_id, .. } => {
                format!("Chat ID: {}", chat_id)
            }
        };
        let notification = notification_platform::ActiveModel {
            lot: ActiveValue::Set(input.lot),
            user_id: ActiveValue::Set(user_id),
            platform_specifics: ActiveValue::Set(specifics),
            description: ActiveValue::Set(description),
            ..Default::default()
        };
        let new_notification_id = notification.insert(&self.db).await?.id;
        Ok(new_notification_id)
    }

    async fn update_user_notification_platform(
        &self,
        user_id: String,
        input: UpdateUserNotificationPlatformInput,
    ) -> Result<bool> {
        let db_notification = NotificationPlatform::find_by_id(input.notification_id)
            .one(&self.db)
            .await?
            .ok_or_else(|| Error::new("Notification platform with the given id does not exist"))?;
        if db_notification.user_id != user_id {
            return Err(Error::new(
                "Notification platform does not belong to the user",
            ));
        }
        let mut db_notification: notification_platform::ActiveModel = db_notification.into();
        if let Some(s) = input.is_disabled {
            db_notification.is_disabled = ActiveValue::Set(Some(s));
        }
        db_notification.update(&self.db).await?;
        Ok(true)
    }

    async fn delete_user_notification_platform(
        &self,
        user_id: String,
        notification_id: String,
    ) -> Result<bool> {
        let notification = NotificationPlatform::find_by_id(notification_id)
            .one(&self.db)
            .await?
            .ok_or_else(|| Error::new("Notification platform with the given id does not exist"))?;
        if notification.user_id != user_id {
            return Err(Error::new(
                "Notification platform does not belong to the user",
            ));
        }
        notification.delete(&self.db).await?;
        Ok(true)
    }

    fn providers_language_information(&self) -> Vec<ProviderLanguageInformation> {
        MediaSource::iter()
            .map(|source| {
                let (supported, default) = match source {
                    MediaSource::Itunes => (
                        ITunesService::supported_languages(),
                        ITunesService::default_language(),
                    ),
                    MediaSource::Audible => (
                        AudibleService::supported_languages(),
                        AudibleService::default_language(),
                    ),
                    MediaSource::Openlibrary => (
                        OpenlibraryService::supported_languages(),
                        OpenlibraryService::default_language(),
                    ),
                    MediaSource::Tmdb => (
                        TmdbService::supported_languages(),
                        TmdbService::default_language(),
                    ),
                    MediaSource::Listennotes => (
                        ListennotesService::supported_languages(),
                        ListennotesService::default_language(),
                    ),
                    MediaSource::GoogleBooks => (
                        GoogleBooksService::supported_languages(),
                        GoogleBooksService::default_language(),
                    ),
                    MediaSource::Igdb => (
                        IgdbService::supported_languages(),
                        IgdbService::default_language(),
                    ),
                    MediaSource::MangaUpdates => (
                        MangaUpdatesService::supported_languages(),
                        MangaUpdatesService::default_language(),
                    ),
                    MediaSource::Anilist => (
                        AnilistService::supported_languages(),
                        AnilistService::default_language(),
                    ),
                    MediaSource::Mal => (
                        MalService::supported_languages(),
                        MalService::default_language(),
                    ),
                    MediaSource::Custom => (
                        CustomService::supported_languages(),
                        CustomService::default_language(),
                    ),
                    MediaSource::Vndb => (
                        VndbService::supported_languages(),
                        VndbService::default_language(),
                    ),
                };
                ProviderLanguageInformation {
                    supported,
                    default,
                    source,
                }
            })
            .collect()
    }

    pub async fn yank_integrations_data_for_user(&self, user_id: &String) -> Result<bool> {
        let preferences = self.user_preferences(user_id).await?;
        if preferences.general.disable_integrations {
            return Ok(false);
        }
        let integrations = Integration::find()
            .filter(integration::Column::UserId.eq(user_id))
            .all(&self.db)
            .await?;
        let mut progress_updates = vec![];
        let mut collection_updates = vec![];
        let mut to_update_integrations = vec![];
        let integration_service = self.get_integration_service();
        for integration in integrations.into_iter() {
            if integration.is_disabled.unwrap_or_default() {
                tracing::debug!("Integration {} is disabled", integration.id);
                continue;
            }
            let response = match integration.provider {
                IntegrationProvider::Audiobookshelf => {
                    let specifics = integration.clone().provider_specifics.unwrap();
                    integration_service
                        .audiobookshelf_progress(
                            &specifics.audiobookshelf_base_url.unwrap(),
                            &specifics.audiobookshelf_token.unwrap(),
                            integration.sync_to_owned_collection,
                            &self.get_isbn_service().await.unwrap(),
                            |input| self.commit_metadata(input),
                        )
                        .await
                }
                _ => continue,
            };
            if let Ok((seen_progress, collection_progress)) = response {
                collection_updates.extend(collection_progress);
                to_update_integrations.push(integration.id.clone());
                progress_updates.push((integration, seen_progress));
            }
        }
        for (integration, progress_updates) in progress_updates.into_iter() {
            for pu in progress_updates.into_iter() {
                self.integration_progress_update(&integration, pu, user_id)
                    .await
                    .trace_ok();
            }
        }
        for col_update in collection_updates.into_iter() {
            let metadata::Model { id, .. } = self
                .commit_metadata(CommitMediaInput {
                    lot: col_update.lot,
                    source: col_update.source,
                    identifier: col_update.identifier.clone(),
                    force_update: None,
                })
                .await?;
            self.add_entity_to_collection(
                user_id,
                ChangeCollectionToEntityInput {
                    creator_user_id: user_id.to_owned(),
                    collection_name: col_update.collection,
                    metadata_id: Some(id.clone()),
                    ..Default::default()
                },
            )
            .await
            .trace_ok();
        }
        Integration::update_many()
            .filter(integration::Column::Id.is_in(to_update_integrations))
            .col_expr(
                integration::Column::LastTriggeredOn,
                Expr::value(Utc::now()),
            )
            .exec(&self.db)
            .await?;
        Ok(true)
    }

    pub async fn yank_integrations_data(&self) -> Result<()> {
        let users_with_integrations = Integration::find()
            .filter(integration::Column::Lot.eq(IntegrationLot::Yank))
            .select_only()
            .column(integration::Column::UserId)
            .into_tuple::<String>()
            .all(&self.db)
            .await?;
        for user_id in users_with_integrations {
            tracing::debug!("Yanking integrations data for user {}", user_id);
            self.yank_integrations_data_for_user(&user_id).await?;
        }
        Ok(())
    }

    pub async fn send_data_for_push_integrations(&self) -> Result<()> {
        let users_with_integrations = Integration::find()
            .filter(integration::Column::Lot.eq(IntegrationLot::Push))
            .select_only()
            .column(integration::Column::UserId)
            .into_tuple::<String>()
            .all(&self.db)
            .await?;
        for user_id in users_with_integrations {
            tracing::debug!("Pushing integrations data for user {}", user_id);
            self.push_integrations_data_for_user(&user_id).await?;
        }
        Ok(())
    }

    pub async fn push_integrations_data_for_user(&self, user_id: &String) -> Result<bool> {
        let preferences = self.user_preferences(user_id).await?;
        if preferences.general.disable_integrations {
            return Ok(false);
        }
        let integrations = Integration::find()
            .filter(integration::Column::UserId.eq(user_id))
            .all(&self.db)
            .await?;
        #[allow(clippy::too_many_arguments)]
        async fn push_data_to_arr_service<F>(
            db: &DatabaseConnection,
            integration: integration::Model,
            lot: MediaLot,
            get_collection_ids: impl Fn(IntegrationProviderSpecifics) -> Vec<String>,
            skip_in: impl Fn(CollectionToEntitySystemInformation) -> Option<Vec<String>>,
            get_identifier: impl Fn(metadata::Model) -> Option<String>,
            perform_push: impl Fn(String, IntegrationProviderSpecifics) -> F,
            column_name: &str,
        ) -> Result<()>
        where
            F: Future<Output = AnyhowResult<()>>,
        {
            let specifics = integration.provider_specifics.unwrap();
            let collection_ids = get_collection_ids(specifics.clone());
            let tmdb_ids_to_add = CollectionToEntity::find()
                .find_also_related(Metadata)
                .filter(metadata::Column::Lot.eq(lot))
                .filter(metadata::Column::Source.eq(MediaSource::Tmdb))
                .filter(collection_to_entity::Column::CollectionId.is_in(collection_ids))
                .all(db)
                .await?;
            let mut cte_to_update = vec![];
            for (cte, metadata) in tmdb_ids_to_add {
                let metadata = metadata.unwrap();
                if skip_in(cte.system_information)
                    .unwrap_or_default()
                    .contains(&integration.id)
                {
                    tracing::debug!("{} {} is already synced", lot, metadata.title);
                    continue;
                }
                if let Some(entity_identifier) = get_identifier(metadata) {
                    perform_push(entity_identifier, specifics.clone())
                        .await
                        .ok();
                    cte_to_update.push(cte.id);
                }
            }
            CollectionToEntity::update_many()
                        .filter(collection_to_entity::Column::Id.is_in(cte_to_update))
                        .col_expr(
                            collection_to_entity::Column::SystemInformation,
                            Expr::cust(
                                format!(
                                    r#"JSONB_SET(system_information, '{{{col}}}', COALESCE(system_information->'{col}','[]'::JSONB) || '["{id}"]'::JSONB)"#,
                                    col = column_name,
                                    id = &integration.id
                                )
                            ),
                        )
                        .exec(db)
                        .await?;
            Ok(())
        }
        let mut to_update_integrations = vec![];
        let integration_service = self.get_integration_service();
        for integration in integrations.into_iter() {
            let id = integration.id.clone();
            match integration.provider {
                IntegrationProvider::Radarr => {
                    push_data_to_arr_service(
                        &self.db,
                        integration,
                        MediaLot::Movie,
                        |specifics| specifics.radarr_sync_collection_ids.unwrap(),
                        |info| info.radarr_synced,
                        |m| Some(m.identifier),
                        |entity_tmdb_id, specifics| {
                            integration_service.radarr_push(
                                specifics.radarr_base_url.unwrap(),
                                specifics.radarr_api_key.unwrap(),
                                specifics.radarr_profile_id.unwrap(),
                                specifics.radarr_root_folder_path.unwrap(),
                                entity_tmdb_id,
                            )
                        },
                        "radarr_synced",
                    )
                    .await
                    .ok();
                }
                IntegrationProvider::Sonarr => {
                    push_data_to_arr_service(
                        &self.db,
                        integration,
                        MediaLot::Show,
                        |specifics| specifics.sonarr_sync_collection_ids.unwrap(),
                        |info| info.sonarr_synced,
                        |m| {
                            m.external_identifiers
                                .and_then(|i| i.tvdb_id.map(|s| s.to_string()))
                        },
                        |entity_tmdb_id, specifics| {
                            integration_service.sonarr_push(
                                specifics.sonarr_base_url.unwrap(),
                                specifics.sonarr_api_key.unwrap(),
                                specifics.sonarr_profile_id.unwrap(),
                                specifics.sonarr_root_folder_path.unwrap(),
                                entity_tmdb_id,
                            )
                        },
                        "sonarr_synced",
                    )
                    .await
                    .ok();
                }
                _ => continue,
            };
            to_update_integrations.push(id);
        }
        Integration::update_many()
            .filter(integration::Column::Id.is_in(to_update_integrations))
            .col_expr(
                integration::Column::LastTriggeredOn,
                Expr::value(Utc::now()),
            )
            .exec(&self.db)
            .await?;
        Ok(true)
    }

    async fn admin_account_guard(&self, user_id: &String) -> Result<()> {
        let main_user = user_by_id(&self.db, user_id).await?;
        if main_user.lot != UserLot::Admin {
            return Err(Error::new(BackendError::AdminOnlyAction.to_string()));
        }
        Ok(())
    }

    async fn users_list(&self, query: Option<String>) -> Result<Vec<user::Model>> {
        let users = User::find()
            .apply_if(query, |query, value| {
                query.filter(Expr::col(user::Column::Name).ilike(ilike_sql(&value)))
            })
            .order_by_asc(user::Column::Name)
            .all(&self.db)
            .await?;
        Ok(users)
    }

    async fn delete_user(&self, to_delete_user_id: String) -> Result<bool> {
        let maybe_user = User::find_by_id(to_delete_user_id).one(&self.db).await?;
        if let Some(u) = maybe_user {
            if self
                .users_list(None)
                .await?
                .into_iter()
                .filter(|u| u.lot == UserLot::Admin)
                .collect_vec()
                .len()
                == 1
                && u.lot == UserLot::Admin
            {
                return Ok(false);
            }
            u.delete(&self.db).await?;
            Ok(true)
        } else {
            Ok(false)
        }
    }

    pub async fn process_integration_webhook(
        &self,
        integration_slug: String,
        payload: String,
    ) -> Result<String> {
        tracing::debug!(
            "Processing integration webhook for slug: {}",
            integration_slug
        );
        let integration = Integration::find_by_id(integration_slug)
            .one(&self.db)
            .await?
            .ok_or_else(|| Error::new("Integration does not exist".to_owned()))?;
        let preferences = self.user_preferences(&integration.user_id).await?;
        if integration.is_disabled.unwrap_or_default() || preferences.general.disable_integrations {
            return Err(Error::new("Integration is disabled".to_owned()));
        }
        let service = self.get_integration_service();
        let maybe_progress_update = match integration.provider {
            IntegrationProvider::Kodi => service.kodi_progress(&payload).await,
            IntegrationProvider::Emby => service.emby_progress(&payload).await,
            IntegrationProvider::Jellyfin => service.jellyfin_progress(&payload).await,
            IntegrationProvider::Plex => {
                let specifics = integration.clone().provider_specifics.unwrap();
                service
                    .plex_progress(&payload, specifics.plex_username)
                    .await
            }
            _ => return Err(Error::new("Unsupported integration source".to_owned())),
        };
        match maybe_progress_update {
            Ok(pu) => {
                self.integration_progress_update(&integration, pu, &integration.user_id)
                    .await?;
                let mut to_update: integration::ActiveModel = integration.into();
                to_update.last_triggered_on = ActiveValue::Set(Some(Utc::now()));
                to_update.update(&self.db).await?;
                Ok("Progress updated successfully".to_owned())
            }
            Err(e) => Err(Error::new(e.to_string())),
        }
    }

    #[tracing::instrument(skip(self))]
    async fn integration_progress_update(
        &self,
        integration: &integration::Model,
        pu: IntegrationMediaSeen,
        user_id: &String,
    ) -> Result<()> {
        if pu.progress < integration.minimum_progress.unwrap() {
            return Ok(());
        }
        let progress = if pu.progress > integration.maximum_progress.unwrap() {
            dec!(100)
        } else {
            pu.progress
        };
        let metadata::Model { id, .. } = self
            .commit_metadata(CommitMediaInput {
                lot: pu.lot,
                source: pu.source,
                identifier: pu.identifier,
                force_update: None,
            })
            .await?;
        if let Err(err) = self
            .progress_update(
                ProgressUpdateInput {
                    metadata_id: id,
                    progress: Some(progress),
                    date: Some(Utc::now().date_naive()),
                    show_season_number: pu.show_season_number,
                    show_episode_number: pu.show_episode_number,
                    podcast_episode_number: pu.podcast_episode_number,
                    anime_episode_number: pu.anime_episode_number,
                    manga_chapter_number: pu.manga_chapter_number,
                    manga_volume_number: pu.manga_volume_number,
                    provider_watched_on: pu.provider_watched_on,
                    change_state: None,
                },
                user_id,
                true,
            )
            .await
        {
            tracing::debug!("Error updating progress: {:?}", err);
        };
        Ok(())
    }

    async fn after_media_seen_tasks(&self, seen: seen::Model) -> Result<()> {
        let add_entity_to_collection = |collection_name: &str| {
            self.add_entity_to_collection(
                &seen.user_id,
                ChangeCollectionToEntityInput {
                    creator_user_id: seen.user_id.clone(),
                    collection_name: collection_name.to_string(),
                    metadata_id: Some(seen.metadata_id.clone()),
                    ..Default::default()
                },
            )
        };
        let remove_entity_from_collection = |collection_name: &str| {
            self.remove_entity_from_collection(
                &seen.user_id,
                ChangeCollectionToEntityInput {
                    creator_user_id: seen.user_id.clone(),
                    collection_name: collection_name.to_string(),
                    metadata_id: Some(seen.metadata_id.clone()),
                    ..Default::default()
                },
            )
        };
        remove_entity_from_collection(&DefaultCollection::Watchlist.to_string())
            .await
            .ok();
        match seen.state {
            SeenState::InProgress => {
                for col in &[DefaultCollection::InProgress, DefaultCollection::Monitoring] {
                    add_entity_to_collection(&col.to_string()).await.ok();
                }
            }
            SeenState::Dropped | SeenState::OnAHold => {
                remove_entity_from_collection(&DefaultCollection::InProgress.to_string())
                    .await
                    .ok();
            }
            SeenState::Completed => {
                let metadata = self.generic_metadata(&seen.metadata_id).await?;
                if metadata.model.lot == MediaLot::Podcast
                    || metadata.model.lot == MediaLot::Show
                    || metadata.model.lot == MediaLot::Anime
                    || metadata.model.lot == MediaLot::Manga
                {
                    let (is_complete, _) = self
                        .is_metadata_finished_by_user(&seen.user_id, &metadata)
                        .await?;
                    if is_complete {
                        remove_entity_from_collection(&DefaultCollection::InProgress.to_string())
                            .await
                            .ok();
                        add_entity_to_collection(&DefaultCollection::Completed.to_string())
                            .await
                            .ok();
                    } else {
                        for col in &[DefaultCollection::InProgress, DefaultCollection::Monitoring] {
                            add_entity_to_collection(&col.to_string()).await.ok();
                        }
                    }
                } else {
                    add_entity_to_collection(&DefaultCollection::Completed.to_string())
                        .await
                        .ok();
                    for col in &[DefaultCollection::InProgress, DefaultCollection::Monitoring] {
                        remove_entity_from_collection(&col.to_string()).await.ok();
                    }
                };
            }
        };
        Ok(())
    }

    async fn is_metadata_finished_by_user(
        &self,
        user_id: &String,
        metadata: &MetadataBaseData,
    ) -> Result<(bool, Vec<seen::Model>)> {
        let metadata = metadata.clone();
        let seen_history = self.seen_history(user_id, &metadata.model.id).await?;
        let is_finished = if metadata.model.lot == MediaLot::Podcast
            || metadata.model.lot == MediaLot::Show
            || metadata.model.lot == MediaLot::Anime
            || metadata.model.lot == MediaLot::Manga
        {
            // DEV: If all episodes have been seen the same number of times, the media can be
            // considered finished.
            let all_episodes = if let Some(s) = metadata.model.show_specifics {
                s.seasons
                    .into_iter()
                    .filter(|s| !SHOW_SPECIAL_SEASON_NAMES.contains(&s.name.as_str()))
                    .flat_map(|s| {
                        s.episodes
                            .into_iter()
                            .map(move |e| format!("{}-{}", s.season_number, e.episode_number))
                    })
                    .collect_vec()
            } else if let Some(p) = metadata.model.podcast_specifics {
                p.episodes
                    .into_iter()
                    .map(|e| format!("{}", e.number))
                    .collect_vec()
            } else if let Some(e) = metadata.model.anime_specifics.and_then(|a| a.episodes) {
                (1..e + 1).map(|e| format!("{}", e)).collect_vec()
            } else if let Some(c) = metadata.model.manga_specifics.and_then(|m| m.chapters) {
                (1..c + 1).map(|e| format!("{}", e)).collect_vec()
            } else {
                vec![]
            };
            if all_episodes.is_empty() {
                return Ok((true, seen_history));
            }
            let mut bag =
                HashMap::<String, i32>::from_iter(all_episodes.iter().cloned().map(|e| (e, 0)));
            seen_history
                .clone()
                .into_iter()
                .map(|h| {
                    if let Some(s) = h.show_extra_information {
                        format!("{}-{}", s.season, s.episode)
                    } else if let Some(p) = h.podcast_extra_information {
                        format!("{}", p.episode)
                    } else if let Some(a) = h.anime_extra_information.and_then(|a| a.episode) {
                        format!("{}", a)
                    } else if let Some(m) = h.manga_extra_information.and_then(|m| m.chapter) {
                        format!("{}", m)
                    } else {
                        String::new()
                    }
                })
                .for_each(|ep| {
                    bag.entry(ep).and_modify(|c| *c += 1);
                });
            let values = bag.values().cloned().collect_vec();

            let min_value = values.iter().min();
            let max_value = values.iter().max();

            match (min_value, max_value) {
                (Some(min), Some(max)) => min == max && *min != 0,
                _ => false,
            }
        } else {
            seen_history.iter().any(|h| h.state == SeenState::Completed)
        };
        Ok((is_finished, seen_history))
    }

    async fn queue_notifications_to_user_platforms(
        &self,
        user_id: &String,
        msg: &str,
    ) -> Result<bool> {
        let user_details = user_by_id(&self.db, user_id).await?;
        if user_details.preferences.notifications.enabled {
            let insert_data = queued_notification::ActiveModel {
                user_id: ActiveValue::Set(user_id.to_owned()),
                message: ActiveValue::Set(msg.to_owned()),
                ..Default::default()
            };
            insert_data.insert(&self.db).await?;
        } else {
            tracing::debug!("User has disabled notifications");
        }
        Ok(true)
    }

    async fn update_watchlist_metadata_and_queue_notifications(&self) -> Result<()> {
        let (meta_map, _, _) = self.get_entities_monitored_by().await?;
        tracing::debug!(
            "Users to be notified for metadata state changes: {:?}",
            meta_map
        );
        for (metadata_id, to_notify) in meta_map {
            let notifications = self.update_metadata(&metadata_id, false).await?;
            for user in to_notify {
                for notification in notifications.iter() {
                    self.queue_media_state_changed_notification_for_user(&user, notification)
                        .await?;
                }
            }
        }
        Ok(())
    }

    async fn update_monitored_people_and_queue_notifications(&self) -> Result<()> {
        let (_, _, person_map) = self.get_entities_monitored_by().await?;
        tracing::debug!(
            "Users to be notified for people state changes: {:?}",
            person_map
        );
        for (person_id, to_notify) in person_map {
            let notifications = self
                .update_person(person_id.parse().unwrap())
                .await
                .unwrap_or_default();
            for user in to_notify {
                for notification in notifications.iter() {
                    self.queue_media_state_changed_notification_for_user(&user, notification)
                        .await?;
                }
            }
        }
        Ok(())
    }

    async fn queue_media_state_changed_notification_for_user(
        &self,
        user_id: &String,
        notification: &(String, MediaStateChanged),
    ) -> Result<()> {
        let (msg, change) = notification;
        let notification_preferences = self.user_preferences(user_id).await?.notifications;
        if notification_preferences.enabled && notification_preferences.to_send.contains(change) {
            self.queue_notifications_to_user_platforms(user_id, msg)
                .await
                .trace_ok();
        } else {
            tracing::debug!("User id = {user_id} has disabled notifications for {change}");
        }
        Ok(())
    }

    async fn genres_list(&self, input: SearchInput) -> Result<SearchResults<GenreListItem>> {
        let page: u64 = input.page.unwrap_or(1).try_into().unwrap();
        let num_items = "num_items";
        let query = Genre::find()
            .column_as(
                Expr::expr(Func::count(Expr::col((
                    AliasedMetadataToGenre::Table,
                    AliasedMetadataToGenre::MetadataId,
                )))),
                num_items,
            )
            .apply_if(input.query, |query, v| {
                query.filter(
                    Condition::all().add(Expr::col(genre::Column::Name).ilike(ilike_sql(&v))),
                )
            })
            .join(JoinType::Join, genre::Relation::MetadataToGenre.def())
            .group_by(Expr::tuple([
                Expr::col(genre::Column::Id).into(),
                Expr::col(genre::Column::Name).into(),
            ]))
            .order_by(Expr::col(Alias::new(num_items)), Order::Desc);
        let paginator = query
            .clone()
            .into_model::<GenreListItem>()
            .paginate(&self.db, self.config.frontend.page_size.try_into().unwrap());
        let ItemsAndPagesNumber {
            number_of_items,
            number_of_pages,
        } = paginator.num_items_and_pages().await?;
        let mut items = vec![];
        for c in paginator.fetch_page(page - 1).await? {
            items.push(c);
        }
        Ok(SearchResults {
            details: SearchDetails {
                total: number_of_items.try_into().unwrap(),
                next_page: if page < number_of_pages {
                    Some((page + 1).try_into().unwrap())
                } else {
                    None
                },
            },
            items,
        })
    }

    async fn metadata_groups_list(
        &self,
        user_id: String,
        input: MetadataGroupsListInput,
    ) -> Result<SearchResults<String>> {
        let page: u64 = input.search.page.unwrap_or(1).try_into().unwrap();
        let alias = "parts";
        let media_items_col = Expr::col(Alias::new(alias));
        let (order_by, sort_order) = match input.sort {
            None => (media_items_col, Order::Desc),
            Some(ord) => (
                match ord.by {
                    PersonSortBy::Name => Expr::col(metadata_group::Column::Title),
                    PersonSortBy::MediaItems => media_items_col,
                },
                ord.order.into(),
            ),
        };
        let query = MetadataGroup::find()
            .select_only()
            .column(metadata_group::Column::Id)
            .group_by(metadata_group::Column::Id)
            .inner_join(UserToEntity)
            .filter(user_to_entity::Column::UserId.eq(&user_id))
            .filter(metadata_group::Column::Id.is_not_null())
            .apply_if(input.search.query, |query, v| {
                query.filter(
                    Condition::all()
                        .add(Expr::col(metadata_group::Column::Title).ilike(ilike_sql(&v))),
                )
            })
            .apply_if(
                input.filter.clone().and_then(|f| f.collection),
                |query, v| {
                    apply_collection_filter(
                        query,
                        Some(v),
                        input.invert_collection,
                        metadata_group::Column::Id,
                        collection_to_entity::Column::MetadataGroupId,
                    )
                },
            )
            .order_by(order_by, sort_order);
        let paginator = query
            .column(metadata_group::Column::Id)
            .clone()
            .into_tuple::<String>()
            .paginate(&self.db, self.config.frontend.page_size.try_into().unwrap());
        let ItemsAndPagesNumber {
            number_of_items,
            number_of_pages,
        } = paginator.num_items_and_pages().await?;
        let mut items = vec![];
        for c in paginator.fetch_page(page - 1).await? {
            items.push(c);
        }
        Ok(SearchResults {
            details: SearchDetails {
                total: number_of_items.try_into().unwrap(),
                next_page: if page < number_of_pages {
                    Some((page + 1).try_into().unwrap())
                } else {
                    None
                },
            },
            items,
        })
    }

    async fn people_list(
        &self,
        user_id: String,
        input: PeopleListInput,
    ) -> Result<SearchResults<String>> {
        #[derive(Debug, FromQueryResult)]
        struct PartialCreator {
            id: String,
        }
        let page: u64 = input.search.page.unwrap_or(1).try_into().unwrap();
        let alias = "media_count";
        let media_items_col = Expr::col(Alias::new(alias));
        let (order_by, sort_order) = match input.sort {
            None => (media_items_col, Order::Desc),
            Some(ord) => (
                match ord.by {
                    PersonSortBy::Name => Expr::col(person::Column::Name),
                    PersonSortBy::MediaItems => media_items_col,
                },
                ord.order.into(),
            ),
        };
        let query = Person::find()
            .apply_if(input.search.query, |query, v| {
                query.filter(
                    Condition::all().add(Expr::col(person::Column::Name).ilike(ilike_sql(&v))),
                )
            })
            .apply_if(
                input.filter.clone().and_then(|f| f.collection),
                |query, v| {
                    apply_collection_filter(
                        query,
                        Some(v),
                        input.invert_collection,
                        person::Column::Id,
                        collection_to_entity::Column::PersonId,
                    )
                },
            )
            .column_as(
                Expr::expr(Func::count(Expr::col((
                    Alias::new("metadata_to_person"),
                    metadata_to_person::Column::MetadataId,
                )))),
                alias,
            )
            .filter(user_to_entity::Column::UserId.eq(user_id))
            .left_join(MetadataToPerson)
            .inner_join(UserToEntity)
            .group_by(person::Column::Id)
            .group_by(person::Column::Name)
            .order_by(order_by, sort_order);
        let creators_paginator = query
            .clone()
            .into_model::<PartialCreator>()
            .paginate(&self.db, self.config.frontend.page_size.try_into().unwrap());
        let ItemsAndPagesNumber {
            number_of_items,
            number_of_pages,
        } = creators_paginator.num_items_and_pages().await?;
        let mut creators = vec![];
        for cr in creators_paginator.fetch_page(page - 1).await? {
            creators.push(cr.id);
        }
        Ok(SearchResults {
            details: SearchDetails {
                total: number_of_items.try_into().unwrap(),
                next_page: if page < number_of_pages {
                    Some((page + 1).try_into().unwrap())
                } else {
                    None
                },
            },
            items: creators,
        })
    }

    async fn person_details(&self, person_id: String) -> Result<PersonDetails> {
        let mut details = Person::find_by_id(person_id.clone())
            .one(&self.db)
            .await?
            .unwrap();
        if details.is_partial.unwrap_or_default() {
            self.deploy_update_person_job(person_id.clone()).await?;
        }
        details.display_images = details.images.as_urls(&self.file_storage_service).await;
        let associations = MetadataToPerson::find()
            .filter(metadata_to_person::Column::PersonId.eq(person_id))
            .order_by_asc(metadata_to_person::Column::Index)
            .all(&self.db)
            .await?;
        let mut contents: HashMap<_, Vec<_>> = HashMap::new();
        for assoc in associations {
            let to_push = PersonDetailsItemWithCharacter {
                character: assoc.character,
                media_id: assoc.metadata_id,
            };
            contents
                .entry(assoc.role)
                .and_modify(|e| {
                    e.push(to_push.clone());
                })
                .or_insert(vec![to_push]);
        }
        let contents = contents
            .into_iter()
            .sorted_by_key(|(role, _)| role.clone())
            .map(|(name, items)| PersonDetailsGroupedByRole { name, items })
            .collect_vec();
        let slug = slug::slugify(&details.name);
        let identifier = &details.identifier;
        let source_url = match details.source {
            MediaSource::Custom
            | MediaSource::Anilist
            | MediaSource::Listennotes
            | MediaSource::Itunes
            | MediaSource::MangaUpdates
            | MediaSource::Mal
            | MediaSource::Vndb
            | MediaSource::GoogleBooks => None,
            MediaSource::Audible => Some(format!(
                "https://www.audible.com/author/{slug}/{identifier}"
            )),
            MediaSource::Openlibrary => Some(format!(
                "https://openlibrary.org/authors/{identifier}/{slug}"
            )),
            MediaSource::Tmdb => Some(format!(
                "https://www.themoviedb.org/person/{identifier}-{slug}"
            )),
            MediaSource::Igdb => Some(format!("https://www.igdb.com/companies/{slug}")),
        };
        Ok(PersonDetails {
            details,
            contents,
            source_url,
        })
    }

    async fn genre_details(&self, input: GenreDetailsInput) -> Result<GenreDetails> {
        let page = input.page.unwrap_or(1);
        let genre = Genre::find_by_id(input.genre_id.clone())
            .one(&self.db)
            .await?
            .unwrap();
        let paginator = MetadataToGenre::find()
            .filter(metadata_to_genre::Column::GenreId.eq(input.genre_id))
            .paginate(&self.db, self.config.frontend.page_size as u64);
        let ItemsAndPagesNumber {
            number_of_items,
            number_of_pages,
        } = paginator.num_items_and_pages().await?;
        let mut contents = vec![];
        for association_items in paginator.fetch_page(page - 1).await? {
            contents.push(association_items.metadata_id);
        }
        Ok(GenreDetails {
            details: GenreListItem {
                id: genre.id,
                name: genre.name,
                num_items: Some(number_of_items.try_into().unwrap()),
            },
            contents: SearchResults {
                details: SearchDetails {
                    total: number_of_items.try_into().unwrap(),
                    next_page: if page < number_of_pages {
                        Some((page + 1).try_into().unwrap())
                    } else {
                        None
                    },
                },
                items: contents,
            },
        })
    }

    async fn metadata_group_details(
        &self,
        metadata_group_id: String,
    ) -> Result<MetadataGroupDetails> {
        let mut group = MetadataGroup::find_by_id(metadata_group_id)
            .one(&self.db)
            .await?
            .unwrap();
        let mut images = vec![];
        for image in group.images.iter() {
            images.push(
                self.file_storage_service
                    .get_stored_asset(image.url.clone())
                    .await,
            );
        }
        group.display_images = images;
        let slug = slug::slugify(&group.title);
        let identifier = &group.identifier;

        let source_url = match group.source {
            MediaSource::Custom
            | MediaSource::Anilist
            | MediaSource::Listennotes
            | MediaSource::Itunes
            | MediaSource::MangaUpdates
            | MediaSource::Mal
            | MediaSource::Openlibrary
            | MediaSource::Vndb
            | MediaSource::GoogleBooks => None,
            MediaSource::Audible => Some(format!(
                "https://www.audible.com/series/{slug}/{identifier}"
            )),
            MediaSource::Tmdb => Some(format!(
                "https://www.themoviedb.org/collections/{identifier}-{slug}"
            )),
            MediaSource::Igdb => Some(format!("https://www.igdb.com/collection/{slug}")),
        };

        let contents = MetadataToMetadataGroup::find()
            .select_only()
            .column(metadata_to_metadata_group::Column::MetadataId)
            .filter(metadata_to_metadata_group::Column::MetadataGroupId.eq(group.id.clone()))
            .order_by_asc(metadata_to_metadata_group::Column::Part)
            .into_tuple::<String>()
            .all(&self.db)
            .await?;
        Ok(MetadataGroupDetails {
            details: group,
            source_url,
            contents,
        })
    }

    async fn queue_pending_reminders(&self) -> Result<()> {
        #[derive(Debug, Serialize, Deserialize)]
        #[serde(rename_all = "PascalCase")]
        struct UserMediaReminder {
            reminder: NaiveDate,
            text: String,
        }
        for (cte, col) in CollectionToEntity::find()
            .find_also_related(Collection)
            .filter(collection::Column::Name.eq(DefaultCollection::Reminders.to_string()))
            .all(&self.db)
            .await?
        {
            if let Some(reminder) = cte.information {
                let reminder: UserMediaReminder =
                    serde_json::from_str(&serde_json::to_string(&reminder)?)?;
                let col = col.unwrap();
                let related_users = col.find_related(UserToCollection).all(&self.db).await?;
                if get_current_date(self.timezone.as_ref()) == reminder.reminder {
                    for user in related_users {
                        self.queue_notifications_to_user_platforms(&user.user_id, &reminder.text)
                            .await?;
                        self.remove_entity_from_collection(
                            &user.user_id,
                            ChangeCollectionToEntityInput {
                                creator_user_id: col.user_id.clone(),
                                collection_name: DefaultCollection::Reminders.to_string(),
                                metadata_id: cte.metadata_id.clone(),
                                exercise_id: cte.exercise_id.clone(),
                                metadata_group_id: cte.metadata_group_id.clone(),
                                person_id: cte.person_id.clone(),
                                ..Default::default()
                            },
                        )
                        .await?;
                    }
                }
            }
        }
        Ok(())
    }

    pub async fn export_media(
        &self,
        user_id: &String,
        writer: &mut JsonStreamWriter<File>,
    ) -> Result<bool> {
        let related_metadata = UserToEntity::find()
            .filter(user_to_entity::Column::UserId.eq(user_id))
            .filter(user_to_entity::Column::MetadataId.is_not_null())
            .all(&self.db)
            .await
            .unwrap();
        for rm in related_metadata.iter() {
            let m = rm
                .find_related(Metadata)
                .one(&self.db)
                .await
                .unwrap()
                .unwrap();
            let seen_history = m
                .find_related(Seen)
                .filter(seen::Column::UserId.eq(user_id))
                .all(&self.db)
                .await
                .unwrap();
            let seen_history = seen_history
                .into_iter()
                .map(|s| {
                    let (show_season_number, show_episode_number) = match s.show_extra_information {
                        Some(d) => (Some(d.season), Some(d.episode)),
                        None => (None, None),
                    };
                    let podcast_episode_number = s.podcast_extra_information.map(|d| d.episode);
                    let anime_episode_number = s.anime_extra_information.and_then(|d| d.episode);
                    let manga_chapter_number =
                        s.manga_extra_information.clone().and_then(|d| d.chapter);
                    let manga_volume_number = s.manga_extra_information.and_then(|d| d.volume);
                    ImportOrExportMediaItemSeen {
                        progress: Some(s.progress),
                        started_on: s.started_on,
                        ended_on: s.finished_on,
                        provider_watched_on: s.provider_watched_on,
                        show_season_number,
                        show_episode_number,
                        podcast_episode_number,
                        anime_episode_number,
                        manga_chapter_number,
                        manga_volume_number,
                    }
                })
                .collect();
            let db_reviews = m
                .find_related(Review)
                .filter(review::Column::UserId.eq(user_id))
                .all(&self.db)
                .await
                .unwrap();
            let mut reviews = vec![];
            for review in db_reviews {
                let review_item = get_review_export_item(
                    self.review_by_id(review.id, user_id, false).await.unwrap(),
                );
                reviews.push(review_item);
            }
            let collections =
                entity_in_collections(&self.db, user_id, Some(m.id), None, None, None, None, None)
                    .await?
                    .into_iter()
                    .map(|c| c.name)
                    .collect();
            let exp = ImportOrExportMediaItem {
                source_id: m.title,
                lot: m.lot,
                source: m.source,
                identifier: m.identifier.clone(),
                seen_history,
                reviews,
                collections,
            };
            writer.serialize_value(&exp).unwrap();
        }
        Ok(true)
    }

    pub async fn export_media_group(
        &self,
        user_id: &String,
        writer: &mut JsonStreamWriter<File>,
    ) -> Result<bool> {
        let related_metadata = UserToEntity::find()
            .filter(user_to_entity::Column::UserId.eq(user_id))
            .filter(user_to_entity::Column::MetadataGroupId.is_not_null())
            .all(&self.db)
            .await
            .unwrap();
        for rm in related_metadata.iter() {
            let m = rm
                .find_related(MetadataGroup)
                .one(&self.db)
                .await
                .unwrap()
                .unwrap();
            let db_reviews = m
                .find_related(Review)
                .filter(review::Column::UserId.eq(user_id))
                .all(&self.db)
                .await
                .unwrap();
            let mut reviews = vec![];
            for review in db_reviews {
                let review_item = get_review_export_item(
                    self.review_by_id(review.id, user_id, false).await.unwrap(),
                );
                reviews.push(review_item);
            }
            let collections =
                entity_in_collections(&self.db, user_id, None, None, Some(m.id), None, None, None)
                    .await?
                    .into_iter()
                    .map(|c| c.name)
                    .collect();
            let exp = ImportOrExportMediaGroupItem {
                title: m.title,
                lot: m.lot,
                source: m.source,
                identifier: m.identifier.clone(),
                reviews,
                collections,
            };
            writer.serialize_value(&exp).unwrap();
        }
        Ok(true)
    }

    pub async fn export_people(
        &self,
        user_id: &String,
        writer: &mut JsonStreamWriter<File>,
    ) -> Result<bool> {
        let related_people = UserToEntity::find()
            .filter(user_to_entity::Column::UserId.eq(user_id))
            .filter(user_to_entity::Column::PersonId.is_not_null())
            .all(&self.db)
            .await
            .unwrap();
        for rm in related_people.iter() {
            let p = rm
                .find_related(Person)
                .one(&self.db)
                .await
                .unwrap()
                .unwrap();
            let db_reviews = p
                .find_related(Review)
                .filter(review::Column::UserId.eq(user_id))
                .all(&self.db)
                .await
                .unwrap();
            let mut reviews = vec![];
            for review in db_reviews {
                let review_item = get_review_export_item(
                    self.review_by_id(review.id, user_id, false).await.unwrap(),
                );
                reviews.push(review_item);
            }
            let collections =
                entity_in_collections(&self.db, user_id, None, Some(p.id), None, None, None, None)
                    .await?
                    .into_iter()
                    .map(|c| c.name)
                    .collect();
            let exp = ImportOrExportPersonItem {
                identifier: p.identifier,
                source: p.source,
                source_specifics: p.source_specifics,
                name: p.name,
                reviews,
                collections,
            };
            writer.serialize_value(&exp).unwrap();
        }
        Ok(true)
    }

    async fn generate_auth_token(&self, user_id: String) -> Result<String> {
        let auth_token = jwt::sign(
            user_id,
            &self.config.users.jwt_secret,
            self.config.users.token_valid_for_days,
            None,
        )?;
        Ok(auth_token)
    }

    async fn create_review_comment(
        &self,
        user_id: String,
        input: CreateReviewCommentInput,
    ) -> Result<bool> {
        let review = Review::find_by_id(input.review_id)
            .one(&self.db)
            .await?
            .unwrap();
        let mut comments = review.comments.clone();
        if input.should_delete.unwrap_or_default() {
            let position = comments
                .iter()
                .position(|r| &r.id == input.comment_id.as_ref().unwrap())
                .unwrap();
            comments.remove(position);
        } else if input.increment_likes.unwrap_or_default() {
            let comment = comments
                .iter_mut()
                .find(|r| &r.id == input.comment_id.as_ref().unwrap())
                .unwrap();
            comment.liked_by.insert(user_id.clone());
        } else if input.decrement_likes.unwrap_or_default() {
            let comment = comments
                .iter_mut()
                .find(|r| &r.id == input.comment_id.as_ref().unwrap())
                .unwrap();
            comment.liked_by.remove(&user_id);
        } else {
            let user = user_by_id(&self.db, &user_id).await?;
            comments.push(ImportOrExportItemReviewComment {
                id: nanoid!(20),
                text: input.text.unwrap(),
                user: IdAndNamedObject {
                    id: user_id,
                    name: user.name,
                },
                liked_by: HashSet::new(),
                created_on: Utc::now(),
            });
        }
        let mut review: review::ActiveModel = review.into();
        review.comments = ActiveValue::Set(comments);
        review.update(&self.db).await?;
        Ok(true)
    }

    #[tracing::instrument(skip(self))]
    pub async fn recalculate_calendar_events(&self) -> Result<()> {
        let date_to_calculate_from = get_current_date(self.timezone.as_ref()).pred_opt().unwrap();

        let mut meta_stream = Metadata::find()
            .filter(metadata::Column::LastUpdatedOn.gte(date_to_calculate_from))
            .filter(metadata::Column::IsPartial.eq(false))
            .stream(&self.db)
            .await?;

        while let Some(meta) = meta_stream.try_next().await? {
            tracing::trace!("Processing metadata id = {:#?}", meta.id);
            let calendar_events = meta.find_related(CalendarEvent).all(&self.db).await?;
            for cal_event in calendar_events {
                let mut need_to_delete = true;
                if let Some(show) = cal_event.metadata_show_extra_information {
                    if let Some(show_info) = &meta.show_specifics {
                        if let Some((season, ep)) = show_info.get_episode(show.season, show.episode)
                        {
                            if !SHOW_SPECIAL_SEASON_NAMES.contains(&season.name.as_str()) {
                                if let Some(publish_date) = ep.publish_date {
                                    if publish_date == cal_event.date {
                                        need_to_delete = false;
                                    }
                                }
                            }
                        }
                    }
                } else if let Some(podcast) = cal_event.metadata_podcast_extra_information {
                    if let Some(podcast_info) = &meta.podcast_specifics {
                        if let Some(ep) = podcast_info.episode_by_number(podcast.episode) {
                            if ep.publish_date == cal_event.date {
                                need_to_delete = false;
                            }
                        }
                    }
                } else if cal_event.date == meta.publish_date.unwrap() {
                    need_to_delete = false;
                };

                if need_to_delete {
                    tracing::debug!(
                        "Need to delete calendar event id = {:#?} since it is outdated",
                        cal_event.id
                    );
                    CalendarEvent::delete_by_id(cal_event.id)
                        .exec(&self.db)
                        .await?;
                }
            }
        }

        tracing::debug!("Finished deleting invalid calendar events");

        let mut metadata_stream = Metadata::find()
            .filter(metadata::Column::LastUpdatedOn.gte(date_to_calculate_from))
            .filter(metadata::Column::PublishDate.is_not_null())
            .filter(
                metadata::Column::IsPartial
                    .is_null()
                    .or(metadata::Column::IsPartial.eq(false)),
            )
            .order_by_desc(metadata::Column::LastUpdatedOn)
            .stream(&self.db)
            .await?;
        let mut calendar_events_inserts = vec![];
        let mut metadata_updates = vec![];
        while let Some(meta) = metadata_stream.try_next().await? {
            if let Some(ps) = &meta.podcast_specifics {
                for episode in ps.episodes.iter() {
                    let event = calendar_event::ActiveModel {
                        metadata_id: ActiveValue::Set(Some(meta.id.clone())),
                        date: ActiveValue::Set(episode.publish_date),
                        metadata_podcast_extra_information: ActiveValue::Set(Some(
                            SeenPodcastExtraInformation {
                                episode: episode.number,
                            },
                        )),
                        ..Default::default()
                    };
                    calendar_events_inserts.push(event);
                }
            } else if let Some(ss) = &meta.show_specifics {
                for season in ss.seasons.iter() {
                    if SHOW_SPECIAL_SEASON_NAMES.contains(&season.name.as_str()) {
                        continue;
                    }
                    for episode in season.episodes.iter() {
                        if let Some(date) = episode.publish_date {
                            let event = calendar_event::ActiveModel {
                                metadata_id: ActiveValue::Set(Some(meta.id.clone())),
                                date: ActiveValue::Set(date),
                                metadata_show_extra_information: ActiveValue::Set(Some(
                                    SeenShowExtraInformation {
                                        season: season.season_number,
                                        episode: episode.episode_number,
                                    },
                                )),
                                ..Default::default()
                            };
                            calendar_events_inserts.push(event);
                        }
                    }
                }
            } else {
                let event = calendar_event::ActiveModel {
                    metadata_id: ActiveValue::Set(Some(meta.id.clone())),
                    date: ActiveValue::Set(meta.publish_date.unwrap()),
                    ..Default::default()
                };
                calendar_events_inserts.push(event);
            };
            metadata_updates.push(meta.id.clone());
        }
        tracing::debug!(
            "Inserting {} calendar events",
            calendar_events_inserts.len()
        );
        for cal_insert in calendar_events_inserts {
            cal_insert.insert(&self.db).await.ok();
        }
        tracing::debug!("Finished updating calendar events");
        Ok(())
    }

    #[tracing::instrument(skip(self))]
    async fn queue_notifications_for_released_media(&self) -> Result<()> {
        let today = get_current_date(self.timezone.as_ref());
        let calendar_events = CalendarEvent::find()
            .filter(calendar_event::Column::Date.eq(today))
            .find_also_related(Metadata)
            .all(&self.db)
            .await?;
        let notifications = calendar_events
            .into_iter()
            .map(|(cal_event, meta)| {
                let meta = meta.unwrap();
                let url = self.get_entity_details_frontend_url(
                    meta.id.to_string(),
                    EntityLot::Metadata,
                    None,
                );
                let notification = if let Some(show) = cal_event.metadata_show_extra_information {
                    format!(
                        "S{}E{} of {} ({}) has been released today.",
                        show.season, show.episode, meta.title, url
                    )
                } else if let Some(podcast) = cal_event.metadata_podcast_extra_information {
                    format!(
                        "E{} of {} ({}) has been released today.",
                        podcast.episode, meta.title, url
                    )
                } else {
                    format!("{} ({}) has been released today.", meta.title, url)
                };
                (
                    meta.id.to_string(),
                    (notification, MediaStateChanged::MetadataPublished),
                )
            })
            .collect_vec();
        let (meta_map, _, _) = self.get_entities_monitored_by().await?;
        for (metadata_id, notification) in notifications.into_iter() {
            let users_to_notify = meta_map.get(&metadata_id).cloned().unwrap_or_default();
            for user in users_to_notify {
                self.queue_media_state_changed_notification_for_user(&user, &notification)
                    .await?;
            }
        }
        Ok(())
    }

    async fn update_person(&self, person_id: String) -> Result<Vec<(String, MediaStateChanged)>> {
        let mut notifications = vec![];
        let person = Person::find_by_id(person_id.clone())
            .one(&self.db)
            .await?
            .unwrap();
        let provider = self.get_non_metadata_provider(person.source).await?;
        let provider_person = provider
            .person_details(&person.identifier, &person.source_specifics)
            .await?;
        let images = provider_person.images.map(|images| {
            images
                .into_iter()
                .map(|i| MetadataImage {
                    url: StoredUrl::Url(i),
                })
                .collect()
        });
        let mut default_state_changes = person.clone().state_changes.unwrap_or_default();
        let mut to_update_person: person::ActiveModel = person.clone().into();
        to_update_person.last_updated_on = ActiveValue::Set(Utc::now());
        to_update_person.description = ActiveValue::Set(provider_person.description);
        to_update_person.gender = ActiveValue::Set(provider_person.gender);
        to_update_person.birth_date = ActiveValue::Set(provider_person.birth_date);
        to_update_person.death_date = ActiveValue::Set(provider_person.death_date);
        to_update_person.place = ActiveValue::Set(provider_person.place);
        to_update_person.website = ActiveValue::Set(provider_person.website);
        to_update_person.images = ActiveValue::Set(images);
        to_update_person.is_partial = ActiveValue::Set(Some(false));
        to_update_person.name = ActiveValue::Set(provider_person.name);
        for (role, media) in provider_person.related.clone() {
            let title = media.title.clone();
            let pm = self.create_partial_metadata(media).await?;
            let already_intermediate = MetadataToPerson::find()
                .filter(metadata_to_person::Column::MetadataId.eq(&pm.id))
                .filter(metadata_to_person::Column::PersonId.eq(&person_id))
                .filter(metadata_to_person::Column::Role.eq(&role))
                .one(&self.db)
                .await?;
            if already_intermediate.is_none() {
                let intermediate = metadata_to_person::ActiveModel {
                    person_id: ActiveValue::Set(person.id.clone()),
                    metadata_id: ActiveValue::Set(pm.id.clone()),
                    role: ActiveValue::Set(role.clone()),
                    ..Default::default()
                };
                intermediate.insert(&self.db).await.unwrap();
            }
            let search_for = MediaAssociatedPersonStateChanges {
                media: CommitMediaInput {
                    identifier: pm.identifier.clone(),
                    lot: pm.lot,
                    source: pm.source,
                    ..Default::default()
                },
                role: role.clone(),
            };
            if !default_state_changes.media_associated.contains(&search_for) {
                notifications.push((
                    format!(
                        "{} has been associated with {} as {}",
                        person.name, title, role
                    ),
                    MediaStateChanged::PersonMediaAssociated,
                ));
                default_state_changes.media_associated.insert(search_for);
            }
        }
        to_update_person.state_changes = ActiveValue::Set(Some(default_state_changes));
        to_update_person.update(&self.db).await.unwrap();
        Ok(notifications)
    }

    pub async fn update_person_and_notify_users(&self, person_id: String) -> Result<()> {
        let notifications = self
            .update_person(person_id.clone())
            .await
            .unwrap_or_default();
        if !notifications.is_empty() {
            let (_, _, person_map) = self.get_entities_monitored_by().await.unwrap();
            let users_to_notify = person_map.get(&person_id).cloned().unwrap_or_default();
            for notification in notifications {
                for user_id in users_to_notify.iter() {
                    self.queue_media_state_changed_notification_for_user(user_id, &notification)
                        .await
                        .trace_ok();
                }
            }
        }
        Ok(())
    }

    async fn get_entities_monitored_by(
        &self,
    ) -> Result<(
        EntityBeingMonitoredByMap,
        EntityBeingMonitoredByMap,
        EntityBeingMonitoredByMap,
    )> {
        #[derive(Debug, FromQueryResult, Clone, Default)]
        struct UsersToBeNotified {
            entity_id: String,
            to_notify: Vec<String>,
        }
        let get_sql = |entity_type: &str| {
            format!(
                r#"
SELECT
    m.id as entity_id,
    array_agg(DISTINCT u.id) as to_notify
FROM {entity_type} m
JOIN collection_to_entity cte ON m.id = cte.{entity_type}_id
JOIN collection c ON cte.collection_id = c.id AND c.name = '{}'
JOIN "user" u ON c.user_id = u.id
GROUP BY m.id;
        "#,
                DefaultCollection::Monitoring
            )
        };
        let meta_map: Vec<_> = UsersToBeNotified::find_by_statement(
            Statement::from_sql_and_values(DbBackend::Postgres, get_sql("metadata"), []),
        )
        .all(&self.db)
        .await?;
        let meta_map = meta_map
            .into_iter()
            .map(|m| (m.entity_id, m.to_notify))
            .collect::<EntityBeingMonitoredByMap>();
        let meta_group_map: Vec<_> = UsersToBeNotified::find_by_statement(
            Statement::from_sql_and_values(DbBackend::Postgres, get_sql("metadata_group"), []),
        )
        .all(&self.db)
        .await?;
        let meta_group_map = meta_group_map
            .into_iter()
            .map(|m| (m.entity_id, m.to_notify))
            .collect::<EntityBeingMonitoredByMap>();
        let person_map: Vec<_> = UsersToBeNotified::find_by_statement(
            Statement::from_sql_and_values(DbBackend::Postgres, get_sql("person"), []),
        )
        .all(&self.db)
        .await?;
        let person_map = person_map
            .into_iter()
            .map(|m| (m.entity_id, m.to_notify))
            .collect::<EntityBeingMonitoredByMap>();
        Ok((meta_map, meta_group_map, person_map))
    }

    pub async fn handle_review_posted_event(&self, event: ReviewPostedEvent) -> Result<()> {
        let (meta_map, meta_group_map, person_map) = self.get_entities_monitored_by().await?;
        let monitored_by = match event.entity_lot {
            EntityLot::Metadata => meta_map.get(&event.obj_id).cloned().unwrap_or_default(),
            EntityLot::MetadataGroup => meta_group_map
                .get(&event.obj_id)
                .cloned()
                .unwrap_or_default(),
            EntityLot::Person => person_map.get(&event.obj_id).cloned().unwrap_or_default(),
            _ => vec![],
        };
        let users = User::find()
            .select_only()
            .column(user::Column::Id)
            .filter(user::Column::Id.is_in(monitored_by))
            .filter(Expr::cust(format!(
                "(preferences -> 'notifications' -> 'to_send' ? '{}') = true",
                MediaStateChanged::ReviewPosted
            )))
            .into_tuple::<String>()
            .all(&self.db)
            .await?;
        for user_id in users {
            let url = self.get_entity_details_frontend_url(
                event.obj_id.clone(),
                event.entity_lot,
                Some("reviews"),
            );
            self.queue_notifications_to_user_platforms(
                &user_id,
                &format!(
                    "New review posted for {} ({}, {}) by {}.",
                    event.obj_title, event.entity_lot, url, event.username
                ),
            )
            .await?;
        }
        Ok(())
    }

    fn get_entity_details_frontend_url(
        &self,
        id: String,
        entity_lot: EntityLot,
        default_tab: Option<&str>,
    ) -> String {
        let mut url = match entity_lot {
            EntityLot::Metadata => format!("media/item/{}", id),
            EntityLot::Collection => format!("collections/{}", id),
            EntityLot::Person => format!("media/people/item/{}", id),
            EntityLot::Workout => format!("fitness/workouts/{}", id),
            EntityLot::Exercise => format!("fitness/exercises/{}", id),
            EntityLot::MetadataGroup => format!("media/groups/item/{}", id),
            EntityLot::WorkoutTemplate => format!("fitness/templates/{}", id),
        };
        url = format!("{}/{}", self.config.frontend.url, url);
        if let Some(tab) = default_tab {
            url += format!("?defaultTab={}", tab).as_str()
        }
        url
    }

    async fn get_oidc_redirect_url(&self) -> Result<String> {
        match self.oidc_client.as_ref() {
            Some(client) => {
                let (authorize_url, _, _) = client
                    .authorize_url(
                        AuthenticationFlow::<CoreResponseType>::AuthorizationCode,
                        CsrfToken::new_random,
                        Nonce::new_random,
                    )
                    .add_scope(Scope::new("email".to_string()))
                    .url();
                Ok(authorize_url.to_string())
            }
            _ => Err(Error::new("OIDC client not configured")),
        }
    }

    async fn get_oidc_token(&self, code: String) -> Result<OidcTokenOutput> {
        match self.oidc_client.as_ref() {
            Some(client) => {
                let token = client
                    .exchange_code(AuthorizationCode::new(code))
                    .request_async(async_http_client)
                    .await?;
                let id_token = token.id_token().unwrap();
                let claims = id_token.claims(&client.id_token_verifier(), empty_nonce_verifier)?;
                let subject = claims.subject().to_string();
                let email = claims
                    .email()
                    .map(|e| e.to_string())
                    .ok_or_else(|| Error::new("Email not found in OIDC token claims"))?;
                Ok(OidcTokenOutput { subject, email })
            }
            _ => Err(Error::new("OIDC client not configured")),
        }
    }

    async fn user_access_links(&self, user_id: &String) -> Result<Vec<access_link::Model>> {
        let links = AccessLink::find()
            .filter(access_link::Column::UserId.eq(user_id))
            .order_by_desc(access_link::Column::CreatedOn)
            .all(&self.db)
            .await?;
        Ok(links)
    }

    async fn create_access_link(
        &self,
        input: CreateAccessLinkInput,
        user_id: String,
    ) -> Result<StringIdObject> {
        let new_link = access_link::ActiveModel {
            user_id: ActiveValue::Set(user_id),
            name: ActiveValue::Set(input.name),
            expires_on: ActiveValue::Set(input.expires_on),
            redirect_to: ActiveValue::Set(input.redirect_to),
            maximum_uses: ActiveValue::Set(input.maximum_uses),
            is_mutation_allowed: ActiveValue::Set(input.is_mutation_allowed),
            ..Default::default()
        };
        let link = new_link.insert(&self.db).await?;
        Ok(StringIdObject { id: link.id })
    }

    async fn process_access_link(&self, access_link_id: String) -> Result<ProcessAccessLinkResult> {
        let link = match AccessLink::find_by_id(access_link_id).one(&self.db).await? {
            None => {
                return Ok(ProcessAccessLinkResult::Error(ProcessAccessLinkError {
                    error: ProcessAccessLinkErrorVariant::NotFound,
                }))
            }
            Some(l) => l,
        };
        if let Some(expiration_time) = link.expires_on {
            if expiration_time < Utc::now() {
                return Ok(ProcessAccessLinkResult::Error(ProcessAccessLinkError {
                    error: ProcessAccessLinkErrorVariant::Expired,
                }));
            }
        }
        if let Some(max_uses) = link.maximum_uses {
            if link.times_used >= max_uses {
                return Ok(ProcessAccessLinkResult::Error(ProcessAccessLinkError {
                    error: ProcessAccessLinkErrorVariant::MaximumUsesReached,
                }));
            }
        }
        if let Some(true) = link.is_revoked {
            return Ok(ProcessAccessLinkResult::Error(ProcessAccessLinkError {
                error: ProcessAccessLinkErrorVariant::Revoked,
            }));
        }
        let validity = if let Some(expires) = link.expires_on {
            (expires - Utc::now()).num_days().try_into().unwrap()
        } else {
            self.config.users.token_valid_for_days
        };
        let api_key = jwt::sign(
            link.user_id.clone(),
            &self.config.users.jwt_secret,
            validity,
            Some(AccessLinkClaims {
                id: link.id.clone(),
                is_demo: link.is_demo,
            }),
        )?;
        let mut issued_tokens = link.issued_tokens.clone();
        issued_tokens.push(api_key.clone());
        let mut link: access_link::ActiveModel = link.into();
        link.issued_tokens = ActiveValue::Set(issued_tokens);
        let link = link.update(&self.db).await?;
        Ok(ProcessAccessLinkResult::Ok(ProcessAccessLinkResponse {
            api_key,
            token_valid_for_days: validity,
            redirect_to: link.redirect_to,
        }))
    }

    async fn revoke_access_link(&self, access_link_id: String) -> Result<bool> {
        AccessLink::update(access_link::ActiveModel {
            id: ActiveValue::Set(access_link_id),
            is_revoked: ActiveValue::Set(Some(true)),
            ..Default::default()
        })
        .exec(&self.db)
        .await?;
        Ok(true)
    }

    async fn user_by_oidc_issuer_id(&self, oidc_issuer_id: String) -> Result<Option<String>> {
        let user = User::find()
            .filter(user::Column::OidcIssuerId.eq(oidc_issuer_id))
            .one(&self.db)
            .await?
            .map(|u| u.id);
        Ok(user)
    }

    async fn invalidate_import_jobs(&self) -> Result<()> {
        let all_jobs = ImportReport::find()
            .filter(import_report::Column::WasSuccess.is_null())
            .all(&self.db)
            .await?;
        for job in all_jobs {
            if Utc::now() - job.started_on > ChronoDuration::try_hours(24).unwrap() {
                tracing::debug!("Invalidating job with id = {id}", id = job.id);
                let mut job: import_report::ActiveModel = job.into();
                job.was_success = ActiveValue::Set(Some(false));
                job.save(&self.db).await?;
            }
        }
        Ok(())
    }

    async fn remove_old_entities_from_monitoring_collection(&self) -> Result<()> {
        #[derive(Debug, FromQueryResult)]
        struct CustomQueryResponse {
            id: i32,
            created_on: DateTimeUtc,
            last_updated_on: Option<DateTimeUtc>,
        }
        let all_cte = CollectionToEntity::find()
            .select_only()
            .column(collection_to_entity::Column::Id)
            .column(collection_to_entity::Column::CreatedOn)
            .column(metadata::Column::LastUpdatedOn)
            .left_join(Metadata)
            .inner_join(Collection)
            .filter(collection::Column::Name.eq(DefaultCollection::Monitoring.to_string()))
            .order_by_asc(collection_to_entity::Column::Id)
            .into_model::<CustomQueryResponse>()
            .all(&self.db)
            .await?;
        let mut to_delete = vec![];
        for cte in all_cte {
            let delta = cte.last_updated_on.unwrap_or_else(Utc::now) - cte.created_on;
            if delta.num_days().abs() > self.config.media.monitoring_remove_after_days {
                to_delete.push(cte.id);
            }
        }
        CollectionToEntity::delete_many()
            .filter(collection_to_entity::Column::Id.is_in(to_delete))
            .exec(&self.db)
            .await?;
        Ok(())
    }

    pub async fn remove_useless_data(&self) -> Result<()> {
        let mut metadata_stream = Metadata::find()
            .select_only()
            .column(metadata::Column::Id)
            .left_join(UserToEntity)
            .filter(user_to_entity::Column::MetadataId.is_null())
            .into_tuple::<String>()
            .stream(&self.db)
            .await?;
        while let Some(meta) = metadata_stream.try_next().await? {
            tracing::debug!("Removing metadata id = {:#?}", meta);
            Metadata::delete_by_id(meta).exec(&self.db).await?;
        }
        let mut people_stream = Person::find()
            .select_only()
            .column(person::Column::Id)
            .left_join(UserToEntity)
            .filter(user_to_entity::Column::PersonId.is_null())
            .into_tuple::<String>()
            .stream(&self.db)
            .await?;
        while let Some(person) = people_stream.try_next().await? {
            tracing::debug!("Removing person id = {:#?}", person);
            Person::delete_by_id(person).exec(&self.db).await?;
        }
        let mut metadata_group_stream = MetadataGroup::find()
            .select_only()
            .column(metadata_group::Column::Id)
            .left_join(UserToEntity)
            .filter(user_to_entity::Column::MetadataGroupId.is_null())
            .into_tuple::<String>()
            .stream(&self.db)
            .await?;
        while let Some(meta_group) = metadata_group_stream.try_next().await? {
            tracing::debug!("Removing metadata group id = {:#?}", meta_group);
            MetadataGroup::delete_by_id(meta_group)
                .exec(&self.db)
                .await?;
        }
        let mut genre_stream = Genre::find()
            .select_only()
            .column(genre::Column::Id)
            .left_join(MetadataToGenre)
            .filter(metadata_to_genre::Column::MetadataId.is_null())
            .into_tuple::<String>()
            .stream(&self.db)
            .await?;
        while let Some(genre) = genre_stream.try_next().await? {
            tracing::debug!("Removing genre id = {:#?}", genre);
            Genre::delete_by_id(genre).exec(&self.db).await?;
        }
        tracing::debug!("Deleting all queued notifications");
        QueuedNotification::delete_many().exec(&self.db).await?;
        tracing::debug!("Deleting revoked access links");
        AccessLink::delete_many()
            .filter(access_link::Column::IsRevoked.eq(true))
            .exec(&self.db)
            .await?;
        Ok(())
    }

    pub async fn update_claimed_recommendations_and_download_new_ones(&self) -> Result<()> {
        tracing::debug!("Updating old recommendations to not be recommendations anymore");
        let mut metadata_stream = Metadata::find()
            .select_only()
            .column(metadata::Column::Id)
            .filter(metadata::Column::IsRecommendation.eq(true))
            .into_tuple::<String>()
            .stream(&self.db)
            .await?;
        let mut recommendations_to_update = vec![];
        while let Some(meta) = metadata_stream.try_next().await? {
            let num_ute = UserToEntity::find()
                .filter(user_to_entity::Column::MetadataId.eq(&meta))
                .count(&self.db)
                .await?;
            if num_ute > 0 {
                recommendations_to_update.push(meta);
            }
        }
        Metadata::update_many()
            .filter(metadata::Column::Id.is_in(recommendations_to_update))
            .set(metadata::ActiveModel {
                is_recommendation: ActiveValue::Set(None),
                ..Default::default()
            })
            .exec(&self.db)
            .await?;
        tracing::debug!("Downloading new recommendations for users");
        #[derive(Debug, FromQueryResult)]
        struct CustomQueryResponse {
            lot: MediaLot,
            source: MediaSource,
            identifier: String,
        }
        let media_items = CustomQueryResponse::find_by_statement(Statement::from_sql_and_values(
            DbBackend::Postgres,
            r#"
SELECT "m"."lot", "m"."identifier", "m"."source"
FROM (
    SELECT "user_id", "metadata_id" FROM "user_to_entity"
    WHERE "user_id" IN (SELECT "id" from "user") AND "metadata_id" IS NOT NULL
) "sub"
JOIN "metadata" "m" ON "sub"."metadata_id" = "m"."id" AND "m"."source" NOT IN ($1, $2, $3)
ORDER BY RANDOM() LIMIT 10;
        "#,
            [
                MediaSource::GoogleBooks.into(),
                MediaSource::Itunes.into(),
                MediaSource::Vndb.into(),
            ],
        ))
        .all(&self.db)
        .await?;
        let mut media_item_ids = vec![];
        for media in media_items.into_iter() {
            let provider = self.get_metadata_provider(media.lot, media.source).await?;
            if let Ok(recommendations) = provider
                .get_recommendations_for_metadata(&media.identifier)
                .await
            {
                for mut rec in recommendations {
                    rec.is_recommendation = Some(true);
                    if let Ok(meta) = self.create_partial_metadata(rec).await {
                        media_item_ids.push(meta.id);
                    }
                }
            }
        }
        Ok(())
    }

    pub async fn revoke_invalid_access_tokens(&self) -> Result<()> {
        let access_links = AccessLink::find()
            .select_only()
            .column(access_link::Column::Id)
            .filter(
                Condition::any()
                    .add(
                        Expr::col(access_link::Column::TimesUsed)
                            .gte(Expr::col(access_link::Column::MaximumUses)),
                    )
                    .add(access_link::Column::ExpiresOn.lte(Utc::now())),
            )
            .into_tuple::<String>()
            .all(&self.db)
            .await?;
        for access_link in access_links {
            self.revoke_access_link(access_link).await?;
        }
        Ok(())
    }

    async fn test_user_notification_platforms(&self, user_id: &String) -> Result<bool> {
        let notifications = NotificationPlatform::find()
            .filter(notification_platform::Column::UserId.eq(user_id))
            .all(&self.db)
            .await?;
        for platform in notifications {
            if platform.is_disabled.unwrap_or_default() {
                continue;
            }
            let msg = format!("This is a test notification for platform: {}", platform.lot);
            platform
                .platform_specifics
                .send_message(&self.config, &msg)
                .await?;
        }
        Ok(true)
    }

    #[tracing::instrument(skip(self))]
    pub async fn send_pending_notifications(&self) -> Result<()> {
        let users = User::find().all(&self.db).await?;
        for user_details in users {
            tracing::debug!("Sending notification to user: {:?}", user_details.id);
            let notifications = QueuedNotification::find()
                .filter(queued_notification::Column::UserId.eq(&user_details.id))
                .all(&self.db)
                .await?;
            if notifications.is_empty() {
                continue;
            }
            let msg = notifications
                .into_iter()
                .map(|n| n.message)
                .collect::<Vec<String>>()
                .join("\n");
            let platforms = NotificationPlatform::find()
                .filter(notification_platform::Column::UserId.eq(&user_details.id))
                .all(&self.db)
                .await?;
            for notification in platforms {
                if notification.is_disabled.unwrap_or_default() {
                    tracing::debug!(
                        "Skipping sending notification to user: {} for platform: {} since it is disabled",
                        user_details.id,
                        notification.lot
                    );
                    continue;
                }
                if let Err(err) = notification
                    .platform_specifics
                    .send_message(&self.config, &msg)
                    .await
                {
                    tracing::trace!("Error sending notification: {:?}", err);
                }
            }
        }
        Ok(())
    }

    pub async fn perform_background_jobs(&self) -> Result<()> {
        tracing::debug!("Starting background jobs...");

        tracing::trace!("Invalidating invalid media import jobs");
        self.invalidate_import_jobs().await.trace_ok();
        tracing::trace!("Removing stale entities from Monitoring collection");
        self.remove_old_entities_from_monitoring_collection()
            .await
            .trace_ok();
        tracing::trace!("Checking for updates for media in Watchlist");
        self.update_watchlist_metadata_and_queue_notifications()
            .await
            .trace_ok();
        tracing::trace!("Checking for updates for monitored people");
        self.update_monitored_people_and_queue_notifications()
            .await
            .trace_ok();
        tracing::trace!("Checking and queuing any pending reminders");
        self.queue_pending_reminders().await.trace_ok();
        tracing::trace!("Recalculating calendar events");
        self.recalculate_calendar_events().await.trace_ok();
        tracing::trace!("Queuing notifications for released media");
        self.queue_notifications_for_released_media()
            .await
            .trace_ok();
        tracing::trace!("Sending all pending notifications");
        self.send_pending_notifications().await.trace_ok();
        tracing::trace!("Cleaning up user and metadata association");
        self.cleanup_user_and_metadata_association()
            .await
            .trace_ok();
        tracing::trace!("Removing old user summaries and regenerating them");
        self.regenerate_user_summaries().await.trace_ok();
        tracing::trace!("Removing useless data");
        self.remove_useless_data().await.trace_ok();
        // DEV: This is called after removing useless data so that recommendations are not
        // delete right after they are downloaded.
        tracing::trace!("Downloading recommendations for users");
        self.update_claimed_recommendations_and_download_new_ones()
            .await
            .trace_ok();
        // DEV: Invalid access tokens are revoked before being deleted, so we call this
        // function after removing useless data.
        self.revoke_invalid_access_tokens().await.trace_ok();

        tracing::debug!("Completed background jobs...");
        Ok(())
    }

    #[cfg(debug_assertions)]
    async fn development_mutation(&self) -> Result<bool> {
        Ok(true)
    }
}<|MERGE_RESOLUTION|>--- conflicted
+++ resolved
@@ -120,16 +120,10 @@
         UserGeneralPreferences, UserPreferences, UserReviewScale,
     },
     utils::{
-<<<<<<< HEAD
-        add_entity_to_collection, associate_user_with_entity, entity_in_collections,
-        get_current_date, get_user_to_entity_association, ilike_sql, user_by_id,
-        user_claims_from_token, user_id_from_token, AUTHOR, SHOW_SPECIAL_SEASON_NAMES, TEMP_DIR,
-        VERSION,
-=======
         add_entity_to_collection, apply_collection_filter, associate_user_with_entity,
         entity_in_collections, get_current_date, get_user_to_entity_association, ilike_sql,
-        user_by_id, user_id_from_token, AUTHOR, SHOW_SPECIAL_SEASON_NAMES, TEMP_DIR, VERSION,
->>>>>>> 01af4185
+        user_by_id, user_claims_from_token, user_id_from_token, AUTHOR, SHOW_SPECIAL_SEASON_NAMES,
+        TEMP_DIR, VERSION,
     },
 };
 
