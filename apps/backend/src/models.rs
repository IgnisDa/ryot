--- conflicted
+++ resolved
@@ -1,14 +1,9 @@
-<<<<<<< HEAD
 use async_graphql::{InputObject, OutputType, SimpleObject};
-=======
-use async_graphql::{Enum, InputObject, OutputType, SimpleObject};
->>>>>>> e0356501
 use chrono::NaiveDate;
 use rust_decimal::Decimal;
 use sea_orm::{prelude::DateTimeUtc, DeriveActiveEnum, EnumIter, FromJsonQueryResult};
 use serde::{Deserialize, Serialize};
 
-<<<<<<< HEAD
 use crate::{entities::exercise::Model as ExerciseModel, miscellaneous::resolver::MediaSearchItem};
 
 #[derive(Serialize, Deserialize, Debug, SimpleObject, Clone)]
@@ -19,14 +14,6 @@
     pub items: Vec<T>,
     pub next_page: Option<i32>,
 }
-=======
-use crate::{
-    entities::{review, seen},
-    graphql::Identifier,
-    migrator::{MetadataLot, MetadataSource},
-    miscellaneous::{MediaSpecifics, MetadataCreator, MetadataImage},
-};
->>>>>>> e0356501
 
 pub mod media {
     use super::*;
