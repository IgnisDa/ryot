[package]
name = "ryot"
<<<<<<< HEAD
version = "2.9.5"
=======
version = "2.10.1"
>>>>>>> dd7054c1
edition = "2021"
repository = "https://github.com/IgnisDa/ryot"
license = "GPL-V3"

[dependencies]
anyhow = "1.0.75"
apalis = { version = "0.4.4", features = [
    "cron",
    "extensions",
    "limit",
    "sqlite",
] }
argon2 = "0.5.1"
async-graphql = { version = "6.0.4", features = [
    "chrono",
    "decimal",
    "log",
    "uuid",
] }
async-graphql-axum = "6.0.4"
async-trait = "0.1.73"
aws-sdk-s3 = "0.30.0"
axum = { version = "0.6.20", features = ["macros", "multipart"] }
chrono = "0.4.26"
convert_case = "0.6.0"
const-str = "0.5.6"
cookie = "0.17.0"
csv = "1.2.2"
darkbird = "6.1.8"
derive_more = { version = "0.99.17", features = [
    "add",
    "sum",
    "add_assign",
], default-features = false }
dotenvy = "0.15.7"
enum_meta = "0.6.0"
flate2 = "1.0.27"
futures = "0.3.28"
graphql_client = "0.13.0"
harsh = "0.2.2"
hashbag = "0.1.11"
http = "0.2.9"
http-types = "2.12.0"
isolang = { version = "2.3.0", features = ["list_languages"] }
itertools = "0.11.0"
kinded = "0.3.0"
markdown = "1.0.0-alpha.12"
mime_guess = "2.0.4"
nanoid = "0.4.0"
quick-xml = { version = "0.30.0", features = ["serde", "serialize"] }
rand = "0.8.5"
retainer = "0.3.0"
rs-utils = { path = "../../libs/rs-utils" }
rust-embed = "6.8.1"
rust_decimal = "1.32.0"
rust_decimal_macros = "1.32.0"
schematic = { version = "0.11.4", features = [
    "schema",
    "toml",
    "typescript",
    "yaml",
    "valid_url",
] }
scraper = "0.17.1"
sea-orm = { version = "0.12.2", features = [
    "debug-print",
    "macros",
    "runtime-tokio-rustls",
    "sqlx-mysql",
    "sqlx-postgres",
    "sqlx-sqlite",
    "with-chrono",
    "with-uuid",
    "with-rust_decimal",
] }
sea-orm-migration = "0.12.2"
sea-query = "0.30.1"
semver = "1.0.18"
serde = { version = "1.0.188", features = ["derive"] }
serde_json = "1.0.105"
serde_with = { version = "3.3.0", features = ["chrono_0_4"] }
serde-xml-rs = "0.6.0"
slug = "0.1.4"
sqlx = "*"
sonyflake = "0.2.0"
specta = { version = "1.0.5", features = [
    "typescript",
    "chrono",
    "rust_decimal",
    "export",
] }
strum = { version = "0.25.0", features = ["derive"] }
surf = { version = "2.3.2", features = [
    "h1-client-rustls",
], default-features = false }
surf-governor = "0.2.0"
surf-retry = "0.3.1"
tokio = { version = "1.32.0", features = ["full"] }
tower-cookies = "0.9.0"
tower-http = { version = "0.4.3", features = ["catch-panic", "cors", "trace"] }
tracing = "0.1.37"
tracing-appender = "0.2.2"
tracing-subscriber = "0.3.17"
uuid = "1.4.1"

[dev-dependencies]
rstest = "0.18.2"

[features]
development = []<|MERGE_RESOLUTION|>--- conflicted
+++ resolved
@@ -1,10 +1,6 @@
 [package]
 name = "ryot"
-<<<<<<< HEAD
-version = "2.9.5"
-=======
 version = "2.10.1"
->>>>>>> dd7054c1
 edition = "2021"
 repository = "https://github.com/IgnisDa/ryot"
 license = "GPL-V3"
