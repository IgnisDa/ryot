--- conflicted
+++ resolved
@@ -1,10 +1,6 @@
 [package]
 name = "ryot"
-<<<<<<< HEAD
-version = "3.4.7"
-=======
 version = "3.4.8"
->>>>>>> 2b4939ec
 edition = "2021"
 repository = "https://github.com/IgnisDa/ryot"
 license = "GPL-V3"
