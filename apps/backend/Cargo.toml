--- conflicted
+++ resolved
@@ -1,10 +1,6 @@
 [package]
 name = "ryot"
-<<<<<<< HEAD
-version = "1.0.0-beta.41"
-=======
 version = "1.0.0-beta.45"
->>>>>>> 0828166e
 edition = "2021"
 repository = "https://github.com/IgnisDa/ryot"
 license = "GPL-V3"
