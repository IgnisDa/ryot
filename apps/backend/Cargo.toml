--- conflicted
+++ resolved
@@ -29,11 +29,8 @@
 rust-embed = "6.6.1"
 rust_decimal = "1.29.1"
 rust_decimal_macros = "1.29.1"
-<<<<<<< HEAD
 schematic = { version = "0.7.0", features = ["toml", "yaml", "valid_url"] }
-=======
 scdb = "0.2.1"
->>>>>>> 23808304
 sea-orm = { version = "0.11.1", features = [
     "sqlx-mysql",
     "sqlx-postgres",
