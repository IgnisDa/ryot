[package]
name = "backend"
version = "0.1.0"
edition = "2021"
repository = "https://github.com/IgnisDa/ryot"
license = "GPL-3.0"

[dependencies]
anyhow = { workspace = true }
apalis = { workspace = true }
application-utils = { path = "../../crates/utils/application" }
async-graphql = { workspace = true }
async-graphql-axum = "=7.0.7"
axum = { workspace = true }
aws-sdk-s3 = { workspace = true }
background = { path = "../../crates/background" }
chrono = { workspace = true }
chrono-tz = { workspace = true }
collection-resolver = { path = "../../crates/resolvers/collection" }
collection-service = { path = "../../crates/services/collection" }
common-utils = { path = "../../crates/utils/common" }
config = { path = "../../crates/config" }
database-models = { path = "../../crates/models/database" }
dependent-models = { path = "../../crates/models/dependent" }
dotenvy = "=0.15.7"
exporter-resolver = { path = "../../crates/resolvers/exporter" }
exporter-service = { path = "../../crates/services/exporter" }
file-storage-resolver = { path = "../../crates/resolvers/file-storage" }
file-storage-service = { path = "../../crates/services/file-storage" }
fitness-resolver = { path = "../../crates/resolvers/fitness" }
fitness-service = { path = "../../crates/services/fitness" }
http = "=1.1.0"
importer-resolver = { path = "../../crates/resolvers/importer" }
importer-service = { path = "../../crates/services/importer" }
itertools = { workspace = true }
logs-wheel = "=0.3.1"
media-models = { path = "../../crates/models/media" }
migrations = { path = "../../crates/migrations" }
miscellaneous-resolver = { path = "../../crates/resolvers/miscellaneous" }
miscellaneous-service = { path = "../../crates/services/miscellaneous" }
openidconnect = { workspace = true }
reqwest = { workspace = true }
<<<<<<< HEAD
resolvers = { path = "../../crates/resolvers" }
=======
router-resolver = { path = "../../crates/resolvers/router" }
schematic = { workspace = true }
statistics-resolver = { path = "../../crates/resolvers/statistics" }
statistics-service = { path = "../../crates/services/statistics" }
>>>>>>> e31071f5
sea-orm = { workspace = true }
sea-orm-migration = { workspace = true }
serde = { workspace = true }
serde_json = { workspace = true }
<<<<<<< HEAD
serde_with = { workspace = true }
services = { path = "../../crates/services" }
=======
>>>>>>> e31071f5
tokio = { workspace = true }
tower = { version = "=0.4.13", features = ["buffer"] }
tower-http = { version = "=0.5.2", features = ["catch-panic", "cors", "trace"] }
tracing = { workspace = true }
tracing-subscriber = "=0.3.18"
<<<<<<< HEAD
unkey = "=0.4.0"
utils = { path = "../../crates/utils" }
=======
user-resolver = { path = "../../crates/resolvers/user" }
user-service = { path = "../../crates/services/user" }
>>>>>>> e31071f5
<|MERGE_RESOLUTION|>--- conflicted
+++ resolved
@@ -21,7 +21,6 @@
 common-utils = { path = "../../crates/utils/common" }
 config = { path = "../../crates/config" }
 database-models = { path = "../../crates/models/database" }
-dependent-models = { path = "../../crates/models/dependent" }
 dotenvy = "=0.15.7"
 exporter-resolver = { path = "../../crates/resolvers/exporter" }
 exporter-service = { path = "../../crates/services/exporter" }
@@ -40,32 +39,19 @@
 miscellaneous-service = { path = "../../crates/services/miscellaneous" }
 openidconnect = { workspace = true }
 reqwest = { workspace = true }
-<<<<<<< HEAD
-resolvers = { path = "../../crates/resolvers" }
-=======
 router-resolver = { path = "../../crates/resolvers/router" }
-schematic = { workspace = true }
 statistics-resolver = { path = "../../crates/resolvers/statistics" }
 statistics-service = { path = "../../crates/services/statistics" }
->>>>>>> e31071f5
 sea-orm = { workspace = true }
 sea-orm-migration = { workspace = true }
 serde = { workspace = true }
 serde_json = { workspace = true }
-<<<<<<< HEAD
 serde_with = { workspace = true }
-services = { path = "../../crates/services" }
-=======
->>>>>>> e31071f5
 tokio = { workspace = true }
 tower = { version = "=0.4.13", features = ["buffer"] }
 tower-http = { version = "=0.5.2", features = ["catch-panic", "cors", "trace"] }
 tracing = { workspace = true }
 tracing-subscriber = "=0.3.18"
-<<<<<<< HEAD
 unkey = "=0.4.0"
-utils = { path = "../../crates/utils" }
-=======
 user-resolver = { path = "../../crates/resolvers/user" }
-user-service = { path = "../../crates/services/user" }
->>>>>>> e31071f5
+user-service = { path = "../../crates/services/user" }