--- conflicted
+++ resolved
@@ -51,15 +51,12 @@
 paginate = "=1.1.11"
 rand = "=0.9.0-alpha.1"
 regex = "=1.10.5"
-<<<<<<< HEAD
-=======
 # FIXME: Upgrade once https://github.com/seanmonstar/reqwest/pull/1620 is merged
 reqwest = { git = "https://github.com/thomasqueirozb/reqwest", branch = "base_url", features = [
     "json",
     "rustls-tls",
     "stream",
 ], default-features = false }
->>>>>>> 18f1a826
 rs-utils = { path = "../../libs/rs-utils" }
 rust_decimal = "=1.35.0"
 rust_decimal_macros = "=1.34.2"
