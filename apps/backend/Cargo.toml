--- conflicted
+++ resolved
@@ -1,10 +1,6 @@
 [package]
 name = "ryot"
-<<<<<<< HEAD
-version = "1.0.0-beta.46"
-=======
 version = "1.0.0-beta.47"
->>>>>>> 23808304
 edition = "2021"
 repository = "https://github.com/IgnisDa/ryot"
 license = "GPL-V3"
