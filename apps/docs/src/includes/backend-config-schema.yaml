# Settings related to anime and manga.
anime_and_manga:
  # Settings related to Anilist.
<<<<<<< HEAD
  anilist: {}
=======
  anilist:
    # The preferred language for media from this source.
    # @env ANIME_AND_MANGA_ANILIST_PREFERRED_LANGUAGE
    # @values "english" | "native" | "romaji"
    preferred_language: "native"
>>>>>>> fb580713

  # Settings related to MAL.
  mal:
    # The client ID to be used for the MAL API.
    # @env ANIME_AND_MANGA_MAL_CLIENT_ID
    client_id: ""

  # Settings related to MangaUpdates.
  manga_updates: {}

# Settings related to audio books.
audio_books:
  # Settings related to Audible.
<<<<<<< HEAD
  audible: {}
=======
  audible:
    # Settings related to locale for making requests Audible.
    # @env AUDIO_BOOKS_AUDIBLE_LOCALE
    # @values "au" | "ca" | "fr" | "de" | "gb" | "in" | "it" | "jp" | "es" | "uk" | "us"
    locale: "us"
>>>>>>> fb580713

# Settings related to books.
books:
  # Settings related to Google Books.
  google_books:
    # The API key to be used for the Google Books API.
    # @env BOOKS_GOOGLE_BOOKS_API_KEY
    api_key: ""

  # Settings related to Hardcover.
  hardcover:
    # The API key to be used.
    # @env BOOKS_HARDCOVER_API_KEY
    api_key: ""

  # Settings related to Openlibrary.
  openlibrary:
    # The image sizes to fetch from Openlibrary.
    # @env BOOKS_OPENLIBRARY_COVER_IMAGE_SIZE
    # @values "S" | "M" | "L"
    cover_image_size: "M"

# The database related settings.
database:
  # The Postgres database connection string.
  # Format described in https://www.sea-ql.org/SeaORM/docs/install-and-config/connection/#postgres.
  # @env DATABASE_URL
  url: ""

# Whether to disable telemetry.
# @env DISABLE_TELEMETRY
disable_telemetry: false

# Settings related to exercises.
exercise: {}

# Settings related to file storage.
file_storage:
  # The access key ID for the S3 compatible file storage. **Required** to
  # enable file storage.
  # @env FILE_STORAGE_S3_ACCESS_KEY_ID
  s3_access_key_id: ""

  # The name of the S3 compatible bucket. **Required** to enable file storage.
  # @env FILE_STORAGE_S3_BUCKET_NAME
  s3_bucket_name: ""

  # The region for the S3 compatible file storage.
  # @env FILE_STORAGE_S3_REGION
  s3_region: "us-east-1"

  # The secret access key for the S3 compatible file storage. **Required**
  # to enable file storage.
  # @env FILE_STORAGE_S3_SECRET_ACCESS_KEY
  s3_secret_access_key: ""

  # The URL for the S3 compatible file storage.
  # @env FILE_STORAGE_S3_URL
  s3_url: ""

# Settings related to frontend storage.
frontend:
  # A message to be displayed on the dashboard.
  # @env FRONTEND_DASHBOARD_MESSAGE
  dashboard_message: ""

  # The button label for OIDC authentication.
  # @env FRONTEND_OIDC_BUTTON_LABEL
  oidc_button_label: "Continue with OpenID Connect"

  # Settings related to Umami analytics.
  umami:
    # For example: https://umami.is/script.js.
    # @env FRONTEND_UMAMI_SCRIPT_URL
    script_url: ""

    # @env FRONTEND_UMAMI_WEBSITE_ID
    website_id: ""

  # Used as the base URL when generating item links for the frontend.
  # @env FRONTEND_URL
  url: "https://app.ryot.io"

# Settings related to movies and shows.
movies_and_shows:
  # Settings related to TMDB.
  tmdb:
    # The access token for the TMDB API.
    # @env MOVIES_AND_SHOWS_TMDB_ACCESS_TOKEN
    access_token: ""

<<<<<<< HEAD
=======
    # The locale to use for making requests to TMDB API.
    # @env MOVIES_AND_SHOWS_TMDB_LOCALE
    locale: "en"

>>>>>>> fb580713
  # Settings related to TVDB.
  tvdb:
    # The API key for the TVDB API.
    # @env MOVIES_AND_SHOWS_TVDB_API_KEY
    api_key: ""

# Settings related to music.
music:
  # Settings related to Spotify.
  spotify:
    # The client ID for the Spotify API.
    # @env MUSIC_SPOTIFY_CLIENT_ID
    client_id: ""

    # The client secret for the Spotify API.
    # @env MUSIC_SPOTIFY_CLIENT_SECRET
    client_secret: ""

# Settings related to podcasts.
podcasts:
  # Settings related to iTunes.
<<<<<<< HEAD
  itunes: {}
=======
  itunes:
    # The locale to use for making requests to iTunes API.
    # @env PODCASTS_ITUNES_LOCALE
    locale: "en_us"
>>>>>>> fb580713

  # Settings related to Listennotes.
  listennotes:
    # The access token for the Listennotes API.
    # @env PODCASTS_LISTENNOTES_API_TOKEN
    api_token: ""

# Settings related to scheduler.
scheduler:
  # Run frequent cron tasks (syncing integrations, workout revisions) every `n` minutes.
  # Will be removed in the next major release. Please use `frequent_cron_jobs_schedule` instead.
  # @deprecated
  # @env SCHEDULER_FREQUENT_CRON_JOBS_EVERY_MINUTES
  frequent_cron_jobs_every_minutes: 5

  # English expression for frequent cron tasks (syncing integrations, workout revisions).
  # Uses https://github.com/kaplanelad/english-to-cron.
  # @env SCHEDULER_FREQUENT_CRON_JOBS_SCHEDULE
  frequent_cron_jobs_schedule: "every 5 minutes"

  # Hours cron component for infrequent cron jobs (cleaning up data, refreshing calendar).
  # Will be removed in the next major release. Please use `infrequent_cron_jobs_schedule` instead
  # @deprecated
  # @env SCHEDULER_INFREQUENT_CRON_JOBS_HOURS_FORMAT
  infrequent_cron_jobs_hours_format: "0"

  # English expression for infrequent cron jobs (cleaning up data, refreshing calendar).
  # Uses https://github.com/kaplanelad/english-to-cron.
  # @env SCHEDULER_INFREQUENT_CRON_JOBS_SCHEDULE
  infrequent_cron_jobs_schedule: "every midnight"

# Settings related to server.
server:
  # An access token that can be used for admin operations.
  # @env SERVER_ADMIN_ACCESS_TOKEN
  admin_access_token: ""

  # The host address to bind the backend server to.
  # @env SERVER_BACKEND_HOST
  backend_host: "0.0.0.0"

  # The port number to bind the backend server to.
  # @env SERVER_BACKEND_PORT
  backend_port: 5000

  # An array of URLs for CORS.
  # @env SERVER_CORS_ORIGINS
  cors_origins: []

  # Disable all background jobs.
  # @env SERVER_DISABLE_BACKGROUND_JOBS
  disable_background_jobs: false

  # Whether the graphql playground will be enabled.
  # @env SERVER_GRAPHQL_PLAYGROUND_ENABLED
  graphql_playground_enabled: true

  # The importer related settings.
  importer:
    # The client ID for the Trakt importer. **Required** to enable Trakt importer.
    # @env SERVER_IMPORTER_TRAKT_CLIENT_ID
    trakt_client_id: ""

  # Whether this is a demo instance.
  # @env SERVER_IS_DEMO_INSTANCE
  is_demo_instance: false

  # The maximum file size in MB for user uploads.
  # @env SERVER_MAX_FILE_SIZE_MB
  max_file_size_mb: 70

  # The OIDC related settings.
  oidc:
    # @env SERVER_OIDC_CLIENT_ID
    client_id: ""

    # @env SERVER_OIDC_CLIENT_SECRET
    client_secret: ""

    # @env SERVER_OIDC_ISSUER_URL
    issuer_url: ""

  # The key that can be used to enable Ryot Pro features.
  # @env SERVER_PRO_KEY
  pro_key: ""

  # The hours in which a media can be marked as seen again for a user. This
  # is used so that the same media can not be used marked as started when
  # it has been already marked as seen in the last `n` hours.
  # @env SERVER_PROGRESS_UPDATE_THRESHOLD
  progress_update_threshold: 2

  # Number of seconds to sleep before starting the server.
  # @env SERVER_SLEEP_BEFORE_STARTUP_SECONDS
  sleep_before_startup_seconds: 0

  # The mailer related settings.
  smtp:
    # @env SERVER_SMTP_MAILBOX
    mailbox: "Ryot <no-reply@ryot.io>"

    # @env SERVER_SMTP_PASSWORD
    password: ""

    # @env SERVER_SMTP_SERVER
    server: ""

    # @env SERVER_SMTP_USER
    user: ""

# Timezone to be used for date time operations.
# @env TZ
tz: "Etc/GMT"

# Settings related to users.
users:
  # Whether new users will be allowed to sign up to this instance.
  # @env USERS_ALLOW_REGISTRATION
  allow_registration: true

  # Whether to disable local user authentication completely.
  # @env USERS_DISABLE_LOCAL_AUTH
  disable_local_auth: false

  # The number of days till login authentication token is valid.
  # @env USERS_TOKEN_VALID_FOR_DAYS
  token_valid_for_days: 90

# Settings related to video games.
video_games:
  # Settings related to GiantBomb.
  giant_bomb:
    # The API key to be used for the GiantBomb API.
    # @env VIDEO_GAMES_GIANT_BOMB_API_KEY
    api_key: ""

  # Settings related to IGDB.
  igdb:
    # The image sizes to fetch from IGDB.
    # @env VIDEO_GAMES_IGDB_IMAGE_SIZE
    # @values "t_original"
    image_size: "t_original"

  # Settings related to Twitch.
  twitch:
    # The client ID issues by Twitch. **Required** to enable video games
    # tracking. [More information](/docs/guides/video-games.md).
    # @env VIDEO_GAMES_TWITCH_CLIENT_ID
    client_id: ""

    # The client secret issued by Twitch. **Required** to enable video games
    # tracking.
    # @env VIDEO_GAMES_TWITCH_CLIENT_SECRET
    client_secret: ""

# Settings related to visual novels.
visual_novels: {}
<|MERGE_RESOLUTION|>--- conflicted
+++ resolved
@@ -1,15 +1,7 @@
 # Settings related to anime and manga.
 anime_and_manga:
   # Settings related to Anilist.
-<<<<<<< HEAD
   anilist: {}
-=======
-  anilist:
-    # The preferred language for media from this source.
-    # @env ANIME_AND_MANGA_ANILIST_PREFERRED_LANGUAGE
-    # @values "english" | "native" | "romaji"
-    preferred_language: "native"
->>>>>>> fb580713
 
   # Settings related to MAL.
   mal:
@@ -23,15 +15,7 @@
 # Settings related to audio books.
 audio_books:
   # Settings related to Audible.
-<<<<<<< HEAD
   audible: {}
-=======
-  audible:
-    # Settings related to locale for making requests Audible.
-    # @env AUDIO_BOOKS_AUDIBLE_LOCALE
-    # @values "au" | "ca" | "fr" | "de" | "gb" | "in" | "it" | "jp" | "es" | "uk" | "us"
-    locale: "us"
->>>>>>> fb580713
 
 # Settings related to books.
 books:
@@ -123,13 +107,6 @@
     # @env MOVIES_AND_SHOWS_TMDB_ACCESS_TOKEN
     access_token: ""
 
-<<<<<<< HEAD
-=======
-    # The locale to use for making requests to TMDB API.
-    # @env MOVIES_AND_SHOWS_TMDB_LOCALE
-    locale: "en"
-
->>>>>>> fb580713
   # Settings related to TVDB.
   tvdb:
     # The API key for the TVDB API.
@@ -151,14 +128,7 @@
 # Settings related to podcasts.
 podcasts:
   # Settings related to iTunes.
-<<<<<<< HEAD
   itunes: {}
-=======
-  itunes:
-    # The locale to use for making requests to iTunes API.
-    # @env PODCASTS_ITUNES_LOCALE
-    locale: "en_us"
->>>>>>> fb580713
 
   # Settings related to Listennotes.
   listennotes:
