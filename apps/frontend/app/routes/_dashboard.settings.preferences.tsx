import { DragDropContext, Draggable, Droppable } from "@hello-pangea/dnd";
import {
	ActionIcon,
	Affix,
	Alert,
	Button,
	Container,
	Divider,
	Group,
	Input,
	JsonInput,
	NumberInput,
	Paper,
	SegmentedControl,
	Select,
	SimpleGrid,
	Stack,
	Switch,
	Tabs,
	TagsInput,
	Text,
	Title,
	Tooltip,
	rem,
} from "@mantine/core";
import { notifications } from "@mantine/notifications";
import type {
	ActionFunctionArgs,
	LoaderFunctionArgs,
	MetaArgs,
} from "@remix-run/node";
import { Form, data, useLoaderData } from "@remix-run/react";
import {
	DashboardElementLot,
	GridPacking,
	MediaLot,
	MediaStateChanged,
	UpdateUserPreferenceDocument,
	UserReviewScale,
	UserUnitSystem,
} from "@ryot/generated/graphql/backend/graphql";
import {
	camelCase,
	changeCase,
	cn,
	isNumber,
	snakeCase,
	startCase,
} from "@ryot/ts-utils";
import { IconCheckbox } from "@tabler/icons-react";
import {
	IconAlertCircle,
	IconBellRinging,
	IconGripVertical,
	IconRotate360,
} from "@tabler/icons-react";
import { Fragment, useState } from "react";
import { match } from "ts-pattern";
import { z } from "zod";
import { zx } from "zodix";
import { confirmWrapper } from "~/components/confirmation";
<<<<<<< HEAD
import {
	PRO_REQUIRED_MESSAGE,
	queryClient,
	queryFactory,
} from "~/lib/generals";
=======
>>>>>>> de5e2565
import {
	useComplexJsonUpdate,
	useConfirmSubmit,
	useCoreDetails,
	useDashboardLayoutData,
	useIsFitnessActionActive,
	useUserPreferences,
} from "~/lib/hooks";
import { createToastHeaders, serverGqlService } from "~/lib/utilities.server";
import classes from "~/styles/preferences.module.css";

const searchSchema = z.object({
	defaultTab: z.string().default("dashboard").optional(),
});

export const loader = async ({ request }: LoaderFunctionArgs) => {
	const query = zx.parseQuery(request, searchSchema);
	return { query };
};

export const meta = (_args: MetaArgs<typeof loader>) => {
	return [{ title: "Preference | Ryot" }];
};

const notificationContent = {
	title: "Invalid action",
	color: "red",
	message:
		"Changing preferences is disabled for demo users. Please create an account to save your preferences.",
};

export const action = async ({ request }: ActionFunctionArgs) => {
	const entries = Object.entries(Object.fromEntries(await request.formData()));
	const submission = [];
	for (let [property, value] of entries) {
		if (property === "reset") {
			property = "";
			value = "";
		}
		submission.push({
			property,
			value: value.toString(),
		});
	}
	for (const input of submission) {
		await serverGqlService.authenticatedRequest(
			request,
			UpdateUserPreferenceDocument,
			{ input },
		);
	}
	const toastHeaders = await createToastHeaders({
		message: "Preferences updated",
		type: "success",
	});
	return data({}, { headers: toastHeaders });
};

export default function Page() {
	const loaderData = useLoaderData<typeof loader>();
	const coreDetails = useCoreDetails();
	const userPreferences = useUserPreferences();
	const submit = useConfirmSubmit();
	const isFitnessActionActive = useIsFitnessActionActive();
	const [watchProviders, setWatchProviders] = useState(
		userPreferences.general.watchProviders.map((wp) => ({
			...wp,
			lot: snakeCase(wp.lot),
		})),
	);
	const [dashboardElements, setDashboardElements] = useState(
		userPreferences.general.dashboard,
	);
	const { toUpdatePreferences, appendPref, reset } = useComplexJsonUpdate();
	const [defaultTab, setDefaultTab] = useState(
		loaderData.query.defaultTab || "dashboard",
	);
	const dashboardData = useDashboardLayoutData();
	const isEditDisabled = dashboardData.isDemo;

	return (
		<Container size="xs">
			{toUpdatePreferences.length > 0 ? (
				<Affix
					position={{
						bottom: rem(45),
						right: rem(isFitnessActionActive ? 100 : 40),
					}}
				>
					<Form
						replace
						method="POST"
						action={`?defaultTab=${defaultTab}`}
						onSubmit={() => reset()}
					>
						{toUpdatePreferences.map((pref) => (
							<input
								key={pref[0]}
								hidden
								name={pref[0]}
								value={pref[1]}
								readOnly
							/>
						))}
						<Button
							color="green"
							variant="outline"
							leftSection={<IconCheckbox size={20} />}
							type="submit"
						>
							Save changes ({toUpdatePreferences.length})
						</Button>
					</Form>
				</Affix>
			) : null}
			<Stack>
				<Group justify="space-between">
					<Title>Preferences</Title>
					<Form method="POST" reloadDocument>
						<input type="hidden" name="reset" defaultValue="reset" />
						<Tooltip label="Reset preferences">
							<ActionIcon
								color="red"
								type="submit"
								variant="outline"
								onClick={async (e) => {
									if (!isEditDisabled) {
										const form = e.currentTarget.form;
										e.preventDefault();
										const conf = await confirmWrapper({
											confirmation:
												"This will reset all your preferences to default. Are you sure you want to continue?",
										});
										if (conf && form) submit(form);
										else
											notifications.show({
												message:
													"Preferences have been reset. Please reload the page.",
												color: "green",
											});
									} else notifications.show(notificationContent);
								}}
							>
								<IconRotate360 size={20} />
							</ActionIcon>
						</Tooltip>
					</Form>
				</Group>
				{isEditDisabled ? (
					<Alert icon={<IconAlertCircle />} variant="outline" color="violet">
						{notificationContent.message}
					</Alert>
				) : null}
				<Tabs
					value={defaultTab}
					onChange={(value) => {
						if (value) setDefaultTab(value);
					}}
				>
					<Tabs.List mb="md">
						<Tabs.Tab value="dashboard">Dashboard</Tabs.Tab>
						<Tabs.Tab value="features">Features</Tabs.Tab>
						<Tabs.Tab value="general">General</Tabs.Tab>
						<Tabs.Tab value="notifications">Notifications</Tabs.Tab>
						<Tabs.Tab value="fitness">Fitness</Tabs.Tab>
					</Tabs.List>
					<Tabs.Panel value="dashboard">
						<Text mb="md">
							The different sections on the dashboard. Drag and drop using the
							handle to re-arrange them.
						</Text>
						<DragDropContext
							onDragEnd={({ destination, source }) => {
								if (!isEditDisabled) {
									const newOrder = reorder(dashboardElements, {
										from: source.index,
										to: destination?.index || 0,
									});
									setDashboardElements(newOrder);
									appendPref("general.dashboard", JSON.stringify(newOrder));
								} else notifications.show(notificationContent);
							}}
						>
							<Droppable droppableId="dnd-list">
								{(provided) => (
									<Stack {...provided.droppableProps} ref={provided.innerRef}>
										{dashboardElements.map((de, index) => (
											<EditDashboardElement
												index={index}
												key={de.section}
												lot={de.section}
												appendPref={appendPref}
												isEditDisabled={isEditDisabled}
											/>
										))}
										{provided.placeholder}
									</Stack>
								)}
							</Droppable>
						</DragDropContext>
					</Tabs.Panel>
					<Tabs.Panel value="features">
						<Stack>
							<Text>Features that you want to use.</Text>
							{(["media", "fitness", "analytics", "others"] as const).map(
								(facet) => (
									<Fragment key={facet}>
										<Title order={4}>{startCase(facet)}</Title>
										<SimpleGrid cols={2}>
											{Object.entries(
												userPreferences.featuresEnabled[facet],
											).map(([name, isEnabled]) => (
												<Switch
													key={name}
													size="xs"
													label={changeCase(snakeCase(name))}
													defaultChecked={isEnabled}
													disabled={!!isEditDisabled}
													onChange={(ev) => {
														const lot = snakeCase(name);
														appendPref(
															`features_enabled.${facet}.${lot}`,
															String(ev.currentTarget.checked),
														);
													}}
												/>
											))}
										</SimpleGrid>
									</Fragment>
								),
							)}
						</Stack>
					</Tabs.Panel>
					<Tabs.Panel value="general">
						<Stack gap="xl">
							<SimpleGrid cols={2} style={{ alignItems: "center" }}>
								{(
									[
										"displayNsfw",
										"disableIntegrations",
										"disableNavigationAnimation",
										"disableVideos",
										"disableReviews",
										"disableWatchProviders",
										"persistQueries",
									] as const
								).map((name) => (
									<Switch
										key={name}
										size="xs"
										label={match(name)
											.with(
												"displayNsfw",
												() => "Whether NSFW will be displayed",
											)
											.with(
												"disableIntegrations",
												() => "Disable all integrations",
											)
											.with(
												"disableNavigationAnimation",
												() => "Disable navigation animation",
											)
											.with("disableVideos", () => "Do not display videos")
											.with("disableReviews", () => "Do not display reviews")
											.with(
												"disableWatchProviders",
												() => 'Do not display the "Watch On" tab',
											)
											.with(
												"persistQueries",
												() => "Persist queries in the URL",
											)
											.exhaustive()}
										defaultChecked={userPreferences.general[name]}
										disabled={!!isEditDisabled}
										onChange={(ev) => {
											appendPref(
												`general.${snakeCase(name)}`,
												String(ev.currentTarget.checked),
											);
										}}
									/>
								))}
								<Select
									size="xs"
									label="Scale used for rating in reviews"
									data={Object.values(UserReviewScale).map((c) => ({
										label: startCase(snakeCase(c)),
										value: c,
									}))}
									defaultValue={userPreferences.general.reviewScale}
									disabled={!!isEditDisabled}
									onChange={(val) => {
										if (val) appendPref("general.review_scale", val);
									}}
								/>
							</SimpleGrid>
							<Input.Wrapper
								label="Grid packing"
								description="Display size for library user interface elements"
							>
								<SegmentedControl
									mt="xs"
									fullWidth
									data={Object.values(GridPacking).map((c) => ({
										label: startCase(snakeCase(c)),
										value: c,
									}))}
									defaultValue={userPreferences.general.gridPacking}
									disabled={!!isEditDisabled}
									onChange={(val) => {
										if (val) appendPref("general.grid_packing", val);
									}}
								/>
							</Input.Wrapper>
							<Stack>
								<Title order={3}>Watch providers</Title>
								{Object.values(MediaLot)
									.map(snakeCase)
									.map((lot) => {
										const existingValues =
											watchProviders.find((wp) => wp.lot === lot)?.values || [];
										return (
											<Stack key={lot} gap={4}>
												<Text>{changeCase(lot)}</Text>
												<TagsInput
													placeholder="Enter more providers"
													value={existingValues}
													disabled={!!isEditDisabled}
													onChange={(val) => {
														if (val) {
															const newWatchProviders =
																Array.from(watchProviders);
															let existingMediaLot = newWatchProviders.find(
																(wp) => wp.lot === lot,
															);
															if (!existingMediaLot) {
																existingMediaLot = { lot, values: val };
																newWatchProviders.push(existingMediaLot);
															} else {
																existingMediaLot.values = val;
															}
															setWatchProviders(newWatchProviders);
															appendPref(
																"general.watch_providers",
																JSON.stringify(newWatchProviders),
															);
														}
													}}
												/>
											</Stack>
										);
									})}
							</Stack>
						</Stack>
					</Tabs.Panel>
					<Tabs.Panel value="notifications">
						<Stack>
							<Switch
								size="xs"
								label="Whether notifications will be sent"
								defaultChecked={userPreferences.notifications.enabled}
								disabled={!!isEditDisabled}
								onChange={(ev) => {
									appendPref(
										"notifications.enabled",
										String(ev.currentTarget.checked),
									);
								}}
							/>
							<Divider />
							<Text>
								The notifications you want to receive in your configured
								providers.
							</Text>
							<SimpleGrid cols={2}>
								{Object.values(MediaStateChanged).map((name) => (
									<Switch
										key={name}
										size="xs"
										label={match(name)
											.with(
												MediaStateChanged.MetadataEpisodeNameChanged,
												() => "Name of an episode changes",
											)
											.with(
												MediaStateChanged.MetadataEpisodeImagesChanged,
												() => "Images for an episode changes",
											)
											.with(
												MediaStateChanged.MetadataEpisodeReleased,
												() => "Number of episodes changes",
											)
											.with(
												MediaStateChanged.MetadataPublished,

												() => "A media is published",
											)
											.with(
												MediaStateChanged.MetadataStatusChanged,
												() => "Status changes",
											)
											.with(
												MediaStateChanged.MetadataReleaseDateChanged,
												() => "Release date changes",
											)
											.with(
												MediaStateChanged.MetadataNumberOfSeasonsChanged,
												() => "Number of seasons changes",
											)
											.with(
												MediaStateChanged.MetadataChaptersOrEpisodesChanged,
												() =>
													"Number of chapters/episodes changes for manga/anime",
											)
											.with(
												MediaStateChanged.ReviewPosted,
												() =>
													"A new public review is posted for media/people you monitor",
											)
											.with(
												MediaStateChanged.PersonMediaAssociated,
												() => "New media is associated with a person",
											)
											.exhaustive()}
										defaultChecked={userPreferences.notifications.toSend.includes(
											name,
										)}
										disabled={
											!!isEditDisabled || !userPreferences.notifications.enabled
										}
										onChange={() => {
											const alreadyToSend = new Set(
												userPreferences.notifications.toSend,
											);
											const alreadyHas = alreadyToSend.has(name);
											if (!alreadyHas) alreadyToSend.add(name);
											else alreadyToSend.delete(name);
											const val = Array.from(alreadyToSend).map((v) => {
												const n = camelCase(v.toLowerCase());
												return n[0].toUpperCase() + n.slice(1);
											});
											appendPref("notifications.to_send", JSON.stringify(val));
										}}
										styles={{ track: { flex: "none" } }}
									/>
								))}
							</SimpleGrid>
						</Stack>
					</Tabs.Panel>
					<Tabs.Panel value="fitness">
						<Stack>
							<SimpleGrid
								cols={{ base: 1, md: 2 }}
								style={{ alignItems: "center" }}
							>
								<Group wrap="nowrap">
									<ActionIcon
										onClick={async () => {
											if (Notification.permission !== "granted") {
												await Notification.requestPermission();
												window.location.reload();
											} else
												notifications.show({
													color: "yellow",
													message: "You have already granted permissions",
												});
										}}
									>
										<IconBellRinging />
									</ActionIcon>
									<Text size="xs">
										Show me notifications related to the current workout
									</Text>
								</Group>
								<Select
									size="xs"
									label="Unit system to use for measurements"
									data={Object.values(UserUnitSystem).map((c) => ({
										value: c.toLowerCase(),
										label: startCase(c.toLowerCase()),
									}))}
									defaultValue={userPreferences.fitness.exercises.unitSystem.toLowerCase()}
									disabled={!!isEditDisabled}
									onChange={(val) => {
										if (val) appendPref("fitness.exercises.unit_system", val);
									}}
								/>
							</SimpleGrid>
							<Input.Wrapper
								label="Default Rest Timers"
								description="When adding an exercise to your workout, these timer values will be used if you have not configured a rest timer for that exercise."
							>
								<SimpleGrid cols={{ base: 2, md: 4 }}>
									{(["normal", "warmup", "drop", "failure"] as const).map(
										(name) => {
											const value =
												userPreferences.fitness.exercises.setRestTimers[name];
											return (
												<NumberInput
													suffix="s"
													size="xs"
													key={name}
													disabled={!!isEditDisabled}
													label={changeCase(snakeCase(name))}
													defaultValue={isNumber(value) ? value : undefined}
													onChange={(val) => {
														if (isNumber(val)) {
															appendPref(
																`fitness.exercises.set_rest_timers.${snakeCase(name)}`,
																String(val),
															);
														}
													}}
												/>
											);
										},
									)}
								</SimpleGrid>
							</Input.Wrapper>
							<Divider />
							{(
								[
									"muteSounds",
									"promptForRestTimer",
									"showDetailsWhileEditing",
								] as const
							).map((option) => {
								const [label, isGatedBehindServerKeyValidation] = match(option)
									.with(
										"muteSounds",
										() => ["Mute sounds while logging workouts"] as const,
									)
									.with(
										"promptForRestTimer",
										() =>
											[
												"Prompt for rest timer when confirming sets",
												true,
											] as const,
									)
									.with(
										"showDetailsWhileEditing",
										() =>
											[
												"Show details and history while editing workouts/templates",
											] as const,
									)
									.exhaustive();

								return (
									<Switch
										size="xs"
										key={option}
										label={label}
										disabled={!!isEditDisabled}
										defaultChecked={userPreferences.fitness.logging[option]}
										onChange={(ev) => {
											if (
												isGatedBehindServerKeyValidation &&
												!coreDetails.isServerKeyValidated
											) {
												notifications.show({
													color: "red",
													message: PRO_REQUIRED_MESSAGE,
												});
												return;
											}
											appendPref(
												`fitness.logging.${snakeCase(option)}`,
												String(ev.currentTarget.checked),
											);
										}}
									/>
								);
							})}
							<Divider />
							<Input.Wrapper label="The default measurements you want to keep track of">
								<SimpleGrid cols={2} mt="xs">
									{Object.entries(
										userPreferences.fitness.measurements.inbuilt,
									).map(([name, isEnabled]) => (
										<Switch
											size="xs"
											key={name}
											label={changeCase(snakeCase(name))}
											defaultChecked={isEnabled}
											disabled={!!isEditDisabled}
											onChange={(ev) => {
												appendPref(
													`fitness.measurements.inbuilt.${snakeCase(name)}`,
													String(ev.currentTarget.checked),
												);
											}}
										/>
									))}
								</SimpleGrid>
							</Input.Wrapper>
							<JsonInput
								label="The custom metrics you want to keep track of"
								description="The name of the attribute along with the data type. Only decimal data type is supported."
								defaultValue={JSON.stringify(
									userPreferences.fitness.measurements.custom,
									null,
									4,
								)}
								disabled={!!isEditDisabled}
								autosize
								formatOnBlur
								onChange={(v) => {
									appendPref("fitness.measurements.custom.dummy", v);
								}}
							/>
						</Stack>
					</Tabs.Panel>
				</Tabs>
			</Stack>
		</Container>
	);
}

const EDITABLE_NUM_ELEMENTS = [
	DashboardElementLot.Upcoming,
	DashboardElementLot.InProgress,
	DashboardElementLot.Recommendations,
];
const EDITABLE_DEDUPLICATE_MEDIA = [DashboardElementLot.Upcoming];

const EditDashboardElement = (props: {
	isEditDisabled: boolean;
	lot: DashboardElementLot;
	index: number;
	appendPref: (property: string, value: string) => void;
}) => {
	const userPreferences = useUserPreferences();
	const focusedElementIndex = userPreferences.general.dashboard.findIndex(
		(de) => de.section === props.lot,
	);
	const focusedElement = userPreferences.general.dashboard[focusedElementIndex];

	return (
		<Draggable index={props.index} draggableId={props.lot}>
			{(provided, snapshot) => (
				<Paper
					withBorder
					p="xs"
					ref={provided.innerRef}
					{...provided.draggableProps}
					className={cn({ [classes.itemDragging]: snapshot.isDragging })}
				>
					<Group justify="space-between" wrap="nowrap">
						<Group>
							<div
								{...provided.dragHandleProps}
								style={{
									display: "flex",
									justifyContent: "center",
									height: "100%",
									cursor: "grab",
								}}
							>
								<IconGripVertical
									style={{ width: rem(18), height: rem(18) }}
									stroke={1.5}
								/>
							</div>
							<Text fw="bold" fz={{ md: "lg", lg: "xl" }}>
								{changeCase(props.lot)}
							</Text>
						</Group>
						<Switch
							label="Hidden"
							labelPosition="left"
							defaultChecked={focusedElement.hidden}
							disabled={!!props.isEditDisabled}
							onChange={(ev) => {
								const newValue = ev.currentTarget.checked;
								const newDashboardData = Array.from(
									userPreferences.general.dashboard,
								);
								newDashboardData[focusedElementIndex].hidden = newValue;
								props.appendPref(
									"general.dashboard",
									JSON.stringify(newDashboardData),
								);
							}}
						/>
					</Group>
					<Group gap="xl" wrap="nowrap">
						{EDITABLE_NUM_ELEMENTS.includes(props.lot) ? (
							<NumberInput
								size="xs"
								label="Number of elements"
								disabled={!!props.isEditDisabled}
								defaultValue={focusedElement.numElements || undefined}
								onChange={(num) => {
									if (isNumber(num)) {
										const newDashboardData = Array.from(
											userPreferences.general.dashboard,
										);
										newDashboardData[focusedElementIndex].numElements = num;
										props.appendPref(
											"general.dashboard",
											JSON.stringify(newDashboardData),
										);
									}
								}}
							/>
						) : null}
						{EDITABLE_DEDUPLICATE_MEDIA.includes(props.lot) ? (
							<Switch
								size="xs"
								label="Deduplicate media"
								disabled={!!props.isEditDisabled}
								defaultChecked={focusedElement.deduplicateMedia || undefined}
								styles={{ description: { width: rem(200) } }}
								description="If there's more than one episode of a media, keep the first one"
								onChange={(ev) => {
									const newValue = ev.currentTarget.checked;
									const newDashboardData = Array.from(
										userPreferences.general.dashboard,
									);
									newDashboardData[focusedElementIndex].deduplicateMedia =
										newValue;
									props.appendPref(
										"general.dashboard",
										JSON.stringify(newDashboardData),
									);
								}}
							/>
						) : null}
					</Group>
				</Paper>
			)}
		</Draggable>
	);
};

const reorder = <T,>(
	array: Array<T>,
	details: { from: number; to: number },
) => {
	const cloned = [...array];
	const item = array[details.from];
	cloned.splice(details.from, 1);
	cloned.splice(details.to, 0, item);
	return cloned;
};<|MERGE_RESOLUTION|>--- conflicted
+++ resolved
@@ -59,14 +59,7 @@
 import { z } from "zod";
 import { zx } from "zodix";
 import { confirmWrapper } from "~/components/confirmation";
-<<<<<<< HEAD
-import {
-	PRO_REQUIRED_MESSAGE,
-	queryClient,
-	queryFactory,
-} from "~/lib/generals";
-=======
->>>>>>> de5e2565
+import { PRO_REQUIRED_MESSAGE } from "~/lib/generals";
 import {
 	useComplexJsonUpdate,
 	useConfirmSubmit,
