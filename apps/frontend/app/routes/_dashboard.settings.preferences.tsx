--- conflicted
+++ resolved
@@ -250,15 +250,9 @@
 													defaultValue={
 														userPreferences.featuresEnabled[facet].specific
 													}
-<<<<<<< HEAD
 													data={Object.entries(MediaLot).map(([name, lot]) => ({
 														value: lot,
 														label: changeCase(name),
-=======
-													data={Object.values(MediaLot).map((lot) => ({
-														value: lot,
-														label: changeCase(lot),
->>>>>>> a4bb9e51
 													}))}
 													onChange={(val) => {
 														if (val) {
