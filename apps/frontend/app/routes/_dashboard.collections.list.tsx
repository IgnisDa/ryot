import { useAutoAnimate } from "@formkit/auto-animate/react";
import { $path } from "@ignisda/remix-routes";
import {
	ActionIcon,
	Anchor,
	Box,
	Button,
	Checkbox,
	Container,
	Flex,
	Group,
<<<<<<< HEAD
	Input,
	Modal,
	MultiSelect,
	Paper,
	Select,
	SimpleGrid,
=======
	Image,
	Input,
	Modal,
	Paper,
>>>>>>> 01b0b0a8
	Stack,
	Text,
	TextInput,
	Textarea,
	Title,
} from "@mantine/core";
import { useDisclosure, useListState } from "@mantine/hooks";
import { unstable_defineAction, unstable_defineLoader } from "@remix-run/node";
import { useLoaderData } from "@remix-run/react";
import {
	Form,
	Link,
	type MetaArgs_SingleFetch,
	useFetcher,
	useNavigation,
	useSearchParams,
} from "@remix-run/react";
import {
	type CollectionExtraInformation,
	CollectionExtraInformationLot,
	CreateOrUpdateCollectionDocument,
	DeleteCollectionDocument,
	type UserCollectionsListQuery,
	UsersListDocument,
} from "@ryot/generated/graphql/backend/graphql";
<<<<<<< HEAD
import { changeCase, truncate } from "@ryot/ts-utils";
import {
	IconAssembly,
	IconEdit,
	IconPlus,
	IconTrash,
	IconTrashFilled,
	IconUserCog,
} from "@tabler/icons-react";
=======
import { truncate } from "@ryot/ts-utils";
import { IconEdit, IconPlus, IconTrashFilled } from "@tabler/icons-react";
>>>>>>> 01b0b0a8
import { ClientError } from "graphql-request";
import { useEffect, useRef, useState } from "react";
import { Virtuoso } from "react-virtuoso";
import { namedAction } from "remix-utils/named-action";
import { withQuery } from "ufo";
import { z } from "zod";
<<<<<<< HEAD
import { zx } from "zodix";
=======
import { DebouncedSearchInput, ProRequiredAlert } from "~/components/common";
>>>>>>> 01b0b0a8
import { confirmWrapper } from "~/components/confirmation";
import {
	useFallbackImageUrl,
	useUserCollections,
	useUserDetails,
} from "~/lib/hooks";
import {
	createToastHeaders,
	getAuthorizationHeader,
	processSubmission,
	removeCachedUserCollectionsList,
	serverGqlService,
} from "~/lib/utilities.server";

export const loader = unstable_defineLoader(async ({ request }) => {
	const [{ usersList }] = await Promise.all([
		serverGqlService.request(
			UsersListDocument,
			{},
			getAuthorizationHeader(request),
		),
	]);
	return { usersList };
});

export const meta = (_args: MetaArgs_SingleFetch<typeof loader>) => {
	return [{ title: "Your collections | Ryot" }];
};

export const action = unstable_defineAction(async ({ request }) => {
	const formData = await request.clone().formData();
	await removeCachedUserCollectionsList(request);
	return namedAction(request, {
		createOrUpdate: async () => {
			const submission = processSubmission(formData, createOrUpdateSchema);
			try {
				await serverGqlService.request(
					CreateOrUpdateCollectionDocument,
					{ input: submission },
					getAuthorizationHeader(request),
				);
				return Response.json(
					{},
					{
						headers: await createToastHeaders({
							type: "success",
							message: submission.updateId
								? "Collection updated"
								: "Collection created",
						}),
					},
				);
			} catch (e) {
				let message = "An error occurred";
				if (e instanceof ClientError) {
					const err = e.response.errors?.[0].message;
					if (err) message = err;
				}
				return Response.json(
					{},
					{
						status: 400,
						headers: await createToastHeaders({ type: "error", message }),
					},
				);
			}
		},
		delete: async () => {
			const submission = processSubmission(
				formData,
				z.object({ collectionName: z.string() }),
			);
			let wasSuccessful = true;
			try {
				await serverGqlService.request(
					DeleteCollectionDocument,
					submission,
					getAuthorizationHeader(request),
				);
			} catch {
				wasSuccessful = false;
			}
			return Response.json(
				{},
				{
					headers: await createToastHeaders({
						type: wasSuccessful ? "success" : "error",
						message: wasSuccessful
							? "Collection deleted"
							: "Can not delete a default collection",
					}),
				},
			);
		},
	});
});

const createOrUpdateSchema = z.object({
	name: z.string(),
	description: z.string().optional(),
	updateId: z.string().optional(),
	collaborators: z
		.string()
		.optional()
		.transform((v) => (v ? v.split(",") : undefined)),
	informationTemplate: z
		.array(
			z.object({
				name: z.string(),
				description: z.string(),
				lot: z.nativeEnum(CollectionExtraInformationLot),
				defaultValue: z.string().optional(),
				required: zx.CheckboxAsString.optional(),
			}),
		)
		.optional(),
});

type UpdateCollectionInput = {
	name: string;
	id: string;
	isDefault: boolean;
	collaborators: Collection["collaborators"];
	description?: string | null;
	informationTemplate?: CollectionExtraInformation[] | null;
};

export default function Page() {
	const transition = useNavigation();
	const collections = useUserCollections();
	const [params] = useSearchParams();
	const query = params.get("query") || undefined;

	const filteredCollections = collections.filter((c) =>
		query ? c.name.toLowerCase().includes(query.toLowerCase()) : true,
	);

	const [toUpdateCollection, setToUpdateCollection] =
		useState<UpdateCollectionInput>();
	const [
		createOrUpdateModalOpened,
		{ open: createOrUpdateModalOpen, close: createOrUpdateModalClose },
	] = useDisclosure(false);
	useEffect(() => {
		if (transition.state !== "submitting") {
			createOrUpdateModalClose();
			setToUpdateCollection(undefined);
		}
	}, [transition.state]);

	return (
		<Container size="sm">
			<Stack>
				<Flex align="center" gap="md">
					<Title>Your collections</Title>
					<ActionIcon
						color="green"
						variant="outline"
						onClick={() => {
							setToUpdateCollection(undefined);
							createOrUpdateModalOpen();
						}}
					>
						<IconPlus size={20} />
					</ActionIcon>
					<Modal
						opened={createOrUpdateModalOpened}
						onClose={createOrUpdateModalClose}
						withCloseButton={false}
						centered
						size="lg"
					>
						<CreateOrUpdateModal toUpdateCollection={toUpdateCollection} />
					</Modal>
				</Flex>
				<DebouncedSearchInput initialValue={query} />
				<Virtuoso
					style={{ height: "80vh" }}
					data={filteredCollections}
					itemContent={(index) => {
						const c = filteredCollections[index];
						return (
							<DisplayCollection
								key={c.id}
								index={index}
								collection={c}
								setToUpdateCollection={setToUpdateCollection}
								openModal={createOrUpdateModalOpen}
							/>
						);
					}}
				/>
			</Stack>
		</Container>
	);
}

type Collection = UserCollectionsListQuery["userCollectionsList"][number];

const IMAGES_CONTAINER_WIDTH = 250;

const DisplayCollection = (props: {
	collection: Collection;
	index: number;
	setToUpdateCollection: (c: UpdateCollectionInput) => void;
	openModal: () => void;
}) => {
	const userDetails = useUserDetails();
	const fetcher = useFetcher<typeof action>();
	const deleteFormRef = useRef<HTMLFormElement>(null);
	const fallbackImageUrl = useFallbackImageUrl(props.collection.name);
	const additionalDisplay = [];

	if (props.collection.creator.id !== userDetails.id)
		additionalDisplay.push(`By ${props.collection.creator.name}`);
	if (props.collection.count > 0)
		additionalDisplay.push(`${props.collection.count} items`);
	if (props.collection.collaborators.length > 0)
		additionalDisplay.push(
			`${props.collection.collaborators.length} collaborators`,
		);

	return (
		<Paper
			pr="md"
			radius="lg"
			withBorder
			mt={props.index !== 0 ? "lg" : undefined}
			pl={{ base: "md", md: 0 }}
			py={{ base: "sm", md: 0 }}
			style={{ overflow: "hidden" }}
		>
			<Flex gap="xs" direction={{ base: "column", md: "row" }}>
				<Flex h={180} w={{ md: IMAGES_CONTAINER_WIDTH }} pos="relative">
					<Image
						src={fallbackImageUrl}
						h="100%"
						flex="none"
						mx="auto"
						radius="md"
					/>
					<Box pos="absolute" left={0} right={0} bottom={0}>
						<ProRequiredAlert tooltipLabel="Collage image using collection contents" />
					</Box>
				</Flex>
<<<<<<< HEAD
				{props.collection.description ? (
					<Text lineClamp={1}>{props.collection.description}</Text>
				) : null}
			</Box>
			<Flex gap="sm" style={{ flex: 0 }}>
				{userDetails.id === props.collection.creator.id ? (
					<ActionIcon
						color="blue"
						variant="outline"
						onClick={() => {
							props.setToUpdateCollection({
								name: props.collection.name,
								id: props.collection.id,
								description: props.collection.description,
								collaborators: props.collection.collaborators,
								isDefault: props.collection.isDefault,
								informationTemplate: props.collection.informationTemplate,
							});
							props.openModal();
						}}
					>
						<IconEdit size={18} />
					</ActionIcon>
				) : null}
				{!props.collection.isDefault ? (
					<fetcher.Form
						method="POST"
						ref={deleteFormRef}
						action={withQuery("", { intent: "delete" })}
					>
						<input
							hidden
							name="collectionName"
							defaultValue={props.collection.name}
						/>
						<ActionIcon
							color="red"
							variant="outline"
							onClick={async () => {
								const conf = await confirmWrapper({
									confirmation:
										"Are you sure you want to delete this collection?",
								});
								if (conf) fetcher.submit(deleteFormRef.current);
							}}
=======
				<Stack flex={1} py={{ md: "sm" }}>
					<Group justify="space-between">
						<Anchor
							component={Link}
							to={$path("/collections/:id", { id: props.collection.id })}
>>>>>>> 01b0b0a8
						>
							<Title order={4}>
								{truncate(props.collection.name, { length: 20 })}
							</Title>
						</Anchor>
						<Group gap="md">
							{additionalDisplay.length > 0 ? (
								<Text c="dimmed" size="xs">
									({additionalDisplay.join(", ")})
								</Text>
							) : null}
							{userDetails.id === props.collection.creator.id ? (
								<ActionIcon
									color="blue"
									variant="outline"
									onClick={() => {
										props.setToUpdateCollection({
											name: props.collection.name,
											id: props.collection.id,
											description: props.collection.description,
											isDefault: props.collection.isDefault,
										});
										props.openModal();
									}}
								>
									<IconEdit size={18} />
								</ActionIcon>
							) : null}
							{!props.collection.isDefault ? (
								<fetcher.Form
									method="POST"
									ref={deleteFormRef}
									action={withQuery("", { intent: "delete" })}
								>
									<input
										hidden
										name="collectionName"
										defaultValue={props.collection.name}
									/>
									<ActionIcon
										color="red"
										variant="outline"
										onClick={async () => {
											const conf = await confirmWrapper({
												confirmation:
													"Are you sure you want to delete this collection?",
											});
											if (conf) fetcher.submit(deleteFormRef.current);
										}}
									>
										<IconTrashFilled size={18} />
									</ActionIcon>
								</fetcher.Form>
							) : null}
						</Group>
					</Group>
					{props.collection.description ? (
						<Text size="xs" lineClamp={5}>
							{props.collection.description}
						</Text>
					) : null}
					{props.collection.isDefault ? (
						<Text lineClamp={1} mt="auto" ta="right" c="dimmed" size="xs">
							System created
						</Text>
					) : null}
				</Stack>
			</Flex>
		</Paper>
	);
};

const CreateOrUpdateModal = (props: {
	toUpdateCollection: UpdateCollectionInput | undefined;
}) => {
	const loaderData = useLoaderData<typeof loader>();
	const userDetails = useUserDetails();
	const [parent] = useAutoAnimate();
	const [informationTemplate, setInformationTemplate] =
		useListState<CollectionExtraInformation>(
			props.toUpdateCollection?.informationTemplate || [],
		);

	return (
		<Box
			method="POST"
			component={Form}
			action={withQuery("", { intent: "createOrUpdate" })}
		>
			<Stack>
				<Title order={3}>
					{props.toUpdateCollection ? "Update" : "Create"} collection
				</Title>
				<TextInput
					label="Name"
					required
					name="name"
					defaultValue={
						props.toUpdateCollection ? props.toUpdateCollection.name : undefined
					}
					readOnly={props.toUpdateCollection?.isDefault}
					description={
						props.toUpdateCollection?.isDefault
							? "Can not edit a default collection"
							: undefined
					}
				/>
				<Textarea
					label="Description"
					name="description"
					defaultValue={
						props.toUpdateCollection?.description
							? props.toUpdateCollection.description
							: undefined
					}
					autosize
				/>
<<<<<<< HEAD
				<MultiSelect
					name="collaborators"
					description="Add collaborators to this collection"
					searchable
					defaultValue={(props.toUpdateCollection?.collaborators || []).map(
						(c) => c.id,
					)}
					data={loaderData.usersList.map((u) => ({
						value: u.id,
						label: u.name,
						disabled: u.id === userDetails.id,
					}))}
				/>
				<Input.Wrapper
					labelProps={{ w: "100%" }}
					label={
						<Group wrap="nowrap" justify="space-between">
							<Input.Label size="xs">Information template</Input.Label>
							<Anchor
								size="xs"
								onClick={() =>
									setInformationTemplate.append({
										name: "",
										description: "",
										lot: CollectionExtraInformationLot.String,
									})
								}
							>
								Add field
							</Anchor>
						</Group>
					}
					description="Associate extra information when adding an entity to this collection"
				>
					<Stack gap="xs" mt="xs" ref={parent}>
						{informationTemplate.map((field, index) => (
							<Paper withBorder key={index.toString()} p="xs">
								<TextInput
									label="Name"
									required
									name={`informationTemplate[${index}].name`}
									size="xs"
									defaultValue={field.name}
								/>
								<Textarea
									label="Description"
									required
									name={`informationTemplate[${index}].description`}
									size="xs"
									defaultValue={field.description}
								/>
								<Group wrap="nowrap">
									<Select
										label="Input type"
										required
										flex={1}
										name={`informationTemplate[${index}].lot`}
										data={Object.values(CollectionExtraInformationLot).map(
											(lot) => ({ value: lot, label: changeCase(lot) }),
										)}
										size="xs"
										defaultValue={field.lot}
									/>
									<TextInput
										label="Default value"
										flex={1}
										name={`informationTemplate[${index}].defaultValue`}
										size="xs"
										defaultValue={field.defaultValue || undefined}
									/>
								</Group>
								<Group mt="xs" justify="space-around">
									<Checkbox
										label="Required"
										name={`informationTemplate[${index}].required`}
										size="sm"
										defaultChecked={field.required || undefined}
									/>
									<Button
										size="xs"
										variant="subtle"
										color="red"
										leftSection={<IconTrash />}
										onClick={() => setInformationTemplate.remove(index)}
									>
										Remove field
									</Button>
								</Group>
							</Paper>
						))}
					</Stack>
				</Input.Wrapper>
=======
				<Input.Wrapper
					label="Collaborators"
					description={<ProRequiredAlert />}
				/>
				<Input.Wrapper
					label="Information template"
					description={<ProRequiredAlert />}
				/>
>>>>>>> 01b0b0a8
				<Button
					variant="outline"
					type="submit"
					name={props.toUpdateCollection ? "updateId" : undefined}
					value={
						props.toUpdateCollection ? props.toUpdateCollection.id : undefined
					}
				>
					{props.toUpdateCollection ? "Update" : "Create"}
				</Button>
			</Stack>
		</Box>
	);
};<|MERGE_RESOLUTION|>--- conflicted
+++ resolved
@@ -9,26 +9,24 @@
 	Container,
 	Flex,
 	Group,
-<<<<<<< HEAD
+	Image,
 	Input,
 	Modal,
 	MultiSelect,
 	Paper,
 	Select,
-	SimpleGrid,
-=======
-	Image,
-	Input,
-	Modal,
-	Paper,
->>>>>>> 01b0b0a8
 	Stack,
 	Text,
 	TextInput,
 	Textarea,
 	Title,
 } from "@mantine/core";
-import { useDisclosure, useListState } from "@mantine/hooks";
+import {
+	useDidUpdate,
+	useDisclosure,
+	useHover,
+	useListState,
+} from "@mantine/hooks";
 import { unstable_defineAction, unstable_defineLoader } from "@remix-run/node";
 import { useLoaderData } from "@remix-run/react";
 import {
@@ -40,39 +38,34 @@
 	useSearchParams,
 } from "@remix-run/react";
 import {
+	CollectionContentsDocument,
+	CollectionContentsSortBy,
 	type CollectionExtraInformation,
 	CollectionExtraInformationLot,
 	CreateOrUpdateCollectionDocument,
 	DeleteCollectionDocument,
+	GraphqlSortOrder,
 	type UserCollectionsListQuery,
 	UsersListDocument,
 } from "@ryot/generated/graphql/backend/graphql";
-<<<<<<< HEAD
-import { changeCase, truncate } from "@ryot/ts-utils";
+import { changeCase, isString, truncate } from "@ryot/ts-utils";
 import {
-	IconAssembly,
 	IconEdit,
 	IconPlus,
 	IconTrash,
 	IconTrashFilled,
-	IconUserCog,
 } from "@tabler/icons-react";
-=======
-import { truncate } from "@ryot/ts-utils";
-import { IconEdit, IconPlus, IconTrashFilled } from "@tabler/icons-react";
->>>>>>> 01b0b0a8
+import { useQuery } from "@tanstack/react-query";
 import { ClientError } from "graphql-request";
 import { useEffect, useRef, useState } from "react";
 import { Virtuoso } from "react-virtuoso";
 import { namedAction } from "remix-utils/named-action";
 import { withQuery } from "ufo";
 import { z } from "zod";
-<<<<<<< HEAD
 import { zx } from "zodix";
-=======
 import { DebouncedSearchInput, ProRequiredAlert } from "~/components/common";
->>>>>>> 01b0b0a8
 import { confirmWrapper } from "~/components/confirmation";
+import { queryFactory, clientGqlService, dayjsLib } from "~/lib/generals";
 import {
 	useFallbackImageUrl,
 	useUserCollections,
@@ -285,6 +278,40 @@
 	const fallbackImageUrl = useFallbackImageUrl(props.collection.name);
 	const additionalDisplay = [];
 
+	const { data: collectionContents } = useQuery({
+		queryKey: queryFactory.collections.details(props.collection.id).queryKey,
+		queryFn: () =>
+			clientGqlService
+				.request(CollectionContentsDocument, {
+					input: {
+						collectionId: props.collection.id,
+						take: 10,
+						sort: {
+							by: CollectionContentsSortBy.LastUpdatedOn,
+							order: GraphqlSortOrder.Desc,
+						},
+					},
+				})
+				.then((data) => data.collectionContents),
+		staleTime: dayjsLib.duration(1, "hour").asMilliseconds(),
+	});
+
+	const collectionImages = (
+		collectionContents?.results.items
+			.flatMap((o) => o.details.image)
+			.filter((i) => isString(i)) || []
+	).splice(0, 5);
+
+	const [hoveredStates, setHoveredStates] = useListState(
+		collectionImages.map(() => false),
+	);
+
+	const setHoveredState = (index: number, state: boolean) => {
+		setHoveredStates.setItem(index, state);
+	};
+
+	const currentlyHovered = hoveredStates.findIndex((h) => h);
+
 	if (props.collection.creator.id !== userDetails.id)
 		additionalDisplay.push(`By ${props.collection.creator.name}`);
 	if (props.collection.count > 0)
@@ -305,71 +332,44 @@
 			style={{ overflow: "hidden" }}
 		>
 			<Flex gap="xs" direction={{ base: "column", md: "row" }}>
-				<Flex h={180} w={{ md: IMAGES_CONTAINER_WIDTH }} pos="relative">
-					<Image
-						src={fallbackImageUrl}
-						h="100%"
-						flex="none"
-						mx="auto"
-						radius="md"
-					/>
+				<Flex
+					h={180}
+					w={{ md: IMAGES_CONTAINER_WIDTH }}
+					pos="relative"
+					style={{ overflow: "hidden" }}
+				>
+					{collectionImages.length > 0 ? (
+						collectionImages.map((image, index) => {
+							const shouldCollapse = index < currentlyHovered;
+							return (
+								<CollectionImageDisplay
+									key={image}
+									image={image}
+									index={index}
+									shouldCollapse={shouldCollapse}
+									setHoveredState={setHoveredState}
+									totalImages={collectionImages.length}
+								/>
+							);
+						})
+					) : (
+						<Image
+							src={fallbackImageUrl}
+							h="100%"
+							flex="none"
+							mx="auto"
+							radius="md"
+						/>
+					)}
 					<Box pos="absolute" left={0} right={0} bottom={0}>
 						<ProRequiredAlert tooltipLabel="Collage image using collection contents" />
 					</Box>
 				</Flex>
-<<<<<<< HEAD
-				{props.collection.description ? (
-					<Text lineClamp={1}>{props.collection.description}</Text>
-				) : null}
-			</Box>
-			<Flex gap="sm" style={{ flex: 0 }}>
-				{userDetails.id === props.collection.creator.id ? (
-					<ActionIcon
-						color="blue"
-						variant="outline"
-						onClick={() => {
-							props.setToUpdateCollection({
-								name: props.collection.name,
-								id: props.collection.id,
-								description: props.collection.description,
-								collaborators: props.collection.collaborators,
-								isDefault: props.collection.isDefault,
-								informationTemplate: props.collection.informationTemplate,
-							});
-							props.openModal();
-						}}
-					>
-						<IconEdit size={18} />
-					</ActionIcon>
-				) : null}
-				{!props.collection.isDefault ? (
-					<fetcher.Form
-						method="POST"
-						ref={deleteFormRef}
-						action={withQuery("", { intent: "delete" })}
-					>
-						<input
-							hidden
-							name="collectionName"
-							defaultValue={props.collection.name}
-						/>
-						<ActionIcon
-							color="red"
-							variant="outline"
-							onClick={async () => {
-								const conf = await confirmWrapper({
-									confirmation:
-										"Are you sure you want to delete this collection?",
-								});
-								if (conf) fetcher.submit(deleteFormRef.current);
-							}}
-=======
 				<Stack flex={1} py={{ md: "sm" }}>
 					<Group justify="space-between">
 						<Anchor
 							component={Link}
 							to={$path("/collections/:id", { id: props.collection.id })}
->>>>>>> 01b0b0a8
 						>
 							<Title order={4}>
 								{truncate(props.collection.name, { length: 20 })}
@@ -390,7 +390,9 @@
 											name: props.collection.name,
 											id: props.collection.id,
 											description: props.collection.description,
+											collaborators: props.collection.collaborators,
 											isDefault: props.collection.isDefault,
+											informationTemplate: props.collection.informationTemplate,
 										});
 										props.openModal();
 									}}
@@ -442,6 +444,42 @@
 	);
 };
 
+const CollectionImageDisplay = (props: {
+	image: string;
+	index: number;
+	totalImages: number;
+	shouldCollapse: boolean;
+	setHoveredState: (index: number, state: boolean) => void;
+}) => {
+	const { ref, hovered } = useHover();
+	const offset = IMAGES_CONTAINER_WIDTH / props.totalImages - 20;
+
+	useDidUpdate(() => {
+		props.setHoveredState(props.index, hovered);
+	}, [hovered]);
+
+	return (
+		<Box
+			h="100%"
+			w="120px"
+			ref={ref}
+			top={{ md: 0 }}
+			pos={{ md: "absolute" }}
+			left={{
+				md: props.index * offset - (props.shouldCollapse ? offset * 2 : 0),
+			}}
+			style={{
+				zIndex: props.totalImages - props.index,
+				transitionProperty: "left",
+				transitionDuration: "0.2s",
+				transitionTimingFunction: "ease-in-out",
+			}}
+		>
+			<Image src={props.image} h="100%" />
+		</Box>
+	);
+};
+
 const CreateOrUpdateModal = (props: {
 	toUpdateCollection: UpdateCollectionInput | undefined;
 }) => {
@@ -487,7 +525,6 @@
 					}
 					autosize
 				/>
-<<<<<<< HEAD
 				<MultiSelect
 					name="collaborators"
 					description="Add collaborators to this collection"
@@ -580,16 +617,6 @@
 						))}
 					</Stack>
 				</Input.Wrapper>
-=======
-				<Input.Wrapper
-					label="Collaborators"
-					description={<ProRequiredAlert />}
-				/>
-				<Input.Wrapper
-					label="Information template"
-					description={<ProRequiredAlert />}
-				/>
->>>>>>> 01b0b0a8
 				<Button
 					variant="outline"
 					type="submit"
