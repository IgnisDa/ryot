--- conflicted
+++ resolved
@@ -22,13 +22,9 @@
 	Textarea,
 	Title,
 } from "@mantine/core";
-<<<<<<< HEAD
 import { useDisclosure, useListState } from "@mantine/hooks";
 import { unstable_defineAction, unstable_defineLoader } from "@remix-run/node";
-=======
-import { useDisclosure } from "@mantine/hooks";
-import { unstable_defineAction } from "@remix-run/node";
->>>>>>> 5a9c2aa1
+import { useLoaderData } from "@remix-run/react";
 import {
 	Form,
 	Link,
@@ -68,24 +64,18 @@
 	serverGqlService,
 } from "~/lib/utilities.server";
 
-<<<<<<< HEAD
 export const loader = unstable_defineLoader(async ({ request }) => {
-	const [userDetails, collections, { usersList }] = await Promise.all([
-		getUserDetails(request),
-		getUserCollectionsList(request),
+	const [{ usersList }] = await Promise.all([
 		serverGqlService.request(
 			UsersListDocument,
 			undefined,
-			await getAuthorizationHeader(request),
+			getAuthorizationHeader(request),
 		),
 	]);
-	return { collections, currentUserId: userDetails.id, usersList };
+	return { usersList };
 });
 
 export const meta = (_args: MetaArgs_SingleFetch<typeof loader>) => {
-=======
-export const meta = (_args: MetaArgs_SingleFetch) => {
->>>>>>> 5a9c2aa1
 	return [{ title: "Your collections | Ryot" }];
 };
 
@@ -380,6 +370,7 @@
 	toUpdateCollection: UpdateCollectionInput | undefined;
 }) => {
 	const loaderData = useLoaderData<typeof loader>();
+	const userDetails = useUserDetails();
 	const [parent] = useAutoAnimate();
 	const [informationTemplate, setInformationTemplate] =
 		useListState<CollectionExtraInformation>(
@@ -421,7 +412,7 @@
 					data={loaderData.usersList.map((u) => ({
 						value: u.id,
 						label: u.name,
-						disabled: u.id === loaderData.currentUserId,
+						disabled: u.id === userDetails.id,
 					}))}
 				/>
 				<Input.Wrapper
