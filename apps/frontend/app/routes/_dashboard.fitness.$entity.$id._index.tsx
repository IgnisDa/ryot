import {
	ActionIcon,
	Anchor,
	Box,
	Button,
	Container,
	Group,
	Menu,
	Modal,
	SimpleGrid,
	Stack,
	Text,
	Title,
} from "@mantine/core";
import { DateTimePicker } from "@mantine/dates";
import { $path } from "remix-routes";
import "@mantine/dates/styles.css";
import { useDisclosure } from "@mantine/hooks";
import { unstable_defineAction, unstable_defineLoader } from "@remix-run/node";
import type { MetaArgs_SingleFetch } from "@remix-run/react";
import { Form, Link, useLoaderData } from "@remix-run/react";
import {
	DeleteUserWorkoutDocument,
	DeleteWorkoutTemplateDocument,
	EntityLot,
	UpdateUserWorkoutDocument,
	WorkoutDetailsDocument,
	WorkoutTemplateDetailsDocument,
} from "@ryot/generated/graphql/backend/graphql";
import {
	changeCase,
	humanizeDuration,
	processSubmission,
} from "@ryot/ts-utils";
import {
	IconArchive,
	IconBarbell,
	IconClock,
	IconClockEdit,
	IconDotsVertical,
	IconPencil,
	IconPlayerPlay,
	IconRepeat,
	IconRun,
	IconTrash,
	IconTrophy,
	IconWeight,
	IconZzz,
} from "@tabler/icons-react";
import { type ReactNode, useState } from "react";
import { namedAction } from "remix-utils/named-action";
import { match } from "ts-pattern";
import { withQuery } from "ufo";
import { z } from "zod";
import { zx } from "zodix";
import { DisplayCollection } from "~/components/common";
import { confirmWrapper } from "~/components/confirmation";
import {
	ExerciseHistory,
	displayDistanceWithUnit,
	displayWeightWithUnit,
} from "~/components/fitness";
<<<<<<< HEAD
import { DisplayCollection } from "~/components/media";
import { FitnessEntity, dayjsLib } from "~/lib/generals";
=======
import { dayjsLib } from "~/lib/generals";
>>>>>>> 92fcdfd1
import {
	useConfirmSubmit,
	useGetWorkoutStarter,
	useUserUnitSystem,
} from "~/lib/hooks";
import { duplicateOldWorkout } from "~/lib/state/fitness";
import { useAddEntityToCollection } from "~/lib/state/media";
import {
	createToastHeaders,
	redirectWithToast,
	serverGqlService,
} from "~/lib/utilities.server";

export const loader = unstable_defineLoader(async ({ request, params }) => {
	const { id: entityId, entity } = zx.parseParams(params, {
		id: z.string(),
		entity: z.nativeEnum(FitnessEntity),
	});
	const resp = await match(entity)
		.with(FitnessEntity.Workouts, async () => {
			const [{ workoutDetails }] = await Promise.all([
				serverGqlService.authenticatedRequest(request, WorkoutDetailsDocument, {
					workoutId: entityId,
				}),
			]);
			let repeatedWorkout = null;
			if (workoutDetails.details.repeatedFrom) {
				const { workoutDetails: repeatedWorkoutData } =
					await serverGqlService.authenticatedRequest(
						request,
						WorkoutDetailsDocument,
						{ workoutId: workoutDetails.details.repeatedFrom },
					);
				repeatedWorkout = {
					id: workoutDetails.details.repeatedFrom,
					name: repeatedWorkoutData.details.name,
					doneOn: repeatedWorkoutData.details.startTime,
				};
			}
			let template = null;
			if (workoutDetails.details.templateId) {
				const { workoutTemplateDetails } =
					await serverGqlService.authenticatedRequest(
						request,
						WorkoutTemplateDetailsDocument,
						{ workoutTemplateId: workoutDetails.details.templateId },
					);
				template = {
					id: workoutDetails.details.templateId,
					name: workoutTemplateDetails.details.name,
				};
			}
			return {
				entityName: workoutDetails.details.name,
				startTime: workoutDetails.details.startTime,
				endTime: workoutDetails.details.endTime,
				duration: workoutDetails.details.duration,
				information: workoutDetails.details.information,
				summary: workoutDetails.details.summary,
				repeatedWorkout: repeatedWorkout,
				template,
				collections: workoutDetails.collections,
			};
		})
		.with(FitnessEntity.Templates, async () => {
			const [{ workoutTemplateDetails }] = await Promise.all([
				serverGqlService.authenticatedRequest(
					request,
					WorkoutTemplateDetailsDocument,
					{ workoutTemplateId: entityId },
				),
			]);
			return {
				entityName: workoutTemplateDetails.details.name,
				startTime: workoutTemplateDetails.details.createdOn,
				endTime: null,
				information: workoutTemplateDetails.details.information,
				summary: workoutTemplateDetails.details.summary,
				repeatedWorkout: null,
				template: null,
				collections: workoutTemplateDetails.collections,
			};
		})
		.exhaustive();
	return { entityId, entity, ...resp };
});

export const meta = ({ data }: MetaArgs_SingleFetch<typeof loader>) => {
	return [{ title: `${data?.entityName} | Ryot` }];
};

export const action = unstable_defineAction(async ({ request }) => {
	const formData = await request.clone().formData();
	return namedAction(request, {
		edit: async () => {
			const submission = processSubmission(formData, editWorkoutSchema);
			await serverGqlService.authenticatedRequest(
				request,
				UpdateUserWorkoutDocument,
				{ input: submission },
			);
			return Response.json({ status: "success", submission } as const, {
				headers: await createToastHeaders({
					type: "success",
					message: "Workout edited successfully",
				}),
			});
		},
		delete: async () => {
			const submission = processSubmission(formData, deleteSchema);
			if (submission.workoutId)
				await serverGqlService.authenticatedRequest(
					request,
					DeleteUserWorkoutDocument,
					{ workoutId: submission.workoutId },
				);
			else if (submission.templateId)
				await serverGqlService.authenticatedRequest(
					request,
					DeleteWorkoutTemplateDocument,
					{ workoutTemplateId: submission.templateId },
				);
			const { entity } = submission;
			return redirectWithToast($path("/fitness/:entity/list", { entity }), {
				type: "success",
				message: `${changeCase(entity)} deleted successfully`,
			});
		},
	});
});

const deleteSchema = z.object({
	workoutId: z.string().optional(),
	templateId: z.string().optional(),
	entity: z.nativeEnum(FitnessEntity),
});

const editWorkoutSchema = z.object({
	startTime: z.string(),
	endTime: z.string(),
	id: z.string(),
});

export default function Page() {
	const loaderData = useLoaderData<typeof loader>();
	const submit = useConfirmSubmit();
	const unitSystem = useUserUnitSystem();
	const [
		adjustTimeModalOpened,
		{ open: adjustTimeModalOpen, close: adjustTimeModalClose },
	] = useDisclosure(false);
	const [isWorkoutLoading, setIsWorkoutLoading] = useState(false);
	const startWorkout = useGetWorkoutStarter();
	const [_a, setAddEntityToCollectionData] = useAddEntityToCollection();
	const entityLot = match(loaderData.entity)
		.with(FitnessEntity.Workouts, () => EntityLot.Workout)
		.with(FitnessEntity.Templates, () => EntityLot.WorkoutTemplate)
		.exhaustive();

	const performDecision = async (
		entity: FitnessEntity,
		repeatedFromId?: string,
		templateId?: string,
		updateWorkoutTemplateId?: string,
	) => {
		setIsWorkoutLoading(true);
		const workout = await duplicateOldWorkout(
			loaderData.information,
			loaderData.entityName,
			repeatedFromId,
			templateId,
			updateWorkoutTemplateId,
		);
		startWorkout(workout, entity);
		setIsWorkoutLoading(false);
	};

	return (
		<>
			{loaderData.startTime && loaderData.endTime ? (
				<Modal
					opened={adjustTimeModalOpened}
					onClose={adjustTimeModalClose}
					withCloseButton={false}
					centered
				>
					<Form
						replace
						method="POST"
						action={withQuery("", { intent: "edit" })}
						onSubmit={() => adjustTimeModalClose()}
					>
						<Stack>
							<Title order={3}>Adjust times</Title>
							<DateTimePicker
								label="Start time"
								required
								name="startTime"
								defaultValue={new Date(loaderData.startTime)}
							/>
							<DateTimePicker
								label="End time"
								required
								name="endTime"
								defaultValue={new Date(loaderData.endTime)}
							/>
							<Button
								variant="outline"
								type="submit"
								name="id"
								value={loaderData.entityId}
							>
								Submit
							</Button>
						</Stack>
					</Form>
				</Modal>
			) : null}
			<Container size="xs">
				<Stack>
					<Group justify="space-between" wrap="nowrap">
						<Title>{loaderData.entityName}</Title>
						<Menu shadow="md" position="bottom-end">
							<Menu.Target>
								<ActionIcon variant="transparent" loading={isWorkoutLoading}>
									<IconDotsVertical />
								</ActionIcon>
							</Menu.Target>
							<Menu.Dropdown>
								{loaderData.entity === FitnessEntity.Templates ? (
									<>
										<Menu.Item
											onClick={() =>
												performDecision(
													FitnessEntity.Workouts,
													undefined,
													loaderData.entityId,
													undefined,
												)
											}
											leftSection={<IconPlayerPlay size={14} />}
										>
											Start workout
										</Menu.Item>
										<Menu.Item
											onClick={() =>
												performDecision(
													FitnessEntity.Templates,
													undefined,
													undefined,
													loaderData.entityId,
												)
											}
											leftSection={<IconPencil size={14} />}
										>
											Edit template
										</Menu.Item>
									</>
								) : (
									<>
										<Menu.Item
											onClick={() =>
												performDecision(
													FitnessEntity.Workouts,
													loaderData.entityId,
												)
											}
											leftSection={<IconRepeat size={14} />}
										>
											Duplicate
										</Menu.Item>
										<Menu.Item
											onClick={adjustTimeModalOpen}
											leftSection={<IconClockEdit size={14} />}
										>
											Adjust time
										</Menu.Item>
									</>
								)}
								<Menu.Item
									onClick={() =>
										setAddEntityToCollectionData({
											entityLot,
											entityId: loaderData.entityId,
											alreadyInCollections: loaderData.collections.map(
												(c) => c.id,
											),
										})
									}
									leftSection={<IconArchive size={14} />}
								>
									Add to collection
								</Menu.Item>
								<Form
									method="POST"
									action={withQuery("", { intent: "delete" })}
								>
									<input
										type="hidden"
										name={match(loaderData.entity)
											.with(FitnessEntity.Workouts, () => "workoutId")
											.with(FitnessEntity.Templates, () => "templateId")
											.exhaustive()}
										value={loaderData.entityId}
									/>
									<input
										type="hidden"
										name="entity"
										value={loaderData.entity}
									/>
									<Menu.Item
										onClick={async (e) => {
											const form = e.currentTarget.form;
											e.preventDefault();
											const conf = await confirmWrapper({
												confirmation: `Are you sure you want to delete this ${loaderData.entity}? This action is not reversible.`,
											});
											if (conf && form) submit(form);
										}}
										color="red"
										leftSection={<IconTrash size={14} />}
										type="submit"
									>
										Delete
									</Menu.Item>
								</Form>
							</Menu.Dropdown>
						</Menu>
					</Group>
					{loaderData.collections.length > 0 ? (
						<Group>
							{loaderData.collections.map((col) => (
								<DisplayCollection
									col={col}
									key={col.id}
									entityLot={entityLot}
									creatorUserId={col.userId}
									entityId={loaderData.entityId}
								/>
							))}
						</Group>
					) : null}
					{loaderData.repeatedWorkout ? (
						<Box>
							<Text c="dimmed" span>
								Repeated from{" "}
							</Text>
							<Anchor
								component={Link}
								to={$path("/fitness/:entity/:id", {
									entity: "workouts",
									id: loaderData.repeatedWorkout.id,
								})}
							>
								{loaderData.repeatedWorkout.name}
							</Anchor>
							<Text c="dimmed" span>
								{" "}
								on {dayjsLib(loaderData.repeatedWorkout.doneOn).format("LLL")}
							</Text>
						</Box>
					) : null}
					{loaderData.template ? (
						<Box>
							<Text c="dimmed" span>
								Template used:
							</Text>{" "}
							<Anchor
								component={Link}
								to={$path("/fitness/:entity/:id", {
									entity: "templates",
									id: loaderData.template.id,
								})}
							>
								{loaderData.template.name}
							</Anchor>
						</Box>
					) : null}
					<Box>
						<Text c="dimmed" span>
							Done on{" "}
						</Text>
						<Text span>{dayjsLib(loaderData.startTime).format("LLL")}</Text>
						<SimpleGrid mt="xs" cols={{ base: 3, md: 4, xl: 5 }}>
							{loaderData.endTime && loaderData.startTime ? (
								<DisplayStat
									icon={<IconClock size={16} />}
									data={humanizeDuration(
										dayjsLib
											.duration(loaderData.duration, "second")
											.asMilliseconds(),
										{
											round: true,
											units: ["h", "m"],
										},
									)}
								/>
							) : null}
							{loaderData.summary.total ? (
								<>
									{Number(loaderData.summary.total.weight) !== 0 ? (
										<DisplayStat
											icon={<IconWeight size={16} />}
											data={displayWeightWithUnit(
												unitSystem,
												loaderData.summary.total.weight,
											)}
										/>
									) : null}
									{Number(loaderData.summary.total.distance) > 0 ? (
										<DisplayStat
											icon={<IconRun size={16} />}
											data={displayDistanceWithUnit(
												unitSystem,
												loaderData.summary.total.distance,
											)}
										/>
									) : null}
									<DisplayStat
										icon={<IconBarbell size={16} />}
										data={`${loaderData.summary.exercises.length} Exercises`}
									/>
									{Number(loaderData.summary.total.personalBestsAchieved) !==
									0 ? (
										<DisplayStat
											icon={<IconTrophy size={16} />}
											data={`${loaderData.summary.total.personalBestsAchieved} PRs`}
										/>
									) : null}
									{loaderData.summary.total.restTime > 0 ? (
										<DisplayStat
											icon={<IconZzz size={16} />}
											data={humanizeDuration(
												loaderData.summary.total.restTime * 1e3,
												{ round: true, units: ["m", "s"] },
											)}
										/>
									) : null}
								</>
							) : null}
						</SimpleGrid>
					</Box>
					{loaderData.information.comment ? (
						<Box>
							<Text c="dimmed" span>
								Commented:{" "}
							</Text>
							<Text span>{loaderData.information.comment}</Text>
						</Box>
					) : null}
					{loaderData.information.exercises.map((exercise, idx) => (
						<ExerciseHistory
							exerciseIdx={idx}
							entityId={loaderData.entityId}
							key={`${exercise.name}-${idx}`}
							entityType={loaderData.entity}
						/>
					))}
				</Stack>
			</Container>
		</>
	);
}

const DisplayStat = (props: { icon: ReactNode; data: string }) => {
	return (
		<Stack gap={4} align="center" justify="center">
			{props.icon}
			<Text span size="sm" ta="center">
				{props.data}
			</Text>
		</Stack>
	);
};<|MERGE_RESOLUTION|>--- conflicted
+++ resolved
@@ -60,12 +60,7 @@
 	displayDistanceWithUnit,
 	displayWeightWithUnit,
 } from "~/components/fitness";
-<<<<<<< HEAD
-import { DisplayCollection } from "~/components/media";
 import { FitnessEntity, dayjsLib } from "~/lib/generals";
-=======
-import { dayjsLib } from "~/lib/generals";
->>>>>>> 92fcdfd1
 import {
 	useConfirmSubmit,
 	useGetWorkoutStarter,
