--- conflicted
+++ resolved
@@ -30,28 +30,14 @@
 import { zx } from "zodix";
 import { ApplicationGrid, DebouncedSearchInput } from "~/components/common";
 import {
-<<<<<<< HEAD
 	clientGqlService,
 	dayjsLib,
 	getPartialMetadataDetailsQuery,
 	queryClient,
 	queryFactory,
 } from "~/lib/generals";
-import {
-	useAppSearchParam,
-	useCoreDetails,
-=======
-	ApplicationGrid,
-	DebouncedSearchInput,
-	ProRequiredAlert,
-} from "~/components/common";
 import { pageQueryParam } from "~/lib/generals";
-import {
-	useAppSearchParam,
-	useFallbackImageUrl,
->>>>>>> cd44a985
-	useGetMantineColor,
-} from "~/lib/hooks";
+import { useAppSearchParam, useGetMantineColor } from "~/lib/hooks";
 import {
 	getEnhancedCookieName,
 	redirectToFirstPageIfOnInvalidPage,
