import { useAutoAnimate } from "@formkit/auto-animate/react";
import {
	ActionIcon,
	Alert,
	Box,
	Button,
	Checkbox,
	Container,
	CopyButton,
	Flex,
	Group,
	Modal,
	MultiSelect,
	NumberInput,
	Paper,
	Select,
	Stack,
	Text,
	TextInput,
	Title,
	Tooltip,
} from "@mantine/core";
import { useDisclosure } from "@mantine/hooks";
import { unstable_defineAction, unstable_defineLoader } from "@remix-run/node";
import type { MetaArgs_SingleFetch } from "@remix-run/react";
import { Form, useActionData, useLoaderData } from "@remix-run/react";
import {
	CreateUserIntegrationDocument,
	DeleteUserIntegrationDocument,
	GenerateAuthTokenDocument,
	IntegrationProvider,
	UpdateUserIntegrationDocument,
	UserIntegrationsDocument,
	type UserIntegrationsQuery,
} from "@ryot/generated/graphql/backend/graphql";
import { changeCase, isString, processSubmission } from "@ryot/ts-utils";
import {
	IconCheck,
	IconCopy,
	IconEye,
	IconEyeClosed,
	IconPencil,
	IconTrash,
} from "@tabler/icons-react";
import { useState } from "react";
import { namedAction } from "remix-utils/named-action";
import { match } from "ts-pattern";
import { withQuery } from "ufo";
import { z } from "zod";
import { zx } from "zodix";
import { confirmWrapper } from "~/components/confirmation";
import { dayjsLib } from "~/lib/generals";
import { useConfirmSubmit, useUserCollections } from "~/lib/hooks";
import { createToastHeaders, serverGqlService } from "~/lib/utilities.server";

const YANK_INTEGRATIONS = [IntegrationProvider.Audiobookshelf];
const PUSH_INTEGRATIONS = [
	IntegrationProvider.Radarr,
	IntegrationProvider.Sonarr,
];
const NO_SHOW_URL = [...YANK_INTEGRATIONS, ...PUSH_INTEGRATIONS];

export const loader = unstable_defineLoader(async ({ request }) => {
	const [{ userIntegrations }] = await Promise.all([
		serverGqlService.authenticatedRequest(
			request,
			UserIntegrationsDocument,
			undefined,
		),
	]);
	return { userIntegrations };
});

export const meta = (_args: MetaArgs_SingleFetch<typeof loader>) => {
	return [{ title: "Integration Settings | Ryot" }];
};

export const action = unstable_defineAction(async ({ request }) => {
	const formData = await request.clone().formData();
	return namedAction(request, {
		delete: async () => {
			const submission = processSubmission(formData, deleteSchema);
			await serverGqlService.authenticatedRequest(
				request,
				DeleteUserIntegrationDocument,
				submission,
			);
			return Response.json(
				{ status: "success", generateAuthToken: false } as const,
				{
					headers: await createToastHeaders({
						type: "success",
						message: "Integration deleted successfully",
					}),
				},
			);
		},
		create: async () => {
			const submission = processSubmission(formData, createSchema);
			await serverGqlService.authenticatedRequest(
				request,
				CreateUserIntegrationDocument,
				{ input: submission },
			);
			return Response.json(
				{ status: "success", generateAuthToken: false } as const,
				{
					headers: await createToastHeaders({
						type: "success",
						message: "Integration created successfully",
					}),
				},
			);
		},
		update: async () => {
			const submission = processSubmission(formData, updateSchema);
			// DEV: Reason for this: https://stackoverflow.com/a/11424089/11667450
			submission.isDisabled = submission.isDisabled === true;
			await serverGqlService.authenticatedRequest(
				request,
				UpdateUserIntegrationDocument,
				{ input: submission },
			);
			return Response.json(
				{ status: "success", generateAuthToken: false } as const,
				{
					headers: await createToastHeaders({
						type: "success",
						message: "Integration updated successfully",
					}),
				},
			);
		},
		generateAuthToken: async () => {
			const { generateAuthToken } = await serverGqlService.authenticatedRequest(
				request,
				GenerateAuthTokenDocument,
				{},
			);
			return Response.json({ status: "success", generateAuthToken } as const);
		},
	});
});

const MINIMUM_PROGRESS = "2";
const MAXIMUM_PROGRESS = "95";

const commaDelimitedString = z
	.string()
	.optional()
	.transform((v) => (isString(v) ? v.split(",") : undefined));

const createSchema = z.object({
<<<<<<< HEAD
	source: z.nativeEnum(IntegrationSource),
	minimumProgress: z.string().default(MINIMUM_PROGRESS),
	maximumProgress: z.string().default(MAXIMUM_PROGRESS),
	syncToOwnedCollection: zx.CheckboxAsString.optional(),
	sourceSpecifics: z
=======
	provider: z.nativeEnum(IntegrationProvider),
	minimumProgress: z.string().optional(),
	maximumProgress: z.string().optional(),
	providerSpecifics: z
>>>>>>> 66dff656
		.object({
			plexUsername: z.string().optional(),
			audiobookshelfBaseUrl: z.string().optional(),
			audiobookshelfToken: z.string().optional(),
			radarrBaseUrl: z.string().optional(),
			radarrApiKey: z.string().optional(),
			radarrProfileId: z.number().optional(),
			radarrRootFolderPath: z.string().optional(),
			radarrSyncCollectionIds: commaDelimitedString,
			sonarrBaseUrl: z.string().optional(),
			sonarrApiKey: z.string().optional(),
			sonarrProfileId: z.number().optional(),
			sonarrRootFolderPath: z.string().optional(),
			sonarrSyncCollectionIds: commaDelimitedString,
		})
		.optional(),
});

const deleteSchema = z.object({
	integrationId: z.string(),
});

const updateSchema = z.object({
	integrationId: z.string(),
	minimumProgress: z.string().optional(),
	maximumProgress: z.string().optional(),
	isDisabled: zx.CheckboxAsString.optional(),
});

export default function Page() {
	const loaderData = useLoaderData<typeof loader>();
	const actionData = useActionData<typeof action>();
	const [
		createIntegrationModalOpened,
		{
			open: openCreateUserYankIntegrationModal,
			close: closeCreateIntegrationModal,
		},
	] = useDisclosure(false);
	const [updateIntegrationModalData, setUpdateIntegrationModalData] =
		useState<Integration | null>(null);

	return (
		<Container size="xs">
			<Stack>
				<Title>Integration settings</Title>
				{loaderData.userIntegrations.length > 0 ? (
					loaderData.userIntegrations.map((i, idx) => (
						<DisplayIntegration
							integration={i}
							key={`${i.id}-${idx}`}
							setUpdateIntegrationModalData={setUpdateIntegrationModalData}
						/>
					))
				) : (
					<Text>No integrations configured</Text>
				)}
				<Box w="100%">
					<Group justify="space-between">
						<Form
							replace
							method="POST"
							action={withQuery("", { intent: "generateAuthToken" })}
						>
							<Button
								variant="light"
								color="orange"
								radius="md"
								type="submit"
								size="xs"
								fullWidth
							>
								Create API token
							</Button>
						</Form>
						<Button
							size="xs"
							variant="light"
							radius="md"
							onClick={openCreateUserYankIntegrationModal}
						>
							Add new integration
						</Button>
					</Group>
					<CreateIntegrationModal
						createModalOpened={createIntegrationModalOpened}
						closeIntegrationModal={closeCreateIntegrationModal}
					/>
					<UpdateIntegrationModal
						updateIntegrationData={updateIntegrationModalData}
						closeIntegrationModal={() => setUpdateIntegrationModalData(null)}
					/>
				</Box>
				{actionData?.generateAuthToken ? (
					<Alert title="This token will be shown only once" color="yellow">
						<Flex align="center">
							<CopyButton value={actionData.generateAuthToken}>
								{({ copied, copy }) => (
									<Tooltip
										label={copied ? "Copied" : "Copy"}
										withArrow
										position="right"
									>
										<ActionIcon color={copied ? "teal" : "gray"} onClick={copy}>
											{copied ? (
												<IconCheck size={16} />
											) : (
												<IconCopy size={16} />
											)}
										</ActionIcon>
									</Tooltip>
								)}
							</CopyButton>
							<TextInput
								value={actionData.generateAuthToken}
								readOnly
								style={{ flex: 1 }}
								onClick={(e) => e.currentTarget.select()}
							/>
						</Flex>
					</Alert>
				) : null}
			</Stack>
		</Container>
	);
}

type Integration = UserIntegrationsQuery["userIntegrations"][number];

const DisplayIntegration = (props: {
	integration: Integration;
	setUpdateIntegrationModalData: (data: Integration | null) => void;
}) => {
	const [parent] = useAutoAnimate();
	const [integrationInputOpened, { toggle: integrationInputToggle }] =
		useDisclosure(false);
	const submit = useConfirmSubmit();

	const integrationUrl =
		typeof window !== "undefined"
			? `${window.location.origin}/_i/${props.integration.id}`
			: "";

	return (
		<Paper p="xs" withBorder>
			<Stack ref={parent}>
				<Flex align="center" justify="space-between">
					<Box>
						<Group gap={4}>
							<Text size="sm" fw="bold">
								{changeCase(props.integration.provider)}
							</Text>
							{props.integration.isDisabled ? (
								<Text size="xs">(Paused)</Text>
							) : null}
						</Group>
						<Text size="xs">
							Created: {dayjsLib(props.integration.createdOn).fromNow()}
						</Text>
						{props.integration.lastTriggeredOn ? (
							<Text size="xs">
								Triggered:{" "}
								{dayjsLib(props.integration.lastTriggeredOn).fromNow()}
							</Text>
						) : null}
						{props.integration.syncToOwnedCollection ? (
							<Text size="xs">Being synced to "Owned" collection</Text>
						) : null}
					</Box>
					<Group>
						{!NO_SHOW_URL.includes(props.integration.provider) ? (
							<ActionIcon color="blue" onClick={integrationInputToggle}>
								{integrationInputOpened ? <IconEyeClosed /> : <IconEye />}
							</ActionIcon>
						) : null}
						<ActionIcon
							color="indigo"
							variant="subtle"
							onClick={() =>
								props.setUpdateIntegrationModalData(props.integration)
							}
						>
							<IconPencil />
						</ActionIcon>
						<Form method="POST" action={withQuery("", { intent: "delete" })}>
							<input
								type="hidden"
								name="integrationId"
								defaultValue={props.integration.id}
							/>
							<ActionIcon
								type="submit"
								color="red"
								variant="subtle"
								mt={4}
								onClick={async (e) => {
									const form = e.currentTarget.form;
									e.preventDefault();
									const conf = await confirmWrapper({
										confirmation:
											"Are you sure you want to delete this integration?",
									});
									if (conf && form) submit(form);
								}}
							>
								<IconTrash />
							</ActionIcon>
						</Form>
					</Group>
				</Flex>
				{integrationInputOpened ? (
					<TextInput
						value={integrationUrl}
						readOnly
						onClick={(e) => e.currentTarget.select()}
					/>
				) : null}
			</Stack>
		</Paper>
	);
};

const CreateIntegrationModal = (props: {
	createModalOpened: boolean;
	closeIntegrationModal: () => void;
}) => {
	const [provider, setProvider] = useState<IntegrationProvider | null>(null);

	return (
		<Modal
			opened={props.createModalOpened}
			onClose={props.closeIntegrationModal}
			centered
			withCloseButton={false}
		>
			<Form
				replace
				method="POST"
				onSubmit={() => props.closeIntegrationModal()}
				action={withQuery("", { intent: "create" })}
			>
				<Stack>
					<Select
						label="Select a provider"
						name="provider"
						required
						data={Object.values(IntegrationProvider).map((is) => ({
							label: changeCase(is),
							value: is,
						}))}
						onChange={(e) => setProvider(e as IntegrationProvider)}
					/>
					{provider && !PUSH_INTEGRATIONS.includes(provider) ? (
						<Group wrap="nowrap">
							<NumberInput
								size="xs"
								label="Minimum progress"
								description="Progress will not be synced below this value"
								required
								name="minimumProgress"
								defaultValue={MINIMUM_PROGRESS}
								min={0}
								max={100}
							/>
							<NumberInput
								size="xs"
								label="Maximum progress"
								description="After this value, progress will be marked as completed"
								required
								name="maximumProgress"
								defaultValue={MAXIMUM_PROGRESS}
								min={0}
								max={100}
							/>
						</Group>
					) : null}
					{match(provider)
						.with(IntegrationProvider.Audiobookshelf, () => (
							<>
								<TextInput
									label="Base Url"
									required
									name="providerSpecifics.audiobookshelfBaseUrl"
								/>
								<TextInput
									label="Token"
									required
									name="providerSpecifics.audiobookshelfToken"
								/>
							</>
						))
						.with(IntegrationProvider.Plex, () => (
							<>
								<TextInput
									label="Username"
									name="providerSpecifics.plexUsername"
								/>
							</>
						))
						.with(IntegrationProvider.Radarr, () => <ArrInputs name="radarr" />)
						.with(IntegrationProvider.Sonarr, () => <ArrInputs name="sonarr" />)
						.otherwise(() => undefined)}
					{source && YANK_INTEGRATIONS.includes(source) ? (
						<Checkbox
							label="Sync to Owned collection"
							name="syncToOwnedCollection"
							description={`Checking this will also sync items in your library to the "Owned" collection`}
							styles={{ body: { display: "flex", alignItems: "center" } }}
						/>
					) : undefined}
					<Button type="submit">Submit</Button>
				</Stack>
			</Form>
		</Modal>
	);
};

const ArrInputs = (props: { name: string }) => {
	const collections = useUserCollections();

	return (
		<>
			<TextInput
				required
				label="Base Url"
				name={`providerSpecifics.${props.name}BaseUrl`}
			/>
			<TextInput
				required
				label="Token"
				name={`providerSpecifics.${props.name}ApiKey`}
			/>
			<NumberInput
				required
				hideControls
				defaultValue={1}
				label="Profile ID"
				name={`providerSpecifics.${props.name}ProfileId`}
			/>
			<TextInput
				required
				label="Root Folder"
				name={`providerSpecifics.${props.name}RootFolderPath`}
			/>
			<MultiSelect
				required
				searchable
				label="Collections"
				name={`providerSpecifics.${props.name}SyncCollectionIds`}
				data={collections.map((c) => ({
					label: c.name,
					value: c.id,
				}))}
			/>
		</>
	);
};

const UpdateIntegrationModal = (props: {
	updateIntegrationData: Integration | null;
	closeIntegrationModal: () => void;
}) => {
	return (
		<Modal
			opened={props.updateIntegrationData !== null}
			onClose={props.closeIntegrationModal}
			centered
			withCloseButton={false}
		>
			{props.updateIntegrationData ? (
				<Form
					replace
					method="POST"
					onSubmit={() => props.closeIntegrationModal()}
					action={withQuery("", { intent: "update" })}
				>
					<input
						type="hidden"
						name="integrationId"
						defaultValue={props.updateIntegrationData.id}
					/>
					<Stack>
						{!PUSH_INTEGRATIONS.includes(
							props.updateIntegrationData.provider,
						) ? (
							<Group wrap="nowrap">
								<NumberInput
									size="xs"
									label="Minimum progress"
									description="Progress will not be synced below this value"
									name="minimumProgress"
									defaultValue={
										props.updateIntegrationData.minimumProgress || undefined
									}
								/>
								<NumberInput
									size="xs"
									label="Maximum progress"
									description="After this value, progress will be marked as completed"
									name="maximumProgress"
									defaultValue={
										props.updateIntegrationData.maximumProgress || undefined
									}
								/>
							</Group>
						) : null}
						<Checkbox
							name="isDisabled"
							label="Pause integration"
							defaultChecked={
								props.updateIntegrationData.isDisabled || undefined
							}
						/>
						<Button type="submit">Submit</Button>
					</Stack>
				</Form>
			) : null}
		</Modal>
	);
};<|MERGE_RESOLUTION|>--- conflicted
+++ resolved
@@ -151,18 +151,11 @@
 	.transform((v) => (isString(v) ? v.split(",") : undefined));
 
 const createSchema = z.object({
-<<<<<<< HEAD
-	source: z.nativeEnum(IntegrationSource),
-	minimumProgress: z.string().default(MINIMUM_PROGRESS),
-	maximumProgress: z.string().default(MAXIMUM_PROGRESS),
-	syncToOwnedCollection: zx.CheckboxAsString.optional(),
-	sourceSpecifics: z
-=======
 	provider: z.nativeEnum(IntegrationProvider),
 	minimumProgress: z.string().optional(),
 	maximumProgress: z.string().optional(),
+	syncToOwnedCollection: zx.CheckboxAsString.optional(),
 	providerSpecifics: z
->>>>>>> 66dff656
 		.object({
 			plexUsername: z.string().optional(),
 			audiobookshelfBaseUrl: z.string().optional(),
@@ -465,7 +458,7 @@
 						.with(IntegrationProvider.Radarr, () => <ArrInputs name="radarr" />)
 						.with(IntegrationProvider.Sonarr, () => <ArrInputs name="sonarr" />)
 						.otherwise(() => undefined)}
-					{source && YANK_INTEGRATIONS.includes(source) ? (
+					{provider && YANK_INTEGRATIONS.includes(provider) ? (
 						<Checkbox
 							label="Sync to Owned collection"
 							name="syncToOwnedCollection"
