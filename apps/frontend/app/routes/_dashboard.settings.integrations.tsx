import { useAutoAnimate } from "@formkit/auto-animate/react";
import {
	ActionIcon,
	Alert,
	Box,
	Button,
	Checkbox,
	Container,
	CopyButton,
	Flex,
	Group,
	Modal,
	NumberInput,
	Paper,
	Select,
	Stack,
	Text,
	TextInput,
	Title,
	Tooltip,
} from "@mantine/core";
import { useDisclosure } from "@mantine/hooks";
import { unstable_defineAction, unstable_defineLoader } from "@remix-run/node";
import type { MetaArgs_SingleFetch } from "@remix-run/react";
import {
	Form,
	useActionData,
	useFetcher,
	useLoaderData,
} from "@remix-run/react";
import {
	CreateUserIntegrationDocument,
	DeleteUserIntegrationDocument,
	GenerateAuthTokenDocument,
	IntegrationSource,
	UserIntegrationsDocument,
	type UserIntegrationsQuery,
} from "@ryot/generated/graphql/backend/graphql";
import { changeCase } from "@ryot/ts-utils";
import {
	IconCheck,
	IconCopy,
	IconEye,
	IconEyeClosed,
	IconTrash,
} from "@tabler/icons-react";
import { useRef, useState } from "react";
import { namedAction } from "remix-utils/named-action";
import { match } from "ts-pattern";
import { z } from "zod";
import { zx } from "zodix";
import { confirmWrapper } from "~/components/confirmation";
import { dayjsLib } from "~/lib/generals";
import {
	createToastHeaders,
	getAuthorizationHeader,
	processSubmission,
	serverGqlService,
} from "~/lib/utilities.server";

const YANK_INTEGRATIONS = [IntegrationSource.Audiobookshelf];

export const loader = unstable_defineLoader(async ({ request }) => {
	const [{ userIntegrations }] = await Promise.all([
		serverGqlService.request(
			UserIntegrationsDocument,
			undefined,
			getAuthorizationHeader(request),
		),
	]);
	return { userIntegrations };
});

export const meta = (_args: MetaArgs_SingleFetch<typeof loader>) => {
	return [{ title: "Integration Settings | Ryot" }];
};

export const action = unstable_defineAction(async ({ request }) => {
	const formData = await request.clone().formData();
	return namedAction(request, {
		delete: async () => {
			const submission = processSubmission(formData, deleteSchema);
			await serverGqlService.request(
				DeleteUserIntegrationDocument,
				submission,
				getAuthorizationHeader(request),
			);
			return Response.json(
				{ status: "success", generateAuthToken: false } as const,
				{
					headers: await createToastHeaders({
						type: "success",
						message: "Integration deleted successfully",
					}),
				},
			);
		},
		create: async () => {
			const submission = processSubmission(formData, createSchema);
			await serverGqlService.request(
				CreateUserIntegrationDocument,
				{ input: submission },
				getAuthorizationHeader(request),
			);
			return Response.json(
				{ status: "success", generateAuthToken: false } as const,
				{
					headers: await createToastHeaders({
						type: "success",
						message: "Integration created successfully",
					}),
				},
			);
		},
		generateAuthToken: async () => {
			const { generateAuthToken } = await serverGqlService.request(
				GenerateAuthTokenDocument,
				undefined,
				getAuthorizationHeader(request),
			);
			return Response.json({ status: "success", generateAuthToken } as const);
		},
	});
});

const MINIMUM_PROGRESS = "2";
const MAXIMUM_PROGRESS = "95";

const createSchema = z.object({
	source: z.nativeEnum(IntegrationSource),
	minimumProgress: z.string().default(MINIMUM_PROGRESS),
	maximumProgress: z.string().default(MAXIMUM_PROGRESS),
	syncToOwnedCollection: zx.CheckboxAsString.optional(),
	sourceSpecifics: z
		.object({
			plexUsername: z.string().optional(),
			audiobookshelfBaseUrl: z.string().optional(),
			audiobookshelfToken: z.string().optional(),
		})
		.optional(),
});

const deleteSchema = z.object({
	integrationId: z.string(),
});

export default function Page() {
	const loaderData = useLoaderData<typeof loader>();
	const actionData = useActionData<typeof action>();
	const [
		createIntegrationModalOpened,
		{
			open: openCreateUserYankIntegrationModal,
			close: closeCreateIntegrationModal,
		},
	] = useDisclosure(false);

	return (
		<Container size="xs">
			<Stack>
				<Title>Integration settings</Title>
				{loaderData.userIntegrations.length > 0 ? (
					loaderData.userIntegrations.map((i, idx) => (
						<DisplayIntegration integration={i} key={`${i.id}-${idx}`} />
					))
				) : (
					<Text>No integrations configured</Text>
				)}
				<Box w="100%">
					<Group justify="space-between">
						<Form method="post" action="?intent=generateAuthToken" replace>
							<Button
								variant="light"
								color="orange"
								radius="md"
								type="submit"
								size="xs"
								fullWidth
							>
								Create API token
							</Button>
						</Form>
						<Button
							size="xs"
							variant="light"
							radius="md"
							onClick={openCreateUserYankIntegrationModal}
						>
							Add new integration
						</Button>
					</Group>
					<CreateIntegrationModal
						createModalOpened={createIntegrationModalOpened}
						closeIntegrationModal={closeCreateIntegrationModal}
					/>
				</Box>
				{actionData?.generateAuthToken ? (
					<Alert title="This token will be shown only once" color="yellow">
						<Flex align="center">
							<CopyButton value={actionData.generateAuthToken}>
								{({ copied, copy }) => (
									<Tooltip
										label={copied ? "Copied" : "Copy"}
										withArrow
										position="right"
									>
										<ActionIcon color={copied ? "teal" : "gray"} onClick={copy}>
											{copied ? (
												<IconCheck size={16} />
											) : (
												<IconCopy size={16} />
											)}
										</ActionIcon>
									</Tooltip>
								)}
							</CopyButton>
							<TextInput
								value={actionData.generateAuthToken}
								readOnly
								style={{ flex: 1 }}
								onClick={(e) => e.currentTarget.select()}
							/>
						</Flex>
					</Alert>
				) : null}
			</Stack>
		</Container>
	);
}

type Integration = UserIntegrationsQuery["userIntegrations"][number];

const DisplayIntegration = (props: { integration: Integration }) => {
	const [parent] = useAutoAnimate();
	const [integrationInputOpened, { toggle: integrationInputToggle }] =
		useDisclosure(false);
	const fetcher = useFetcher<typeof action>();
	const deleteFormRef = useRef<HTMLFormElement>(null);

	const integrationUrl =
		typeof window !== "undefined"
			? `${window.location.origin}/_i/${props.integration.id}`
			: "";

	return (
		<Paper p="xs" withBorder>
			<Stack ref={parent}>
				<Flex align="center" justify="space-between">
					<Box>
						<Text size="sm" fw="bold">
							{changeCase(props.integration.source)}
						</Text>
						<Text size="xs">
							Created: {dayjsLib(props.integration.createdOn).fromNow()}
						</Text>
						{props.integration.lastTriggeredOn ? (
							<Text size="xs">
								Triggered:{" "}
								{dayjsLib(props.integration.lastTriggeredOn).fromNow()}
							</Text>
<<<<<<< HEAD
						) : undefined}
						{props.integration.syncToOwnedCollection ? (
							<Text size="xs">Being synced to "Owned" collection</Text>
						) : undefined}
=======
						) : null}
>>>>>>> 5a9c2aa1
					</Box>
					<Group>
						{!YANK_INTEGRATIONS.includes(props.integration.source) ? (
							<ActionIcon color="blue" onClick={integrationInputToggle}>
								{integrationInputOpened ? <IconEyeClosed /> : <IconEye />}
							</ActionIcon>
						) : null}
						<fetcher.Form
							action="?intent=delete"
							method="post"
							ref={deleteFormRef}
						>
							<input
								type="hidden"
								name="integrationId"
								defaultValue={props.integration.id}
							/>
							<ActionIcon
								color="red"
								variant="subtle"
								mt={4}
								onClick={async () => {
									const conf = await confirmWrapper({
										confirmation:
											"Are you sure you want to delete this integration?",
									});
									if (conf) fetcher.submit(deleteFormRef.current);
								}}
							>
								<IconTrash />
							</ActionIcon>
						</fetcher.Form>
					</Group>
				</Flex>
				{integrationInputOpened ? (
					<TextInput
						value={integrationUrl}
						readOnly
						onClick={(e) => e.currentTarget.select()}
					/>
				) : null}
			</Stack>
		</Paper>
	);
};

const CreateIntegrationModal = (props: {
	createModalOpened: boolean;
	closeIntegrationModal: () => void;
}) => {
	const [source, setSource] = useState<IntegrationSource | null>(null);

	return (
		<Modal
			opened={props.createModalOpened}
			onClose={props.closeIntegrationModal}
			centered
			withCloseButton={false}
		>
			<Form
				action="?intent=create"
				method="post"
				onSubmit={() => props.closeIntegrationModal()}
				replace
			>
				<Stack>
					<Select
						label="Select a source"
						name="source"
						required
						data={Object.values(IntegrationSource).map((is) => ({
							label: changeCase(is),
							value: is,
						}))}
						onChange={(e) => setSource(e as IntegrationSource)}
					/>
					{source ? (
						<Group wrap="nowrap">
							<NumberInput
								size="xs"
								label="Minimum progress"
								description="Progress will not be synced below this value"
								required
								name="minimumProgress"
								defaultValue={MINIMUM_PROGRESS}
								min={0}
								max={100}
							/>
							<NumberInput
								size="xs"
								label="Maximum progress"
								description="After this value, progress will be marked as completed"
								required
								name="maximumProgress"
								defaultValue={MAXIMUM_PROGRESS}
								min={0}
								max={100}
							/>
						</Group>
					) : null}
					{match(source)
						.with(IntegrationSource.Audiobookshelf, () => (
							<>
								<TextInput
									label="Base Url"
									required
									name="sourceSpecifics.audiobookshelfBaseUrl"
								/>
								<TextInput
									label="Token"
									required
									name="sourceSpecifics.audiobookshelfToken"
								/>
							</>
						))
						.with(IntegrationSource.Plex, () => (
							<>
								<TextInput
									label="Username"
									name="sourceSpecifics.plexUsername"
								/>
							</>
						))
						.otherwise(() => undefined)}
					{source && YANK_INTEGRATIONS.includes(source) ? (
						<Checkbox
							label="Sync to Owned collection"
							name="syncToOwnedCollection"
							description={`Checking this will also sync items in your library to the "Owned" collection`}
							styles={{ body: { display: "flex", alignItems: "center" } }}
						/>
					) : undefined}
					<Button type="submit">Submit</Button>
				</Stack>
			</Form>
		</Modal>
	);
};<|MERGE_RESOLUTION|>--- conflicted
+++ resolved
@@ -258,14 +258,10 @@
 								Triggered:{" "}
 								{dayjsLib(props.integration.lastTriggeredOn).fromNow()}
 							</Text>
-<<<<<<< HEAD
-						) : undefined}
+						) : null}
 						{props.integration.syncToOwnedCollection ? (
 							<Text size="xs">Being synced to "Owned" collection</Text>
-						) : undefined}
-=======
 						) : null}
->>>>>>> 5a9c2aa1
 					</Box>
 					<Group>
 						{!YANK_INTEGRATIONS.includes(props.integration.source) ? (
