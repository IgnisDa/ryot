import { LineChart } from "@mantine/charts";
import {
	ActionIcon,
	Affix,
	Anchor,
	Box,
	Button,
	Container,
	Divider,
	Flex,
	Group,
	Image,
	List,
	Paper,
	ScrollArea,
	Select,
	SimpleGrid,
	Stack,
	Tabs,
	Text,
	Title,
	rem,
} from "@mantine/core";
import { unstable_defineLoader } from "@remix-run/node";
import type { MetaArgs_SingleFetch } from "@remix-run/react";
import { Link, useLoaderData, useNavigate } from "@remix-run/react";
import {
	EntityLot,
	ExerciseDetailsDocument,
	ExerciseSource,
	UserExerciseDetailsDocument,
	WorkoutSetPersonalBest,
} from "@ryot/generated/graphql/backend/graphql";
import { changeCase, sortBy, startCase } from "@ryot/ts-utils";
import {
	IconChartPie,
	IconCheck,
	IconExternalLink,
	IconMessageCircle2,
} from "@tabler/icons-react";
import {
	IconHistoryToggle,
	IconInfoCircle,
	IconTrophy,
	IconUser,
} from "@tabler/icons-react";
import { useQuery } from "@tanstack/react-query";
import { Fragment } from "react";
import { Virtuoso } from "react-virtuoso";
import { $path } from "remix-routes";
import invariant from "tiny-invariant";
import { match } from "ts-pattern";
import { withFragment } from "ufo";
import { useLocalStorage } from "usehooks-ts";
import { z } from "zod";
import { zx } from "zodix";
import { DisplayCollection, ReviewItemDisplay } from "~/components/common";
import {
	ExerciseHistory,
	displayDistanceWithUnit,
	displayWeightWithUnit,
} from "~/components/fitness";
<<<<<<< HEAD
import { DisplayCollection, MediaScrollArea } from "~/components/media";
import { FitnessEntity, dayjsLib } from "~/lib/generals";
import { useUserDetails, useUserUnitSystem } from "~/lib/hooks";
=======
import { MediaScrollArea } from "~/components/media";
import { TimeSpan, dayjsLib, getDateFromTimeSpan } from "~/lib/generals";
import {
	useUserDetails,
	useUserPreferences,
	useUserUnitSystem,
} from "~/lib/hooks";
>>>>>>> 92fcdfd1
import {
	addExerciseToWorkout,
	getWorkoutDetailsQuery,
	useCurrentWorkout,
} from "~/lib/state/fitness";
import { useAddEntityToCollection, useReviewEntity } from "~/lib/state/media";
import {
	getCachedExerciseParameters,
	getWorkoutCookieValue,
	serverGqlService,
} from "~/lib/utilities.server";

const searchParamsSchema = z.object({
	defaultTab: z.string().optional(),
});

export type SearchParams = z.infer<typeof searchParamsSchema>;

export const loader = unstable_defineLoader(async ({ params, request }) => {
	const { id: exerciseId } = zx.parseParams(params, { id: z.string() });
	const query = zx.parseQuery(request, searchParamsSchema);
	const workoutInProgress = !!getWorkoutCookieValue(request);
	const [exerciseParameters, { exerciseDetails }, { userExerciseDetails }] =
		await Promise.all([
			getCachedExerciseParameters(),
			serverGqlService.request(ExerciseDetailsDocument, { exerciseId }),
			serverGqlService.authenticatedRequest(
				request,
				UserExerciseDetailsDocument,
				{ exerciseId },
			),
		]);
	return {
		query,
		exerciseId,
		exerciseDetails,
		workoutInProgress,
		exerciseParameters,
		userExerciseDetails,
	};
});

export const meta = ({ data }: MetaArgs_SingleFetch<typeof loader>) => {
	return [{ title: `${data?.exerciseDetails.id} | Ryot` }];
};

export default function Page() {
	const loaderData = useLoaderData<typeof loader>();
	const userPreferences = useUserPreferences();
	const unitSystem = useUserUnitSystem();
	const userDetails = useUserDetails();
	const canCurrentUserUpdate =
		loaderData.exerciseDetails.source === ExerciseSource.Custom &&
		userDetails.id === loaderData.exerciseDetails.createdByUserId;
	const exerciseNumTimesInteracted =
		loaderData.userExerciseDetails.details?.exerciseNumTimesInteracted || 0;
	const [currentWorkout, setCurrentWorkout] = useCurrentWorkout();
	const navigate = useNavigate();
	const [_a, setAddEntityToCollectionData] = useAddEntityToCollection();
	const [timeSpanForCharts, setTimeSpanForCharts] = useLocalStorage(
		"ExerciseChartTimeSpan",
		TimeSpan.Last90Days,
	);
	const computedDateAfterForCharts = getDateFromTimeSpan(timeSpanForCharts);
	const filteredHistoryForCharts = sortBy(
		loaderData.userExerciseDetails.history || [],
		(e) => e.workoutEndOn,
	).filter((h) => {
		const workoutEndOn = dayjsLib(h.workoutEndOn);
		return computedDateAfterForCharts === null
			? true
			: workoutEndOn.isAfter(computedDateAfterForCharts);
	});
	const bestMappings =
		loaderData.exerciseParameters.lotMapping.find(
			(lm) => lm.lot === loaderData.exerciseDetails.lot,
		)?.bests || [];
	const [_r, setEntityToReview] = useReviewEntity();

	return (
		<Container size="xs" px="lg">
			<Stack>
				<Title id="exercise-title">{loaderData.exerciseDetails.id}</Title>
				{loaderData.userExerciseDetails.collections.length > 0 ? (
					<Group id="entity-collections">
						{loaderData.userExerciseDetails.collections.map((col) => (
							<DisplayCollection
								col={col}
								key={col.id}
								creatorUserId={col.userId}
								entityLot={EntityLot.Exercise}
								entityId={loaderData.exerciseDetails.id}
							/>
						))}
					</Group>
				) : null}
				<Tabs
					variant="outline"
					keepMounted={false}
					defaultValue={loaderData.query.defaultTab || "overview"}
				>
					<Tabs.List mb="xs">
						<Tabs.Tab
							value="overview"
							leftSection={<IconInfoCircle size={16} />}
						>
							Overview
						</Tabs.Tab>
						{exerciseNumTimesInteracted > 0 ? (
							<Tabs.Tab
								value="history"
								leftSection={<IconHistoryToggle size={16} />}
							>
								History
							</Tabs.Tab>
						) : null}
						{exerciseNumTimesInteracted > 0 ? (
							<>
								<Tabs.Tab
									value="records"
									leftSection={<IconTrophy size={16} />}
								>
									Records
								</Tabs.Tab>
								<Tabs.Tab
									value="charts"
									leftSection={<IconChartPie size={16} />}
								>
									Charts
								</Tabs.Tab>
							</>
						) : null}
						<Tabs.Tab value="actions" leftSection={<IconUser size={16} />}>
							Actions
						</Tabs.Tab>
						{!userPreferences.general.disableReviews ? (
							<Tabs.Tab
								value="reviews"
								leftSection={<IconMessageCircle2 size={16} />}
							>
								Reviews
							</Tabs.Tab>
						) : null}
					</Tabs.List>
					<Tabs.Panel value="overview">
						<Stack>
							<ScrollArea>
								<Flex gap={6}>
									{loaderData.exerciseDetails.attributes.images.map((i) => (
										<Image key={i} radius="md" src={i} h="200px" w="248px" />
									))}
								</Flex>
							</ScrollArea>
							<SimpleGrid py="xs" cols={4}>
								{(["level", "force", "mechanic", "equipment"] as const).map(
									(f) => (
										<Fragment key={f}>
											{loaderData.exerciseDetails[f] ? (
												<DisplayData
													name={f}
													data={loaderData.exerciseDetails[f]}
												/>
											) : null}
										</Fragment>
									),
								)}
								{loaderData.exerciseDetails.lot ? (
									<DisplayData
										name="Type"
										data={changeCase(loaderData.exerciseDetails.lot)}
									/>
								) : null}
								{exerciseNumTimesInteracted > 0 ? (
									<DisplayData
										name="Times done"
										data={`${exerciseNumTimesInteracted} times`}
										noCasing
									/>
								) : null}
								{loaderData.userExerciseDetails.details?.createdOn ? (
									<DisplayData
										name="First done on"
										data={dayjsLib(
											loaderData.userExerciseDetails.details.createdOn,
										).format("ll")}
										noCasing
									/>
								) : null}
								{loaderData.userExerciseDetails.details?.lastUpdatedOn ? (
									<DisplayData
										name="Last done on"
										data={dayjsLib(
											loaderData.userExerciseDetails.details.lastUpdatedOn,
										).format("ll")}
										noCasing
									/>
								) : null}
							</SimpleGrid>
							{loaderData.exerciseDetails.muscles.length > 0 ? (
								<>
									<Divider />
									<Group wrap="nowrap">
										<Text c="dimmed" fz="sm">
											Muscles
										</Text>
										<Text fz="sm">
											{loaderData.exerciseDetails.muscles
												.map((s) => startCase(s.toLowerCase()))
												.join(", ")}
										</Text>
									</Group>
								</>
							) : null}
							{loaderData.exerciseDetails.attributes.instructions.length > 0 ? (
								<>
									<Divider />
									<Text size="xl" fw="bold">
										Instructions
									</Text>
									<List type="ordered" spacing="xs">
										{loaderData.exerciseDetails.attributes.instructions.map(
											(d) => (
												<List.Item key={d}>{d}</List.Item>
											),
										)}
									</List>
								</>
							) : null}
						</Stack>
					</Tabs.Panel>
					{loaderData.userExerciseDetails.history ? (
						<Tabs.Panel value="history" h="68vh">
							<Virtuoso
								data={loaderData.userExerciseDetails.history}
								itemContent={(index, history) => (
									<Box mt={index !== 0 ? "md" : undefined}>
										<ExerciseHistory
											hideExerciseDetails
											key={history.workoutId}
											exerciseIdx={history.idx}
											entityId={history.workoutId}
											entityType={FitnessEntity.Workouts}
										/>
									</Box>
								)}
							/>
						</Tabs.Panel>
					) : null}
					{loaderData.userExerciseDetails.details?.exerciseExtraInformation ? (
						<>
							<Tabs.Panel value="records">
								<Stack gap="xl">
									<Stack gap="xs">
										<Text size="lg" td="underline">
											Lifetime Stats
										</Text>
										<Box>
											<DisplayLifetimeStatistic
												stat="weight"
												val={displayWeightWithUnit(
													unitSystem,
													loaderData.userExerciseDetails.details
														.exerciseExtraInformation.lifetimeStats.weight,
												)}
											/>
											<DisplayLifetimeStatistic
												stat="distance"
												val={displayDistanceWithUnit(
													unitSystem,
													loaderData.userExerciseDetails.details
														.exerciseExtraInformation.lifetimeStats.distance,
												)}
											/>
											<DisplayLifetimeStatistic
												stat="duration"
												val={`${loaderData.userExerciseDetails.details.exerciseExtraInformation.lifetimeStats.duration} MIN`}
											/>
											<DisplayLifetimeStatistic
												stat="reps"
												val={
													loaderData.userExerciseDetails.details
														.exerciseExtraInformation.lifetimeStats.reps
												}
											/>
											<DisplayLifetimeStatistic
												stat="times done"
												val={exerciseNumTimesInteracted}
											/>
										</Box>
									</Stack>
									{loaderData.userExerciseDetails.details
										.exerciseExtraInformation.personalBests.length > 0 ? (
										<Stack gap="sm">
											<Text size="lg" td="underline">
												Personal Bests
											</Text>
											{loaderData.userExerciseDetails.details.exerciseExtraInformation.personalBests.map(
												(personalBest) => (
													<Box key={personalBest.lot}>
														<Text size="sm" c="dimmed">
															{changeCase(personalBest.lot)}
														</Text>
														{personalBest.sets.map((pbSet) => (
															<DisplayPersonalBest
																set={pbSet}
																key={pbSet.workoutId}
																personalBestLot={personalBest.lot}
															/>
														))}
													</Box>
												),
											)}
										</Stack>
									) : null}
								</Stack>
							</Tabs.Panel>
							<Tabs.Panel value="charts">
								<Stack>
									<Select
										label="Time span"
										defaultValue={timeSpanForCharts}
										labelProps={{ c: "dimmed" }}
										data={Object.values(TimeSpan)}
										onChange={(v) => {
											if (v) setTimeSpanForCharts(v as TimeSpan);
										}}
									/>
									{bestMappings.map((best) => {
										const data = filteredHistoryForCharts.map((h) => {
											const stat = h.bestSet?.statistic;
											const value = match(best)
												.with(WorkoutSetPersonalBest.OneRm, () => stat?.oneRm)
												.with(WorkoutSetPersonalBest.Pace, () => stat?.pace)
												.with(WorkoutSetPersonalBest.Reps, () => stat?.reps)
												.with(WorkoutSetPersonalBest.Time, () => stat?.duration)
												.with(WorkoutSetPersonalBest.Volume, () => stat?.volume)
												.with(WorkoutSetPersonalBest.Weight, () => stat?.weight)
												.exhaustive();
											return {
												name: dayjsLib(h.workoutEndOn).format("DD/MM/YYYY"),
												value: value ? Number.parseFloat(value) : null,
											};
										});
										invariant(data);
										return (
											<Paper key={best} withBorder py="md" radius="md">
												<Stack>
													<Title order={3} ta="center">
														{changeCase(best)}
													</Title>
													<LineChart
														ml={-15}
														connectNulls
														h={300}
														data={data}
														series={[
															{ name: "value", label: changeCase(best) },
														]}
														dataKey="name"
													/>
												</Stack>
											</Paper>
										);
									})}
								</Stack>
							</Tabs.Panel>
						</>
					) : null}
					<Tabs.Panel value="actions">
						<MediaScrollArea>
							<SimpleGrid cols={{ base: 1, md: 2 }} spacing="lg">
								<Button
									variant="outline"
									onClick={() => {
										setAddEntityToCollectionData({
											entityId: loaderData.exerciseId,
											entityLot: EntityLot.Exercise,
											alreadyInCollections:
												loaderData.userExerciseDetails.collections.map(
													(c) => c.id,
												),
										});
									}}
								>
									Add to collection
								</Button>
								<Button
									variant="outline"
									w="100%"
									onClick={() => {
										setEntityToReview({
											entityId: loaderData.exerciseId,
											entityLot: EntityLot.Exercise,
											entityTitle: loaderData.exerciseDetails.id,
										});
									}}
								>
									Post a review
								</Button>
								{canCurrentUserUpdate ? (
									<Button
										variant="outline"
										component={Link}
										to={$path(
											"/fitness/exercises/:action",
											{ action: "update" },
											{ name: loaderData.exerciseDetails.id },
										)}
									>
										Edit exercise
									</Button>
								) : null}
							</SimpleGrid>
						</MediaScrollArea>
					</Tabs.Panel>
					{!userPreferences.general.disableReviews ? (
						<Tabs.Panel value="reviews">
							<MediaScrollArea>
								{loaderData.userExerciseDetails.reviews.length > 0 ? (
									<Stack>
										{loaderData.userExerciseDetails.reviews.map((r) => (
											<ReviewItemDisplay
												review={r}
												key={r.id}
												entityLot={EntityLot.Exercise}
												entityId={loaderData.exerciseId}
												title={loaderData.exerciseDetails.id}
											/>
										))}
									</Stack>
								) : (
									<Text>No reviews</Text>
								)}
							</MediaScrollArea>
						</Tabs.Panel>
					) : null}
				</Tabs>
			</Stack>
			{currentWorkout && loaderData.workoutInProgress ? (
				<Affix position={{ bottom: rem(40), right: rem(30) }}>
					<ActionIcon
						color="blue"
						variant="light"
						radius="xl"
						size="xl"
						onClick={async () => {
							await addExerciseToWorkout(
								currentWorkout,
								setCurrentWorkout,
								[
									{
										name: loaderData.exerciseDetails.id,
										lot: loaderData.exerciseDetails.lot,
									},
								],
								navigate,
							);
						}}
					>
						<IconCheck size={32} />
					</ActionIcon>
				</Affix>
			) : null}
		</Container>
	);
}

const DisplayData = (props: {
	name: string;
	data?: string | null;
	noCasing?: boolean;
}) => {
	return (
		<Box>
			<Text ta="center" c="dimmed" tt="capitalize" fz="xs">
				{startCase(props.name)}
			</Text>
			<Text ta="center" fz={{ base: "sm", md: "md" }}>
				{props.noCasing ? props.data : startCase(props.data?.toLowerCase())}
			</Text>
		</Box>
	);
};

const DisplayLifetimeStatistic = (props: {
	val: string | number;
	stat: string;
}) => {
	return Number.parseFloat(props.val.toString()) !== 0 ? (
		<Flex mt={6} align="center" justify="space-between">
			<Text size="sm">Total {props.stat}</Text>
			<Text size="sm">{props.val}</Text>
		</Flex>
	) : null;
};

const DisplayPersonalBest = (props: {
	set: { workoutId: string; exerciseIdx: number; setIdx: number };
	personalBestLot: WorkoutSetPersonalBest;
}) => {
	const unitSystem = useUserUnitSystem();
	const { data } = useQuery(getWorkoutDetailsQuery(props.set.workoutId));
	const set =
		data?.details.information.exercises[props.set.exerciseIdx].sets[
			props.set.setIdx
		];
	if (!set) return null;

	return (
		<Group
			justify="space-between"
			key={`${props.set.workoutId}-${props.set.setIdx}`}
		>
			<Text size="sm">
				{match(props.personalBestLot)
					.with(WorkoutSetPersonalBest.OneRm, () =>
						Number(set.statistic.oneRm).toFixed(2),
					)
					.with(WorkoutSetPersonalBest.Reps, () => set.statistic.reps)
					.with(
						WorkoutSetPersonalBest.Time,
						() => `${set.statistic.duration} min`,
					)
					.with(WorkoutSetPersonalBest.Volume, () =>
						displayWeightWithUnit(unitSystem, set.statistic.volume),
					)
					.with(WorkoutSetPersonalBest.Weight, () =>
						displayWeightWithUnit(unitSystem, set.statistic.weight),
					)
					.with(WorkoutSetPersonalBest.Pace, () => `${set.statistic.pace}/min`)
					.exhaustive()}
			</Text>
			<Group>
				<Text size="sm">{dayjsLib(data.details.endTime).format("ll")}</Text>
				<Anchor
					component={Link}
					to={withFragment(
						$path("/fitness/:entity/:id", {
							entity: "workouts",
							id: props.set.workoutId,
						}),
						props.set.exerciseIdx.toString(),
					)}
					fw="bold"
				>
					<IconExternalLink size={16} />
				</Anchor>
			</Group>
		</Group>
	);
};<|MERGE_RESOLUTION|>--- conflicted
+++ resolved
@@ -60,19 +60,18 @@
 	displayDistanceWithUnit,
 	displayWeightWithUnit,
 } from "~/components/fitness";
-<<<<<<< HEAD
-import { DisplayCollection, MediaScrollArea } from "~/components/media";
-import { FitnessEntity, dayjsLib } from "~/lib/generals";
-import { useUserDetails, useUserUnitSystem } from "~/lib/hooks";
-=======
 import { MediaScrollArea } from "~/components/media";
-import { TimeSpan, dayjsLib, getDateFromTimeSpan } from "~/lib/generals";
+import {
+	FitnessEntity,
+	TimeSpan,
+	dayjsLib,
+	getDateFromTimeSpan,
+} from "~/lib/generals";
 import {
 	useUserDetails,
 	useUserPreferences,
 	useUserUnitSystem,
 } from "~/lib/hooks";
->>>>>>> 92fcdfd1
 import {
 	addExerciseToWorkout,
 	getWorkoutDetailsQuery,
