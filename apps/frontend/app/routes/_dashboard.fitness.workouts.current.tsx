import { Buffer } from "buffer";
import "@mantine/carousel/styles.css";
import { useAutoAnimate } from "@formkit/auto-animate/react";
import { DragDropContext, Draggable, Droppable } from "@hello-pangea/dnd";
import { $path } from "@ignisda/remix-routes";
import { Carousel } from "@mantine/carousel";
import {
	ActionIcon,
	Anchor,
	Avatar,
	Box,
	Button,
	Container,
	Divider,
	Drawer,
	Flex,
	Group,
	Image,
	Menu,
	Modal,
	NumberInput,
	Paper,
	Progress,
	RingProgress,
	ScrollArea,
	SimpleGrid,
	Stack,
	Switch,
	Text,
	TextInput,
	Textarea,
	ThemeIcon,
	Transition,
	UnstyledButton,
	rem,
} from "@mantine/core";
import {
	useDebouncedState,
	useDidUpdate,
	useDisclosure,
	useInterval,
	useListState,
	useToggle,
} from "@mantine/hooks";
import { notifications } from "@mantine/notifications";
import {
	redirect,
	unstable_defineAction,
	unstable_defineLoader,
} from "@remix-run/node";
import { Link, useFetcher, useNavigate } from "@remix-run/react";
import type { MetaArgs_SingleFetch } from "@remix-run/react";
import {
	CreateUserWorkoutDocument,
	ExerciseLot,
	SetLot,
	UserUnitSystem,
	type WorkoutSetStatistic,
} from "@ryot/generated/graphql/backend/graphql";
import {
	isEqual,
	isNumber,
	isString,
	snakeCase,
	startCase,
	sum,
} from "@ryot/ts-utils";
import {
	IconCamera,
	IconCameraRotate,
	IconCheck,
	IconClipboard,
	IconClock,
	IconDotsVertical,
	IconDroplet,
	IconDropletFilled,
	IconDropletHalf2Filled,
	IconInfoCircle,
	IconLayersIntersect,
	IconPhoto,
	IconTrash,
	IconZzz,
} from "@tabler/icons-react";
import { useQuery } from "@tanstack/react-query";
import { Howl } from "howler";
import { produce } from "immer";
import { RESET } from "jotai/utils";
import Cookies from "js-cookie";
import { useEffect, useRef, useState } from "react";
import Webcam from "react-webcam";
import { ClientOnly } from "remix-utils/client-only";
import { namedAction } from "remix-utils/named-action";
import invariant from "tiny-invariant";
import { match } from "ts-pattern";
import { withQuery } from "ufo";
import { confirmWrapper } from "~/components/confirmation";
import {
	DisplaySetStatistics,
	ExerciseHistory,
	displayWeightWithUnit,
} from "~/components/fitness";
import {
	CurrentWorkoutKey,
	dayjsLib,
	getSetColor,
	getSurroundingElements,
	queryClient,
	queryFactory,
} from "~/lib/generals";
import {
	useApplicationEvents,
	useCoreDetails,
	useUserPreferences,
	useUserUnitSystem,
} from "~/lib/hooks";
import {
	type InProgressWorkout,
	convertHistorySetToCurrentSet,
	currentWorkoutToCreateWorkoutInput,
	exerciseHasDetailsToShow,
	getUserExerciseDetailsQuery,
	getWorkoutDetails,
	useCurrentWorkout,
	useGetExerciseAtIndex,
	useGetSetAtIndex,
	useMeasurementsDrawerOpen,
	useTimerAtom,
} from "~/lib/state/fitness";
import {
	createToastHeaders,
	isWorkoutActive,
	redirectWithToast,
	serverGqlService,
} from "~/lib/utilities.server";

const workoutCookieName = CurrentWorkoutKey;
const defaultTimerLocalStorageKey = "DefaultExerciseRestTimer";

export const loader = unstable_defineLoader(async ({ request }) => {
	const inProgress = isWorkoutActive(request);
	if (!inProgress)
		throw await redirectWithToast($path("/"), {
			type: "error",
			message: "No workout in progress",
		});
	return {};
});

export const meta = (_args: MetaArgs_SingleFetch<typeof loader>) => {
	return [{ title: "Current Workout | Ryot" }];
};

export const action = unstable_defineAction(async ({ request }) => {
	const formData = await request.clone().formData();
	return namedAction(request, {
		createWorkout: async () => {
			const workout = JSON.parse(formData.get("workout") as string);
			const { createUserWorkout } = await serverGqlService.authenticatedRequest(
				request,
				CreateUserWorkoutDocument,
				workout,
			);
			return redirect(
				$path("/fitness/workouts/:id", { id: createUserWorkout }),
				{
					headers: await createToastHeaders({
						message: "Workout completed successfully",
						type: "success",
					}),
				},
			);
		},
	});
});

const deleteUploadedAsset = (key: string) => {
	const formData = new FormData();
	formData.append("key", key);
	fetch($path("/actions", { intent: "deleteS3Asset" }), {
		method: "POST",
		body: formData,
	});
};

export default function Page() {
	const userPreferences = useUserPreferences();
	const unitSystem = useUserUnitSystem();
	const events = useApplicationEvents();
	const [parent] = useAutoAnimate();
	const navigate = useNavigate();
	const [time, setTime] = useState(0);
	const [currentWorkout, setCurrentWorkout] = useCurrentWorkout();
	const playCompleteTimerSound = () => {
		const sound = new Howl({ src: ["/timer-completed.mp3"] });
		sound.play();
	};
	const [
		timerDrawerOpened,
		{
			close: timerDrawerClose,
			toggle: timerDrawerToggle,
			open: timerDrawerOpen,
		},
	] = useDisclosure(false);
	const [
		reorderDrawerOpened,
		{ close: reorderDrawerClose, toggle: reorderDrawerToggle },
	] = useDisclosure(false);
	const [_, setMeasurementsDrawerOpen] = useMeasurementsDrawerOpen();
	const [currentTimer, setCurrentTimer] = useTimerAtom();
	const interval = useInterval(() => {
		setTime((s) => s + 1);
	}, 1000);

	const startTimer = (
		duration: number,
		triggeredBy?: { exerciseIdentifier: string; setIdx: number },
	) => {
		setCurrentTimer({
			totalTime: duration,
			endAt: dayjsLib().add(duration, "second"),
			triggeredBy: triggeredBy,
		});
		interval.stop();
		interval.start();
	};

	const stopTimer = () => setCurrentTimer(RESET);

	const createUserWorkoutFetcher = useFetcher<typeof action>();

	useEffect(() => {
		const timeRemaining = currentTimer?.endAt.diff(dayjsLib(), "second");
		if (timeRemaining && timeRemaining <= 3) {
			if (navigator.vibrate) navigator.vibrate(200);
			if (timeRemaining <= 1) {
				playCompleteTimerSound();
				timerDrawerClose();
				stopTimer();
			}
		}
	}, [time]);

	useEffect(() => {
		interval.stop();
		interval.start();
		return interval.stop;
	}, []);

	return (
		<Container size="sm">
			{currentWorkout ? (
				<ClientOnly fallback={<Text>Loading workout...</Text>}>
					{() => (
						<>
							<TimerDrawer
								opened={timerDrawerOpened}
								onClose={timerDrawerClose}
								startTimer={startTimer}
								stopTimer={stopTimer}
							/>
							<ReorderDrawer
								opened={reorderDrawerOpened}
								onClose={reorderDrawerClose}
								key={currentWorkout.exercises.toString()}
							/>
							<Stack ref={parent}>
								<TextInput
									size="sm"
									label="Name"
									placeholder="A name for your workout"
									value={currentWorkout.name}
									required
									onChange={(e) =>
										setCurrentWorkout(
											produce(currentWorkout, (draft) => {
												draft.name = e.currentTarget.value;
											}),
										)
									}
								/>
								<Textarea
									size="sm"
									minRows={2}
									label="Comment"
									placeholder="Your thoughts about this workout"
									value={currentWorkout.comment}
									onChange={(e) =>
										setCurrentWorkout(
											produce(currentWorkout, (draft) => {
												draft.comment = e.currentTarget.value;
											}),
										)
									}
								/>
								<Group>
									<DurationTimer startTime={currentWorkout.startTime} />
									<StatDisplay
										name="Exercises"
										value={`${
											currentWorkout.exercises
												.map((e) => e.sets.every((s) => s.confirmedAt))
												.filter(Boolean).length
										}/${currentWorkout.exercises.length}`}
									/>
									<StatDisplay
										name="Weight"
										value={`${displayWeightWithUnit(
											unitSystem,
											sum(
												currentWorkout.exercises
													.flatMap((e) => e.sets)
													.flatMap((s) =>
														s.confirmedAt
															? Number(s.statistic.reps || 0) *
																Number(s.statistic.weight || 0)
															: 0,
													),
											).toFixed(),
										)}`}
									/>
									<StatDisplay
										name="Sets"
										value={sum(
											currentWorkout.exercises
												.flatMap((e) => e.sets)
												.flatMap((s) => (s.confirmedAt ? 1 : 0)),
										).toString()}
									/>
								</Group>
								<Divider />
								<SimpleGrid
									cols={
										2 +
										Number(currentWorkout.exercises.length > 0) +
										Number(currentWorkout.exercises.length > 1)
									}
								>
									<Button
										color="orange"
										variant="subtle"
										onClick={timerDrawerToggle}
										radius="md"
										size="compact-sm"
									>
										{currentTimer
											? dayjsLib
													.duration(currentTimer.endAt.diff(dayjsLib()))
													.format("m:ss")
											: "Timer"}
									</Button>
									{currentWorkout.exercises.length > 1 ? (
										<>
											<Button
												color="blue"
												variant="subtle"
												onClick={reorderDrawerToggle}
												radius="md"
												size="compact-sm"
											>
												Reorder
											</Button>
										</>
									) : null}
									{currentWorkout.exercises.length > 0 ? (
										<>
											<Button
												color="green"
												variant="subtle"
												radius="md"
												size="compact-sm"
												onClick={async () => {
													if (!currentWorkout.name) {
														notifications.show({
															color: "red",
															message: "Please give a name to the workout",
														});
														return;
													}
													const yes = await confirmWrapper({
														title: "Finish workout",
														confirmation:
															"Only sets marked as confirmed will be recorded. Are you sure you want to finish this workout?",
													});
													if (yes) {
														events.createWorkout();
														const input =
															currentWorkoutToCreateWorkoutInput(
																currentWorkout,
															);
														for (const exercise of currentWorkout.exercises) {
															queryClient.removeQueries({
																queryKey:
																	queryFactory.fitness.userExerciseDetails(
																		exercise.exerciseId,
																	).queryKey,
															});
														}
														stopTimer();
														interval.stop();
														Cookies.remove(workoutCookieName);
														createUserWorkoutFetcher.submit(
															{ workout: JSON.stringify(input) },
															{
																method: "post",
																action: withQuery(".", {
																	intent: "createWorkout",
																}),
																encType: "multipart/form-data",
															},
														);
													}
												}}
											>
												Finish
											</Button>
										</>
									) : null}
									<Button
										color="red"
										variant="subtle"
										radius="md"
										size="compact-sm"
										onClick={async () => {
											const yes = await confirmWrapper({
												confirmation:
													"Are you sure you want to cancel this workout?",
											});
											if (yes) {
												for (const e of currentWorkout.exercises) {
													const assets = [...e.images, ...e.videos];
													for (const asset of assets)
														deleteUploadedAsset(asset.key);
												}
												navigate($path("/"), { replace: true });
												Cookies.remove(workoutCookieName);
												setCurrentWorkout(RESET);
											}
										}}
									>
										Cancel
									</Button>
								</SimpleGrid>
								<Divider />
								{currentWorkout.exercises.map((ex, idx) => (
									<ExerciseDisplay
										key={ex.identifier}
										exerciseIdx={idx}
										startTimer={startTimer}
										stopTimer={stopTimer}
										openTimerDrawer={timerDrawerOpen}
									/>
								))}
								<Group justify="center">
									{userPreferences.featuresEnabled.fitness.measurements ? (
										<Button
											variant="subtle"
											color="teal"
											onClick={() => setMeasurementsDrawerOpen(true)}
										>
											Add measurement
										</Button>
									) : null}
									<Button
										component={Link}
										variant="subtle"
										to={$path("/fitness/exercises/list")}
									>
										Add an exercise
									</Button>
								</Group>
							</Stack>
						</>
					)}
				</ClientOnly>
			) : (
				<Text>Loading workout...</Text>
			)}
		</Container>
	);
}

const StatDisplay = (props: { name: string; value: string }) => {
	return (
		<Box mx="auto">
			<Text ta="center" fz={{ md: "xl" }}>
				{props.value}
			</Text>
			<Text c="dimmed" size="sm">
				{props.name}
			</Text>
		</Box>
	);
};

const offsetDate = (startTime: string) => {
	const now = dayjsLib();
	return now.diff(dayjsLib(startTime), "seconds");
};

const DurationTimer = ({ startTime }: { startTime: string }) => {
	const [seconds, setSeconds] = useState(offsetDate(startTime));
	const interval = useInterval(() => setSeconds((s) => s + 1), 1000);

	useEffect(() => {
		interval.start();
		return () => interval.stop();
	}, []);

	let format = "mm:ss";
	if (seconds > 3600) format = `H:${format}`;

	return (
		<StatDisplay
			name="Duration"
			value={dayjsLib.duration(seconds * 1000).format(format)}
		/>
	);
};

const StatInput = (props: {
	exerciseIdx: number;
	setIdx: number;
	stat: keyof WorkoutSetStatistic;
	inputStep?: number;
}) => {
	const [currentWorkout, setCurrentWorkout] = useCurrentWorkout();
	const set = useGetSetAtIndex(props.exerciseIdx, props.setIdx);
	invariant(set);
	const [value, setValue] = useDebouncedState<string | number | undefined>(
		isString(set.statistic[props.stat])
			? Number(set.statistic[props.stat])
			: undefined,
		500,
	);

	useDidUpdate(() => {
		if (currentWorkout)
			setCurrentWorkout(
				produce(currentWorkout, (draft) => {
					const val = isString(value) ? null : value?.toString();
					const draftSet =
						draft.exercises[props.exerciseIdx].sets[props.setIdx];
					draftSet.statistic[props.stat] = val;
					if (val === null) draftSet.confirmedAt = null;
				}),
			);
	}, [value]);

	return currentWorkout ? (
		<Flex style={{ flex: 1 }} justify="center">
			<NumberInput
				required
				value={
					isString(set.statistic[props.stat])
						? Number(set.statistic[props.stat])
						: undefined
				}
				onChange={(v) => setValue(v)}
				onFocus={(e) => e.target.select()}
				size="xs"
				styles={{
					input: { fontSize: 15, width: rem(72), textAlign: "center" },
				}}
				decimalScale={
					isNumber(props.inputStep)
						? Math.log10(1 / props.inputStep)
						: undefined
				}
				step={props.inputStep}
				hideControls
			/>
		</Flex>
	) : null;
};

const fileType = "image/jpeg";

const ImageDisplay = (props: {
	imageSrc: string;
	removeImage: () => void;
}) => {
	return (
		<Box pos="relative">
			<Avatar src={props.imageSrc} size="lg" />
			<ActionIcon
				pos="absolute"
				top={0}
				left={-12}
				color="red"
				size="xs"
				onClick={async () => {
					const yes = await confirmWrapper({
						confirmation: "Are you sure you want to remove this image?",
					});
					if (yes) props.removeImage();
				}}
			>
				<IconTrash />
			</ActionIcon>
		</Box>
	);
};

const SupersetExerciseModal = (props: {
	exerciseIdx: number;
	exerciseIdentifier: string;
	opened: boolean;
	onClose: () => void;
}) => {
	const [currentWorkout, setCurrentWorkout] = useCurrentWorkout();

	return currentWorkout ? (
		<Modal
			opened={props.opened}
			onClose={props.onClose}
			withCloseButton={false}
		>
			<Stack>
				<Text size="lg">
					Superset {currentWorkout.exercises[props.exerciseIdx].exerciseId}{" "}
					with:
				</Text>
				{currentWorkout.exercises.map((e) => (
					<Switch
						key={e.identifier}
						disabled={e.identifier === props.exerciseIdentifier}
						onChange={(event) => {
							setCurrentWorkout(
								produce(currentWorkout, (draft) => {
									const otherExercise = draft.exercises.find(
										(ex) => ex.identifier === e.identifier,
									);
									if (!otherExercise) return;
									const supersetWith =
										draft.exercises[props.exerciseIdx].supersetWith;
									if (event.currentTarget.checked) {
										supersetWith.push(e.identifier);
										otherExercise.supersetWith.push(
											currentWorkout.exercises[props.exerciseIdx].identifier,
										);
									} else {
										draft.exercises[props.exerciseIdx].supersetWith =
											supersetWith.filter((s) => s !== e.identifier);
										otherExercise.supersetWith =
											otherExercise.supersetWith.filter(
												(s) =>
													s !==
													currentWorkout.exercises[props.exerciseIdx]
														.identifier,
											);
									}
								}),
							);
						}}
						label={e.exerciseId}
						defaultChecked={currentWorkout.exercises[
							props.exerciseIdx
						].supersetWith.includes(e.identifier)}
					/>
				))}
			</Stack>
		</Modal>
	) : null;
};

type FuncStartTimer = (
	duration: number,
	triggeredBy: { exerciseIdentifier: string; setIdx: number },
) => void;

const ExerciseDisplay = (props: {
	exerciseIdx: number;
	startTimer: FuncStartTimer;
	openTimerDrawer: () => void;
	stopTimer: () => void;
}) => {
	const unitSystem = useUserUnitSystem();
	const [parent] = useAutoAnimate();
	const [currentWorkout, setCurrentWorkout] = useCurrentWorkout();
	const exercise = useGetExerciseAtIndex(props.exerciseIdx);
	invariant(exercise);
	const [currentTimer] = useTimerAtom();
<<<<<<< HEAD
	const [detailsParent] = useAutoAnimate();
	const { data: userExerciseDetails } = useQuery(
		getUserExerciseDetailsQuery(exercise.exerciseId),
	);
	const [activeHistoryIdx, setActiveHistoryIdx] = useState(0);
=======
	const coreDetails = useCoreDetails();
	const fileUploadAllowed = coreDetails.fileStorageEnabled;
>>>>>>> 07b144bb

	const playAddSetSound = () => {
		const sound = new Howl({ src: ["/add-set.mp3"] });
		sound.play();
	};
	const [
		restTimerModalOpened,
		{ close: restTimerModalClose, toggle: restTimerModalToggle },
	] = useDisclosure(false);
	const [cameraFacing, toggleCameraFacing] = useToggle([
		"environment",
		"user",
	] as const);
	const webcamRef = useRef<Webcam>(null);
	const [
		assetsModalOpened,
		{ close: assetsModalClose, toggle: assetsModalToggle },
	] = useDisclosure(false);
	const [
		supersetModalOpened,
		{ close: supersetModalClose, toggle: supersetModalToggle },
	] = useDisclosure(false);

	const exerciseHistory = userExerciseDetails?.history;
	const [durationCol, distanceCol, weightCol, repsCol] = match(exercise.lot)
		.with(ExerciseLot.DistanceAndDuration, () => [true, true, false, false])
		.with(ExerciseLot.Duration, () => [true, false, false, false])
		.with(ExerciseLot.RepsAndWeight, () => [false, false, true, true])
		.with(ExerciseLot.Reps, () => [false, false, false, true])
		.exhaustive();
	const toBeDisplayedColumns =
		[durationCol, distanceCol, weightCol, repsCol].filter(Boolean).length + 1;

	return currentWorkout ? (
		<>
			<SupersetExerciseModal
				opened={supersetModalOpened}
				onClose={supersetModalClose}
				exerciseIdx={props.exerciseIdx}
				exerciseIdentifier={exercise.identifier}
			/>
			<Modal
				opened={restTimerModalOpened}
				onClose={restTimerModalClose}
				withCloseButton={false}
				size="xs"
			>
				<Stack>
					<Switch
						label="Enabled"
						labelPosition="left"
						styles={{ body: { justifyContent: "space-between" } }}
						defaultChecked={exercise.restTimer?.enabled}
						onChange={(v) => {
							setCurrentWorkout(
								produce(currentWorkout, (draft) => {
									const defaultDuration = Number.parseInt(
										localStorage.getItem(defaultTimerLocalStorageKey) || "20",
									);
									draft.exercises[props.exerciseIdx].restTimer = {
										enabled: v.currentTarget.checked,
										duration: exercise.restTimer?.duration ?? defaultDuration,
									};
								}),
							);
						}}
					/>
					<NumberInput
						value={exercise.restTimer?.duration}
						onChange={(v) => {
							setCurrentWorkout(
								produce(currentWorkout, (draft) => {
									const value = isNumber(v) ? v : null;
									const restTimer =
										draft.exercises[props.exerciseIdx].restTimer;
									if (restTimer && value) {
										restTimer.duration = value;
										localStorage.setItem(
											defaultTimerLocalStorageKey,
											value.toString(),
										);
									}
								}),
							);
						}}
						disabled={!exercise.restTimer?.enabled}
						hideControls
						suffix="s"
						label="Duration"
						styles={{
							root: {
								display: "flex",
								alignItems: "center",
								justifyContent: "space-between",
							},
							label: { flex: "none" },
							input: { width: "90px" },
						}}
						ta="right"
					/>
				</Stack>
			</Modal>
			<Modal
				opened={assetsModalOpened}
				onClose={assetsModalClose}
				withCloseButton={false}
			>
				<Stack>
					<Text size="lg">Images for {exercise.exerciseId}</Text>
					{fileUploadAllowed ? (
						<>
							{exercise.images.length > 0 ? (
								<Avatar.Group spacing="xs">
									{exercise.images.map((i, imgIdx) => (
										<ImageDisplay
											key={i.key}
											imageSrc={i.imageSrc}
											removeImage={() => {
												deleteUploadedAsset(i.key);
												setCurrentWorkout(
													produce(currentWorkout, (draft) => {
														const images =
															draft.exercises[props.exerciseIdx].images;
														images.splice(imgIdx, 1);
														draft.exercises[props.exerciseIdx].images = images;
													}),
												);
											}}
										/>
									))}
								</Avatar.Group>
							) : null}
							<Group justify="center" gap={4}>
								<Paper radius="md" style={{ overflow: "hidden" }}>
									<Webcam
										ref={webcamRef}
										height={180}
										width={240}
										videoConstraints={{ facingMode: cameraFacing }}
										screenshotFormat={fileType}
									/>
								</Paper>
								<Stack>
									<ActionIcon size="xl" onClick={() => toggleCameraFacing()}>
										<IconCameraRotate size={32} />
									</ActionIcon>
									<ActionIcon
										size="xl"
										onClick={async () => {
											const imageSrc = webcamRef.current?.getScreenshot();
											if (imageSrc) {
												const buffer = Buffer.from(
													imageSrc.replace(/^data:image\/\w+;base64,/, ""),
													"base64",
												);
												const fileObj = new File([buffer], "image.jpg", {
													type: fileType,
												});
												const toSubmitForm = new FormData();
												toSubmitForm.append("file", fileObj, "image.jpg");
												const resp = await fetch(
													$path("/actions", { intent: "uploadWorkoutAsset" }),
													{ method: "POST", body: toSubmitForm },
												);
												const data = await resp.json();
												setCurrentWorkout(
													produce(currentWorkout, (draft) => {
														draft.exercises[props.exerciseIdx].images.push({
															imageSrc,
															key: data.key,
														});
													}),
												);
											}
										}}
									>
										<IconCamera size={32} />
									</ActionIcon>
								</Stack>
							</Group>
							<Button fullWidth variant="outline" onClick={assetsModalClose}>
								Done
							</Button>
						</>
					) : (
						<Text c="red" size="sm">
							Please set the S3 variables required to enable file uploading
						</Text>
					)}
				</Stack>
			</Modal>
			<Paper
				style={{ scrollMargin: 16 }}
				id={props.exerciseIdx.toString()}
				px={{ base: 4, md: "xs", lg: "sm" }}
			>
				<Stack>
					<Menu shadow="md" width={200} position="left-end">
						<Stack ref={parent}>
							<Group justify="space-between" pos="relative" wrap="nowrap">
								<Anchor
									component={Link}
									to={$path("/fitness/exercises/item/:id", {
										id: exercise.exerciseId,
									})}
									fw="bold"
									lineClamp={1}
								>
									{exercise.exerciseId}
								</Anchor>
								<Menu.Target>
									<ActionIcon color="blue" mr={-10}>
										<IconDotsVertical />
									</ActionIcon>
								</Menu.Target>
								{currentTimer?.triggeredBy?.exerciseIdentifier ===
								exercise.identifier ? (
									<Progress
										pos="absolute"
										color="violet"
										bottom={-6}
										value={
											(currentTimer.endAt.diff(dayjsLib(), "seconds") * 100) /
											currentTimer.totalTime
										}
										size="xs"
										radius="md"
										w="100%"
										onClick={props.openTimerDrawer}
										style={{ cursor: "pointer" }}
									/>
								) : null}
							</Group>
							{exercise.notes.map((note, idx) => (
								<NoteInput
									key={`${exercise.identifier}-${idx}`}
									exerciseIdx={props.exerciseIdx}
									noteIdx={idx}
									note={note}
								/>
							))}
						</Stack>
						<Menu.Dropdown>
							<Menu.Item
								leftSection={<IconZzz size={14} />}
								onClick={restTimerModalToggle}
								rightSection={
									exercise.restTimer?.enabled
										? `${exercise.restTimer.duration}s`
										: "Off"
								}
							>
								Rest timer
							</Menu.Item>
							<Menu.Item
								leftSection={<IconClipboard size={14} />}
								rightSection={
									exercise.notes.length > 0 ? exercise.notes.length : null
								}
								onClick={() => {
									setCurrentWorkout(
										produce(currentWorkout, (draft) => {
											draft.exercises[props.exerciseIdx].notes.push("");
										}),
									);
								}}
							>
								Add note
							</Menu.Item>
							<Menu.Item
								leftSection={<IconLayersIntersect size={14} />}
								onClick={supersetModalToggle}
								rightSection={
									exercise.supersetWith.length > 0
										? exercise.supersetWith.length
										: "Off"
								}
							>
								Superset
							</Menu.Item>
							<Menu.Item
								leftSection={<IconPhoto size={14} />}
								rightSection={
									exercise.images.length > 0 ? exercise.images.length : null
								}
								onClick={assetsModalToggle}
							>
								Images
							</Menu.Item>
							{exerciseHasDetailsToShow(exercise) ? (
								<Menu.Item
									leftSection={<IconInfoCircle size={14} />}
									onClick={() => {
										setCurrentWorkout(
											produce(currentWorkout, (draft) => {
												draft.exercises[props.exerciseIdx].isShowDetailsOpen =
													!exercise.isShowDetailsOpen;
											}),
										);
									}}
								>
									{exercise.isShowDetailsOpen ? "Hide" : "Show"} details
								</Menu.Item>
							) : null}
							<Menu.Item
								color="red"
								leftSection={<IconTrash size={14} />}
								onClick={async () => {
									const yes = await confirmWrapper({
										confirmation: `This removes '${exercise.exerciseId}' and all its sets from your workout. You can not undo this action. Are you sure you want to continue?`,
									});
									if (yes) {
										const assets = [...exercise.images, ...exercise.videos];
										for (const asset of assets) deleteUploadedAsset(asset.key);
										setCurrentWorkout(
											produce(currentWorkout, (draft) => {
												draft.exercises.splice(props.exerciseIdx, 1);
											}),
										);
									}
								}}
							>
								Remove
							</Menu.Item>
						</Menu.Dropdown>
					</Menu>
					<Box ref={parent}>
						{exercise.isShowDetailsOpen ? (
							<Box mb="md" ref={detailsParent} pos="relative">
								{match(exercise.openedDetailsTab)
									.with("images", undefined, () => (
										<ScrollArea type="scroll">
											<Group wrap="nowrap">
												{exercise.exerciseDetails.images.map((i) => (
													<Image key={i} radius="md" src={i} h={200} w={350} />
												))}
											</Group>
										</ScrollArea>
									))
									.with("history", () => (
										<Carousel
											align="start"
											slideGap="md"
											withControls={false}
											style={{ userSelect: "none" }}
											onSlideChange={setActiveHistoryIdx}
											slideSize={{ base: "100%", md: "50%" }}
										>
											{exerciseHistory?.map((history, idx) => (
												<Carousel.Slide
													key={`${history.workoutId}-${history.idx}`}
												>
													{getSurroundingElements(
														exerciseHistory,
														activeHistoryIdx,
													).includes(idx) ? (
														<ExerciseHistory
															history={history}
															exerciseLot={exercise.lot}
															exerciseId={exercise.exerciseId}
															onCopyButtonClick={async () => {
																const workout = await getWorkoutDetails(
																	history.workoutId,
																);
																const yes = await confirmWrapper({
																	confirmation: `Are you sure you want to copy all sets from "${workout.name}"?`,
																});
																if (yes) {
																	const sets =
																		workout.information.exercises[history.idx]
																			.sets;
																	const converted = sets.map(
																		convertHistorySetToCurrentSet,
																	);
																	setCurrentWorkout(
																		produce(currentWorkout, (draft) => {
																			draft.exercises[
																				props.exerciseIdx
																			].sets.push(...converted);
																		}),
																	);
																}
															}}
														/>
													) : null}
												</Carousel.Slide>
											))}
										</Carousel>
									))
									.exhaustive()}
								{(userExerciseDetails?.history?.length || 0) > 0 ? (
									<ActionIcon
										right={10}
										bottom={10}
										variant="filled"
										color="red"
										size="sm"
										pos="absolute"
										p={2}
										onClick={() => {
											setCurrentWorkout(
												produce(currentWorkout, (draft) => {
													draft.exercises[props.exerciseIdx].openedDetailsTab =
														exercise.openedDetailsTab === "images"
															? "history"
															: "images";
												}),
											);
										}}
									>
										{match(exercise.openedDetailsTab)
											.with("images", undefined, () => <IconPhoto />)
											.with("history", () => <IconClock />)
											.exhaustive()}
									</ActionIcon>
								) : null}
							</Box>
						) : null}
						<Flex justify="space-between" align="center" mb="xs">
							<Text size="xs" w="5%" ta="center">
								SET
							</Text>
							<Text size="xs" w={`${85 / toBeDisplayedColumns}%`} ta="center">
								PREVIOUS
							</Text>
							{durationCol ? (
								<Text size="xs" style={{ flex: 1 }} ta="center">
									DURATION (MIN)
								</Text>
							) : null}
							{distanceCol ? (
								<Text size="xs" style={{ flex: 1 }} ta="center">
									DISTANCE (
									{match(unitSystem)
										.with(UserUnitSystem.Metric, () => "KM")
										.with(UserUnitSystem.Imperial, () => "MI")
										.exhaustive()}
									)
								</Text>
							) : null}
							{weightCol ? (
								<Text size="xs" style={{ flex: 1 }} ta="center">
									WEIGHT (
									{match(unitSystem)
										.with(UserUnitSystem.Metric, () => "KG")
										.with(UserUnitSystem.Imperial, () => "LB")
										.exhaustive()}
									)
								</Text>
							) : null}
							{repsCol ? (
								<Text size="xs" style={{ flex: 1 }} ta="center">
									REPS
								</Text>
							) : null}
							<Box w="10%" />
						</Flex>
						{exercise.sets.map((_, idx) => (
							<SetDisplay
								setIdx={idx}
								repsCol={repsCol}
								weightCol={weightCol}
								distanceCol={distanceCol}
								durationCol={durationCol}
								stopTimer={props.stopTimer}
								startTimer={props.startTimer}
								exerciseIdx={props.exerciseIdx}
								key={`${exercise.identifier}-${idx}`}
								toBeDisplayedColumns={toBeDisplayedColumns}
							/>
						))}
					</Box>
					<Button
						variant="subtle"
						onClick={() => {
							playAddSetSound();
							setCurrentWorkout(
								produce(currentWorkout, (draft) => {
									const currentSet =
										draft.exercises[props.exerciseIdx].sets.at(-1);
									draft.exercises[props.exerciseIdx].sets.push({
										statistic: currentSet?.statistic ?? {},
										lot: SetLot.Normal,
										confirmedAt: null,
									});
								}),
							);
						}}
					>
						Add set
					</Button>
				</Stack>
			</Paper>
			<Divider />
		</>
	) : null;
};

const SetDisplay = (props: {
	setIdx: number;
	repsCol: boolean;
	weightCol: boolean;
	exerciseIdx: number;
	durationCol: boolean;
	distanceCol: boolean;
	stopTimer: () => void;
	startTimer: FuncStartTimer;
	toBeDisplayedColumns: number;
}) => {
	const [currentTimer, _] = useTimerAtom();
	const [currentWorkout, setCurrentWorkout] = useCurrentWorkout();
	const exercise = useGetExerciseAtIndex(props.exerciseIdx);
	const set = useGetSetAtIndex(props.exerciseIdx, props.setIdx);
	const [value, setValue] = useDebouncedState(set?.note || "", 500);
	const playCheckSound = () => {
		const sound = new Howl({ src: ["/check.mp3"] });
		sound.play();
	};

	useDidUpdate(() => {
		if (currentWorkout && isString(value))
			setCurrentWorkout(
				produce(currentWorkout, (draft) => {
					draft.exercises[props.exerciseIdx].sets[props.setIdx].note = value;
				}),
			);
	}, [value]);

	return currentWorkout && exercise && set ? (
		<Box>
			<Flex justify="space-between" align="center" py={4}>
				<Menu>
					<Menu.Target>
						<UnstyledButton w="5%">
							<Text mt={2} fw="bold" c={getSetColor(set.lot)} ta="center">
								{match(set.lot)
									.with(SetLot.Normal, () => props.setIdx + 1)
									.otherwise(() => set.lot.at(0))}
							</Text>
						</UnstyledButton>
					</Menu.Target>
					<Menu.Dropdown>
						<Menu.Label>Set type</Menu.Label>
						{Object.values(SetLot).map((lot) => (
							<Menu.Item
								key={lot}
								disabled={set.lot === lot}
								fz="xs"
								leftSection={
									<Text fw="bold" fz="xs" w={10} c={getSetColor(lot)}>
										{lot.at(0)}
									</Text>
								}
								onClick={() => {
									setCurrentWorkout(
										produce(currentWorkout, (draft) => {
											draft.exercises[props.exerciseIdx].sets[
												props.setIdx
											].lot = lot;
										}),
									);
								}}
							>
								{startCase(snakeCase(lot))}
							</Menu.Item>
						))}
						<Menu.Divider />
						<Menu.Label>Actions</Menu.Label>
						<Menu.Item
							fz="xs"
							leftSection={<IconClipboard size={14} />}
							onClick={() => {
								setCurrentWorkout(
									produce(currentWorkout, (draft) => {
										const hasNote = !!set.note;
										let currentSetNote =
											draft.exercises[props.exerciseIdx].sets[props.setIdx]
												.note;
										if (!hasNote) currentSetNote = true;
										else currentSetNote = undefined;
										draft.exercises[props.exerciseIdx].sets[props.setIdx].note =
											currentSetNote;
									}),
								);
							}}
						>
							{!set.note ? "Add" : "Remove"} note
						</Menu.Item>
						<Menu.Item
							color="red"
							fz="xs"
							leftSection={<IconTrash size={14} />}
							onClick={async () => {
								const yes = await match(!!set.confirmedAt)
									.with(true, async () => {
										return confirmWrapper({
											confirmation: "Are you sure you want to delete this set?",
										});
									})
									.with(false, () => true)
									.exhaustive();
								if (yes)
									setCurrentWorkout(
										produce(currentWorkout, (draft) => {
											draft.exercises[props.exerciseIdx].sets.splice(
												props.setIdx,
												1,
											);
										}),
									);
							}}
						>
							Delete
						</Menu.Item>
					</Menu.Dropdown>
				</Menu>
				<Box w={`${85 / props.toBeDisplayedColumns}%`} ta="center">
					{exercise.alreadyDoneSets[props.setIdx] ? (
						<Box
							onClick={() => {
								if (set.confirmedAt) return;
								setCurrentWorkout(
									produce(currentWorkout, (draft) => {
										draft.exercises[props.exerciseIdx].sets[
											props.setIdx
										].statistic =
											exercise.alreadyDoneSets[props.setIdx].statistic;
									}),
								);
							}}
							style={!set.confirmedAt ? { cursor: "pointer" } : undefined}
						>
							<DisplaySetStatistics
								statistic={exercise.alreadyDoneSets[props.setIdx].statistic}
								lot={exercise.lot}
								hideExtras
								centerText
							/>
						</Box>
					) : (
						"—"
					)}
				</Box>
				{props.durationCol ? (
					<StatInput
						exerciseIdx={props.exerciseIdx}
						setIdx={props.setIdx}
						stat="duration"
						inputStep={0.1}
					/>
				) : null}
				{props.distanceCol ? (
					<StatInput
						exerciseIdx={props.exerciseIdx}
						setIdx={props.setIdx}
						stat="distance"
						inputStep={0.01}
					/>
				) : null}
				{props.weightCol ? (
					<StatInput
						exerciseIdx={props.exerciseIdx}
						setIdx={props.setIdx}
						stat="weight"
					/>
				) : null}
				{props.repsCol ? (
					<StatInput
						exerciseIdx={props.exerciseIdx}
						setIdx={props.setIdx}
						stat="reps"
					/>
				) : null}
				<Group w="10%" justify="center">
					<Transition
						mounted
						transition={{
							in: {},
							out: {},
							transitionProperty: "all",
						}}
						duration={200}
						timingFunction="ease-in-out"
					>
						{(style) => (
							<ActionIcon
								variant={set.confirmedAt ? "filled" : "outline"}
								style={style}
								disabled={
									!match(exercise.lot)
										.with(
											ExerciseLot.DistanceAndDuration,
											() =>
												isString(set.statistic.distance) &&
												isString(set.statistic.duration),
										)
										.with(ExerciseLot.Duration, () =>
											isString(set.statistic.duration),
										)
										.with(ExerciseLot.Reps, () => isString(set.statistic.reps))
										.with(
											ExerciseLot.RepsAndWeight,
											() =>
												isString(set.statistic.reps) &&
												isString(set.statistic.weight),
										)
										.exhaustive()
								}
								color="green"
								onClick={() => {
									playCheckSound();
									const newConfirmed = !set.confirmedAt;
									if (
										!newConfirmed &&
										currentTimer?.triggeredBy?.exerciseIdentifier ===
											exercise.identifier &&
										currentTimer?.triggeredBy?.setIdx === props.setIdx
									)
										props.stopTimer();
									if (
										exercise.restTimer?.enabled &&
										newConfirmed &&
										set.lot !== SetLot.WarmUp
									) {
										props.startTimer(exercise.restTimer.duration, {
											exerciseIdentifier: exercise.identifier,
											setIdx: props.setIdx,
										});
									}
									setCurrentWorkout(
										produce(currentWorkout, (draft) => {
											const currentExercise =
												draft.exercises[props.exerciseIdx];
											currentExercise.sets[props.setIdx].confirmedAt =
												newConfirmed ? dayjsLib().toISOString() : null;
											const isLastSet =
												props.setIdx === currentExercise.sets.length - 1;
											const nextExerciseIdx = props.exerciseIdx + 1;
											const nextExercise = draft.exercises[nextExerciseIdx];
											if (newConfirmed && isLastSet) {
												currentExercise.isShowDetailsOpen = false;
												setTimeout(() => {
													const nextExerciseElement = document.getElementById(
														nextExerciseIdx.toString(),
													);
													nextExerciseElement?.scrollIntoView({
														behavior: "smooth",
													});
												}, 800);
												if (
													nextExercise &&
													exerciseHasDetailsToShow(nextExercise)
												)
													nextExercise.isShowDetailsOpen = true;
											}
										}),
									);
								}}
								data-statistics={JSON.stringify(set.statistic)}
							>
								<IconCheck />
							</ActionIcon>
						)}
					</Transition>
				</Group>
			</Flex>
			{set.note ? (
				<TextInput
					my={4}
					size="xs"
					defaultValue={isString(set.note) ? set.note : ""}
					onChange={(v) => setValue(v.currentTarget.value)}
				/>
			) : undefined}
		</Box>
	) : null;
};

const styles = {
	body: {
		height: "80%",
		display: "flex",
		alignItems: "center",
		justifyContent: "center",
	},
};

const TimerDrawer = (props: {
	opened: boolean;
	onClose: () => void;
	stopTimer: () => void;
	startTimer: (duration: number) => void;
}) => {
	const [currentTimer, setCurrentTimer] = useTimerAtom();

	return (
		<Drawer
			onClose={props.onClose}
			opened={props.opened}
			withCloseButton={false}
			position="bottom"
			size="md"
			styles={{ body: { ...styles.body, height: "100%" } }}
		>
			<Stack align="center">
				{currentTimer ? (
					<>
						<RingProgress
							size={300}
							thickness={8}
							roundCaps
							sections={[
								{
									value:
										(currentTimer.endAt.diff(dayjsLib(), "seconds") * 100) /
										currentTimer.totalTime,
									color: "orange",
								},
							]}
							label={
								<>
									<Text ta="center" fz={64}>
										{dayjsLib
											.duration(currentTimer.endAt.diff(dayjsLib()))
											.format("m:ss")}
									</Text>
									<Text ta="center" c="dimmed" fz="lg" mt="-md">
										{dayjsLib
											.duration(currentTimer.totalTime * 1000)
											.format("m:ss")}
									</Text>
								</>
							}
						/>
						<Button.Group>
							<Button
								color="orange"
								onClick={() => {
									setCurrentTimer(
										produce(currentTimer, (draft) => {
											if (draft) {
												draft.endAt = draft.endAt.subtract(30, "seconds");
												draft.totalTime -= 30;
											}
										}),
									);
								}}
								size="compact-lg"
								variant="outline"
								disabled={currentTimer.endAt.diff(dayjsLib(), "seconds") <= 30}
							>
								-30 sec
							</Button>
							<Button
								color="orange"
								onClick={() => {
									setCurrentTimer(
										produce(currentTimer, (draft) => {
											if (draft) {
												draft.endAt = draft.endAt.add(30, "seconds");
												draft.totalTime += 30;
											}
										}),
									);
								}}
								size="compact-lg"
								variant="outline"
							>
								+30 sec
							</Button>
							<Button
								color="orange"
								onClick={() => {
									props.onClose();
									props.stopTimer();
								}}
								size="compact-lg"
							>
								Skip
							</Button>
						</Button.Group>
					</>
				) : (
					<>
						<Button
							size="compact-xl"
							w={160}
							variant="outline"
							onClick={() => props.startTimer(180)}
						>
							3 minutes
						</Button>
						<Button
							size="compact-xl"
							w={160}
							variant="outline"
							onClick={() => props.startTimer(300)}
						>
							5 minutes
						</Button>
						<Button
							size="compact-xl"
							w={160}
							variant="outline"
							onClick={() => props.startTimer(480)}
						>
							8 minutes
						</Button>
						<Button
							size="compact-xl"
							w={160}
							variant="outline"
							onClick={() => {
								const input = prompt("Enter duration in seconds");
								if (!input) return;
								const intInput = Number.parseInt(input);
								if (intInput) props.startTimer(intInput);
								else alert("Invalid input");
							}}
						>
							Custom
						</Button>
					</>
				)}
			</Stack>
		</Drawer>
	);
};

const ReorderDrawer = (props: { opened: boolean; onClose: () => void }) => {
	const [currentWorkout, setCurrentWorkout] = useCurrentWorkout();
	const [exerciseElements, exerciseElementsHandlers] = useListState(
		currentWorkout?.exercises || [],
	);

	useEffect(() => {
		const oldOrder = currentWorkout?.exercises.map((e) => e.exerciseId);
		const newOrder = exerciseElements.map((e) => e.exerciseId);
		if (!isEqual(oldOrder, newOrder)) {
			setCurrentWorkout(
				// biome-ignore lint/suspicious/noExplicitAny: weird errors otherwise
				produce(currentWorkout, (draft: any) => {
					draft.exercises = exerciseElements.map((de) =>
						// biome-ignore lint/suspicious/noExplicitAny: weird errors otherwise
						draft.exercises.find((e: any) => e.exerciseId === de.exerciseId),
					);
				}),
			);
			props.onClose();
		}
	}, [exerciseElements]);

	const getProgressOfExercise = (cw: InProgressWorkout, index: number) => {
		const isCompleted = cw.exercises[index].sets.every((s) => s.confirmedAt);
		return isCompleted
			? ("complete" as const)
			: cw.exercises[index].sets.some((s) => s.confirmedAt)
				? ("in-progress" as const)
				: ("not-started" as const);
	};

	return currentWorkout ? (
		<Drawer
			onClose={props.onClose}
			opened={props.opened}
			size="sm"
			styles={styles}
		>
			<DragDropContext
				onDragEnd={({ destination, source }) => {
					exerciseElementsHandlers.reorder({
						from: source.index,
						to: destination?.index || 0,
					});
				}}
			>
				<Droppable droppableId="dnd-list">
					{(provided) => (
						<Stack
							{...provided.droppableProps}
							ref={provided.innerRef}
							gap="xs"
						>
							<Text c="dimmed">Hold and release to reorder exercises</Text>
							{exerciseElements.map((de, index) => (
								<Draggable
									index={index}
									draggableId={index.toString()}
									key={`${index}-${de.exerciseId}`}
								>
									{(provided) => (
										<Paper
											py={6}
											px="sm"
											radius="md"
											withBorder
											ref={provided.innerRef}
											{...provided.draggableProps}
											{...provided.dragHandleProps}
										>
											<Group justify="space-between" wrap="nowrap">
												<Text size="sm">{de.exerciseId}</Text>
												<ThemeIcon size="xs" variant="transparent" color="gray">
													{match(getProgressOfExercise(currentWorkout, index))
														.with("complete", () => <IconDropletFilled />)
														.with("in-progress", () => (
															<IconDropletHalf2Filled />
														))
														.with("not-started", () => <IconDroplet />)
														.exhaustive()}
												</ThemeIcon>
											</Group>
										</Paper>
									)}
								</Draggable>
							))}
							{provided.placeholder}
						</Stack>
					)}
				</Droppable>
			</DragDropContext>
		</Drawer>
	) : null;
};

const NoteInput = (props: {
	exerciseIdx: number;
	noteIdx: number;
	note: string;
}) => {
	const [currentWorkout, setCurrentWorkout] = useCurrentWorkout();
	const [value, setValue] = useDebouncedState(props.note, 500);

	useDidUpdate(() => {
		if (currentWorkout)
			setCurrentWorkout(
				produce(currentWorkout, (draft) => {
					draft.exercises[props.exerciseIdx].notes[props.noteIdx] = value;
				}),
			);
	}, [value]);

	return (
		<Flex align="center" gap="xs">
			<Textarea
				style={{ flexGrow: 1 }}
				placeholder="Add a note"
				size="xs"
				minRows={1}
				maxRows={4}
				autosize
				defaultValue={props.note}
				onChange={(e) => setValue(e.currentTarget.value)}
			/>
			<ActionIcon
				color="red"
				onClick={async () => {
					const yes = await confirmWrapper({
						confirmation:
							"This note will be deleted. Are you sure you want to continue?",
					});
					if (yes && currentWorkout)
						setCurrentWorkout(
							produce(currentWorkout, (draft) => {
								draft.exercises[props.exerciseIdx].notes.splice(
									props.noteIdx,
									1,
								);
							}),
						);
				}}
			>
				<IconTrash size={20} />
			</ActionIcon>
		</Flex>
	);
};<|MERGE_RESOLUTION|>--- conflicted
+++ resolved
@@ -681,16 +681,13 @@
 	const exercise = useGetExerciseAtIndex(props.exerciseIdx);
 	invariant(exercise);
 	const [currentTimer] = useTimerAtom();
-<<<<<<< HEAD
+	const coreDetails = useCoreDetails();
+	const fileUploadAllowed = coreDetails.fileStorageEnabled;
 	const [detailsParent] = useAutoAnimate();
 	const { data: userExerciseDetails } = useQuery(
 		getUserExerciseDetailsQuery(exercise.exerciseId),
 	);
 	const [activeHistoryIdx, setActiveHistoryIdx] = useState(0);
-=======
-	const coreDetails = useCoreDetails();
-	const fileUploadAllowed = coreDetails.fileStorageEnabled;
->>>>>>> 07b144bb
 
 	const playAddSetSound = () => {
 		const sound = new Howl({ src: ["/add-set.mp3"] });
