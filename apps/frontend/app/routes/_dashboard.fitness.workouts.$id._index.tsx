--- conflicted
+++ resolved
@@ -500,75 +500,6 @@
 	);
 };
 
-<<<<<<< HEAD
-type Set = Exercise["sets"][number];
-
-const DisplaySet = (props: {
-	set: Set;
-	idx: number;
-	exerciseLot: ExerciseLot;
-}) => {
-	const getMantineColor = useGetMantineColor();
-	const [opened, { close, open }] = useDisclosure(false);
-
-	return (
-		<Box key={`${props.idx}`} mb={props.set.note ? 6 : 2}>
-			<Flex align="center">
-				<Text
-					fz="sm"
-					c={getSetColor(props.set.lot)}
-					mr="md"
-					fw="bold"
-					ff="monospace"
-				>
-					{match(props.set.lot)
-						.with(SetLot.Normal, () => props.idx + 1)
-						.otherwise(() => props.set.lot.at(0))}
-				</Text>
-				{props.set.personalBests.length > 0 ? (
-					<Popover position="left" withArrow shadow="md" opened={opened}>
-						<Popover.Target>
-							<ActionIcon
-								onMouseEnter={open}
-								onMouseLeave={close}
-								variant="transparent"
-								color="grape"
-							>
-								<IconTrophy size={18} />
-							</ActionIcon>
-						</Popover.Target>
-						<Popover.Dropdown style={{ pointerEvents: "none" }} p={4}>
-							<Flex>
-								{props.set.personalBests.map((pb) => (
-									<Badge
-										key={pb}
-										variant="light"
-										size="xs"
-										color={getMantineColor(pb)}
-									>
-										{startCase(pb)}
-									</Badge>
-								))}
-							</Flex>
-						</Popover.Dropdown>
-					</Popover>
-				) : null}
-				<DisplaySetStatistics
-					lot={props.exerciseLot}
-					statistic={props.set.statistic}
-				/>
-			</Flex>
-			{props.set.note ? (
-				<Text c="dimmed" size="xs">
-					{props.set.note}
-				</Text>
-			) : null}
-		</Box>
-	);
-};
-
-=======
->>>>>>> 888ed612
 const DisplayStat = (props: { icon: ReactNode; data: string }) => {
 	return (
 		<Stack gap={4} align="center" justify="center">
