--- conflicted
+++ resolved
@@ -2,11 +2,7 @@
 import "@mantine/carousel/styles.css";
 import { useAutoAnimate } from "@formkit/auto-animate/react";
 import { DragDropContext, Draggable, Droppable } from "@hello-pangea/dnd";
-<<<<<<< HEAD
-import { $path } from "@ignisda/remix-routes";
 import { Carousel } from "@mantine/carousel";
-=======
->>>>>>> c481b438
 import {
 	ActionIcon,
 	Anchor,
