--- conflicted
+++ resolved
@@ -578,11 +578,7 @@
 								</Text>
 							</Link>
 						) : null}
-						<Group>
-							<Title id="media-title">
-								{loaderData.mediaMainDetails.title}
-							</Title>
-						</Group>
+						<Title id="media-title">{loaderData.mediaMainDetails.title}</Title>
 					</Box>
 					<UserMetadataDetailsSuspenseLoader>
 						{(userMetadataDetails) => (
@@ -679,7 +675,6 @@
 															MediaSource.GoogleBooks,
 															() => "google-books.svg",
 														)
-<<<<<<< HEAD
 														.with(MediaSource.Igdb, () => "igdb.svg")
 														.with(MediaSource.Itunes, () => "itunes.svg")
 														.with(
@@ -767,120 +762,14 @@
 									<Alert icon={<IconAlertCircle />} variant="outline">
 										You are currently{" "}
 										{getVerb(Verb.Read, loaderData.mediaMainDetails.lot)}
-										ing this ({userMetadataDetails.inProgress.progress}%)
+										ing this (
+										{Number(userMetadataDetails.inProgress.progress).toFixed(2)}
+										%)
 									</Alert>
 								) : null}
 							</>
 						)}
 					</UserMetadataDetailsSuspenseLoader>
-=======
-															.with(MediaSource.Anilist, () => "anilist.svg")
-															.with(MediaSource.Audible, () => "audible.svg")
-															.with(
-																MediaSource.GoogleBooks,
-																() => "google-books.svg",
-															)
-															.with(MediaSource.Igdb, () => "igdb.svg")
-															.with(MediaSource.Itunes, () => "itunes.svg")
-															.with(
-																MediaSource.Listennotes,
-																() => "listennotes.webp",
-															)
-															.with(MediaSource.Mal, () => "mal.svg")
-															.with(
-																MediaSource.MangaUpdates,
-																() => "manga-updates.svg",
-															)
-															.with(
-																MediaSource.Openlibrary,
-																() => "openlibrary.svg",
-															)
-															.with(MediaSource.Tmdb, () => "tmdb.svg")
-															.with(MediaSource.Vndb, () => "vndb.ico")
-															.with(MediaSource.Custom, () => undefined)
-															.exhaustive()}`}
-													/>
-													<Text fz="sm">
-														{Number(
-															loaderData.mediaMainDetails.providerRating,
-														).toFixed(1)}
-														{match(loaderData.mediaMainDetails.source)
-															.with(
-																MediaSource.Anilist,
-																MediaSource.Igdb,
-																MediaSource.Listennotes,
-																MediaSource.Tmdb,
-																MediaSource.Vndb,
-																() => "%",
-															)
-															.with(
-																MediaSource.Audible,
-																MediaSource.GoogleBooks,
-																() => "/5",
-															)
-															.with(
-																MediaSource.Mal,
-																MediaSource.MangaUpdates,
-																() => "/10",
-															)
-															.with(
-																MediaSource.Custom,
-																MediaSource.Itunes,
-																MediaSource.Openlibrary,
-																() => undefined,
-															)
-															.exhaustive()}
-													</Text>
-												</Paper>
-											) : null}
-											{userMetadataDetails.averageRating ? (
-												<Paper
-													p={4}
-													display="flex"
-													style={{
-														flexDirection: "column",
-														alignItems: "center",
-														gap: 6,
-													}}
-												>
-													<IconStarFilled
-														size={22}
-														style={{ color: "#EBE600FF" }}
-													/>
-													<Text fz="sm">
-														{Number(userMetadataDetails.averageRating).toFixed(
-															1,
-														)}
-														{loaderData.userPreferences.reviewScale ===
-														UserReviewScale.OutOfFive
-															? undefined
-															: "%"}
-													</Text>
-												</Paper>
-											) : null}
-										</Group>
-									) : null}
-									{userMetadataDetails?.reminder ? (
-										<DisplayMediaReminder
-											reminderData={userMetadataDetails.reminder}
-										/>
-									) : null}
-									{userMetadataDetails?.inProgress ? (
-										<Alert icon={<IconAlertCircle />} variant="outline">
-											You are currently{" "}
-											{getVerb(Verb.Read, loaderData.mediaMainDetails.lot)}
-											ing this (
-											{Number(userMetadataDetails.inProgress.progress).toFixed(
-												2,
-											)}
-											%)
-										</Alert>
-									) : null}
-								</>
-							)}
-						</Await>
-					</Suspense>
->>>>>>> 9a0ff4d6
 					<Tabs
 						variant="outline"
 						defaultValue={loaderData.query.defaultTab || "overview"}
