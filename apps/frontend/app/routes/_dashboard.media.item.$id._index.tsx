--- conflicted
+++ resolved
@@ -308,10 +308,7 @@
 		loaderData.metadataDetails.productionStatus,
 		loaderData.metadataDetails.bookSpecifics?.pages &&
 			`${loaderData.metadataDetails.bookSpecifics.pages} pages`,
-<<<<<<< HEAD
 		loaderData.metadataDetails.bookSpecifics?.isCompilation && "Compilation",
-=======
->>>>>>> 0307149b
 		loaderData.metadataDetails.podcastSpecifics?.totalEpisodes &&
 			`${loaderData.metadataDetails.podcastSpecifics.totalEpisodes} episodes`,
 		loaderData.metadataDetails.animeSpecifics?.episodes &&
@@ -448,7 +445,6 @@
 							))}
 						</Group>
 					) : null}
-<<<<<<< HEAD
 					{additionalMetadataDetails.length > 0 ? (
 						<Text c="dimmed" fz={{ base: "sm", lg: "md" }}>
 							{additionalMetadataDetails
@@ -456,15 +452,6 @@
 								.reduce((prev, curr) => [prev, " • ", curr])}
 						</Text>
 					) : null}
-=======
-					<Text c="dimmed" fz={{ base: "sm", lg: "md" }}>
-						{additionalMetadataDetails.length > 0
-							? additionalMetadataDetails
-									.map<ReactNode>((s) => s)
-									.reduce((prev, curr) => [prev, " • ", curr])
-							: null}
-					</Text>
->>>>>>> 0307149b
 					{loaderData.metadataDetails.providerRating ||
 					loaderData.userMetadataDetails.averageRating ? (
 						<Group>
