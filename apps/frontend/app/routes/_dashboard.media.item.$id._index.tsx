import { useAutoAnimate } from "@formkit/auto-animate/react";
import { $path } from "@ignisda/remix-routes";
import {
	ActionIcon,
	Alert,
	Anchor,
	Avatar,
	Box,
	Button,
	Container,
	Divider,
	Flex,
	Group,
	Image,
	Indicator,
	Menu,
	Modal,
	Paper,
	ScrollArea,
	SimpleGrid,
	Stack,
	Tabs,
	Text,
	TextInput,
	Title,
} from "@mantine/core";
import { DateInput } from "@mantine/dates";
import { useDisclosure } from "@mantine/hooks";
import { unstable_defineAction, unstable_defineLoader } from "@remix-run/node";
import {
	Form,
	Link,
	type MetaArgs_SingleFetch,
	useLoaderData,
} from "@remix-run/react";
import {
	DeleteSeenItemDocument,
	DeployUpdateMetadataJobDocument,
	EditSeenItemDocument,
	EntityLot,
	MediaLot,
	MediaSource,
	MergeMetadataDocument,
	MetadataDetailsDocument,
	MetadataVideoSource,
	type PodcastEpisode,
	SeenState,
	UserMetadataDetailsDocument,
	type UserMetadataDetailsQuery,
	UserReviewScale,
} from "@ryot/generated/graphql/backend/graphql";
import {
	changeCase,
	formatDateToNaiveDate,
	humanizeDuration,
	isNumber,
} from "@ryot/ts-utils";
import {
	IconAlertCircle,
	IconBulb,
	IconEdit,
	IconInfoCircle,
	IconMessageCircle2,
	IconMovie,
	IconPlayerPlay,
	IconRotateClockwise,
	IconStarFilled,
	IconUser,
	IconVideo,
	IconX,
} from "@tabler/icons-react";
import type { HumanizeDurationOptions } from "humanize-duration-ts";
import {
	Fragment,
	type ReactNode,
	type RefObject,
	useRef,
	useState,
} from "react";
import { GroupedVirtuoso, Virtuoso, type VirtuosoHandle } from "react-virtuoso";
import { namedAction } from "remix-utils/named-action";
import invariant from "tiny-invariant";
import { match } from "ts-pattern";
import { withQuery } from "ufo";
import { z } from "zod";
import { zx } from "zodix";
import {
	HiddenLocationInput,
	MEDIA_DETAILS_HEIGHT,
	MediaDetailsLayout,
} from "~/components/common";
import {
	DisplayCollection,
	MediaIsPartial,
	MediaScrollArea,
	PartialMetadataDisplay,
	ReviewItemDisplay,
	ToggleMediaMonitorMenuItem,
} from "~/components/media";
import {
	Verb,
	dayjsLib,
	getVerb,
	queryClient,
	queryFactory,
} from "~/lib/generals";
import {
	useApplicationEvents,
	useGetMantineColor,
	useUserPreferences,
} from "~/lib/hooks";
import {
	useAddEntityToCollection,
	useMetadataProgressUpdate,
	useReviewEntity,
} from "~/lib/state/media";
import {
	MetadataIdSchema,
	createToastHeaders,
	getAuthorizationHeader,
	redirectWithToast,
	serverGqlService,
} from "~/lib/utilities.server";
import {
	MetadataSpecificsSchema,
	processSubmission,
} from "~/lib/utilities.server";

const JUST_WATCH_URL = "https://www.justwatch.com";

const searchParamsSchema = z
	.object({ defaultTab: z.string().optional() })
	.merge(MetadataSpecificsSchema);

export type SearchParams = z.infer<typeof searchParamsSchema>;

export const loader = unstable_defineLoader(async ({ request, params }) => {
	const query = zx.parseQuery(request, searchParamsSchema);
	const metadataId = params.id;
	invariant(metadataId);
	const [{ metadataDetails }, { userMetadataDetails }] = await Promise.all([
		serverGqlService.request(MetadataDetailsDocument, { metadataId }),
		serverGqlService.request(
			UserMetadataDetailsDocument,
			{ metadataId },
			getAuthorizationHeader(request),
		),
	]);
	return { query, metadataId, metadataDetails, userMetadataDetails };
});

export const meta = ({ data }: MetaArgs_SingleFetch<typeof loader>) => {
	return [{ title: `${data?.metadataDetails.title} | Ryot` }];
};

export const action = unstable_defineAction(async ({ request }) => {
	const formData = await request.clone().formData();
	return namedAction(request, {
		deleteSeenItem: async () => {
			const submission = processSubmission(formData, seenIdSchema);
			await serverGqlService.request(
				DeleteSeenItemDocument,
				submission,
				getAuthorizationHeader(request),
			);
			return Response.json({ status: "success", tt: new Date() } as const, {
				headers: await createToastHeaders({
					type: "success",
					message: "Record deleted successfully",
				}),
			});
		},
		deployUpdateMetadataJob: async () => {
			const submission = processSubmission(formData, MetadataIdSchema);
			await serverGqlService.request(
				DeployUpdateMetadataJobDocument,
				submission,
				getAuthorizationHeader(request),
			);
			return Response.json({ status: "success", tt: new Date() } as const, {
				headers: await createToastHeaders({
					type: "success",
					message: "Metadata update job deployed successfully",
				}),
			});
		},
		mergeMetadata: async () => {
			const submission = processSubmission(formData, mergeMetadataSchema);
			await serverGqlService.request(
				MergeMetadataDocument,
				submission,
				getAuthorizationHeader(request),
			);
			return redirectWithToast(
				$path("/media/item/:id", { id: submission.mergeInto }),
				{ type: "success", message: "Metadata merged successfully" },
			);
		},
		editSeenItem: async () => {
			const submission = processSubmission(formData, editSeenItem);
			await serverGqlService.request(
				EditSeenItemDocument,
				{ input: submission },
				getAuthorizationHeader(request),
			);
			return Response.json({ status: "success", tt: new Date() } as const, {
				headers: await createToastHeaders({
					type: "success",
					message: "Adjusted seen item successfully",
				}),
			});
		},
	});
});

const seenIdSchema = z.object({ seenId: z.string() });

const mergeMetadataSchema = z.object({
	mergeFrom: z.string(),
	mergeInto: z.string(),
});

const dateString = z
	.string()
	.transform((v) => formatDateToNaiveDate(new Date(v)));

const editSeenItem = z.object({
	seenId: z.string(),
	startedOn: dateString.optional(),
	finishedOn: dateString.optional(),
});

export default function Page() {
	const loaderData = useLoaderData<typeof loader>();
	const userPreferences = useUserPreferences();
	const events = useApplicationEvents();
	const getMantineColor = useGetMantineColor();
	const [tab, setTab] = useState<string | null>(
		loaderData.query.defaultTab || "overview",
	);
	const podcastVirtuosoRef = useRef<VirtuosoHandle>(null);
	const showVirtuosoRef = useRef<VirtuosoHandle>(null);
	const [
		mergeMetadataModalOpened,
		{ open: mergeMetadataModalOpen, close: mergeMetadataModalClose },
	] = useDisclosure(false);
	const [_m, setMetadataToUpdate] = useMetadataProgressUpdate();
	const [_r, setEntityToReview] = useReviewEntity();
	const [_a, setAddEntityToCollectionData] = useAddEntityToCollection();

	const PutOnHoldBtn = () => {
		return (
			<Form
				action={withQuery($path("/actions"), {
					intent: "individualProgressUpdate",
				})}
				method="POST"
				replace
				onSubmit={() => {
					events.updateProgress(loaderData.metadataDetails.title);
				}}
			>
				<HiddenLocationInput />
				<input hidden name="metadataId" defaultValue={loaderData.metadataId} />
				<input hidden name="changeState" defaultValue={SeenState.OnAHold} />
				<Menu.Item type="submit">Put on hold</Menu.Item>
			</Form>
		);
	};
	const DropBtn = () => {
		return (
			<Form
				action={withQuery($path("/actions"), {
					intent: "individualProgressUpdate",
				})}
				method="POST"
				replace
				onSubmit={() => {
					events.updateProgress(loaderData.metadataDetails.title);
				}}
			>
				<HiddenLocationInput />
				<input hidden name="metadataId" defaultValue={loaderData.metadataId} />
				<input hidden name="changeState" defaultValue={SeenState.Dropped} />
				<Menu.Item type="submit">Mark as dropped</Menu.Item>
			</Form>
		);
	};
	const StateChangeButtons = () => {
		return (
			<>
				<PutOnHoldBtn />
				<DropBtn />
			</>
		);
	};

	return (
		<Container>
			<MediaDetailsLayout
				images={loaderData.metadataDetails.assets.images}
				externalLink={{
					source: loaderData.metadataDetails.source,
					lot: loaderData.metadataDetails.lot,
					href: loaderData.metadataDetails.sourceUrl,
				}}
			>
				<Box>
					{userPreferences.featuresEnabled.media.groups &&
					loaderData.metadataDetails.group ? (
						<Link
							to={$path("/media/groups/item/:id", {
								id: loaderData.metadataDetails.group.id,
							})}
							style={{ color: "unset" }}
						>
							<Text c="dimmed" fs="italic">
								{loaderData.metadataDetails.group.name} #
								{loaderData.metadataDetails.group.part}
							</Text>
						</Link>
					) : null}
					<Title id="media-title">{loaderData.metadataDetails.title}</Title>
				</Box>
				{loaderData.userMetadataDetails.collections.length > 0 ? (
					<Group>
						{loaderData.userMetadataDetails.collections.map((col) => (
							<DisplayCollection
								col={col}
								key={col.id}
								creatorUserId={col.userId}
								entityLot={EntityLot.Metadata}
								entityId={loaderData.metadataId}
							/>
						))}
					</Group>
				) : null}
				{loaderData.metadataDetails.isPartial ? (
					<MediaIsPartial mediaType="media" />
				) : null}
				<Text c="dimmed" fz={{ base: "sm", lg: "md" }}>
					{[
						loaderData.metadataDetails.publishDate
							? dayjsLib(loaderData.metadataDetails.publishDate).format("LL")
							: loaderData.metadataDetails.publishYear,
						loaderData.metadataDetails.originalLanguage,
						loaderData.metadataDetails.productionStatus,
						loaderData.metadataDetails.bookSpecifics?.pages &&
							`${loaderData.metadataDetails.bookSpecifics.pages} pages`,
						loaderData.metadataDetails.podcastSpecifics?.totalEpisodes &&
							`${loaderData.metadataDetails.podcastSpecifics.totalEpisodes} episodes`,
						loaderData.metadataDetails.animeSpecifics?.episodes &&
							`${loaderData.metadataDetails.animeSpecifics.episodes} episodes`,
						loaderData.metadataDetails.mangaSpecifics?.chapters &&
							`${loaderData.metadataDetails.mangaSpecifics.chapters} chapters`,
						loaderData.metadataDetails.mangaSpecifics?.volumes &&
							`${loaderData.metadataDetails.mangaSpecifics.volumes} volumes`,
						loaderData.metadataDetails.movieSpecifics?.runtime &&
							humanizeDuration(
								dayjsLib
									.duration(
										loaderData.metadataDetails.movieSpecifics.runtime,
										"minute",
									)
									.asMilliseconds(),
							),
						loaderData.metadataDetails.showSpecifics?.totalSeasons &&
							`${loaderData.metadataDetails.showSpecifics.totalSeasons} seasons`,
						loaderData.metadataDetails.showSpecifics?.totalEpisodes &&
							`${loaderData.metadataDetails.showSpecifics.totalEpisodes} episodes`,
						loaderData.metadataDetails.showSpecifics?.runtime &&
							humanizeDuration(
								dayjsLib
									.duration(
										loaderData.metadataDetails.showSpecifics.runtime,
										"minute",
									)
									.asMilliseconds(),
							),
						loaderData.metadataDetails.audioBookSpecifics?.runtime &&
							humanizeDuration(
								dayjsLib
									.duration(
										loaderData.metadataDetails.audioBookSpecifics.runtime,
										"minute",
									)
									.asMilliseconds(),
							),
					]
						.filter(Boolean)
						.join(" • ")}
				</Text>
				{loaderData.metadataDetails.providerRating ||
				loaderData.userMetadataDetails.averageRating ? (
					<Group>
						{loaderData.metadataDetails.providerRating ? (
							<Paper
								p={4}
								display="flex"
								style={{
									flexDirection: "column",
									alignItems: "center",
									gap: 6,
								}}
							>
								<Image
									alt="Logo"
									h={24}
									w={24}
									src={`/provider-logos/${match(
										loaderData.metadataDetails.source,
									)
										.with(MediaSource.Anilist, () => "anilist.svg")
										.with(MediaSource.Audible, () => "audible.svg")
										.with(MediaSource.GoogleBooks, () => "google-books.svg")
										.with(MediaSource.Igdb, () => "igdb.svg")
										.with(MediaSource.Itunes, () => "itunes.svg")
										.with(MediaSource.Listennotes, () => "listennotes.webp")
										.with(MediaSource.Mal, () => "mal.svg")
										.with(MediaSource.MangaUpdates, () => "manga-updates.svg")
										.with(MediaSource.Openlibrary, () => "openlibrary.svg")
										.with(MediaSource.Tmdb, () => "tmdb.svg")
										.with(MediaSource.Vndb, () => "vndb.ico")
										.with(MediaSource.Custom, () => undefined)
										.exhaustive()}`}
								/>
								<Text fz="sm">
									{Number(loaderData.metadataDetails.providerRating).toFixed(1)}
									{match(loaderData.metadataDetails.source)
										.with(
											MediaSource.Anilist,
											MediaSource.Igdb,
											MediaSource.Listennotes,
											MediaSource.Tmdb,
											MediaSource.Vndb,
											() => "%",
										)
										.with(
											MediaSource.Audible,
											MediaSource.GoogleBooks,
											() => "/5",
										)
										.with(
											MediaSource.Mal,
											MediaSource.MangaUpdates,
											() => "/10",
										)
										.with(
											MediaSource.Custom,
											MediaSource.Itunes,
											MediaSource.Openlibrary,
											() => undefined,
										)
										.exhaustive()}
								</Text>
							</Paper>
						) : null}
						{loaderData.userMetadataDetails.averageRating ? (
							<Paper
								p={4}
								display="flex"
								style={{
									flexDirection: "column",
									alignItems: "center",
									gap: 6,
								}}
							>
								<IconStarFilled size={22} style={{ color: "#EBE600FF" }} />
								<Text fz="sm">
									{Number(loaderData.userMetadataDetails.averageRating).toFixed(
										1,
									)}
									{userPreferences.general.reviewScale ===
									UserReviewScale.OutOfFive
										? undefined
										: "%"}
								</Text>
							</Paper>
						) : null}
					</Group>
				) : null}
				{loaderData.userMetadataDetails?.inProgress ? (
					<Alert icon={<IconAlertCircle />} variant="outline">
						You are currently{" "}
						{getVerb(Verb.Read, loaderData.metadataDetails.lot)}
						ing this (
						{Number(loaderData.userMetadataDetails.inProgress.progress).toFixed(
							2,
						)}
						%)
					</Alert>
				) : null}
				<Tabs variant="outline" value={tab} onChange={(t) => setTab(t)}>
					<Tabs.List mb="xs">
						<Tabs.Tab
							value="overview"
							leftSection={<IconInfoCircle size={16} />}
						>
							Overview
						</Tabs.Tab>
						<Tabs.Tab value="actions" leftSection={<IconUser size={16} />}>
							Actions
						</Tabs.Tab>
						<Tabs.Tab
							value="history"
							leftSection={<IconRotateClockwise size={16} />}
						>
							History
						</Tabs.Tab>
						{loaderData.metadataDetails.lot === MediaLot.Show ? (
							<Tabs.Tab
								value="showSeasons"
								leftSection={<IconPlayerPlay size={16} />}
							>
								Seasons
							</Tabs.Tab>
						) : null}
						{loaderData.metadataDetails.lot === MediaLot.Podcast ? (
							<Tabs.Tab
								value="podcastEpisodes"
								leftSection={<IconPlayerPlay size={16} />}
							>
								Episodes
							</Tabs.Tab>
						) : null}
						{!userPreferences.general.disableReviews ? (
							<Tabs.Tab
								value="reviews"
								leftSection={<IconMessageCircle2 size={16} />}
							>
								Reviews
							</Tabs.Tab>
						) : null}
						<Tabs.Tab value="suggestions" leftSection={<IconBulb size={16} />}>
							Suggestions
						</Tabs.Tab>
						{!userPreferences.general.disableVideos &&
						(loaderData.metadataDetails.assets.videos.length || 0) > 0 ? (
							<Tabs.Tab value="videos" leftSection={<IconVideo size={16} />}>
								Videos
							</Tabs.Tab>
						) : null}
						{!userPreferences.general.disableWatchProviders ? (
							<Tabs.Tab
								value="watchProviders"
								leftSection={<IconMovie size={16} />}
							>
								Watch On
							</Tabs.Tab>
						) : null}
					</Tabs.List>
					<Tabs.Panel value="overview">
						<MediaScrollArea>
							<Stack gap="sm">
								<SimpleGrid
									cols={{ base: 3, xl: 4 }}
									spacing={{ base: "md", lg: "xs" }}
								>
									{userPreferences.featuresEnabled.media.genres
										? loaderData.metadataDetails.genres
												.slice(0, 12)
												.map((g) => (
													<Group key={g.id} wrap="nowrap">
														<Box
															h={11}
															w={11}
															style={{ borderRadius: 2, flex: "none" }}
															bg={getMantineColor(g.name)}
														/>
														<Anchor
															component={Link}
															to={$path("/media/genre/:id", {
																id: g.id,
															})}
															fz="sm"
															truncate
														>
															{g.name.trim()}
														</Anchor>
													</Group>
												))
										: null}
								</SimpleGrid>
								{loaderData.metadataDetails.description ? (
									<div
										// biome-ignore lint/security/noDangerouslySetInnerHtml: generated by the backend securely
										dangerouslySetInnerHTML={{
											__html: loaderData.metadataDetails.description,
										}}
									/>
								) : null}
								{userPreferences.featuresEnabled.media.people ? (
									<Stack>
										{loaderData.metadataDetails.creators.map((c) => (
											<Box key={c.name}>
												<Text fw="bold">{c.name}</Text>
												<ScrollArea
													mt="xs"
													w={{
														base: 380,
														xs: 440,
														sm: 480,
														md: 520,
														lg: 580,
													}}
												>
													<Flex gap="md">
														{c.items.map((creator) => (
															<Box key={`${creator.id}-${creator.name}`}>
																{creator.id ? (
																	<Anchor
																		component={Link}
																		data-creator-id={creator.id}
																		to={$path("/media/people/item/:id", {
																			id: creator.id,
																		})}
																	>
																		<MetadataCreator
																			name={creator.name}
																			image={creator.image}
																			character={creator.character}
																		/>
																	</Anchor>
																) : (
																	<MetadataCreator
																		name={creator.name}
																		image={creator.image}
																		character={creator.character}
																	/>
																)}
															</Box>
														))}
													</Flex>
												</ScrollArea>
											</Box>
										))}
									</Stack>
								) : null}
							</Stack>
						</MediaScrollArea>
					</Tabs.Panel>
					<Tabs.Panel value="actions">
						<MediaScrollArea>
							<SimpleGrid cols={{ base: 1, md: 2 }} spacing="lg">
								<Menu shadow="md">
									<Menu.Target>
										<Button variant="outline">Update progress</Button>
									</Menu.Target>
									<Menu.Dropdown>
										{loaderData.metadataDetails.lot === MediaLot.Show ? (
											<>
												<Menu.Label>Shows</Menu.Label>
												{loaderData.userMetadataDetails.nextEntry ? (
													<>
														<Menu.Item
															onClick={() => {
																setMetadataToUpdate({
																	metadataId: loaderData.metadataId,
																	showSeasonNumber:
																		loaderData.metadataDetails.lot ===
																		MediaLot.Show
																			? loaderData.userMetadataDetails.nextEntry
																					?.season
																			: undefined,
																	showEpisodeNumber:
																		loaderData.metadataDetails.lot ===
																		MediaLot.Show
																			? loaderData.userMetadataDetails.nextEntry
																					?.episode
																			: undefined,
																});
															}}
														>
															Mark{" "}
															{`S${loaderData.userMetadataDetails.nextEntry?.season}-E${loaderData.userMetadataDetails.nextEntry?.episode}`}{" "}
															as seen
														</Menu.Item>
														<PutOnHoldBtn />
													</>
												) : null}
												{loaderData.userMetadataDetails.history.length !== 0 ? (
													<DropBtn />
												) : (
													<Menu.Item disabled>
														No history. Update from the seasons tab.
													</Menu.Item>
												)}
											</>
										) : null}
										{loaderData.metadataDetails.lot === MediaLot.Podcast ? (
											<>
												<Menu.Label>Podcasts</Menu.Label>
												{loaderData.userMetadataDetails.nextEntry ? (
													<>
														<Menu.Item
															onClick={() => {
																setMetadataToUpdate({
																	metadataId: loaderData.metadataId,
																	podcastEpisodeNumber:
																		loaderData.metadataDetails.lot ===
																		MediaLot.Podcast
																			? loaderData.userMetadataDetails.nextEntry
																					?.episode
																			: undefined,
																});
															}}
														>
															Mark EP-
															{
																loaderData.userMetadataDetails.nextEntry
																	?.episode
															}{" "}
															as listened
														</Menu.Item>
														<PutOnHoldBtn />
													</>
												) : null}
												{loaderData.userMetadataDetails.history.length !== 0 ? (
													<DropBtn />
												) : (
													<Menu.Item disabled>
														No history. Update from the episodes tab.
													</Menu.Item>
												)}
											</>
										) : null}
										{loaderData.userMetadataDetails?.inProgress ? (
											<>
												<Menu.Label>In progress</Menu.Label>
												<Menu.Item
													onClick={() => {
														setMetadataToUpdate({
															metadataId: loaderData.metadataId,
														});
													}}
												>
													Set progress
												</Menu.Item>
												{loaderData.metadataDetails.lot !== MediaLot.Show &&
												loaderData.metadataDetails.lot !== MediaLot.Podcast ? (
													<StateChangeButtons />
												) : null}
												<Form
													action={withQuery($path("/actions"), {
														intent: "individualProgressUpdate",
													})}
													method="POST"
													replace
													onSubmit={() => {
														events.updateProgress(
															loaderData.metadataDetails.title,
														);
													}}
												>
													<HiddenLocationInput />
													<input hidden name="progress" defaultValue={100} />
													<input
														hidden
														name="date"
														defaultValue={formatDateToNaiveDate(new Date())}
													/>
													<Menu.Item
														type="submit"
														name="metadataId"
														value={loaderData.metadataId}
													>
														I finished it
													</Menu.Item>
												</Form>
											</>
										) : loaderData.metadataDetails.lot !== MediaLot.Show &&
											loaderData.metadataDetails.lot !== MediaLot.Podcast ? (
											<>
												<Menu.Label>Not in progress</Menu.Label>
												<Form
													action={withQuery($path("/actions"), {
														intent: "individualProgressUpdate",
													})}
													method="POST"
													replace
													onSubmit={() => {
														events.updateProgress(
															loaderData.metadataDetails.title,
														);
													}}
												>
													<HiddenLocationInput />
													<input hidden name="progress" defaultValue={0} />
													{![MediaLot.Anime, MediaLot.Manga].includes(
														loaderData.metadataDetails.lot,
													) ? (
														<Menu.Item
															type="submit"
															name="metadataId"
															value={loaderData.metadataId}
														>
															I'm{" "}
															{getVerb(
																Verb.Read,
																loaderData.metadataDetails.lot,
															)}
															ing it
														</Menu.Item>
													) : null}
												</Form>
												<Menu.Item
													onClick={() => {
														setMetadataToUpdate({
															metadataId: loaderData.metadataId,
														});
													}}
												>
													Add to{" "}
													{getVerb(Verb.Read, loaderData.metadataDetails.lot)}{" "}
													history
												</Menu.Item>
											</>
										) : null}
									</Menu.Dropdown>
								</Menu>
								{!userPreferences.general.disableReviews ? (
									<Button
										variant="outline"
										w="100%"
										onClick={() => {
											setEntityToReview({
												entityId: loaderData.metadataId,
												entityLot: EntityLot.Metadata,
												entityTitle: loaderData.metadataDetails.title,
												metadataLot: loaderData.metadataDetails.lot,
												existingReview: {
													showExtraInformation: {
														episode:
															loaderData.userMetadataDetails?.nextEntry
																?.episode || undefined,
														season:
															loaderData.userMetadataDetails?.nextEntry
																?.season || undefined,
													},
													podcastExtraInformation: {
														episode:
															loaderData.userMetadataDetails?.nextEntry
																?.episode || undefined,
													},
													mangaExtraInformation: {
														chapter:
															loaderData.userMetadataDetails?.nextEntry
																?.chapter || undefined,
													},
													animeExtraInformation: {
														episode:
															loaderData.userMetadataDetails?.nextEntry
																?.episode || undefined,
													},
												},
											});
										}}
									>
										Post a review
									</Button>
								) : null}
								<>
									<Button
										variant="outline"
										onClick={() => {
											setAddEntityToCollectionData({
												entityId: loaderData.metadataId,
												entityLot: EntityLot.Metadata,
												alreadyInCollections:
													loaderData.userMetadataDetails.collections.map(
														(c) => c.id,
													),
											});
										}}
									>
										Add to collection
									</Button>
								</>
								<Menu shadow="md">
									<Menu.Target>
										<Button variant="outline">More actions</Button>
									</Menu.Target>
									<Menu.Dropdown>
										<ToggleMediaMonitorMenuItem
											inCollections={loaderData.userMetadataDetails.collections.map(
												(c) => c.name,
											)}
											formValue={loaderData.metadataId}
											entityLot={EntityLot.Metadata}
										/>
										{loaderData.metadataDetails.source !==
										MediaSource.Custom ? (
											<Form
												replace
												method="POST"
												action={withQuery("", {
													intent: "deployUpdateMetadataJob",
												})}
												onSubmit={async () => {
													await queryClient.invalidateQueries({
														queryKey: queryFactory.media.metadataDetails(
															loaderData.metadataId,
														).queryKey,
													});
												}}
											>
												<Menu.Item
													type="submit"
													name="metadataId"
													value={loaderData.metadataId}
												>
													Update metadata
												</Menu.Item>
											</Form>
										) : null}
										<Menu.Item onClick={mergeMetadataModalOpen}>
											Merge media
										</Menu.Item>
										<MergeMetadataModal
											onClose={mergeMetadataModalClose}
											opened={mergeMetadataModalOpened}
											metadataId={loaderData.metadataId}
										/>
									</Menu.Dropdown>
								</Menu>
							</SimpleGrid>
						</MediaScrollArea>
					</Tabs.Panel>
					<Tabs.Panel value="history">
						{loaderData.userMetadataDetails.seenByAllCount > 0 ||
						loaderData.userMetadataDetails.seenByUserCount > 0 ||
						loaderData.userMetadataDetails.unitsConsumed ? (
							<Stack h={MEDIA_DETAILS_HEIGHT} gap="xs">
								<Box>
									<Text fz={{ base: "sm", md: "md" }}>
										Seen by all users{" "}
										{loaderData.userMetadataDetails.seenByAllCount} time
										{loaderData.userMetadataDetails.seenByAllCount > 1
											? "s"
											: ""}{" "}
										and {loaderData.userMetadataDetails.seenByUserCount} time
										{loaderData.userMetadataDetails &&
										loaderData.userMetadataDetails.seenByUserCount > 1
											? "s"
											: ""}{" "}
										by you.
									</Text>
									{loaderData.userMetadataDetails.unitsConsumed ? (
										<Text fz={{ base: "sm", md: "md" }}>
											Consumed{" "}
											{match(loaderData.metadataDetails.lot)
												.with(
													MediaLot.AudioBook,
													MediaLot.Movie,
													MediaLot.Show,
													MediaLot.Podcast,
													MediaLot.VisualNovel,
													() =>
														humanizeDuration(
															(loaderData.userMetadataDetails.unitsConsumed ||
																0) *
																1000 *
																60,
														),
												)
												.otherwise(
													(v) =>
														`${loaderData.userMetadataDetails.unitsConsumed} ${match(
															v,
														)
															.with(MediaLot.VideoGame, () => "")
															.with(MediaLot.Book, () => "pages")
															.with(MediaLot.Anime, () => "episodes")
															.with(MediaLot.Manga, () => "chapters")
															.exhaustive()}`,
												)}
											.
										</Text>
									) : null}
								</Box>
								<Virtuoso
									data={loaderData.userMetadataDetails.history}
									itemContent={(index, history) => (
										<SeenItem
											index={index}
											setTab={setTab}
											key={history.id}
											history={history}
											showVirtuosoRef={showVirtuosoRef}
											podcastVirtuosoRef={podcastVirtuosoRef}
										/>
									)}
								/>
							</Stack>
						) : (
							<Text>No history</Text>
						)}
					</Tabs.Panel>
					<Tabs.Panel value="showSeasons">
						{loaderData.metadataDetails.showSpecifics &&
						loaderData.userMetadataDetails.showProgress ? (
							<Box h={MEDIA_DETAILS_HEIGHT}>
								<GroupedVirtuoso
									ref={showVirtuosoRef}
									groupCounts={loaderData.metadataDetails.showSpecifics.seasons.map(
										(season) => season.episodes.length,
									)}
									groupContent={(index) => (
										<DisplayShowSeason
											seasonIdx={index}
											showProgress={loaderData.userMetadataDetails.showProgress}
										/>
									)}
									itemContent={(index, groupIndex) => (
										<DisplayShowEpisode
											overallIdx={index}
											seasonIdx={groupIndex}
											seasonProgress={
												loaderData.userMetadataDetails.showProgress
											}
											seasonNumber={
												// biome-ignore lint/style/noNonNullAssertion: typescript error
												loaderData.metadataDetails.showSpecifics!.seasons[
													groupIndex
												].seasonNumber
											}
										/>
									)}
								/>
							</Box>
						) : null}
					</Tabs.Panel>
					{loaderData.metadataDetails.podcastSpecifics ? (
						<Tabs.Panel value="podcastEpisodes" h={MEDIA_DETAILS_HEIGHT}>
							<Virtuoso
								ref={podcastVirtuosoRef}
								data={loaderData.metadataDetails.podcastSpecifics.episodes}
								itemContent={(podcastEpisodeIdx, podcastEpisode) => (
									<DisplayPodcastEpisode
										key={podcastEpisode.id}
										episode={podcastEpisode}
										index={podcastEpisodeIdx}
										podcastProgress={
											loaderData.userMetadataDetails.podcastProgress
										}
									/>
								)}
							/>
						</Tabs.Panel>
					) : null}
					{!userPreferences.general.disableReviews ? (
						<Tabs.Panel value="reviews">
							{loaderData.userMetadataDetails.reviews.length > 0 ? (
								<MediaScrollArea>
									<Stack>
										{loaderData.userMetadataDetails.reviews.map((r) => (
											<ReviewItemDisplay
												review={r}
												key={r.id}
												entityLot={EntityLot.Metadata}
												entityId={loaderData.metadataId}
												lot={loaderData.metadataDetails.lot}
												title={loaderData.metadataDetails.title}
											/>
										))}
									</Stack>
								</MediaScrollArea>
							) : (
								<Text>No reviews</Text>
							)}
						</Tabs.Panel>
					) : null}
					<Tabs.Panel value="suggestions">
						{loaderData.metadataDetails.suggestions.length > 0 ? (
							<MediaScrollArea>
								<SimpleGrid cols={{ base: 3, md: 4, lg: 5 }}>
									{loaderData.metadataDetails.suggestions.map((sug) => (
										<PartialMetadataDisplay key={sug.identifier} media={sug} />
									))}
								</SimpleGrid>
							</MediaScrollArea>
						) : (
							<Text>No suggestions</Text>
						)}
					</Tabs.Panel>
					{!userPreferences.general.disableVideos ? (
						<Tabs.Panel value="videos">
							<MediaScrollArea>
								<Stack>
									{loaderData.metadataDetails.assets.videos.map((v) => (
										<Box key={v.videoId}>
											<iframe
												width="100%"
												height={200}
												src={
													match(v.source)
														.with(
															MetadataVideoSource.Youtube,
															() => "https://www.youtube.com/embed/",
														)
														.with(
															MetadataVideoSource.Dailymotion,
															() => "https://www.dailymotion.com/embed/video/",
														)
														.with(MetadataVideoSource.Custom, () => "")
														.exhaustive() + v.videoId
												}
												title="YouTube video player"
												allowFullScreen
											/>
										</Box>
									))}
								</Stack>
							</MediaScrollArea>
						</Tabs.Panel>
					) : null}
					{!userPreferences.general.disableWatchProviders ? (
						<Tabs.Panel value="watchProviders">
							{loaderData.metadataDetails.watchProviders.length > 0 ? (
								<MediaScrollArea>
									<Stack gap="sm">
										<Text>
											JustWatch makes it easy to find out where you can legally
											watch your favorite movies & TV shows online. Visit{" "}
											<Anchor href={JUST_WATCH_URL}>JustWatch</Anchor> for more
											information.
										</Text>
										<Text>
											The following is a list of all available watch providers
											for this media along with the countries they are available
											in.
										</Text>
										{loaderData.metadataDetails.watchProviders.map(
											(provider) => (
												<Flex key={provider.name} align="center" gap="md">
													<Image
														src={provider.image}
														h={80}
														w={80}
														radius="md"
													/>
													<Text lineClamp={3}>
														{provider.name}:{" "}
														<Text size="xs" span>
															{provider.languages.join(", ")}
														</Text>
													</Text>
												</Flex>
											),
										)}
									</Stack>
								</MediaScrollArea>
							) : (
								<Text>No watch providers</Text>
							)}
						</Tabs.Panel>
					) : null}
				</Tabs>
			</MediaDetailsLayout>
		</Container>
	);
}

const MetadataCreator = (props: {
	name: string;
	image?: string | null;
	character?: string | null;
}) => {
	return (
		<>
			<Avatar
				imageProps={{ loading: "lazy" }}
				src={props.image}
				h={100}
				w={85}
				radius="sm"
				mx="auto"
				alt={`${props.name} profile picture`}
				styles={{ image: { objectPosition: "top" } }}
			/>
			<Text size="xs" c="dimmed" ta="center" lineClamp={3} mt={4}>
				{props.name}
				{props.character ? ` as ${props.character}` : null}
			</Text>
		</>
	);
};

type History =
	UserMetadataDetailsQuery["userMetadataDetails"]["history"][number];

const AdjustSeenTimesModal = (props: {
	opened: boolean;
	onClose: () => void;
	seen: History;
}) => {
	const { startedOn, finishedOn, id } = props.seen;

	return (
		<Modal
			opened={props.opened}
			onClose={props.onClose}
			withCloseButton={false}
			centered
		>
			<Form
				replace
				method="POST"
				onSubmit={props.onClose}
				action={withQuery("", { intent: "editSeenItem" })}
			>
				<Stack>
					<Title order={3}>Adjust seen times</Title>
					<DateInput
						label="Start time"
						required
						name="startedOn"
						defaultValue={startedOn ? new Date(startedOn) : undefined}
					/>
					<DateInput
						label="End time"
						required
						name="finishedOn"
						defaultValue={finishedOn ? new Date(finishedOn) : undefined}
					/>
					<Button variant="outline" type="submit" name="seenId" value={id}>
						Submit
					</Button>
				</Stack>
			</Form>
		</Modal>
	);
};

const MergeMetadataModal = (props: {
	opened: boolean;
	metadataId: string;
	onClose: () => void;
}) => {
	return (
		<Modal
			opened={props.opened}
			onClose={props.onClose}
			withCloseButton={false}
			centered
		>
			<Form
				replace
				method="POST"
				action={withQuery("", { intent: "mergeMetadata" })}
			>
				<input hidden name="mergeFrom" defaultValue={props.metadataId} />
				<Stack>
					<Title order={3}>Merge media</Title>
					<Text>
						This will move all your history, reviews, and collections from the
						source media to the destination media. This action is irreversible.
					</Text>
					<TextInput label="Destination media ID" name="mergeInto" required />
					<Button type="submit" onClick={props.onClose}>
						Submit
					</Button>
				</Stack>
			</Form>
		</Modal>
	);
};

<<<<<<< HEAD
type History =
	UserMetadataDetailsQuery["userMetadataDetails"]["history"][number];

type PossibleTab = "showSeasons" | "podcastEpisodes";

const SeenItem = (props: {
	index: number;
	history: History;
	showVirtuosoRef: RefObject<VirtuosoHandle>;
	podcastVirtuosoRef: RefObject<VirtuosoHandle>;
	setTab: (tab: PossibleTab) => void;
}) => {
=======
const SeenItem = (props: { history: History; index: number }) => {
>>>>>>> fe0cfdc0
	const loaderData = useLoaderData<typeof loader>();
	const [opened, { open, close }] = useDisclosure(false);
	const showExtraInformation = props.history.showExtraInformation
		? loaderData.metadataDetails.showSpecifics?.seasons
				.find(
					(s) => s.seasonNumber === props.history.showExtraInformation?.season,
				)
				?.episodes.find(
					(e) =>
						e.episodeNumber === props.history.showExtraInformation?.episode,
				)
		: null;
	const scrollToEpisode = (tab: PossibleTab, index?: number) => {
		props.setTab(tab);
		if (!isNumber(index)) return;
		setTimeout(() => {
			const current = match(tab)
				.with("showSeasons", () => props.showVirtuosoRef.current)
				.with("podcastEpisodes", () => props.podcastVirtuosoRef.current)
				.exhaustive();
			current?.scrollToIndex({ index, behavior: "smooth", align: "start" });
		}, 500);
	};
	const displayShowExtraInformation = showExtraInformation ? (
		<Anchor
			onClick={() =>
				scrollToEpisode(
					"showSeasons",
					loaderData.metadataDetails.showSpecifics?.seasons
						.flatMap((s) => s.episodes)
						.findIndex((e) => e.id === showExtraInformation.id),
				)
			}
		>
			S{props.history.showExtraInformation?.season}-E
			{props.history.showExtraInformation?.episode}: {showExtraInformation.name}
		</Anchor>
	) : null;
	const podcastExtraInformation = props.history.podcastExtraInformation
		? loaderData.metadataDetails.podcastSpecifics?.episodes.find(
				(e) => e.number === props.history.podcastExtraInformation?.episode,
			)
		: null;
	const displayPodcastExtraInformation = podcastExtraInformation ? (
		<Anchor
			onClick={() =>
				scrollToEpisode(
					"podcastEpisodes",
					loaderData.metadataDetails.podcastSpecifics?.episodes.findIndex(
						(e) => e.number === podcastExtraInformation.number,
					),
				)
			}
		>
			EP-{props.history.podcastExtraInformation?.episode}:{" "}
			{podcastExtraInformation.title}
		</Anchor>
	) : null;
	const displayAnimeExtraInformation = isNumber(
		props.history.animeExtraInformation?.episode,
	)
		? `EP-${props.history.animeExtraInformation.episode}`
		: null;
	const displayMangaExtraInformation = isNumber(
		props.history.mangaExtraInformation?.chapter,
	)
		? `CH-${props.history.mangaExtraInformation.chapter}`
		: isNumber(props.history.mangaExtraInformation?.volume)
			? `VOL-${props.history.mangaExtraInformation.volume}`
			: null;
	const watchedOnInformation = props.history.providerWatchedOn;

	const filteredDisplayInformation = [
		watchedOnInformation,
		displayShowExtraInformation,
		displayPodcastExtraInformation,
		displayAnimeExtraInformation,
		displayMangaExtraInformation,
	].filter((s) => s !== null);
	const displayAllInformation =
		filteredDisplayInformation.length > 0
			? filteredDisplayInformation
					.map<ReactNode>((s, i) => <Fragment key={i.toString()}>{s}</Fragment>)
					.reduce((prev, curr) => [prev, " • ", curr])
			: null;

	const timeSpentInMilliseconds = (props.history.totalTimeSpent || 0) * 1000;
	const units = ["mo", "d", "h"] as HumanizeDurationOptions["units"];
	const isLessThanAnHour =
		timeSpentInMilliseconds < dayjsLib.duration(1, "hour").asMilliseconds();
	if (isLessThanAnHour) units?.push("m");

	return (
		<>
			<Flex
				mb="sm"
				mt={props.index === 0 ? undefined : "sm"}
				key={props.history.id}
				gap={{ base: "xs", md: "lg", xl: "xl" }}
				data-seen-id={props.history.id}
				data-seen-num-times-updated={props.history.numTimesUpdated}
			>
				<Flex direction="column" justify="center">
					<Form
						replace
						method="POST"
						action={withQuery("", { intent: "deleteSeenItem" })}
					>
						<input hidden name="seenId" defaultValue={props.history.id} />
						<ActionIcon
							color="red"
							type="submit"
							onClick={(e) => {
								if (
									!confirm(
										"Are you sure you want to delete this record from history?",
									)
								)
									e.preventDefault();
							}}
						>
							<IconX size={20} />
						</ActionIcon>
					</Form>
					{props.history.state === SeenState.Completed ? (
						<ActionIcon color="blue" onClick={open}>
							<IconEdit size={20} />
						</ActionIcon>
					) : null}
				</Flex>
				<Stack gap={4}>
					<Flex gap="lg" align="center">
						<Text fw="bold">
							{changeCase(props.history.state)}{" "}
							{props.history.progress !== "100"
								? `(${Number(props.history.progress).toFixed(2)}%)`
								: null}
						</Text>
						{displayAllInformation ? (
							<Text c="dimmed" size="sm" lineClamp={1}>
								{displayAllInformation}
							</Text>
						) : null}
					</Flex>
					<SimpleGrid
						spacing="md"
						verticalSpacing={2}
						cols={{ base: 1, md: 2 }}
					>
						<Flex gap="xs">
							<Text size="sm">Started:</Text>
							<Text size="sm" fw="bold">
								{props.history.startedOn
									? dayjsLib(props.history.startedOn).format("L")
									: "N/A"}
							</Text>
						</Flex>
						<Flex gap="xs">
							<Text size="sm">Ended:</Text>
							<Text size="sm" fw="bold">
								{props.history.finishedOn
									? dayjsLib(props.history.finishedOn).format("L")
									: "N/A"}
							</Text>
						</Flex>
						{timeSpentInMilliseconds ? (
							<Flex gap="xs">
								<Text size="sm">Time:</Text>
								<Text size="sm" fw="bold">
									{humanizeDuration(timeSpentInMilliseconds, {
										round: true,
										units,
									})}
								</Text>
							</Flex>
						) : null}
						<Flex gap="xs">
							<Text size="sm">Updated:</Text>
							<Text size="sm" fw="bold">
								{dayjsLib(props.history.lastUpdatedOn).format("L")}
							</Text>
						</Flex>
					</SimpleGrid>
				</Stack>
			</Flex>
			<AdjustSeenTimesModal
				opened={opened}
				onClose={close}
				seen={props.history}
			/>
		</>
	);
};

const DisplaySeasonOrEpisodeDetails = (props: {
	name: string;
	children: ReactNode;
	runtime?: number | null;
	overview?: string | null;
	displayIndicator: number;
	id?: number | string | null;
	numEpisodes?: number | null;
	posterImages: Array<string>;
	publishDate?: string | null;
	isShowSeason?: boolean;
}) => {
	const [parent] = useAutoAnimate();
	const [displayOverview, setDisplayOverview] = useDisclosure(false);
	const swt = (t: string) => (
		<Text size="xs" c="dimmed">
			{t}
		</Text>
	);
	const filteredElements = [
		props.runtime
			? swt(
					humanizeDuration(
						dayjsLib.duration(props.runtime, "minutes").asMilliseconds(),
						{ units: ["h", "m"] },
					),
				)
			: null,
		props.publishDate ? swt(dayjsLib(props.publishDate).format("ll")) : null,
		props.numEpisodes ? swt(`${props.numEpisodes} episodes`) : null,
		props.overview ? (
			<Anchor key="overview" size="xs" onClick={setDisplayOverview.toggle}>
				{displayOverview ? "Hide" : "Show"} overview
			</Anchor>
		) : null,
	].filter((s) => s !== null);
	const display =
		filteredElements.length > 0
			? filteredElements
					.map<ReactNode>((s, i) => <Fragment key={i.toString()}>{s}</Fragment>)
					.reduce((prev, curr) => [prev, " • ", curr])
			: null;

	const isSeen = props.displayIndicator >= 1;

	const DisplayDetails = () => (
		<>
			<Text lineClamp={2}>{props.name}</Text>
			{display ? (
				<Flex align="center" gap={4}>
					{display}
				</Flex>
			) : null}
		</>
	);

	return (
		<Paper
			withBorder={props.isShowSeason}
			p={props.isShowSeason ? 8 : undefined}
			shadow={props.isShowSeason ? "md" : undefined}
		>
			<Stack data-episode-id={props.id} ref={parent}>
				<Flex align="center" gap="sm" justify={{ md: "space-between" }}>
					<Group wrap="nowrap">
						<Indicator
							disabled={!isSeen}
							label={
								props.displayIndicator === 1
									? "Seen"
									: `Seen × ${props.displayIndicator}`
							}
							offset={7}
							position="bottom-end"
							size={16}
							color="cyan"
							style={{ zIndex: 0 }}
						>
							<Avatar
								src={props.posterImages[0]}
								name={props.name}
								radius="xl"
								size="lg"
								imageProps={{ loading: "lazy" }}
							/>
						</Indicator>
						<Box visibleFrom="md" ml="sm">
							<DisplayDetails />
						</Box>
					</Group>
					<Box flex={0} ml={{ base: "md", md: 0 }}>
						{props.children}
					</Box>
				</Flex>
				<Box hiddenFrom="md">
					<DisplayDetails />
				</Box>
				{props.overview && displayOverview ? (
					<Text
						size="sm"
						c="dimmed"
						// biome-ignore lint/security/noDangerouslySetInnerHtml: generated on the backend securely
						dangerouslySetInnerHTML={{ __html: props.overview }}
						lineClamp={5}
					/>
				) : null}
			</Stack>
		</Paper>
	);
};

const DisplayShowSeason = (props: {
	seasonIdx: number;
	showProgress: UserMetadataDetailsQuery["userMetadataDetails"]["showProgress"];
}) => {
	const loaderData = useLoaderData<typeof loader>();
	const [_, setMetadataToUpdate] = useMetadataProgressUpdate();
	const season =
		loaderData.metadataDetails.showSpecifics?.seasons[props.seasonIdx];
	invariant(season);
	const numTimesSeen = props.showProgress?.[props.seasonIdx]?.timesSeen || 0;
	const isSeen = numTimesSeen > 0;

	return (
		<Paper my="xs" py="sm">
			<DisplaySeasonOrEpisodeDetails
				{...season}
				name={`${season.seasonNumber}. ${season.name}`}
				numEpisodes={season.episodes.length}
				displayIndicator={numTimesSeen}
				runtime={season.episodes
					.map((e) => e.runtime || 0)
					.reduce((i, a) => i + a, 0)}
				isShowSeason
			>
				<>
					{season.episodes.length > 0 ? (
						<Button
							variant={isSeen ? "default" : "outline"}
							color="blue"
							onClick={() => {
								setMetadataToUpdate({
									metadataId: loaderData.metadataId,
									showSeasonNumber: season.seasonNumber,
									onlySeason: true,
								});
							}}
						>
							{isSeen ? "Rewatch this" : "Mark as seen"}
						</Button>
					) : null}
				</>
			</DisplaySeasonOrEpisodeDetails>
		</Paper>
	);
};

const DisplayShowEpisode = (props: {
	seasonIdx: number;
	overallIdx: number;
	seasonNumber: number;
	seasonProgress: UserMetadataDetailsQuery["userMetadataDetails"]["showProgress"];
}) => {
	const loaderData = useLoaderData<typeof loader>();
	const [_, setMetadataToUpdate] = useMetadataProgressUpdate();
	const flattenedEpisodes =
		loaderData.metadataDetails.showSpecifics?.seasons.flatMap(
			(season) => season.episodes,
		) || [];
	const episode = flattenedEpisodes[props.overallIdx];
	invariant(episode);
	const flattenedProgress =
		props.seasonProgress?.flatMap((season) => season.episodes) || [];
	const episodeProgress = flattenedProgress[props.overallIdx];
	const numTimesEpisodeSeen = episodeProgress?.timesSeen || 0;

	return (
		<Box my="lg" ml="md">
			<DisplaySeasonOrEpisodeDetails
				{...episode}
				key={episode.episodeNumber}
				name={`${episode.episodeNumber}. ${episode.name}`}
				publishDate={episode.publishDate}
				displayIndicator={numTimesEpisodeSeen}
			>
				<Button
					variant={numTimesEpisodeSeen > 0 ? "default" : "outline"}
					color="blue"
					onClick={() => {
						setMetadataToUpdate({
							metadataId: loaderData.metadataId,
							showSeasonNumber: props.seasonNumber,
							showEpisodeNumber: episode.episodeNumber,
						});
					}}
				>
					{numTimesEpisodeSeen > 0 ? "Rewatch this" : "Mark as seen"}
				</Button>
			</DisplaySeasonOrEpisodeDetails>
		</Box>
	);
};

const DisplayPodcastEpisode = (props: {
	index: number;
	episode: PodcastEpisode;
	podcastProgress: UserMetadataDetailsQuery["userMetadataDetails"]["podcastProgress"];
}) => {
	const loaderData = useLoaderData<typeof loader>();
	const [_, setMetadataToUpdate] = useMetadataProgressUpdate();
	const numTimesEpisodeSeen =
		props.podcastProgress?.[props.index]?.timesSeen || 0;

	return (
		<Box my={props.index !== 0 ? "md" : undefined}>
			{props.index !== 0 ? <Divider mb="md" /> : null}
			<DisplaySeasonOrEpisodeDetails
				{...props.episode}
				name={props.episode.title}
				posterImages={[props.episode.thumbnail || ""]}
				publishDate={props.episode.publishDate}
				displayIndicator={numTimesEpisodeSeen}
			>
				<Button
					variant={numTimesEpisodeSeen > 0 ? "default" : "outline"}
					color="blue"
					onClick={() => {
						setMetadataToUpdate({
							metadataId: loaderData.metadataId,
							podcastEpisodeNumber: props.episode.number,
						});
					}}
				>
					{numTimesEpisodeSeen > 0 ? "Re-listen this" : "Mark as listened"}
				</Button>
			</DisplaySeasonOrEpisodeDetails>
		</Box>
	);
};<|MERGE_RESOLUTION|>--- conflicted
+++ resolved
@@ -1266,10 +1266,6 @@
 	);
 };
 
-<<<<<<< HEAD
-type History =
-	UserMetadataDetailsQuery["userMetadataDetails"]["history"][number];
-
 type PossibleTab = "showSeasons" | "podcastEpisodes";
 
 const SeenItem = (props: {
@@ -1279,9 +1275,6 @@
 	podcastVirtuosoRef: RefObject<VirtuosoHandle>;
 	setTab: (tab: PossibleTab) => void;
 }) => {
-=======
-const SeenItem = (props: { history: History; index: number }) => {
->>>>>>> fe0cfdc0
 	const loaderData = useLoaderData<typeof loader>();
 	const [opened, { open, close }] = useDisclosure(false);
 	const showExtraInformation = props.history.showExtraInformation
