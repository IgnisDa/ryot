import { useAutoAnimate } from "@formkit/auto-animate/react";
import { $path } from "@ignisda/remix-routes";
import {
	Accordion,
	ActionIcon,
	Alert,
	Anchor,
	Avatar,
	Box,
	Button,
	Container,
	Divider,
	Flex,
	FocusTrap,
	Group,
	Image,
	Indicator,
	Input,
	Menu,
	Modal,
	NumberInput,
	Paper,
	ScrollArea,
	Select,
	SimpleGrid,
	Slider,
	Stack,
	Tabs,
	Text,
	TextInput,
	Title,
} from "@mantine/core";
import { DateInput } from "@mantine/dates";
import { useDisclosure } from "@mantine/hooks";
import { unstable_defineAction, unstable_defineLoader } from "@remix-run/node";
import {
	Form,
	Link,
	type MetaArgs_SingleFetch,
	useLoaderData,
} from "@remix-run/react";
import {
	DeleteSeenItemDocument,
	DeployUpdateMetadataJobDocument,
	EntityLot,
	MediaLot,
	MediaSource,
	MergeMetadataDocument,
	MetadataDetailsDocument,
	type MetadataDetailsQuery,
	MetadataVideoSource,
	type PodcastEpisode,
	SeenState,
	UpdateSeenItemDocument,
	UserMetadataDetailsDocument,
	type UserMetadataDetailsQuery,
	UserReviewScale,
} from "@ryot/generated/graphql/backend/graphql";
import {
	changeCase,
	formatDateToNaiveDate,
	humanizeDuration,
	isNumber,
} from "@ryot/ts-utils";
import {
	IconAlertCircle,
	IconBulb,
	IconEdit,
	IconInfoCircle,
	IconMessageCircle2,
	IconMovie,
	IconPlayerPlay,
	IconRotateClockwise,
	IconStarFilled,
	IconUser,
	IconVideo,
	IconX,
} from "@tabler/icons-react";
import type { HumanizeDurationOptions } from "humanize-duration-ts";
<<<<<<< HEAD
import {
	Fragment,
	type ReactNode,
	type RefObject,
	forwardRef,
	useRef,
	useState,
} from "react";
import {
	GroupedVirtuoso,
	Virtuoso,
	VirtuosoGrid,
	type VirtuosoHandle,
} from "react-virtuoso";
=======
import { Fragment, type ReactNode, forwardRef, useState } from "react";
import { Virtuoso, VirtuosoGrid } from "react-virtuoso";
>>>>>>> 5d807e9f
import { namedAction } from "remix-utils/named-action";
import { match } from "ts-pattern";
import { withQuery } from "ufo";
import { z } from "zod";
import { zx } from "zodix";
import { MEDIA_DETAILS_HEIGHT, MediaDetailsLayout } from "~/components/common";
import { confirmWrapper } from "~/components/confirmation";
import {
	DisplayCollection,
	MediaIsPartial,
	MediaScrollArea,
	PartialMetadataDisplay,
	ReviewItemDisplay,
	ToggleMediaMonitorMenuItem,
} from "~/components/media";
import {
	Verb,
	dayjsLib,
	getVerb,
	queryClient,
	queryFactory,
} from "~/lib/generals";
import {
	useApplicationEvents,
	useConfirmSubmit,
	useGetMantineColor,
	useUserPreferences,
} from "~/lib/hooks";
import {
	useAddEntityToCollection,
	useMetadataProgressUpdate,
	useReviewEntity,
} from "~/lib/state/media";
import {
	MetadataIdSchema,
	createToastHeaders,
	redirectWithToast,
	serverGqlService,
} from "~/lib/utilities.server";
import {
	MetadataSpecificsSchema,
	processSubmission,
} from "~/lib/utilities.server";

const JUST_WATCH_URL = "https://www.justwatch.com";

const searchParamsSchema = z
	.object({ defaultTab: z.string().optional() })
	.merge(MetadataSpecificsSchema);

export type SearchParams = z.infer<typeof searchParamsSchema>;

export const loader = unstable_defineLoader(async ({ request, params }) => {
	const { id: metadataId } = zx.parseParams(params, { id: z.string() });
	const query = zx.parseQuery(request, searchParamsSchema);
	const [{ metadataDetails }, { userMetadataDetails }] = await Promise.all([
		serverGqlService.request(MetadataDetailsDocument, { metadataId }),
		serverGqlService.authenticatedRequest(
			request,
			UserMetadataDetailsDocument,
			{ metadataId },
		),
	]);
	return { query, metadataId, metadataDetails, userMetadataDetails };
});

export const meta = ({ data }: MetaArgs_SingleFetch<typeof loader>) => {
	return [{ title: `${data?.metadataDetails.title} | Ryot` }];
};

export const action = unstable_defineAction(async ({ request }) => {
	const formData = await request.clone().formData();
	return namedAction(request, {
		deleteSeenItem: async () => {
			const submission = processSubmission(formData, seenIdSchema);
			await serverGqlService.authenticatedRequest(
				request,
				DeleteSeenItemDocument,
				submission,
			);
			return Response.json({ status: "success", tt: new Date() } as const, {
				headers: await createToastHeaders({
					type: "success",
					message: "Record deleted successfully",
				}),
			});
		},
		deployUpdateMetadataJob: async () => {
			const submission = processSubmission(formData, MetadataIdSchema);
			await serverGqlService.authenticatedRequest(
				request,
				DeployUpdateMetadataJobDocument,
				submission,
			);
			return Response.json({ status: "success", tt: new Date() } as const, {
				headers: await createToastHeaders({
					type: "success",
					message: "Metadata update job deployed successfully",
				}),
			});
		},
		mergeMetadata: async () => {
			const submission = processSubmission(formData, mergeMetadataSchema);
			await serverGqlService.authenticatedRequest(
				request,
				MergeMetadataDocument,
				submission,
			);
			return redirectWithToast(
				$path("/media/item/:id", { id: submission.mergeInto }),
				{ type: "success", message: "Metadata merged successfully" },
			);
		},
		editSeenItem: async () => {
			const submission = processSubmission(formData, editSeenItem);
			await serverGqlService.authenticatedRequest(
				request,
				UpdateSeenItemDocument,
				{ input: submission },
			);
			return Response.json({ status: "success", tt: new Date() } as const, {
				headers: await createToastHeaders({
					type: "success",
					message: "Edited history item successfully",
				}),
			});
		},
	});
});

const seenIdSchema = z.object({ seenId: z.string() });

const mergeMetadataSchema = z.object({
	mergeFrom: z.string(),
	mergeInto: z.string(),
});

const dateString = z
	.string()
	.transform((v) => formatDateToNaiveDate(new Date(v)));

const editSeenItem = z.object({
	seenId: z.string(),
	startedOn: dateString.optional(),
	finishedOn: dateString.optional(),
	manualTimeSpent: z.string().optional(),
	providerWatchedOn: z.string().optional(),
});

export default function Page() {
	const loaderData = useLoaderData<typeof loader>();
	const userPreferences = useUserPreferences();
	const events = useApplicationEvents();
	const getMantineColor = useGetMantineColor();
	const submit = useConfirmSubmit();
	const [tab, setTab] = useState<string | null>(
		loaderData.query.defaultTab || "overview",
	);
	const podcastVirtuosoRef = useRef<VirtuosoHandle>(null);
	const showVirtuosoRef = useRef<VirtuosoHandle>(null);
	const [
		mergeMetadataModalOpened,
		{ open: mergeMetadataModalOpen, close: mergeMetadataModalClose },
	] = useDisclosure(false);
	const [_m, setMetadataToUpdate] = useMetadataProgressUpdate();
	const [_r, setEntityToReview] = useReviewEntity();
	const [_a, setAddEntityToCollectionData] = useAddEntityToCollection();

	const PutOnHoldBtn = () => {
		return (
			<Form
				action={withQuery($path("/actions"), {
					intent: "individualProgressUpdate",
				})}
				method="POST"
				replace
				onSubmit={(e) => {
					submit(e);
					events.updateProgress(loaderData.metadataDetails.title);
				}}
			>
				<input hidden name="metadataId" defaultValue={loaderData.metadataId} />
				<input hidden name="changeState" defaultValue={SeenState.OnAHold} />
				<Menu.Item type="submit">Put on hold</Menu.Item>
			</Form>
		);
	};
	const DropBtn = () => {
		return (
			<Form
				action={withQuery($path("/actions"), {
					intent: "individualProgressUpdate",
				})}
				method="POST"
				replace
				onSubmit={(e) => {
					submit(e);
					events.updateProgress(loaderData.metadataDetails.title);
				}}
			>
				<input hidden name="metadataId" defaultValue={loaderData.metadataId} />
				<input hidden name="changeState" defaultValue={SeenState.Dropped} />
				<Menu.Item type="submit">Mark as dropped</Menu.Item>
			</Form>
		);
	};
	const StateChangeButtons = () => {
		return (
			<>
				<PutOnHoldBtn />
				<DropBtn />
			</>
		);
	};

	return (
		<Container>
			<MediaDetailsLayout
				images={loaderData.metadataDetails.assets.images}
				externalLink={{
					source: loaderData.metadataDetails.source,
					lot: loaderData.metadataDetails.lot,
					href: loaderData.metadataDetails.sourceUrl,
				}}
			>
				<Box>
					{userPreferences.featuresEnabled.media.groups &&
					loaderData.metadataDetails.group ? (
						<Link
							to={$path("/media/groups/item/:id", {
								id: loaderData.metadataDetails.group.id,
							})}
							style={{ color: "unset" }}
						>
							<Text c="dimmed" fs="italic">
								{loaderData.metadataDetails.group.name} #
								{loaderData.metadataDetails.group.part}
							</Text>
						</Link>
					) : null}
					<Title id="media-title">{loaderData.metadataDetails.title}</Title>
				</Box>
				{loaderData.userMetadataDetails.collections.length > 0 ? (
					<Group>
						{loaderData.userMetadataDetails.collections.map((col) => (
							<DisplayCollection
								col={col}
								key={col.id}
								creatorUserId={col.userId}
								entityLot={EntityLot.Metadata}
								entityId={loaderData.metadataId}
							/>
						))}
					</Group>
				) : null}
				{loaderData.metadataDetails.isPartial ? (
					<MediaIsPartial mediaType="media" />
				) : null}
				<Text c="dimmed" fz={{ base: "sm", lg: "md" }}>
					{[
						loaderData.metadataDetails.publishDate
							? dayjsLib(loaderData.metadataDetails.publishDate).format("LL")
							: loaderData.metadataDetails.publishYear,
						loaderData.metadataDetails.originalLanguage,
						loaderData.metadataDetails.productionStatus,
						loaderData.metadataDetails.bookSpecifics?.pages &&
							`${loaderData.metadataDetails.bookSpecifics.pages} pages`,
						loaderData.metadataDetails.podcastSpecifics?.totalEpisodes &&
							`${loaderData.metadataDetails.podcastSpecifics.totalEpisodes} episodes`,
						loaderData.metadataDetails.animeSpecifics?.episodes &&
							`${loaderData.metadataDetails.animeSpecifics.episodes} episodes`,
						loaderData.metadataDetails.mangaSpecifics?.chapters &&
							`${loaderData.metadataDetails.mangaSpecifics.chapters} chapters`,
						loaderData.metadataDetails.mangaSpecifics?.volumes &&
							`${loaderData.metadataDetails.mangaSpecifics.volumes} volumes`,
						loaderData.metadataDetails.movieSpecifics?.runtime &&
							humanizeDuration(
								dayjsLib
									.duration(
										loaderData.metadataDetails.movieSpecifics.runtime,
										"minute",
									)
									.asMilliseconds(),
							),
						loaderData.metadataDetails.showSpecifics?.totalSeasons &&
							`${loaderData.metadataDetails.showSpecifics.totalSeasons} seasons`,
						loaderData.metadataDetails.showSpecifics?.totalEpisodes &&
							`${loaderData.metadataDetails.showSpecifics.totalEpisodes} episodes`,
						loaderData.metadataDetails.showSpecifics?.runtime &&
							humanizeDuration(
								dayjsLib
									.duration(
										loaderData.metadataDetails.showSpecifics.runtime,
										"minute",
									)
									.asMilliseconds(),
							),
						loaderData.metadataDetails.audioBookSpecifics?.runtime &&
							humanizeDuration(
								dayjsLib
									.duration(
										loaderData.metadataDetails.audioBookSpecifics.runtime,
										"minute",
									)
									.asMilliseconds(),
							),
					]
						.filter(Boolean)
						.join(" • ")}
				</Text>
				{loaderData.metadataDetails.providerRating ||
				loaderData.userMetadataDetails.averageRating ? (
					<Group>
						{loaderData.metadataDetails.providerRating ? (
							<Paper
								p={4}
								display="flex"
								style={{
									flexDirection: "column",
									alignItems: "center",
									gap: 6,
								}}
							>
								<Image
									alt="Logo"
									h={24}
									w={24}
									src={`/provider-logos/${match(
										loaderData.metadataDetails.source,
									)
										.with(MediaSource.Anilist, () => "anilist.svg")
										.with(MediaSource.Audible, () => "audible.svg")
										.with(MediaSource.GoogleBooks, () => "google-books.svg")
										.with(MediaSource.Igdb, () => "igdb.svg")
										.with(MediaSource.Itunes, () => "itunes.svg")
										.with(MediaSource.Listennotes, () => "listennotes.webp")
										.with(MediaSource.Mal, () => "mal.svg")
										.with(MediaSource.MangaUpdates, () => "manga-updates.svg")
										.with(MediaSource.Openlibrary, () => "openlibrary.svg")
										.with(MediaSource.Tmdb, () => "tmdb.svg")
										.with(MediaSource.Vndb, () => "vndb.ico")
										.with(MediaSource.Custom, () => undefined)
										.exhaustive()}`}
								/>
								<Text fz="sm">
									{Number(loaderData.metadataDetails.providerRating).toFixed(1)}
									{match(loaderData.metadataDetails.source)
										.with(
											MediaSource.Anilist,
											MediaSource.Igdb,
											MediaSource.Listennotes,
											MediaSource.Tmdb,
											MediaSource.Vndb,
											() => "%",
										)
										.with(
											MediaSource.Audible,
											MediaSource.GoogleBooks,
											() => "/5",
										)
										.with(
											MediaSource.Mal,
											MediaSource.MangaUpdates,
											() => "/10",
										)
										.with(
											MediaSource.Custom,
											MediaSource.Itunes,
											MediaSource.Openlibrary,
											() => undefined,
										)
										.exhaustive()}
								</Text>
							</Paper>
						) : null}
						{loaderData.userMetadataDetails.averageRating ? (
							<Paper
								p={4}
								display="flex"
								style={{
									flexDirection: "column",
									alignItems: "center",
									gap: 6,
								}}
							>
								<IconStarFilled size={22} style={{ color: "#EBE600FF" }} />
								<Text fz="sm">
									{Number(loaderData.userMetadataDetails.averageRating).toFixed(
										1,
									)}
									{userPreferences.general.reviewScale ===
									UserReviewScale.OutOfFive
										? undefined
										: "%"}
								</Text>
							</Paper>
						) : null}
					</Group>
				) : null}
				{loaderData.userMetadataDetails?.inProgress ? (
					<Alert icon={<IconAlertCircle />} variant="outline">
						You are currently{" "}
						{getVerb(Verb.Read, loaderData.metadataDetails.lot)}
						ing this (
						{Number(loaderData.userMetadataDetails.inProgress.progress).toFixed(
							2,
						)}
						%)
					</Alert>
				) : null}
				<Tabs variant="outline" value={tab} onChange={(t) => setTab(t)}>
					<Tabs.List mb="xs">
						<Tabs.Tab
							value="overview"
							leftSection={<IconInfoCircle size={16} />}
						>
							Overview
						</Tabs.Tab>
						<Tabs.Tab value="actions" leftSection={<IconUser size={16} />}>
							Actions
						</Tabs.Tab>
						<Tabs.Tab
							value="history"
							leftSection={<IconRotateClockwise size={16} />}
						>
							History
						</Tabs.Tab>
						{loaderData.metadataDetails.lot === MediaLot.Show ? (
							<Tabs.Tab
								value="showSeasons"
								leftSection={<IconPlayerPlay size={16} />}
							>
								Seasons
							</Tabs.Tab>
						) : null}
						{loaderData.metadataDetails.lot === MediaLot.Podcast ? (
							<Tabs.Tab
								value="podcastEpisodes"
								leftSection={<IconPlayerPlay size={16} />}
							>
								Episodes
							</Tabs.Tab>
						) : null}
						{!userPreferences.general.disableReviews ? (
							<Tabs.Tab
								value="reviews"
								leftSection={<IconMessageCircle2 size={16} />}
							>
								Reviews
							</Tabs.Tab>
						) : null}
						<Tabs.Tab value="suggestions" leftSection={<IconBulb size={16} />}>
							Suggestions
						</Tabs.Tab>
						{!userPreferences.general.disableVideos &&
						(loaderData.metadataDetails.assets.videos.length || 0) > 0 ? (
							<Tabs.Tab value="videos" leftSection={<IconVideo size={16} />}>
								Videos
							</Tabs.Tab>
						) : null}
						{!userPreferences.general.disableWatchProviders ? (
							<Tabs.Tab
								value="watchProviders"
								leftSection={<IconMovie size={16} />}
							>
								Watch On
							</Tabs.Tab>
						) : null}
					</Tabs.List>
					<Tabs.Panel value="overview">
						<MediaScrollArea>
							<Stack gap="sm">
								<SimpleGrid
									cols={{ base: 3, xl: 4 }}
									spacing={{ base: "md", lg: "xs" }}
								>
									{userPreferences.featuresEnabled.media.genres
										? loaderData.metadataDetails.genres
												.slice(0, 12)
												.map((g) => (
													<Group key={g.id} wrap="nowrap">
														<Box
															h={11}
															w={11}
															style={{ borderRadius: 2, flex: "none" }}
															bg={getMantineColor(g.name)}
														/>
														<Anchor
															component={Link}
															to={$path("/media/genre/:id", {
																id: g.id,
															})}
															fz="sm"
															truncate
														>
															{g.name.trim()}
														</Anchor>
													</Group>
												))
										: null}
								</SimpleGrid>
								{loaderData.metadataDetails.description ? (
									<div
										// biome-ignore lint/security/noDangerouslySetInnerHtml: generated by the backend securely
										dangerouslySetInnerHTML={{
											__html: loaderData.metadataDetails.description,
										}}
									/>
								) : null}
								{userPreferences.featuresEnabled.media.people ? (
									<Stack>
										{loaderData.metadataDetails.creators.map((c) => (
											<Box key={c.name}>
												<Text fw="bold">{c.name}</Text>
												<ScrollArea
													mt="xs"
													w={{
														base: 380,
														xs: 440,
														sm: 480,
														md: 520,
														lg: 580,
													}}
												>
													<Flex gap="md">
														{c.items.map((creator) => (
															<Box key={`${creator.id}-${creator.name}`}>
																{creator.id ? (
																	<Anchor
																		component={Link}
																		data-creator-id={creator.id}
																		to={$path("/media/people/item/:id", {
																			id: creator.id,
																		})}
																	>
																		<MetadataCreator
																			name={creator.name}
																			image={creator.image}
																			character={creator.character}
																		/>
																	</Anchor>
																) : (
																	<MetadataCreator
																		name={creator.name}
																		image={creator.image}
																		character={creator.character}
																	/>
																)}
															</Box>
														))}
													</Flex>
												</ScrollArea>
											</Box>
										))}
									</Stack>
								) : null}
							</Stack>
						</MediaScrollArea>
					</Tabs.Panel>
					<Tabs.Panel value="actions">
						<MergeMetadataModal
							onClose={mergeMetadataModalClose}
							opened={mergeMetadataModalOpened}
							metadataId={loaderData.metadataId}
						/>
						<MediaScrollArea>
							<SimpleGrid cols={{ base: 1, md: 2 }} spacing="lg">
								<Menu shadow="md">
									<Menu.Target>
										<Button variant="outline">Update progress</Button>
									</Menu.Target>
									<Menu.Dropdown>
										{loaderData.metadataDetails.lot === MediaLot.Show ? (
											<>
												<Menu.Label>Shows</Menu.Label>
												{loaderData.userMetadataDetails.nextEntry ? (
													<>
														<Menu.Item
															onClick={() => {
																setMetadataToUpdate({
																	metadataId: loaderData.metadataId,
																	showSeasonNumber:
																		loaderData.metadataDetails.lot ===
																		MediaLot.Show
																			? loaderData.userMetadataDetails.nextEntry
																					?.season
																			: undefined,
																	showEpisodeNumber:
																		loaderData.metadataDetails.lot ===
																		MediaLot.Show
																			? loaderData.userMetadataDetails.nextEntry
																					?.episode
																			: undefined,
																});
															}}
														>
															Mark{" "}
															{`S${loaderData.userMetadataDetails.nextEntry?.season}-E${loaderData.userMetadataDetails.nextEntry?.episode}`}{" "}
															as seen
														</Menu.Item>
														<PutOnHoldBtn />
													</>
												) : null}
												{loaderData.userMetadataDetails.history.length !== 0 ? (
													<DropBtn />
												) : (
													<Menu.Item disabled>
														No history. Update from the seasons tab.
													</Menu.Item>
												)}
											</>
										) : null}
										{loaderData.metadataDetails.lot === MediaLot.Podcast ? (
											<>
												<Menu.Label>Podcasts</Menu.Label>
												{loaderData.userMetadataDetails.nextEntry ? (
													<>
														<Menu.Item
															onClick={() => {
																setMetadataToUpdate({
																	metadataId: loaderData.metadataId,
																	podcastEpisodeNumber:
																		loaderData.metadataDetails.lot ===
																		MediaLot.Podcast
																			? loaderData.userMetadataDetails.nextEntry
																					?.episode
																			: undefined,
																});
															}}
														>
															Mark EP-
															{
																loaderData.userMetadataDetails.nextEntry
																	?.episode
															}{" "}
															as listened
														</Menu.Item>
														<PutOnHoldBtn />
													</>
												) : null}
												{loaderData.userMetadataDetails.history.length !== 0 ? (
													<DropBtn />
												) : (
													<Menu.Item disabled>
														No history. Update from the episodes tab.
													</Menu.Item>
												)}
											</>
										) : null}
										{loaderData.userMetadataDetails?.inProgress ? (
											<>
												<Menu.Label>In progress</Menu.Label>
												<Menu.Item
													onClick={() => {
														setMetadataToUpdate({
															metadataId: loaderData.metadataId,
														});
													}}
												>
													Set progress
												</Menu.Item>
												{loaderData.metadataDetails.lot !== MediaLot.Show &&
												loaderData.metadataDetails.lot !== MediaLot.Podcast ? (
													<StateChangeButtons />
												) : null}
												<Form
													action={withQuery($path("/actions"), {
														intent: "individualProgressUpdate",
													})}
													method="POST"
													replace
													onSubmit={(e) => {
														submit(e);
														events.updateProgress(
															loaderData.metadataDetails.title,
														);
													}}
												>
													<input hidden name="progress" defaultValue={100} />
													<input
														hidden
														name="date"
														defaultValue={formatDateToNaiveDate(new Date())}
													/>
													<input
														hidden
														name="metadataId"
														defaultValue={loaderData.metadataId}
													/>
													<Menu.Item type="submit">I finished it</Menu.Item>
												</Form>
											</>
										) : loaderData.metadataDetails.lot !== MediaLot.Show &&
											loaderData.metadataDetails.lot !== MediaLot.Podcast ? (
											<>
												<Menu.Label>Not in progress</Menu.Label>
												<Form
													action={withQuery($path("/actions"), {
														intent: "individualProgressUpdate",
													})}
													method="POST"
													replace
													onSubmit={(e) => {
														submit(e);
														events.updateProgress(
															loaderData.metadataDetails.title,
														);
													}}
												>
													<input hidden name="progress" defaultValue={0} />
													<input
														hidden
														name="metadataId"
														defaultValue={loaderData.metadataId}
													/>
													{![MediaLot.Anime, MediaLot.Manga].includes(
														loaderData.metadataDetails.lot,
													) ? (
														<Menu.Item type="submit">
															I'm{" "}
															{getVerb(
																Verb.Read,
																loaderData.metadataDetails.lot,
															)}
															ing it
														</Menu.Item>
													) : null}
												</Form>
												<Menu.Item
													onClick={() => {
														setMetadataToUpdate({
															metadataId: loaderData.metadataId,
														});
													}}
												>
													Add to{" "}
													{getVerb(Verb.Read, loaderData.metadataDetails.lot)}{" "}
													history
												</Menu.Item>
											</>
										) : null}
									</Menu.Dropdown>
								</Menu>
								{!userPreferences.general.disableReviews ? (
									<Button
										variant="outline"
										w="100%"
										onClick={() => {
											setEntityToReview({
												entityId: loaderData.metadataId,
												entityLot: EntityLot.Metadata,
												entityTitle: loaderData.metadataDetails.title,
												metadataLot: loaderData.metadataDetails.lot,
												existingReview: {
													showExtraInformation: {
														episode:
															loaderData.userMetadataDetails?.nextEntry
																?.episode || undefined,
														season:
															loaderData.userMetadataDetails?.nextEntry
																?.season || undefined,
													},
													podcastExtraInformation: {
														episode:
															loaderData.userMetadataDetails?.nextEntry
																?.episode || undefined,
													},
													mangaExtraInformation: {
														chapter:
															loaderData.userMetadataDetails?.nextEntry
																?.chapter || undefined,
													},
													animeExtraInformation: {
														episode:
															loaderData.userMetadataDetails?.nextEntry
																?.episode || undefined,
													},
												},
											});
										}}
									>
										Post a review
									</Button>
								) : null}
								<>
									<Button
										variant="outline"
										onClick={() => {
											setAddEntityToCollectionData({
												entityId: loaderData.metadataId,
												entityLot: EntityLot.Metadata,
												alreadyInCollections:
													loaderData.userMetadataDetails.collections.map(
														(c) => c.id,
													),
											});
										}}
									>
										Add to collection
									</Button>
								</>
								<Menu shadow="md">
									<Menu.Target>
										<Button variant="outline">More actions</Button>
									</Menu.Target>
									<Menu.Dropdown>
										<ToggleMediaMonitorMenuItem
											inCollections={loaderData.userMetadataDetails.collections.map(
												(c) => c.name,
											)}
											formValue={loaderData.metadataId}
											entityLot={EntityLot.Metadata}
										/>
										{loaderData.metadataDetails.source !==
										MediaSource.Custom ? (
											<Form
												replace
												method="POST"
												action={withQuery("", {
													intent: "deployUpdateMetadataJob",
												})}
												onSubmit={async () => {
													await queryClient.invalidateQueries({
														queryKey: queryFactory.media.metadataDetails(
															loaderData.metadataId,
														).queryKey,
													});
												}}
											>
												<input
													hidden
													name="metadataId"
													defaultValue={loaderData.metadataId}
												/>
												<Menu.Item type="submit">Update metadata</Menu.Item>
											</Form>
										) : null}
										<Menu.Item onClick={mergeMetadataModalOpen}>
											Merge media
										</Menu.Item>
									</Menu.Dropdown>
								</Menu>
							</SimpleGrid>
						</MediaScrollArea>
					</Tabs.Panel>
					<Tabs.Panel value="history">
						{loaderData.userMetadataDetails.seenByAllCount > 0 ||
						loaderData.userMetadataDetails.seenByUserCount > 0 ||
						loaderData.userMetadataDetails.unitsConsumed ? (
							<Stack h={MEDIA_DETAILS_HEIGHT} gap="xs">
								<Box>
									<Text fz={{ base: "sm", md: "md" }}>
										Seen by all users{" "}
										{loaderData.userMetadataDetails.seenByAllCount} time
										{loaderData.userMetadataDetails.seenByAllCount > 1
											? "s"
											: ""}{" "}
										and {loaderData.userMetadataDetails.seenByUserCount} time
										{loaderData.userMetadataDetails &&
										loaderData.userMetadataDetails.seenByUserCount > 1
											? "s"
											: ""}{" "}
										by you.
									</Text>
									{loaderData.userMetadataDetails.unitsConsumed ? (
										<Text fz={{ base: "sm", md: "md" }}>
											Consumed{" "}
											{match(loaderData.metadataDetails.lot)
												.with(
													MediaLot.AudioBook,
													MediaLot.Movie,
													MediaLot.Show,
													MediaLot.Podcast,
													MediaLot.VisualNovel,
													() =>
														humanizeDuration(
															(loaderData.userMetadataDetails.unitsConsumed ||
																0) *
																1000 *
																60,
														),
												)
												.otherwise(
													(v) =>
														`${loaderData.userMetadataDetails.unitsConsumed} ${match(
															v,
														)
															.with(MediaLot.VideoGame, () => "")
															.with(MediaLot.Book, () => "pages")
															.with(MediaLot.Anime, () => "episodes")
															.with(MediaLot.Manga, () => "chapters")
															.exhaustive()}`,
												)}
											.
										</Text>
									) : null}
								</Box>
								<Virtuoso
									data={loaderData.userMetadataDetails.history}
									itemContent={(index, history) => (
										<HistoryItem
											index={index}
											setTab={setTab}
											key={history.id}
											history={history}
											showVirtuosoRef={showVirtuosoRef}
											podcastVirtuosoRef={podcastVirtuosoRef}
										/>
									)}
								/>
							</Stack>
						) : (
							<Text>No history</Text>
						)}
					</Tabs.Panel>
					<Tabs.Panel value="showSeasons">
<<<<<<< HEAD
						{loaderData.metadataDetails.showSpecifics &&
						loaderData.userMetadataDetails.showProgress ? (
							<Box h={MEDIA_DETAILS_HEIGHT}>
								<GroupedVirtuoso
									ref={showVirtuosoRef}
									groupCounts={loaderData.metadataDetails.showSpecifics.seasons.map(
										(season) => season.episodes.length,
									)}
									groupContent={(index) => (
										<DisplayShowSeason
											seasonIdx={index}
											showProgress={loaderData.userMetadataDetails.showProgress}
										/>
									)}
									itemContent={(index, groupIndex) => (
										<DisplayShowEpisode
											overallIdx={index}
											seasonIdx={groupIndex}
											seasonProgress={
												loaderData.userMetadataDetails.showProgress
											}
											seasonNumber={
												// biome-ignore lint/style/noNonNullAssertion: typescript error
												loaderData.metadataDetails.showSpecifics!.seasons[
													groupIndex
												].seasonNumber
											}
										/>
=======
						<MediaScrollArea>
							{loaderData.metadataDetails.showSpecifics &&
							loaderData.userMetadataDetails.showProgress ? (
								<Accordion chevron={<Box />}>
									{loaderData.metadataDetails.showSpecifics.seasons.map(
										(season, seasonIdx) => {
											const seasonProgress =
												loaderData.userMetadataDetails.showProgress?.[
													seasonIdx
												];
											return (
												<Accordion.Item
													key={season.seasonNumber}
													value={season.seasonNumber.toString()}
												>
													<Accordion.Control component={Box} py={0} px="xs">
														<DisplayShowSeason
															season={season}
															seasonProgress={seasonProgress}
														/>
													</Accordion.Control>
													<Accordion.Panel>
														<Stack h={300} gap="xs">
															<Virtuoso
																data={season.episodes}
																itemContent={(episodeIdx, episode) => (
																	<DisplayShowEpisode
																		episode={episode}
																		seasonIdx={seasonIdx}
																		episodeIdx={episodeIdx}
																		episodeProgress={
																			seasonProgress?.episodes[episodeIdx]
																		}
																		seasonNumber={season.seasonNumber}
																	/>
																)}
															/>
														</Stack>
													</Accordion.Panel>
												</Accordion.Item>
											);
										},
>>>>>>> 5d807e9f
									)}
								</Accordion>
							) : null}
						</MediaScrollArea>
					</Tabs.Panel>
					{loaderData.metadataDetails.podcastSpecifics ? (
						<Tabs.Panel value="podcastEpisodes" h={MEDIA_DETAILS_HEIGHT}>
							<Virtuoso
								ref={podcastVirtuosoRef}
								data={loaderData.metadataDetails.podcastSpecifics.episodes}
								itemContent={(podcastEpisodeIdx, podcastEpisode) => (
									<DisplayPodcastEpisode
										key={podcastEpisode.id}
										episode={podcastEpisode}
										index={podcastEpisodeIdx}
										podcastProgress={
											loaderData.userMetadataDetails.podcastProgress
										}
									/>
								)}
							/>
						</Tabs.Panel>
					) : null}
					{!userPreferences.general.disableReviews ? (
						<Tabs.Panel value="reviews">
							{loaderData.userMetadataDetails.reviews.length > 0 ? (
								<MediaScrollArea>
									<Stack>
										{loaderData.userMetadataDetails.reviews.map((r) => (
											<ReviewItemDisplay
												review={r}
												key={r.id}
												entityLot={EntityLot.Metadata}
												entityId={loaderData.metadataId}
												lot={loaderData.metadataDetails.lot}
												title={loaderData.metadataDetails.title}
											/>
										))}
									</Stack>
								</MediaScrollArea>
							) : (
								<Text>No reviews</Text>
							)}
						</Tabs.Panel>
					) : null}
					<Tabs.Panel value="suggestions" h={MEDIA_DETAILS_HEIGHT}>
						{loaderData.metadataDetails.suggestions.length > 0 ? (
							<VirtuosoGrid
								components={{
									List: forwardRef((props, ref) => (
										<SimpleGrid
											ref={ref}
											{...props}
											cols={{ base: 3, md: 4, lg: 5 }}
										/>
									)),
								}}
								totalCount={loaderData.metadataDetails.suggestions.length}
								itemContent={(index) => (
									<PartialMetadataDisplay
										metadataId={loaderData.metadataDetails.suggestions[index]}
									/>
								)}
							/>
						) : (
							<Text>No suggestions</Text>
						)}
					</Tabs.Panel>
					{!userPreferences.general.disableVideos ? (
						<Tabs.Panel value="videos">
							<MediaScrollArea>
								<Stack>
									{loaderData.metadataDetails.assets.videos.map((v) => (
										<Box key={v.videoId}>
											<iframe
												width="100%"
												height={200}
												src={
													match(v.source)
														.with(
															MetadataVideoSource.Youtube,
															() => "https://www.youtube.com/embed/",
														)
														.with(
															MetadataVideoSource.Dailymotion,
															() => "https://www.dailymotion.com/embed/video/",
														)
														.with(MetadataVideoSource.Custom, () => "")
														.exhaustive() + v.videoId
												}
												title="YouTube video player"
												allowFullScreen
											/>
										</Box>
									))}
								</Stack>
							</MediaScrollArea>
						</Tabs.Panel>
					) : null}
					{!userPreferences.general.disableWatchProviders ? (
						<Tabs.Panel value="watchProviders">
							{loaderData.metadataDetails.watchProviders.length > 0 ? (
								<MediaScrollArea>
									<Stack gap="sm">
										<Text>
											JustWatch makes it easy to find out where you can legally
											watch your favorite movies & TV shows online. Visit{" "}
											<Anchor href={JUST_WATCH_URL}>JustWatch</Anchor> for more
											information.
										</Text>
										<Text>
											The following is a list of all available watch providers
											for this media along with the countries they are available
											in.
										</Text>
										{loaderData.metadataDetails.watchProviders.map(
											(provider) => (
												<Flex key={provider.name} align="center" gap="md">
													<Image
														src={provider.image}
														h={80}
														w={80}
														radius="md"
													/>
													<Text lineClamp={3}>
														{provider.name}:{" "}
														<Text size="xs" span>
															{provider.languages.join(", ")}
														</Text>
													</Text>
												</Flex>
											),
										)}
									</Stack>
								</MediaScrollArea>
							) : (
								<Text>No watch providers</Text>
							)}
						</Tabs.Panel>
					) : null}
				</Tabs>
			</MediaDetailsLayout>
		</Container>
	);
}

const MetadataCreator = (props: {
	name: string;
	image?: string | null;
	character?: string | null;
}) => {
	return (
		<>
			<Avatar
				imageProps={{ loading: "lazy" }}
				src={props.image}
				h={100}
				w={85}
				radius="sm"
				mx="auto"
				alt={`${props.name} profile picture`}
				styles={{ image: { objectPosition: "top" } }}
			/>
			<Text size="xs" c="dimmed" ta="center" lineClamp={3} mt={4}>
				{props.name}
				{props.character ? ` as ${props.character}` : null}
			</Text>
		</>
	);
};

type History =
	UserMetadataDetailsQuery["userMetadataDetails"]["history"][number];

const DEFAULT_STATES = [0, 3];

const EditHistoryRecordModal = (props: {
	opened: boolean;
	onClose: () => void;
	seen: History;
}) => {
	const { startedOn, finishedOn, id, manualTimeSpent, providerWatchedOn } =
		props.seen;
	const [mtv, mts] = manualTimeSpent
		? //  IDK how to make this more readable. Should've paid more attention in math class.
			(() => {
				for (let i = 1; i <= 10; i++) {
					const v = Number(manualTimeSpent) ** (1 / i);
					if (v <= 100) return [v, i];
				}
				return DEFAULT_STATES;
			})()
		: DEFAULT_STATES;
	const [manualTimeSpentValue, setManualTimeSpentValue] = useState(mtv);
	const [manualTimeSpentScale, setManualTimeSpentScale] = useState(mts);
	const manualTimeSpentInMinutes = manualTimeSpentValue ** manualTimeSpentScale;
	const userPreferences = useUserPreferences();
	const loaderData = useLoaderData<typeof loader>();

	return (
		<Modal
			centered
			opened={props.opened}
			onClose={props.onClose}
			withCloseButton={false}
		>
			<FocusTrap.InitialFocus />
			<Form
				replace
				method="POST"
				onSubmit={props.onClose}
				action={withQuery("", { intent: "editSeenItem" })}
			>
				<input hidden name="seenId" defaultValue={id} />
				<Stack>
					<Title order={3}>Edit history record</Title>
					<DateInput
						label="Start time"
						name="startedOn"
						defaultValue={startedOn ? new Date(startedOn) : undefined}
					/>
					<DateInput
						label="End time"
						name="finishedOn"
						defaultValue={finishedOn ? new Date(finishedOn) : undefined}
					/>
					<Input.Wrapper
						label="Time spent"
						description="How much time did you actually spend on this media? You can also adjust the scale"
					>
						<Group mt="xs">
							<Slider
								flex={1}
								label={null}
								value={manualTimeSpentValue}
								onChange={setManualTimeSpentValue}
							/>
							<NumberInput
								w="20%"
								max={10}
								size="xs"
								value={manualTimeSpentScale}
								onChange={(v) => setManualTimeSpentScale(Number(v))}
							/>
						</Group>
						<Text c="dimmed" size="sm" ta="center" mt="xs">
							{humanizeDuration(manualTimeSpentInMinutes * 1000)}
						</Text>
						{manualTimeSpentInMinutes > 0 ? (
							<input
								hidden
								readOnly
								name="manualTimeSpent"
								value={manualTimeSpentInMinutes}
							/>
						) : null}
					</Input.Wrapper>
					<Select
						data={userPreferences.general.watchProviders}
						label={`Where did you ${getVerb(Verb.Read, loaderData.metadataDetails.lot)} it?`}
						name="providerWatchedOn"
						defaultValue={providerWatchedOn}
					/>
					<Button variant="outline" type="submit">
						Submit
					</Button>
				</Stack>
			</Form>
		</Modal>
	);
};

const MergeMetadataModal = (props: {
	opened: boolean;
	metadataId: string;
	onClose: () => void;
}) => {
	return (
		<Modal
			opened={props.opened}
			onClose={props.onClose}
			withCloseButton={false}
			centered
		>
			<Form
				replace
				method="POST"
				action={withQuery("", { intent: "mergeMetadata" })}
			>
				<input hidden name="mergeFrom" defaultValue={props.metadataId} />
				<Stack>
					<Title order={3}>Merge media</Title>
					<Text>
						This will move all your history, reviews, and collections from the
						source media to the destination media. This action is irreversible.
					</Text>
					<TextInput label="Destination media ID" name="mergeInto" required />
					<Button type="submit" onClick={props.onClose}>
						Submit
					</Button>
				</Stack>
			</Form>
		</Modal>
	);
};

type PossibleTab = "showSeasons" | "podcastEpisodes";

const HistoryItem = (props: {
	index: number;
	history: History;
	showVirtuosoRef: RefObject<VirtuosoHandle>;
	podcastVirtuosoRef: RefObject<VirtuosoHandle>;
	setTab: (tab: PossibleTab) => void;
}) => {
	const loaderData = useLoaderData<typeof loader>();
	const submit = useConfirmSubmit();
	const [opened, { open, close }] = useDisclosure(false);
	const showExtraInformation = props.history.showExtraInformation
		? loaderData.metadataDetails.showSpecifics?.seasons
				.find(
					(s) => s.seasonNumber === props.history.showExtraInformation?.season,
				)
				?.episodes.find(
					(e) =>
						e.episodeNumber === props.history.showExtraInformation?.episode,
				)
		: null;
	const scrollToEpisode = (tab: PossibleTab, index?: number) => {
		props.setTab(tab);
		if (!isNumber(index)) return;
		setTimeout(() => {
			const current = match(tab)
				.with("showSeasons", () => props.showVirtuosoRef.current)
				.with("podcastEpisodes", () => props.podcastVirtuosoRef.current)
				.exhaustive();
			current?.scrollToIndex({ index, behavior: "smooth", align: "start" });
		}, 500);
	};
	const displayShowExtraInformation = showExtraInformation ? (
		<Anchor
			onClick={() =>
				scrollToEpisode(
					"showSeasons",
					loaderData.metadataDetails.showSpecifics?.seasons
						.flatMap((s) => s.episodes)
						.findIndex((e) => e.id === showExtraInformation.id),
				)
			}
		>
			S{props.history.showExtraInformation?.season}-E
			{props.history.showExtraInformation?.episode}: {showExtraInformation.name}
		</Anchor>
	) : null;
	const podcastExtraInformation = props.history.podcastExtraInformation
		? loaderData.metadataDetails.podcastSpecifics?.episodes.find(
				(e) => e.number === props.history.podcastExtraInformation?.episode,
			)
		: null;
	const displayPodcastExtraInformation = podcastExtraInformation ? (
		<Anchor
			onClick={() =>
				scrollToEpisode(
					"podcastEpisodes",
					loaderData.metadataDetails.podcastSpecifics?.episodes.findIndex(
						(e) => e.number === podcastExtraInformation.number,
					),
				)
			}
		>
			EP-{props.history.podcastExtraInformation?.episode}:{" "}
			{podcastExtraInformation.title}
		</Anchor>
	) : null;
	const displayAnimeExtraInformation = isNumber(
		props.history.animeExtraInformation?.episode,
	)
		? `EP-${props.history.animeExtraInformation.episode}`
		: null;
	const displayMangaExtraInformation = isNumber(
		props.history.mangaExtraInformation?.chapter,
	)
		? `CH-${props.history.mangaExtraInformation.chapter}`
		: isNumber(props.history.mangaExtraInformation?.volume)
			? `VOL-${props.history.mangaExtraInformation.volume}`
			: null;
	const watchedOnInformation = props.history.providerWatchedOn;

	const filteredDisplayInformation = [
		watchedOnInformation,
		displayShowExtraInformation,
		displayPodcastExtraInformation,
		displayAnimeExtraInformation,
		displayMangaExtraInformation,
	].filter((s) => s !== null);
	const displayAllInformation =
		filteredDisplayInformation.length > 0
			? filteredDisplayInformation
					.map<ReactNode>((s, i) => <Fragment key={i.toString()}>{s}</Fragment>)
					.reduce((prev, curr) => [prev, " • ", curr])
			: null;

	const timeSpentInMilliseconds =
		(props.history.manualTimeSpent
			? Number(props.history.manualTimeSpent)
			: 0) * 1000;
	const units = ["mo", "d", "h"] as HumanizeDurationOptions["units"];
	const isLessThanAnHour =
		timeSpentInMilliseconds < dayjsLib.duration(1, "hour").asMilliseconds();
	if (isLessThanAnHour) units?.push("m");

	return (
		<>
			<Flex
				mb="sm"
				mt={props.index === 0 ? undefined : "sm"}
				key={props.history.id}
				gap={{ base: "xs", md: "lg", xl: "xl" }}
				data-seen-id={props.history.id}
				data-seen-num-times-updated={props.history.numTimesUpdated}
			>
				<Flex direction="column" justify="center">
					<Form
						replace
						method="POST"
						action={withQuery("", { intent: "deleteSeenItem" })}
					>
						<input hidden name="seenId" defaultValue={props.history.id} />
						<ActionIcon
							color="red"
							type="submit"
							onClick={async (e) => {
								const form = e.currentTarget.form;
								e.preventDefault();
								const conf = await confirmWrapper({
									confirmation:
										"Are you sure you want to delete this record from history?",
								});
								if (conf && form) submit(form);
							}}
						>
							<IconX size={20} />
						</ActionIcon>
					</Form>
					{props.history.state === SeenState.Completed ? (
						<ActionIcon color="blue" onClick={open}>
							<IconEdit size={20} />
						</ActionIcon>
					) : null}
				</Flex>
				<Stack gap={4}>
					<Flex gap="lg" align="center">
						<Text fw="bold">
							{changeCase(props.history.state)}{" "}
							{props.history.progress !== "100"
								? `(${Number(props.history.progress).toFixed(2)}%)`
								: null}
						</Text>
						{displayAllInformation ? (
							<Text c="dimmed" size="sm" lineClamp={1}>
								{displayAllInformation}
							</Text>
						) : null}
					</Flex>
					<SimpleGrid
						spacing="md"
						verticalSpacing={2}
						cols={{ base: 1, md: 2 }}
					>
						<Flex gap="xs">
							<Text size="sm">Started:</Text>
							<Text size="sm" fw="bold">
								{props.history.startedOn
									? dayjsLib(props.history.startedOn).format("L")
									: "N/A"}
							</Text>
						</Flex>
						<Flex gap="xs">
							<Text size="sm">Ended:</Text>
							<Text size="sm" fw="bold">
								{props.history.finishedOn
									? dayjsLib(props.history.finishedOn).format("L")
									: "N/A"}
							</Text>
						</Flex>
						{timeSpentInMilliseconds ? (
							<Flex gap="xs">
								<Text size="sm">Time:</Text>
								<Text size="sm" fw="bold">
									{humanizeDuration(timeSpentInMilliseconds, {
										round: true,
										units,
									})}
								</Text>
							</Flex>
						) : null}
						<Flex gap="xs">
							<Text size="sm">Updated:</Text>
							<Text size="sm" fw="bold">
								{dayjsLib(props.history.lastUpdatedOn).format("L")}
							</Text>
						</Flex>
					</SimpleGrid>
				</Stack>
			</Flex>
			<EditHistoryRecordModal
				opened={opened}
				onClose={close}
				seen={props.history}
			/>
		</>
	);
};

const DisplaySeasonOrEpisodeDetails = (props: {
	name: string;
	children: ReactNode;
	runtime?: number | null;
	overview?: string | null;
	displayIndicator: number;
	id?: number | string | null;
	numEpisodes?: number | null;
	posterImages: Array<string>;
	publishDate?: string | null;
}) => {
	const [parent] = useAutoAnimate();
	const [displayOverview, setDisplayOverview] = useDisclosure(false);
	const swt = (t: string) => (
		<Text size="xs" c="dimmed">
			{t}
		</Text>
	);
	const filteredElements = [
		props.runtime
			? swt(
					humanizeDuration(
						dayjsLib.duration(props.runtime, "minutes").asMilliseconds(),
						{ units: ["h", "m"] },
					),
				)
			: null,
		props.publishDate ? swt(dayjsLib(props.publishDate).format("ll")) : null,
		props.numEpisodes ? swt(`${props.numEpisodes} episodes`) : null,
		props.overview ? (
			<Anchor key="overview" size="xs" onClick={setDisplayOverview.toggle}>
				{displayOverview ? "Hide" : "Show"} overview
			</Anchor>
		) : null,
	].filter((s) => s !== null);
	const display =
		filteredElements.length > 0
			? filteredElements
					.map<ReactNode>((s, i) => <Fragment key={i.toString()}>{s}</Fragment>)
					.reduce((prev, curr) => [prev, " • ", curr])
			: null;

	const isSeen = props.displayIndicator >= 1;

	const DisplayDetails = () => (
		<>
			<Text lineClamp={2}>{props.name}</Text>
			{display ? (
				<Flex align="center" gap={4}>
					{display}
				</Flex>
			) : null}
		</>
	);

	return (
		<Stack data-episode-id={props.id} ref={parent}>
			<Flex align="center" gap="sm" justify={{ md: "space-between" }}>
				<Group wrap="nowrap">
					<Indicator
						disabled={!isSeen}
						label={
							props.displayIndicator === 1
								? "Seen"
								: `Seen × ${props.displayIndicator}`
						}
						offset={7}
						position="bottom-end"
						size={16}
						color="cyan"
						style={{ zIndex: 0 }}
					>
						<Avatar
							src={props.posterImages[0]}
							name={props.name}
							radius="xl"
							size="lg"
							imageProps={{ loading: "lazy" }}
						/>
					</Indicator>
					<Box visibleFrom="md" ml="sm">
						<DisplayDetails />
					</Box>
				</Group>
				<Box flex={0} ml={{ base: "md", md: 0 }}>
					{props.children}
				</Box>
			</Flex>
			<Box hiddenFrom="md">
				<DisplayDetails />
			</Box>
			{props.overview && displayOverview ? (
				<Text
					size="sm"
					c="dimmed"
					// biome-ignore lint/security/noDangerouslySetInnerHtml: generated on the backend securely
					dangerouslySetInnerHTML={{ __html: props.overview }}
					lineClamp={5}
				/>
			) : null}
		</Stack>
	);
};

type Season = NonNullable<
	MetadataDetailsQuery["metadataDetails"]["showSpecifics"]
>["seasons"][number];
type SeasonProgress = NonNullable<
	UserMetadataDetailsQuery["userMetadataDetails"]["showProgress"]
>[number];

const DisplayShowSeason = (props: {
	season: Season;
	seasonProgress?: SeasonProgress;
}) => {
	const loaderData = useLoaderData<typeof loader>();
	const [_, setMetadataToUpdate] = useMetadataProgressUpdate();
	const numTimesSeen = props.seasonProgress?.timesSeen || 0;
	const isSeen = numTimesSeen > 0;

	return (
		<DisplaySeasonOrEpisodeDetails
			{...props.season}
			name={`${props.season.seasonNumber}. ${props.season.name}`}
			numEpisodes={props.season.episodes.length}
			displayIndicator={numTimesSeen}
			runtime={props.season.episodes
				.map((e) => e.runtime || 0)
				.reduce((i, a) => i + a, 0)}
		>
			<>
				{props.season.episodes.length > 0 ? (
					<Button
						variant={isSeen ? "default" : "outline"}
						size="xs"
						color="blue"
						onClick={() => {
							setMetadataToUpdate({
								metadataId: loaderData.metadataId,
								showSeasonNumber: props.season.seasonNumber,
								onlySeason: true,
							});
						}}
					>
						{isSeen ? "Watch again" : "Mark as seen"}
					</Button>
				) : null}
			</>
		</DisplaySeasonOrEpisodeDetails>
	);
};

const DisplayShowEpisode = (props: {
	seasonIdx: number;
	seasonNumber: number;
	episodeIdx: number;
	episode: Season["episodes"][number];
	episodeProgress?: SeasonProgress["episodes"][number];
}) => {
	const loaderData = useLoaderData<typeof loader>();
	const [_, setMetadataToUpdate] = useMetadataProgressUpdate();
	const numTimesEpisodeSeen = props.episodeProgress?.timesSeen || 0;

	return (
		<Box my="lg" ml="md">
			<DisplaySeasonOrEpisodeDetails
				{...props.episode}
				key={props.episode.episodeNumber}
				name={`${props.episode.episodeNumber}. ${props.episode.name}`}
				publishDate={props.episode.publishDate}
				displayIndicator={numTimesEpisodeSeen}
			>
				<Button
					variant={numTimesEpisodeSeen > 0 ? "default" : "outline"}
					size="xs"
					color="blue"
					onClick={() => {
						setMetadataToUpdate({
							metadataId: loaderData.metadataId,
							showSeasonNumber: props.seasonNumber,
							showEpisodeNumber: props.episode.episodeNumber,
						});
					}}
				>
					{numTimesEpisodeSeen > 0 ? "Rewatch this" : "Mark as seen"}
				</Button>
			</DisplaySeasonOrEpisodeDetails>
		</Box>
	);
};

const DisplayPodcastEpisode = (props: {
	index: number;
	episode: PodcastEpisode;
	podcastProgress: UserMetadataDetailsQuery["userMetadataDetails"]["podcastProgress"];
}) => {
	const loaderData = useLoaderData<typeof loader>();
	const [_, setMetadataToUpdate] = useMetadataProgressUpdate();
	const numTimesEpisodeSeen =
		props.podcastProgress?.[props.index]?.timesSeen || 0;

	return (
		<Box my={props.index !== 0 ? "md" : undefined}>
			{props.index !== 0 ? <Divider mb="md" /> : null}
			<DisplaySeasonOrEpisodeDetails
				{...props.episode}
				name={props.episode.title}
				posterImages={[props.episode.thumbnail || ""]}
				publishDate={props.episode.publishDate}
				displayIndicator={numTimesEpisodeSeen}
			>
				<Button
					variant={numTimesEpisodeSeen > 0 ? "default" : "outline"}
					color="blue"
					onClick={() => {
						setMetadataToUpdate({
							metadataId: loaderData.metadataId,
							podcastEpisodeNumber: props.episode.number,
						});
					}}
				>
					{numTimesEpisodeSeen > 0 ? "Re-listen this" : "Mark as listened"}
				</Button>
			</DisplaySeasonOrEpisodeDetails>
		</Box>
	);
};<|MERGE_RESOLUTION|>--- conflicted
+++ resolved
@@ -77,7 +77,6 @@
 	IconX,
 } from "@tabler/icons-react";
 import type { HumanizeDurationOptions } from "humanize-duration-ts";
-<<<<<<< HEAD
 import {
 	Fragment,
 	type ReactNode,
@@ -86,16 +85,7 @@
 	useRef,
 	useState,
 } from "react";
-import {
-	GroupedVirtuoso,
-	Virtuoso,
-	VirtuosoGrid,
-	type VirtuosoHandle,
-} from "react-virtuoso";
-=======
-import { Fragment, type ReactNode, forwardRef, useState } from "react";
-import { Virtuoso, VirtuosoGrid } from "react-virtuoso";
->>>>>>> 5d807e9f
+import { Virtuoso, VirtuosoGrid, type VirtuosoHandle } from "react-virtuoso";
 import { namedAction } from "remix-utils/named-action";
 import { match } from "ts-pattern";
 import { withQuery } from "ufo";
@@ -255,7 +245,6 @@
 		loaderData.query.defaultTab || "overview",
 	);
 	const podcastVirtuosoRef = useRef<VirtuosoHandle>(null);
-	const showVirtuosoRef = useRef<VirtuosoHandle>(null);
 	const [
 		mergeMetadataModalOpened,
 		{ open: mergeMetadataModalOpen, close: mergeMetadataModalClose },
@@ -1001,7 +990,6 @@
 											setTab={setTab}
 											key={history.id}
 											history={history}
-											showVirtuosoRef={showVirtuosoRef}
 											podcastVirtuosoRef={podcastVirtuosoRef}
 										/>
 									)}
@@ -1012,36 +1000,6 @@
 						)}
 					</Tabs.Panel>
 					<Tabs.Panel value="showSeasons">
-<<<<<<< HEAD
-						{loaderData.metadataDetails.showSpecifics &&
-						loaderData.userMetadataDetails.showProgress ? (
-							<Box h={MEDIA_DETAILS_HEIGHT}>
-								<GroupedVirtuoso
-									ref={showVirtuosoRef}
-									groupCounts={loaderData.metadataDetails.showSpecifics.seasons.map(
-										(season) => season.episodes.length,
-									)}
-									groupContent={(index) => (
-										<DisplayShowSeason
-											seasonIdx={index}
-											showProgress={loaderData.userMetadataDetails.showProgress}
-										/>
-									)}
-									itemContent={(index, groupIndex) => (
-										<DisplayShowEpisode
-											overallIdx={index}
-											seasonIdx={groupIndex}
-											seasonProgress={
-												loaderData.userMetadataDetails.showProgress
-											}
-											seasonNumber={
-												// biome-ignore lint/style/noNonNullAssertion: typescript error
-												loaderData.metadataDetails.showSpecifics!.seasons[
-													groupIndex
-												].seasonNumber
-											}
-										/>
-=======
 						<MediaScrollArea>
 							{loaderData.metadataDetails.showSpecifics &&
 							loaderData.userMetadataDetails.showProgress ? (
@@ -1084,7 +1042,6 @@
 												</Accordion.Item>
 											);
 										},
->>>>>>> 5d807e9f
 									)}
 								</Accordion>
 							) : null}
@@ -1391,14 +1348,11 @@
 	);
 };
 
-type PossibleTab = "showSeasons" | "podcastEpisodes";
-
 const HistoryItem = (props: {
 	index: number;
 	history: History;
-	showVirtuosoRef: RefObject<VirtuosoHandle>;
 	podcastVirtuosoRef: RefObject<VirtuosoHandle>;
-	setTab: (tab: PossibleTab) => void;
+	setTab: (tab: string) => void;
 }) => {
 	const loaderData = useLoaderData<typeof loader>();
 	const submit = useConfirmSubmit();
@@ -1413,32 +1367,18 @@
 						e.episodeNumber === props.history.showExtraInformation?.episode,
 				)
 		: null;
-	const scrollToEpisode = (tab: PossibleTab, index?: number) => {
-		props.setTab(tab);
+	const scrollToEpisode = (index?: number) => {
+		props.setTab("podcastEpisodes");
 		if (!isNumber(index)) return;
 		setTimeout(() => {
-			const current = match(tab)
-				.with("showSeasons", () => props.showVirtuosoRef.current)
-				.with("podcastEpisodes", () => props.podcastVirtuosoRef.current)
-				.exhaustive();
+			const current = props.podcastVirtuosoRef.current;
 			current?.scrollToIndex({ index, behavior: "smooth", align: "start" });
 		}, 500);
 	};
-	const displayShowExtraInformation = showExtraInformation ? (
-		<Anchor
-			onClick={() =>
-				scrollToEpisode(
-					"showSeasons",
-					loaderData.metadataDetails.showSpecifics?.seasons
-						.flatMap((s) => s.episodes)
-						.findIndex((e) => e.id === showExtraInformation.id),
-				)
-			}
-		>
-			S{props.history.showExtraInformation?.season}-E
-			{props.history.showExtraInformation?.episode}: {showExtraInformation.name}
-		</Anchor>
-	) : null;
+	const displayShowExtraInformation = showExtraInformation
+		? `S${props.history.showExtraInformation?.season}-E
+			${props.history.showExtraInformation?.episode}: ${showExtraInformation.name}`
+		: null;
 	const podcastExtraInformation = props.history.podcastExtraInformation
 		? loaderData.metadataDetails.podcastSpecifics?.episodes.find(
 				(e) => e.number === props.history.podcastExtraInformation?.episode,
@@ -1448,7 +1388,6 @@
 		<Anchor
 			onClick={() =>
 				scrollToEpisode(
-					"podcastEpisodes",
 					loaderData.metadataDetails.podcastSpecifics?.episodes.findIndex(
 						(e) => e.number === podcastExtraInformation.number,
 					),
