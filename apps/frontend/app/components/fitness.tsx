import { $path } from "@ignisda/remix-routes";
import { ActionIcon, Anchor, Flex, Group, Paper, Text } from "@mantine/core";
import { Link } from "@remix-run/react";
import {
	ExerciseLot,
	SetLot,
	type UserExerciseDetailsQuery,
	UserUnitSystem,
	type WorkoutSetStatistic,
} from "@ryot/generated/graphql/backend/graphql";
<<<<<<< HEAD
import {
	displayDistanceWithUnit,
	displayWeightWithUnit,
	truncate,
} from "@ryot/ts-utils";
import { IconArrowLeftToArc } from "@tabler/icons-react";
=======
import { truncate } from "@ryot/ts-utils";
>>>>>>> 72476a91
import { match } from "ts-pattern";
import { withFragment } from "ufo";
import { dayjsLib, getSetColor } from "~/lib/generals";
import { useUserPreferences } from "~/lib/hooks";

export const getSetStatisticsTextToDisplay = (
	lot: ExerciseLot,
	statistic: WorkoutSetStatistic,
	unit: UserUnitSystem,
) => {
	return match(lot)
		.with(ExerciseLot.DistanceAndDuration, () => [
			`${displayDistanceWithUnit(unit, statistic.distance)} for ${Number(
				statistic.duration,
			).toFixed(2)} min`,
			`${displayDistanceWithUnit(unit, statistic.pace)}/min`,
		])
		.with(ExerciseLot.Duration, () => [
			`${Number(statistic.duration).toFixed(2)} min`,
			undefined,
		])
		.with(ExerciseLot.Reps, () => [`${statistic.reps} reps`, undefined])
		.with(ExerciseLot.RepsAndWeight, () => [
			statistic.weight && statistic.weight !== "0"
				? `${displayWeightWithUnit(unit, statistic.weight)} × ${statistic.reps}`
				: `${statistic.reps} reps`,
			statistic.oneRm ? `${Number(statistic.oneRm).toFixed(1)} RM` : null,
		])
		.exhaustive();
};

/**
 * Display the correct weight unit for a given unit.
 */
export const displayWeightWithUnit = (
	unit: UserUnitSystem,
	data: string | number | null | undefined,
	compactNotation?: boolean,
) => {
	return new Intl.NumberFormat("en-us", {
		style: "unit",
		unit: unit === UserUnitSystem.Metric ? "kilogram" : "pound",
		notation: compactNotation ? "compact" : undefined,
	}).format(Number((data || 0).toString()));
};

/**
 * Display the correct distance unit for a given unit.
 */
export const displayDistanceWithUnit = (
	unit: UserUnitSystem,
	data: string | number | null | undefined,
) => {
	return new Intl.NumberFormat("en-us", {
		style: "unit",
		unit: unit === UserUnitSystem.Metric ? "kilometer" : "mile",
	}).format(Number((data || 0).toString()));
};

/**
 * Display statistics for a set.
 **/
export const DisplaySetStatistics = (props: {
	lot: ExerciseLot;
	statistic: WorkoutSetStatistic;
	hideExtras?: boolean;
	centerText?: boolean;
}) => {
	const userPreferences = useUserPreferences();
	const unitSystem = userPreferences.fitness.exercises.unitSystem;
	const [first, second] = getSetStatisticsTextToDisplay(
		props.lot,
		props.statistic,
		unitSystem,
	);

	return (
		<>
			<Text
				fz={props.hideExtras ? "xs" : "sm"}
				ta={props.centerText ? "center" : undefined}
			>
				{first}
			</Text>
			{!props.hideExtras && second ? (
				<Text
					ml="auto"
					fz={props.hideExtras ? "xs" : "sm"}
					ta={props.centerText ? "center" : undefined}
				>
					{second}
				</Text>
			) : null}
		</>
	);
};

export const ExerciseHistory = (props: {
	exerciseId: string;
	exerciseLot: ExerciseLot;
	history: NonNullable<
		UserExerciseDetailsQuery["userExerciseDetails"]["history"]
	>[number];
	onCopyButtonClick?: () => Promise<void>;
}) => {
	return (
		<Paper key={props.history.workoutId} withBorder p="xs">
			<Group justify="space-between" wrap="nowrap">
				<Anchor
					component={Link}
					to={withFragment(
						$path("/fitness/workouts/:id", { id: props.history.workoutId }),
						props.history.index.toString(),
					)}
					fw="bold"
				>
					{truncate(props.history.workoutName, { length: 36 })}
				</Anchor>
				{props.onCopyButtonClick ? (
					<ActionIcon onClick={props.onCopyButtonClick} size="sm">
						<IconArrowLeftToArc size={16} />
					</ActionIcon>
				) : null}
			</Group>
			<Text c="dimmed" fz="sm" mb="xs">
				{dayjsLib(props.history.workoutTime).format("LLLL")}
			</Text>
			{props.history.sets.map((s, idx) => (
				<Flex key={`${idx}-${s.lot}`} align="center">
					<Text fz="sm" c={getSetColor(s.lot)} mr="md" fw="bold" ff="monospace">
						{match(s.lot)
							.with(SetLot.Normal, () => idx + 1)
							.otherwise(() => s.lot.at(0))}
					</Text>
					<DisplaySetStatistics
						lot={props.exerciseLot}
						statistic={s.statistic}
					/>
				</Flex>
			))}
		</Paper>
	);
};<|MERGE_RESOLUTION|>--- conflicted
+++ resolved
@@ -8,16 +8,8 @@
 	UserUnitSystem,
 	type WorkoutSetStatistic,
 } from "@ryot/generated/graphql/backend/graphql";
-<<<<<<< HEAD
-import {
-	displayDistanceWithUnit,
-	displayWeightWithUnit,
-	truncate,
-} from "@ryot/ts-utils";
+import { truncate } from "@ryot/ts-utils";
 import { IconArrowLeftToArc } from "@tabler/icons-react";
-=======
-import { truncate } from "@ryot/ts-utils";
->>>>>>> 72476a91
 import { match } from "ts-pattern";
 import { withFragment } from "ufo";
 import { dayjsLib, getSetColor } from "~/lib/generals";
