--- conflicted
+++ resolved
@@ -1,20 +1,17 @@
 import { $path } from "@ignisda/remix-routes";
-<<<<<<< HEAD
-import { ActionIcon, Anchor, Flex, Group, Paper, Text } from "@mantine/core";
-=======
 import {
 	ActionIcon,
 	Anchor,
 	Badge,
 	Box,
 	Flex,
+	Group,
 	Paper,
 	Popover,
 	Skeleton,
 	Text,
 } from "@mantine/core";
 import { useDisclosure } from "@mantine/hooks";
->>>>>>> 888ed612
 import { Link } from "@remix-run/react";
 import {
 	ExerciseLot,
@@ -24,13 +21,8 @@
 	type WorkoutDetailsQuery,
 	type WorkoutSetStatistic,
 } from "@ryot/generated/graphql/backend/graphql";
-<<<<<<< HEAD
-import { truncate } from "@ryot/ts-utils";
-import { IconArrowLeftToArc } from "@tabler/icons-react";
-=======
 import { startCase, truncate } from "@ryot/ts-utils";
-import { IconTrophy } from "@tabler/icons-react";
->>>>>>> 888ed612
+import { IconArrowLeftToArc, IconTrophy } from "@tabler/icons-react";
 import { useQuery } from "@tanstack/react-query";
 import { match } from "ts-pattern";
 import { withFragment } from "ufo";
@@ -211,49 +203,27 @@
 
 	return (
 		<Paper key={props.history.workoutId} withBorder p="xs">
-<<<<<<< HEAD
-			<Group justify="space-between" wrap="nowrap">
-				<Anchor
-					component={Link}
-					to={withFragment(
-						$path("/fitness/workouts/:id", { id: props.history.workoutId }),
-						props.history.idx.toString(),
-					)}
-					fw="bold"
-				>
-					{truncate(data?.name, { length: 36 })}
-				</Anchor>
-				{props.onCopyButtonClick ? (
-					<ActionIcon onClick={props.onCopyButtonClick} size="sm">
-						<IconArrowLeftToArc size={16} />
-					</ActionIcon>
-				) : null}
-			</Group>
-			<Text c="dimmed" fz="sm" mb="xs">
-				{dayjsLib(data?.endTime).format("LLLL")}
-			</Text>
-			{data?.information.exercises[props.history.idx].sets.map((s, idx) => (
-				<Flex key={`${idx}-${s.lot}`} align="center">
-					<Text fz="sm" c={getSetColor(s.lot)} mr="md" fw="bold" ff="monospace">
-						{match(s.lot)
-							.with(SetLot.Normal, () => idx + 1)
-							.otherwise(() => s.lot.at(0))}
-=======
 			{workoutData ? (
 				<>
-					<Anchor
-						component={Link}
-						to={withFragment(
-							$path("/fitness/workouts/:id", { id: props.history.workoutId }),
-							props.history.idx.toString(),
-						)}
-						fw="bold"
-					>
-						{truncate(workoutData.name, { length: 36 })}
-					</Anchor>
+					<Group justify="space-between" wrap="nowrap">
+						<Anchor
+							component={Link}
+							to={withFragment(
+								$path("/fitness/workouts/:id", { id: props.history.workoutId }),
+								props.history.idx.toString(),
+							)}
+							fw="bold"
+						>
+							{truncate(workoutData.name, { length: 36 })}
+						</Anchor>
+						{props.onCopyButtonClick ? (
+							<ActionIcon onClick={props.onCopyButtonClick} size="sm">
+								<IconArrowLeftToArc size={16} />
+							</ActionIcon>
+						) : null}
+					</Group>
 					<Text c="dimmed" fz="sm" mb="xs">
 						{dayjsLib(workoutData.endTime).format("LLLL")}
->>>>>>> 888ed612
 					</Text>
 					{workoutData.information.exercises[props.history.idx].sets.map(
 						(set, idx) => (
