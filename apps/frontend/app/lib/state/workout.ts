import { $path } from "@ignisda/remix-routes";
import {
	type CreateUserWorkoutMutationVariables,
	ExerciseDetailsDocument,
	type ExerciseLot,
	SetLot,
	UserExerciseDetailsDocument,
	type UserWorkoutSetRecord,
	type WorkoutDetailsQuery,
	type WorkoutSetStatistic,
} from "@ryot/generated/graphql/backend/graphql";
<<<<<<< HEAD
import { isString } from "@ryot/ts-utils";
=======
import { queryOptions } from "@tanstack/react-query";
>>>>>>> 01b0b0a8
import type { Dayjs } from "dayjs";
import { createDraft, finishDraft } from "immer";
import { useAtom } from "jotai";
import { atomWithReset, atomWithStorage } from "jotai/utils";
import { v4 as randomUUID } from "uuid";
import {
	CurrentWorkoutKey,
	clientGqlService,
	dayjsLib,
	queryClient,
	queryFactory,
} from "~/lib/generals";

export type ExerciseSet = {
	statistic: WorkoutSetStatistic;
	lot: SetLot;
<<<<<<< HEAD
	confirmedAt?: string | null;
	note?: boolean | string | null;
=======
	confirmedAt: string | null;
>>>>>>> 01b0b0a8
};

type AlreadyDoneExerciseSet = Pick<ExerciseSet, "statistic">;

type Media = { imageSrc: string; key: string };

export type Exercise = {
	identifier: string;
	exerciseId: string;
	exerciseDetails: { images: Array<string> };
	lot: ExerciseLot;
	notes: Array<string>;
	sets: Array<ExerciseSet>;
	alreadyDoneSets: Array<AlreadyDoneExerciseSet>;
	restTimer?: { enabled: boolean; duration: number } | null;
	videos: Array<Media>;
	images: Array<Media>;
	supersetWith: Array<string>;
	isShowDetailsOpen: boolean;
};

export type InProgressWorkout = {
	repeatedFrom?: string;
	startTime: string;
	endTime?: string;
	name: string;
	comment?: string;
	exercises: Array<Exercise>;
	videos: Array<string>;
	images: Array<string>;
};

type CurrentWorkout = InProgressWorkout | null;

const currentWorkoutAtom = atomWithStorage<CurrentWorkout>(
	CurrentWorkoutKey,
	null,
);

export const useCurrentWorkout = () => useAtom(currentWorkoutAtom);

export const useGetExerciseAtIndex = (exerciseIdx: number) => {
	const [currentWorkout] = useCurrentWorkout();
	return currentWorkout?.exercises[exerciseIdx];
};

export const useGetSetAtIndex = (exerciseIdx: number, setIdx: number) => {
	const exercise = useGetExerciseAtIndex(exerciseIdx);
	return exercise?.sets[setIdx];
};

const getTimeOfDay = (date: Date) => {
	const hours = date.getHours();
	if (hours >= 5 && hours < 12) return "Morning";
	if (hours >= 12 && hours < 17) return "Afternoon";
	if (hours >= 17 && hours < 21) return "Evening";
	return "Night";
};

export const getDefaultWorkout = (): InProgressWorkout => {
	const date = new Date();
	return {
		name: `${getTimeOfDay(date)} Workout`,
		startTime: date.toISOString(),
		exercises: [],
		images: [],
		videos: [],
	};
};

export const getExerciseDetailsQuery = (exerciseId: string) =>
	queryOptions({
		queryKey: queryFactory.fitness.exerciseDetails(exerciseId).queryKey,
		queryFn: () =>
			clientGqlService
				.request(ExerciseDetailsDocument, { exerciseId })
				.then((data) => data.exerciseDetails),
		staleTime: dayjsLib.duration(1, "day").asMilliseconds(),
	});

export const getUserExerciseDetailsQuery = (exerciseId: string) =>
	queryOptions({
		queryKey: queryFactory.fitness.userExerciseDetails(exerciseId).queryKey,
		queryFn: () =>
			clientGqlService
				.request(UserExerciseDetailsDocument, { exerciseId })
				.then((data) => data.userExerciseDetails),
		staleTime: Number.POSITIVE_INFINITY,
	});

const getExerciseDetails = async (exerciseId: string) => {
	const [details, userDetails] = await Promise.all([
		queryClient.ensureQueryData(getExerciseDetailsQuery(exerciseId)),
		queryClient.ensureQueryData(getUserExerciseDetailsQuery(exerciseId)),
	]);
	return { details, userDetails };
};

type TWorkoutDetails = WorkoutDetailsQuery["workoutDetails"];

export const convertHistorySetToCurrentSet = (
	s: Pick<
		TWorkoutDetails["information"]["exercises"][number]["sets"][number],
		"statistic" | "lot"
	>,
) =>
	({
		lot: s.lot,
		confirmedAt: null,
		statistic: s.statistic,
	}) satisfies ExerciseSet;

export const duplicateOldWorkout = async (workout: TWorkoutDetails) => {
	const inProgress = getDefaultWorkout();
	inProgress.name = workout.name;
	inProgress.repeatedFrom = workout.id;
	for (const [exerciseIdx, ex] of workout.information.exercises.entries()) {
		const sets = ex.sets.map(convertHistorySetToCurrentSet);
		const exerciseDetails = await getExerciseDetails(ex.name);
		inProgress.exercises.push({
			identifier: randomUUID(),
			isShowDetailsOpen: exerciseIdx === 0,
			exerciseDetails: { images: exerciseDetails.details.attributes.images },
			images: [],
			videos: [],
			alreadyDoneSets: sets.map((s) => ({ statistic: s.statistic })),
			exerciseId: ex.name,
			lot: ex.lot,
			notes: ex.notes,
			supersetWith: [],
			restTimer: ex.restTime ? { duration: ex.restTime, enabled: true } : null,
			sets: sets,
		});
	}
	for (const [idx, exercise] of workout.information.exercises.entries()) {
		const supersetWith = exercise.supersetWith.map(
			(index) => inProgress.exercises[index].identifier,
		);
		inProgress.exercises[idx].supersetWith = supersetWith;
	}
	return inProgress;
};

export const addExerciseToWorkout = async (
	currentWorkout: InProgressWorkout,
	setCurrentWorkout: (v: InProgressWorkout) => void,
	selectedExercises: Array<{ name: string; lot: ExerciseLot }>,
	navigate: (path: string) => void,
) => {
	const draft = createDraft(currentWorkout);
	for (const [_exerciseIdx, ex] of selectedExercises.entries()) {
		const exerciseDetails = await getExerciseDetails(ex.name);
		draft.exercises.push({
			identifier: randomUUID(),
			isShowDetailsOpen: true,
			exerciseId: ex.name,
			exerciseDetails: {
				images: exerciseDetails.details.attributes.images,
			},
			lot: ex.lot,
			sets: [{ statistic: {}, lot: SetLot.Normal, confirmedAt: null }],
			supersetWith: [],
			alreadyDoneSets:
				exerciseDetails.userDetails.history?.at(0)?.sets.map((s) => ({
					statistic: s.statistic,
				})) || [],
			restTimer: { duration: 60, enabled: true },
			notes: [],
			images: [],
			videos: [],
		});
	}
	const finishedDraft = finishDraft(draft);
	setCurrentWorkout(finishedDraft);
	navigate($path("/fitness/workouts/current"));
};

export const currentWorkoutToCreateWorkoutInput = (
	currentWorkout: InProgressWorkout,
) => {
	const input: CreateUserWorkoutMutationVariables = {
		input: {
			endTime: new Date().toISOString(),
			startTime: new Date(currentWorkout.startTime).toISOString(),
			name: currentWorkout.name,
			comment: currentWorkout.comment,
			repeatedFrom: currentWorkout.repeatedFrom,
			exercises: [],
			assets: {
				images: [...currentWorkout.images],
				videos: [...currentWorkout.videos],
			},
		},
	};
	for (const exercise of currentWorkout.exercises) {
		const sets = Array<UserWorkoutSetRecord>();
		for (const set of exercise.sets)
			if (set.confirmedAt) {
				const note = isString(set.note) ? set.note : undefined;
				sets.push({
					note,
					lot: set.lot,
					confirmedAt: new Date(set.confirmedAt).toISOString(),
					statistic: set.statistic,
				});
			}
		if (sets.length === 0) continue;
		const notes = Array<string>();
		for (const note of exercise.notes) if (note) notes.push(note);
		const toAdd = {
			identifier: exercise.identifier,
			exerciseId: exercise.exerciseId,
			notes,
			sets,
			// biome-ignore lint/suspicious/noExplicitAny: required here
			supersetWith: exercise.supersetWith as any,
			assets: {
				images: exercise.images.map((m) => m.key),
				videos: exercise.videos.map((m) => m.key),
			},
			restTime: exercise.restTimer?.enabled
				? exercise.restTimer.duration
				: undefined,
		};
		input.input.exercises.push(toAdd);
	}
	for (const ex of input.input.exercises) {
		let supersetWith = ex.supersetWith.map((identifier) =>
			// biome-ignore lint/suspicious/noExplicitAny: required here
			input.input.exercises.findIndex((e: any) => e.identifier === identifier),
		);
		supersetWith = supersetWith.filter((idx) => idx !== -1);
		ex.supersetWith = supersetWith;
	}
	for (const ex of input.input.exercises) {
		// biome-ignore lint/suspicious/noExplicitAny: required here
		(ex as any).identifier = undefined;
	}
	return input;
};

export const exerciseHasDetailsToShow = (exercise: Exercise) =>
	exercise.exerciseDetails.images.length > 0;

type Timer = {
	totalTime: number;
	endAt: Dayjs;
	triggeredBy?: { exerciseIdentifier: string; setIdx: number };
};

export const timerAtom = atomWithReset<Timer | null>(null);<|MERGE_RESOLUTION|>--- conflicted
+++ resolved
@@ -9,11 +9,8 @@
 	type WorkoutDetailsQuery,
 	type WorkoutSetStatistic,
 } from "@ryot/generated/graphql/backend/graphql";
-<<<<<<< HEAD
 import { isString } from "@ryot/ts-utils";
-=======
 import { queryOptions } from "@tanstack/react-query";
->>>>>>> 01b0b0a8
 import type { Dayjs } from "dayjs";
 import { createDraft, finishDraft } from "immer";
 import { useAtom } from "jotai";
@@ -30,12 +27,8 @@
 export type ExerciseSet = {
 	statistic: WorkoutSetStatistic;
 	lot: SetLot;
-<<<<<<< HEAD
-	confirmedAt?: string | null;
+	confirmedAt: string | null;
 	note?: boolean | string | null;
-=======
-	confirmedAt: string | null;
->>>>>>> 01b0b0a8
 };
 
 type AlreadyDoneExerciseSet = Pick<ExerciseSet, "statistic">;
