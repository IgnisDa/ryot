import type Umami from "@bitprojects/umami-logger-typescript";
import {
	createQueryKeys,
	mergeQueryKeys,
} from "@lukemorales/query-key-factory";
import {
	EntityLot,
	MediaLot,
	MediaSource,
	MetadataDetailsDocument,
	MetadataPartialDetailsDocument,
	SetLot,
	UserMetadataDetailsDocument,
} from "@ryot/generated/graphql/backend/graphql";
import { isString } from "@ryot/ts-utils";
import {
	IconBook,
	IconBook2,
	IconBooks,
	IconBrandAppleArcade,
	IconDeviceDesktop,
	IconDeviceTv,
	IconDeviceTvOld,
	IconHeadphones,
	IconMicrophone,
} from "@tabler/icons-react";
import { QueryClient, queryOptions, skipToken } from "@tanstack/react-query";
import dayjs from "dayjs";
import duration from "dayjs/plugin/duration";
import localizedFormat from "dayjs/plugin/localizedFormat";
import relativeTime from "dayjs/plugin/relativeTime";
import timezone from "dayjs/plugin/timezone";
import utc from "dayjs/plugin/utc";
import { GraphQLClient } from "graphql-request";
import Cookies from "js-cookie";
import { match } from "ts-pattern";
import { z } from "zod";

declare global {
	interface Window {
		umami?: {
			track: typeof Umami.trackEvent;
		};
	}
}

dayjs.extend(relativeTime);
dayjs.extend(duration);
dayjs.extend(localizedFormat);
dayjs.extend(utc);
dayjs.extend(timezone);

export { dayjs as dayjsLib };

export const commaDelimitedString = z
	.string()
	.optional()
	.transform((v) => (isString(v) ? v.split(",") : undefined));

export const CurrentWorkoutKey = "CurrentWorkout";
export const LOGO_IMAGE_URL =
	"https://raw.githubusercontent.com/IgnisDa/ryot/main/libs/assets/icon-512x512.png";
export const redirectToQueryParam = "redirectTo";
export const AUTH_COOKIE_NAME = "Auth";
export const toastKey = "Toast";

export const queryClient = new QueryClient({
	defaultOptions: { queries: { staleTime: Number.POSITIVE_INFINITY } },
});

<<<<<<< HEAD
export enum FitnessEntity {
	Workouts = "workouts",
	Templates = "templates",
=======
export enum TimeSpan {
	Last7Days = "Last 7 days",
	Last30Days = "Last 30 days",
	Last90Days = "Last 90 days",
	Last365Days = "Last 365 days",
	AllTime = "All Time",
>>>>>>> e31071f5
}

export const getSetColor = (l: SetLot) =>
	match(l)
		.with(SetLot.WarmUp, () => "yellow")
		.with(SetLot.Drop, () => "grape.6")
		.with(SetLot.Failure, () => "red")
		.with(SetLot.Normal, () => "indigo.6")
		.exhaustive();

/**
 * Get the correct name of the lot from a string
 */
export const getLot = (lot: unknown) => {
	if (!lot) return undefined;
	const newLot = (lot as string).toLowerCase();
	return match(newLot)
		.with("anime", "animes", () => MediaLot.Anime)
		.with("manga", "mangas", () => MediaLot.Manga)
		.with("books", "book", () => MediaLot.Book)
		.with("movies", "movie", () => MediaLot.Movie)
		.with("tv", "show", "shows", () => MediaLot.Show)
		.with(
			"visual_novel",
			"visualnovel",
			"visual novel",
			() => MediaLot.VisualNovel,
		)
		.with(
			"games",
			"videogames",
			"videogame",
			"video_game",
			"video game",
			"video_games",
			() => MediaLot.VideoGame,
		)
		.with(
			"audio book",
			"audiobooks",
			"audiobook",
			"audio_book",
			"audio_books",
			() => MediaLot.AudioBook,
		)
		.with("podcast", "podcasts", () => MediaLot.Podcast)
		.otherwise(() => undefined);
};

export const getLotGradient = (lot: MediaLot) =>
	match(lot)
		.with(MediaLot.AudioBook, () => ({ from: "indigo", to: "cyan" }))
		.with(MediaLot.Book, () => ({ from: "teal", to: "lime" }))
		.with(MediaLot.Movie, () => ({ from: "teal", to: "blue" }))
		.with(MediaLot.Show, () => ({ from: "orange", to: "red" }))
		.with(MediaLot.VideoGame, () => ({
			from: "purple",
			to: "blue",
		}))
		.with(MediaLot.Anime, () => ({
			from: "red",
			to: "blue",
		}))
		.with(MediaLot.Manga, () => ({
			from: "red",
			to: "green",
		}))
		.with(MediaLot.Podcast, () => ({
			from: "yellow",
			to: "purple",
		}))
		.with(MediaLot.VisualNovel, () => ({
			from: "green",
			to: "yellow",
		}))
		.exhaustive();

/**
 * Get the correct source from a string
 */
export const getSource = (source: unknown) => {
	if (!source) return undefined;
	const newLot = (source as string).toLowerCase();
	return match(newLot)
		.with("anilist", () => MediaSource.Anilist)
		.with("audible", () => MediaSource.Audible)
		.with("custom", () => MediaSource.Custom)
		.with("igdb", () => MediaSource.Igdb)
		.with("listennotes", () => MediaSource.Listennotes)
		.with("openlibrary", () => MediaSource.Openlibrary)
		.with("tmdb", () => MediaSource.Tmdb)
		.otherwise(() => undefined);
};

export enum Verb {
	Read = 0,
}

export const getVerb = (verb: Verb, lot: MediaLot) => {
	return match(verb)
		.with(Verb.Read, () => {
			return match(lot)
				.with(MediaLot.Book, MediaLot.Manga, () => "read")
				.with(
					MediaLot.Movie,
					MediaLot.Show,
					MediaLot.Anime,
					MediaLot.VisualNovel,
					() => "watch",
				)
				.with(
					MediaLot.AudioBook,
					MediaLot.VideoGame,
					MediaLot.Podcast,
					() => "play",
				)
				.otherwise(() => {
					return "";
				});
		})
		.otherwise(() => "");
};

/**
 * Generate a random color based on a seed.
 * Taken from https://stackoverflow.com/a/8134122/11667450
 */
export const generateColor = (seed: number) => {
	const color = Math.floor(Math.abs(Math.sin(seed) * 16777215));
	let newColor = color.toString(16);
	while (newColor.length < 6) {
		newColor = `0${color}`;
	}
	return `#${newColor}`;
};

/**
 * Convert a string to a number by adding the ascii values of the characters.
 */
export const getStringAsciiValue = (input: string) => {
	let total = 0;
	for (let i = 0; i < input.length; i++) {
		total += input.charCodeAt(i);
	}
	return total;
};

export const getMetadataIcon = (lot: MediaLot) => {
	return match(lot)
		.with(MediaLot.Book, () => IconBook)
		.with(MediaLot.Movie, () => IconDeviceTv)
		.with(MediaLot.Show, () => IconDeviceDesktop)
		.with(MediaLot.VideoGame, () => IconBrandAppleArcade)
		.with(MediaLot.AudioBook, () => IconHeadphones)
		.with(MediaLot.Podcast, () => IconMicrophone)
		.with(MediaLot.Manga, () => IconDeviceTvOld)
		.with(MediaLot.Anime, () => IconBooks)
		.with(MediaLot.VisualNovel, () => IconBook2)
		.exhaustive();
};

const baseUrl = typeof window !== "undefined" ? window.location.origin : "";

export const clientGqlService = new GraphQLClient(
	`${baseUrl}/backend/graphql`,
	{
		headers: () => {
			const data = Cookies.get(AUTH_COOKIE_NAME);
			return { authorization: data ? `Bearer ${data}` : "" };
		},
	},
);

export const getSurroundingElements = <T>(
	array: Array<T>,
	elementIndex: number,
): Array<number> => {
	if (array.length === 1) return [0];
	const lastIndex = array.length - 1;
	if (elementIndex === 0) return [lastIndex, elementIndex, elementIndex + 1];
	if (elementIndex === lastIndex) return [elementIndex - 1, elementIndex, 0];
	return [elementIndex - 1, elementIndex, elementIndex + 1];
};

const usersQueryKeys = createQueryKeys("users", {
	details: (token: string) => ({
		queryKey: ["userDetails", token],
	}),
	preferences: (userId: string) => ({
		queryKey: ["userPreferences", userId],
	}),
});

const mediaQueryKeys = createQueryKeys("media", {
	metadataPartialDetails: (metadataId: string) => ({
		queryKey: ["metadataPartialDetails", metadataId],
	}),
	metadataDetails: (metadataId: string) => ({
		queryKey: ["metadataDetails", metadataId],
	}),
	userMetadataDetails: (metadataId: string) => ({
		queryKey: ["userMetadataDetails", metadataId],
	}),
	metadataGroupDetails: (metadataGroupId: string) => ({
		queryKey: ["metadataGroupDetails", metadataGroupId],
	}),
	personDetails: (personId: string) => ({
		queryKey: ["personDetails", personId],
	}),
	genreImages: (genreId: string) => ({
		queryKey: ["genreDetails", "images", genreId],
	}),
});

const collectionQueryKeys = createQueryKeys("collections", {
	userList: (userId: string) => ({
		queryKey: ["userCollectionsList", userId],
	}),
	details: (collectionId: string, take?: number) => ({
		queryKey: ["collectionDetails", collectionId, take],
	}),
	images: (collectionId: string) => ({
		queryKey: ["collectionDetails", "images", collectionId],
	}),
});

const fitnessQueryKeys = createQueryKeys("fitness", {
	exerciseDetails: (exerciseId: string) => ({
		queryKey: ["exerciseDetails", exerciseId],
	}),
	userExerciseDetails: (exerciseId: string) => ({
		queryKey: ["userExerciseDetails", exerciseId],
	}),
	workoutDetails: (workoutId: string) => ({
		queryKey: ["workoutDetails", workoutId],
	}),
	workoutTemplateDetails: (workoutTemplateId: string) => ({
		queryKey: ["workoutTemplateDetails", workoutTemplateId],
	}),
});

const miscellaneousQueryKeys = createQueryKeys("miscellaneous", {
	coreDetails: () => ({
		queryKey: ["coreDetails"],
	}),
	dailyUserActivities: (startDate?: string, endDate?: string) => ({
		queryKey: ["dailyUserActivities", startDate, endDate],
	}),
});

export const queryFactory = mergeQueryKeys(
	usersQueryKeys,
	mediaQueryKeys,
	collectionQueryKeys,
	fitnessQueryKeys,
	miscellaneousQueryKeys,
);

export const convertEntityToIndividualId = (
	entityId: string,
	entityLot: EntityLot,
) => {
	const metadataId = entityLot === EntityLot.Metadata ? entityId : undefined;
	const metadataGroupId =
		entityLot === EntityLot.MetadataGroup ? entityId : undefined;
	const personId = entityLot === EntityLot.Person ? entityId : undefined;
	const exerciseId = entityLot === EntityLot.Exercise ? entityId : undefined;
	const workoutId = entityLot === EntityLot.Workout ? entityId : undefined;
	const workoutTemplateId =
		entityLot === EntityLot.WorkoutTemplate ? entityId : undefined;
	return {
		metadataId,
		metadataGroupId,
		personId,
		exerciseId,
		workoutId,
		workoutTemplateId,
	};
};

export const getPartialMetadataDetailsQuery = (metadataId: string) =>
	queryOptions({
		queryKey: queryFactory.media.metadataPartialDetails(metadataId).queryKey,
		queryFn: () =>
			clientGqlService
				.request(MetadataPartialDetailsDocument, { metadataId })
				.then((data) => data.metadataPartialDetails),
	});

export const getMetadataDetailsQuery = (metadataId?: string | null) =>
	queryOptions({
		queryKey: queryFactory.media.metadataDetails(metadataId || "").queryKey,
		queryFn: metadataId
			? () =>
					clientGqlService
						.request(MetadataDetailsDocument, { metadataId })
						.then((data) => data.metadataDetails)
			: skipToken,
		staleTime: dayjs.duration(1, "day").asMilliseconds(),
	});

export const getUserMetadataDetailsQuery = (metadataId?: string | null) =>
	queryOptions({
		queryKey: queryFactory.media.userMetadataDetails(metadataId || "").queryKey,
		queryFn: metadataId
			? () =>
					clientGqlService
						.request(UserMetadataDetailsDocument, { metadataId })
						.then((data) => data.userMetadataDetails)
			: skipToken,
	});

export const getTimeOfDay = (hours: number) => {
	if (hours >= 5 && hours < 12) return "Morning";
	if (hours >= 12 && hours < 17) return "Afternoon";
	if (hours >= 17 && hours < 21) return "Evening";
	return "Night";
};<|MERGE_RESOLUTION|>--- conflicted
+++ resolved
@@ -68,18 +68,17 @@
 	defaultOptions: { queries: { staleTime: Number.POSITIVE_INFINITY } },
 });
 
-<<<<<<< HEAD
 export enum FitnessEntity {
 	Workouts = "workouts",
 	Templates = "templates",
-=======
+}
+
 export enum TimeSpan {
 	Last7Days = "Last 7 days",
 	Last30Days = "Last 30 days",
 	Last90Days = "Last 90 days",
 	Last365Days = "Last 365 days",
 	AllTime = "All Time",
->>>>>>> e31071f5
 }
 
 export const getSetColor = (l: SetLot) =>
