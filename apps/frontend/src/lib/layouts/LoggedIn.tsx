--- conflicted
+++ resolved
@@ -16,17 +16,13 @@
 	LogoutUserDocument,
 	UserDetailsDocument,
 } from "@ryot/generated/graphql/backend/graphql";
-<<<<<<< HEAD
 import { changeCase } from "@ryot/utilities";
-import { IconHome2, IconLogout, IconSettings } from "@tabler/icons-react";
-=======
 import {
 	IconArchive,
 	IconHome2,
 	IconLogout,
 	IconSettings,
 } from "@tabler/icons-react";
->>>>>>> e0356501
 import { useMutation, useQuery } from "@tanstack/react-query";
 import Link from "next/link";
 import { useRouter } from "next/router";
