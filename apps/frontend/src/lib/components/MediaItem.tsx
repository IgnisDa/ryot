import { ROUTES } from "@/lib/constants";
import { useCommitMedia } from "@/lib/hooks/graphql";
import { gqlClient } from "@/lib/services/api";
import { Verb, getLot, getVerb } from "@/lib/utilities";
import {
	Anchor,
	Box,
	Button,
	Flex,
	Image,
	Loader,
	Text,
	Tooltip,
} from "@mantine/core";
import { notifications } from "@mantine/notifications";
import {
	AddMediaToCollectionDocument,
	type AddMediaToCollectionMutationVariables,
	type MediaSearchQuery,
	MetadataLot,
	MetadataSource,
} from "@ryot/generated/graphql/backend/graphql";
<<<<<<< HEAD
import { changeCase, getInitials } from "@ryot/utilities";
=======
import { IconStarFilled } from "@tabler/icons-react";
>>>>>>> e0356501
import { useMutation } from "@tanstack/react-query";
import Link from "next/link";
import { useRouter } from "next/router";
import { withQuery } from "ufo";

type Item = MediaSearchQuery["mediaSearch"]["items"][number]["item"];

export const MediaItemWithoutUpdateModal = (props: {
	item: Item;
	lot: MetadataLot;
	children?: JSX.Element;
	imageOverlayForLoadingIndicator?: boolean;
	href: string;
	existsInDatabase?: boolean;
	averageRating?: number;
}) => {
	return (
		<Flex
			key={props.item.identifier}
			align="center"
			justify={"center"}
			direction={"column"}
			pos={"relative"}
		>
			{props.imageOverlayForLoadingIndicator ? (
				<Loader
					pos={"absolute"}
					style={{ zIndex: 999 }}
					top={10}
					left={10}
					color="red"
					variant="bars"
					size="sm"
				/>
			) : null}
			<Link passHref legacyBehavior href={props.href}>
				<Anchor style={{ flex: "none" }} pos="relative">
					<Image
						src={props.item.image}
						radius={"md"}
						height={250}
						width={167}
						withPlaceholder
						placeholder={
							<Text size={60}>{getInitials(props.item?.title || "")}</Text>
						}
						style={{ cursor: "pointer" }}
						alt={`Image for ${props.item.title}`}
						sx={(_t) => ({
							":hover": { boxShadow: "0 0 15px black" },
							transitionProperty: "transform",
							transitionTimingFunction: "cubic-bezier(0.4, 0, 0.2, 1)",
							transitionDuration: "150ms",
						})}
					/>
					{props.averageRating ? (
						<Box
							p={2}
							pos={"absolute"}
							top={5}
							right={5}
							style={{
								backgroundColor: "rgba(0, 0, 0, 0.75)",
								borderRadius: 3,
							}}
						>
							<Flex align={"center"} gap={4}>
								<IconStarFilled
									size={"0.8rem"}
									style={{ color: "#EBE600FF" }}
								/>
								<Text color="white" size="xs">
									{(+props.averageRating).toFixed(1)}
								</Text>
							</Flex>
						</Box>
					) : null}
				</Anchor>
			</Link>
			<Flex w={"100%"} direction={"column"}>
				<Flex justify={"space-between"} direction={"row"} w="100%">
					<Text c="dimmed">{props.item.publishYear}</Text>
					<Tooltip
						label="This media exists in the database"
						disabled={!props.existsInDatabase}
						position="right"
					>
						<Text c={props.existsInDatabase ? "yellow" : "dimmed"}>
							{changeCase(props.lot || "")}
						</Text>
					</Tooltip>
				</Flex>
				<Tooltip label={props.item.title} position="right">
					<Text w="100%" truncate fw={"bold"} mb="xs">
						{props.item.title}
					</Text>
				</Tooltip>
				{props.children}
			</Flex>
		</Flex>
	);
};

export default function (props: {
	item: Item;
	idx: number;
	query: string;
	offset: number;
	lot: MetadataLot;
	source: MetadataSource;
	searchQueryRefetch: () => void;
	maybeItemId?: number;
}) {
	const router = useRouter();
	const lot = getLot(router.query.lot);

	const commitMedia = useCommitMedia(lot);
	const addMediaToCollection = useMutation({
		mutationFn: async (variables: AddMediaToCollectionMutationVariables) => {
			const { addMediaToCollection } = await gqlClient.request(
				AddMediaToCollectionDocument,
				variables,
			);
			return addMediaToCollection;
		},
		onSuccess: () => {
			props.searchQueryRefetch();
			notifications.show({
				title: "Success",
				message: "Media added to watchlist successfully",
			});
		},
	});

	const commitFunction = async () => {
		const { id } = await commitMedia.mutateAsync({
			identifier: props.item.identifier,
			lot: props.lot,
			source: props.source,
		});
		props.searchQueryRefetch();
		return id;
	};

	return (
		<MediaItemWithoutUpdateModal
			item={props.item}
			lot={props.lot}
			imageOverlayForLoadingIndicator={commitMedia.isLoading}
			href={
				props.maybeItemId
					? `${ROUTES.media.details}?item=${props.maybeItemId}`
					: `${ROUTES.media.commit}?identifier=${props.item.identifier}&lot=${props.lot}&source=${props.source}`
			}
			existsInDatabase={!!props.maybeItemId}
		>
			<>
				{props.lot !== MetadataLot.Show ? (
					<Button
						variant="outline"
						w="100%"
						compact
						onClick={async () => {
							const id = await commitFunction();
							const nextPath = withQuery(router.pathname, router.query);
							router.push(
								withQuery(ROUTES.media.updateProgress, {
									item: id,
									next: nextPath,
								}),
							);
						}}
					>
						Mark as {getVerb(Verb.Read, props.lot)}
					</Button>
				) : (
					<>
						<Button
							variant="outline"
							w="100%"
							compact
							onClick={async () => {
								const id = await commitFunction();
								router.push(
									withQuery(ROUTES.media.details, {
										item: id,
									}),
								);
							}}
						>
							Show details
						</Button>
					</>
				)}
				<Button
					mt="xs"
					variant="outline"
					w="100%"
					compact
					onClick={async () => {
						const id = await commitFunction();
						addMediaToCollection.mutate({
							input: { collectionName: "Watchlist", mediaId: id },
						});
					}}
					disabled={addMediaToCollection.isLoading}
				>
					Add to Watchlist
				</Button>
			</>
		</MediaItemWithoutUpdateModal>
	);
}<|MERGE_RESOLUTION|>--- conflicted
+++ resolved
@@ -20,11 +20,8 @@
 	MetadataLot,
 	MetadataSource,
 } from "@ryot/generated/graphql/backend/graphql";
-<<<<<<< HEAD
 import { changeCase, getInitials } from "@ryot/utilities";
-=======
 import { IconStarFilled } from "@tabler/icons-react";
->>>>>>> e0356501
 import { useMutation } from "@tanstack/react-query";
 import Link from "next/link";
 import { useRouter } from "next/router";
