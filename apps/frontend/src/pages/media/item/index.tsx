import {
	MediaScrollArea,
	ReviewItemDisplay,
} from "@/lib/components/MediaComponents";
import MediaDetailsLayout from "@/lib/components/MediaDetailsLayout";
import { APP_ROUTES } from "@/lib/constants";
import { useCoreDetails, useUserPreferences } from "@/lib/hooks/graphql";
import LoadingPage from "@/lib/layouts/LoadingPage";
import LoggedIn from "@/lib/layouts/LoggedIn";
import { gqlClient } from "@/lib/services/api";
import { Verb, getStringAsciiValue, getVerb } from "@/lib/utilities";
import {
	Accordion,
	ActionIcon,
	Alert,
	Anchor,
	Avatar,
	Badge,
	Box,
	Button,
	Container,
	Flex,
	Group,
	Image,
	Indicator,
	Menu,
	Modal,
	NumberInput,
	Paper,
	ScrollArea,
	Select,
	SimpleGrid,
	Slider,
	Stack,
	Tabs,
	Text,
	TextInput,
	Title,
	TypographyStylesProvider,
	useMantineTheme,
} from "@mantine/core";
import { DateInput } from "@mantine/dates";
import { useDisclosure, useLocalStorage } from "@mantine/hooks";
import { notifications } from "@mantine/notifications";
import {
	AddMediaToCollectionDocument,
	type AddMediaToCollectionMutationVariables,
	CollectionsDocument,
	CreateMediaReminderDocument,
	type CreateMediaReminderMutationVariables,
	DeleteMediaReminderDocument,
	type DeleteMediaReminderMutationVariables,
	DeleteSeenItemDocument,
	type DeleteSeenItemMutationVariables,
	DeployUpdateMetadataJobDocument,
	type DeployUpdateMetadataJobMutationVariables,
	MergeMetadataDocument,
	type MergeMetadataMutationVariables,
	MetadataLot,
	MetadataSource,
	MetadataVideoSource,
	ProgressUpdateDocument,
	type ProgressUpdateMutationVariables,
	RemoveMediaFromCollectionDocument,
	type RemoveMediaFromCollectionMutationVariables,
	SeenState,
	ToggleMediaMonitorDocument,
	type ToggleMediaMonitorMutationVariables,
	UserMediaDetailsDocument,
	UserReviewScale,
	MediaMainDetailsDocument,
	MediaAdditionalDetailsDocument,
} from "@ryot/generated/graphql/backend/graphql";
import { changeCase, formatDateToNaiveDate } from "@ryot/ts-utils";
import {
	IconAlertCircle,
	IconBook,
	IconBrandPagekit,
	IconBulb,
	IconClock,
	IconDeviceTv,
	IconInfoCircle,
	IconMessageCircle2,
	IconPercentage,
	IconPlayerPlay,
	IconRotateClockwise,
	IconStarFilled,
	IconUser,
	IconVideo,
	IconX,
} from "@tabler/icons-react";
import { useMutation, useQuery } from "@tanstack/react-query";
import {
	HumanizeDuration,
	HumanizeDurationLanguage,
} from "humanize-duration-ts";
import { DateTime } from "luxon";
import Head from "next/head";
import Link from "next/link";
import { useRouter } from "next/router";
import { type ReactElement, useState } from "react";
import { match } from "ts-pattern";
import { withQuery } from "ufo";
import type { NextPageWithLayout } from "../../_app";

const service = new HumanizeDurationLanguage();
const humanizer = new HumanizeDuration(service);
const formatter = new Intl.ListFormat("en", {
	style: "long",
	type: "conjunction",
});

const ProgressModal = (props: {
	opened: boolean;
	onClose: () => void;
	metadataId: number;
	progress: number;
	total?: number | null;
	lot: MetadataLot;
	refetch: () => void;
}) => {
	const [value, setValue] = useState(props.progress);
	const progressUpdate = useMutation({
		mutationFn: async (variables: ProgressUpdateMutationVariables) => {
			const { progressUpdate } = await gqlClient.request(
				ProgressUpdateDocument,
				variables,
			);
			return progressUpdate;
		},
		onSuccess: () => {
			props.refetch();
			props.onClose();
		},
	});

	const [updateIcon, text] = match(props.lot)
		.with(MetadataLot.Book, () => [<IconBook size="1.5rem" />, "Pages"])
		.with(MetadataLot.Anime, () => [<IconDeviceTv size="1.5rem" />, "Episodes"])
		.with(MetadataLot.Manga, () => [
			<IconBrandPagekit size="1.5rem" />,
			"Chapters",
		])
		.with(
			MetadataLot.Movie,
			MetadataLot.VisualNovel,
			MetadataLot.AudioBook,
			() => [<IconClock size="1.5rem" />, "Minutes"],
		)
		.otherwise(() => [null, null]);

	return (
		<Modal
			opened={props.opened}
			onClose={props.onClose}
			withCloseButton={false}
			centered
			size={"sm"}
		>
			<Stack>
				<Title order={3}>Set progress</Title>
				<Group>
					<Slider
						showLabelOnHover={false}
						value={value}
						onChange={setValue}
						style={{ flexGrow: 1 }}
					/>
					<NumberInput
						value={value}
						onChange={(v) => setValue(Number(v))}
						max={100}
						min={0}
						step={1}
						w={"20%"}
						hideControls
						rightSection={<IconPercentage size="1rem" />}
					/>
				</Group>
				{props.total ? (
					<>
						<Text align="center" fw={"bold"}>
							OR
						</Text>
						<Flex align={"center"} gap="xs">
							<NumberInput
								value={Math.ceil(((props.total || 1) * value) / 100)}
								onChange={(v) => {
									const newVal = (Number(v) / (props.total || 1)) * 100;
									setValue(Math.ceil(newVal));
								}}
								max={props.total}
								min={0}
								step={1}
								hideControls
								icon={updateIcon}
							/>
							<Text>{text}</Text>
						</Flex>
					</>
				) : undefined}
				<Button
					variant="outline"
					onClick={async () => {
						await progressUpdate.mutateAsync({
							input: {
								progress: value,
								metadataId: props.metadataId,
								date: DateTime.now().toISODate(),
							},
						});
					}}
				>
					Update
				</Button>
				<Button variant="outline" color="red" onClick={props.onClose}>
					Cancel
				</Button>
			</Stack>
		</Modal>
	);
};

const MetadataCreator = (props: { name: string; image?: string | null }) => {
	return (
		<>
			<Avatar
				imageProps={{ loading: "lazy" }}
				src={props.image}
				h={100}
				w={85}
				mx="auto"
				alt={`${props.name} profile picture`}
				styles={{
					image: { objectPosition: "top" },
				}}
			/>
			<Text size="xs" color="dimmed" align="center" lineClamp={1} mt={4}>
				{props.name}
			</Text>
		</>
	);
};

const SelectCollectionModal = (props: {
	opened: boolean;
	onClose: () => void;
	metadataId: number;
	refetchUserMedia: () => void;
}) => {
	const [selectedCollection, setSelectedCollection] = useState<string | null>(
		null,
	);

	const collections = useQuery({
		queryKey: ["collections"],
		queryFn: async () => {
			const { collections } = await gqlClient.request(CollectionsDocument, {});
			return collections.map((c) => c.name);
		},
	});
	const addMediaToCollection = useMutation({
		mutationFn: async (variables: AddMediaToCollectionMutationVariables) => {
			const { addMediaToCollection } = await gqlClient.request(
				AddMediaToCollectionDocument,
				variables,
			);
			return addMediaToCollection;
		},
		onSuccess: () => {
			props.refetchUserMedia();
			props.onClose();
		},
	});

	return collections.data ? (
		<Modal
			opened={props.opened}
			onClose={props.onClose}
			withCloseButton={false}
			centered
		>
			{collections ? (
				<Stack>
					<Title order={3}>Select collection</Title>
					{collections.data.length > 0 ? (
						<Select
							withinPortal
							data={collections.data}
							onChange={setSelectedCollection}
							searchable
							nothingFound="Nothing found"
						/>
					) : undefined}
					<Button
						data-autofocus
						variant="outline"
						onClick={() => {
							addMediaToCollection.mutate({
								input: {
									collectionName: selectedCollection || "",
									mediaId: props.metadataId,
								},
							});
						}}
					>
						Set
					</Button>
					<Button variant="outline" color="red" onClick={props.onClose}>
						Cancel
					</Button>
				</Stack>
			) : undefined}
		</Modal>
	) : undefined;
};

const CreateReminderModal = (props: {
	opened: boolean;
	onClose: () => void;
	title: string;
	metadataId: number;
	refetchUserMediaDetails: () => void;
}) => {
	const [message, setMessage] = useState(`Complete '${props.title}'`);
	const [remindOn, setRemindOn] = useState("");

	const createMediaReminder = useMutation({
		mutationFn: async (variables: CreateMediaReminderMutationVariables) => {
			const { createMediaReminder } = await gqlClient.request(
				CreateMediaReminderDocument,
				variables,
			);
			return createMediaReminder;
		},
		onSuccess: () => {
			props.refetchUserMediaDetails();
			props.onClose();
		},
		onError: () => {
			notifications.show({
				color: "red",
				message: "Invalid inputs entered",
			});
		},
	});

	return (
		<Modal
			opened={props.opened}
			onClose={props.onClose}
			withCloseButton={false}
			centered
		>
			<Stack>
				<Title order={3}>Create a reminder</Title>
				<Text>
					A notification will be sent to all your configured{" "}
					<Link
						passHref
						legacyBehavior
						href={APP_ROUTES.settings.notifications}
					>
						<Anchor>platforms</Anchor>
					</Link>
					.
				</Text>
				<TextInput
					onChange={(e) => setMessage(e.currentTarget.value)}
					label="Message"
					value={message}
				/>
				<DateInput
					label="Remind on"
					popoverProps={{ withinPortal: true }}
					onChange={(v) => {
						if (v) setRemindOn(formatDateToNaiveDate(v));
					}}
					defaultValue={new Date()}
				/>
				<Button
					data-autofocus
					variant="outline"
					onClick={() => {
						createMediaReminder.mutate({
							input: { metadataId: props.metadataId, message, remindOn },
						});
					}}
				>
					Submit
				</Button>
			</Stack>
		</Modal>
	);
};

const AccordionLabel = ({
	name,
	id,
	posterImages,
	overview,
	children,
	displayIndicator,
	runtime,
	publishDate,
}: {
	name: string;
	id?: number | null;
	posterImages: string[];
	overview?: string | null;
	children: JSX.Element;
	displayIndicator: number;
	runtime?: number | null;
	publishDate?: string | null;
}) => {
	return (
		<Stack data-episode-id={id}>
			<Flex align={"center"} gap="sm">
				<Indicator
					disabled={displayIndicator === 0}
					label={displayIndicator === 1 ? "Seen" : `Seen X${displayIndicator}`}
					offset={7}
					position="bottom-end"
					size={16}
					color="red"
				>
					<Avatar
						src={posterImages[0]}
						radius="xl"
						size="lg"
						imageProps={{ loading: "lazy" }}
					/>
				</Indicator>
				{children}
			</Flex>
			<Group spacing={6}>
				<Text>{name}</Text>
				{runtime ? (
					<Text size={"xs"} color="dimmed">
						({humanizer.humanize(runtime * 1000 * 60)}
						{publishDate
							? `, ${DateTime.fromISO(publishDate).toLocaleString(
									DateTime.DATE_MED,
							  )}`
							: undefined}
						)
					</Text>
				) : undefined}
			</Group>
			{overview ? (
				<Text
					size="sm"
					color="dimmed"
					// biome-ignore lint/security/noDangerouslySetInnerHtml: generated on the backend securely
					dangerouslySetInnerHTML={{ __html: overview }}
				/>
			) : undefined}
		</Stack>
	);
};

const Page: NextPageWithLayout = () => {
	const router = useRouter();
	const metadataId = parseInt(router.query.id?.toString() || "0");
	const theme = useMantineTheme();
	const colors = Object.keys(theme.colors);
	const coreDetails = useCoreDetails();
	const preferences = useUserPreferences();

	const [
		progressModalOpened,
		{ open: progressModalOpen, close: progressModalClose },
	] = useDisclosure(false);
	const [
		collectionModalOpened,
		{ open: collectionModalOpen, close: collectionModalClose },
	] = useDisclosure(false);
	const [
		createMediaReminderModalOpened,
		{
			open: createMediaReminderModalOpen,
			close: createMediaReminderModalClose,
		},
	] = useDisclosure(false);
	const [activeTab, setActiveTab] = useLocalStorage({
		key: "savedActiveItemDetailsTab",
		getInitialValueInEffect: true,
		defaultValue: "overview",
	});

	const mediaDetails = useQuery({
		queryKey: ["mediaDetails", metadataId],
		queryFn: async () => {
			const { mediaDetails } = await gqlClient.request(
				MediaMainDetailsDocument,
				{
					metadataId,
				},
			);
			return mediaDetails;
		},
		staleTime: Infinity,
		enabled: !!metadataId,
		onSuccess: (data) => {
			// If the seasons or episodes tab was open before, we need to change it.
			if (
				(activeTab === "seasons" || activeTab === "episodes") &&
				![MetadataLot.Show, MetadataLot.Podcast].includes(data.lot)
			)
				setActiveTab("overview");
		},
	});
	const mediaSpecifics = useQuery({
		queryKey: ["mediaSpecifics", metadataId],
		queryFn: async () => {
			const { mediaDetails } = await gqlClient.request(
				MediaAdditionalDetailsDocument,
				{
					metadataId,
				},
			);
			return mediaDetails;
		},
		staleTime: Infinity,
		enabled: !!metadataId,
	});
	const userMediaDetails = useQuery({
		queryKey: ["userMediaDetails", metadataId],
		queryFn: async () => {
			const { userMediaDetails } = await gqlClient.request(
				UserMediaDetailsDocument,
				{ metadataId },
			);
			return userMediaDetails;
		},
		enabled: !!metadataId,
	});
	const progressUpdate = useMutation({
		mutationFn: async (variables: ProgressUpdateMutationVariables) => {
			const { progressUpdate } = await gqlClient.request(
				ProgressUpdateDocument,
				variables,
			);
			return progressUpdate;
		},
		onSuccess: () => {
			userMediaDetails.refetch();
		},
	});
	const deleteMediaReminder = useMutation({
		mutationFn: async (variables: DeleteMediaReminderMutationVariables) => {
			const { deleteMediaReminder } = await gqlClient.request(
				DeleteMediaReminderDocument,
				variables,
			);
			return deleteMediaReminder;
		},
		onSuccess: () => {
			userMediaDetails.refetch();
		},
	});
	const toggleMediaMonitor = useMutation({
		mutationFn: async (variables: ToggleMediaMonitorMutationVariables) => {
			const { toggleMediaMonitor } = await gqlClient.request(
				ToggleMediaMonitorDocument,
				variables,
			);
			return toggleMediaMonitor;
		},
		onSuccess: () => {
			userMediaDetails.refetch();
		},
	});
	const deleteSeenItem = useMutation({
		mutationFn: async (variables: DeleteSeenItemMutationVariables) => {
			const { deleteSeenItem } = await gqlClient.request(
				DeleteSeenItemDocument,
				variables,
			);
			return deleteSeenItem;
		},
		onSuccess: () => {
			userMediaDetails.refetch();
			notifications.show({
				title: "Deleted",
				message: "Record deleted from your history successfully",
			});
		},
	});
	const deployUpdateMetadataJob = useMutation({
		mutationFn: async (variables: DeployUpdateMetadataJobMutationVariables) => {
			const { deployUpdateMetadataJob } = await gqlClient.request(
				DeployUpdateMetadataJobDocument,
				variables,
			);
			return deployUpdateMetadataJob;
		},
		onSuccess: () => {
			notifications.show({
				title: "Deployed",
				message: "This record's metadata will be updated in the background.",
			});
		},
	});
	const mergeMetadata = useMutation({
		mutationFn: async (variables: MergeMetadataMutationVariables) => {
			const { mergeMetadata } = await gqlClient.request(
				MergeMetadataDocument,
				variables,
			);
			return mergeMetadata;
		},
		onSuccess: () => {
			router.push(APP_ROUTES.dashboard);
		},
	});
	const removeMediaFromCollection = useMutation({
		mutationFn: async (
			variables: RemoveMediaFromCollectionMutationVariables,
		) => {
			const { removeMediaFromCollection } = await gqlClient.request(
				RemoveMediaFromCollectionDocument,
				variables,
			);
			return removeMediaFromCollection;
		},
		onSuccess: () => {
			userMediaDetails.refetch();
		},
	});

	const source = mediaDetails?.data?.source || MetadataSource.Custom;

	const PutOnHoldBtn = () => {
		return (
			<Menu.Item
				onClick={() => {
					progressUpdate.mutate({
						input: {
							metadataId: metadataId,
							changeState: SeenState.OnAHold,
						},
					});
				}}
			>
				Put on hold
			</Menu.Item>
		);
	};
	const DropBtn = () => {
		return (
			<Menu.Item
				color="red"
				onClick={() => {
					const yes = confirm(
						"You will not be able to resume this session after this operation. Continue?",
					);
					if (yes)
						progressUpdate.mutate({
							input: {
								metadataId: metadataId,
								changeState: SeenState.Dropped,
							},
						});
				}}
			>
				Mark as dropped
			</Menu.Item>
		);
	};
	const StateChangeBtns = () => {
		return (
			<>
				<PutOnHoldBtn />
				<DropBtn />
			</>
		);
	};

	return coreDetails.data && mediaDetails.data && preferences.data ? (
		<>
			<Head>
				<title>{mediaDetails.data.title} | Ryot</title>
			</Head>
			<Container>
				<MediaDetailsLayout
					images={mediaSpecifics.data?.assets.images || []}
					externalLink={{
						source,
						lot: mediaDetails.data.lot,
						href: mediaDetails.data.sourceUrl,
					}}
				>
					<Box>
						{mediaDetails.data.group ? (
							<Link
								href={withQuery(APP_ROUTES.media.groups.details, {
									id: mediaDetails.data.group.id,
								})}
								style={{ color: "unset" }}
							>
								<Text color="dimmed" italic>
									{mediaDetails.data.group.name} #{mediaDetails.data.group.part}
								</Text>
							</Link>
						) : undefined}
						<Title id="media-title">{mediaDetails.data.title}</Title>
					</Box>
					{userMediaDetails.data &&
					userMediaDetails.data.collections.length > 0 ? (
						<Group id="media-collections">
							{userMediaDetails.data.collections.map((col) => (
								<Badge
									key={col.id}
									color={
										colors[
											// taken from https://stackoverflow.com/questions/44975435/using-mod-operator-in-javascript-to-wrap-around#comment76926119_44975435
											(getStringAsciiValue(col.name) + colors.length) %
												colors.length
										]
									}
								>
									<Flex gap={2}>
										<Link
											passHref
											legacyBehavior
											href={withQuery(APP_ROUTES.media.collections.details, {
												collectionId: col.id,
											})}
										>
											<Anchor
												truncate
												style={{ all: "unset", cursor: "pointer" }}
											>
												{col.name}
											</Anchor>
										</Link>
										<ActionIcon
											size="1rem"
											onClick={() => {
												const yes = confirm(
													"Are you sure you want to remove this media from this collection?",
												);
												if (yes)
													removeMediaFromCollection.mutate({
														collectionName: col.name,
														metadataId,
													});
											}}
										>
											<IconX />
										</ActionIcon>
									</Flex>
								</Badge>
							))}
						</Group>
					) : undefined}
					<Flex id="media-details" wrap={"wrap"} gap={6} align={"center"}>
						{mediaDetails.data.genres.length > 0 ? (
							<Text color="dimmed">
								{formatter.format(mediaDetails.data.genres.slice(0, 5))}
							</Text>
						) : undefined}
						{mediaSpecifics.data?.bookSpecifics?.pages ? (
							<Text color="dimmed">
								{" "}
								• {mediaSpecifics.data.bookSpecifics.pages} pages
							</Text>
						) : undefined}
						{mediaSpecifics.data?.podcastSpecifics?.totalEpisodes ? (
							<Text color="dimmed">
								{" "}
								• {mediaSpecifics.data.podcastSpecifics.totalEpisodes} episodes
							</Text>
						) : undefined}
						{mediaSpecifics.data?.animeSpecifics?.episodes ? (
							<Text color="dimmed">
								{" "}
								• {mediaSpecifics.data.animeSpecifics.episodes} episodes
							</Text>
						) : undefined}
						{mediaSpecifics.data?.mangaSpecifics?.chapters ? (
							<Text color="dimmed">
								{" "}
								• {mediaSpecifics.data.mangaSpecifics.chapters} chapters
							</Text>
						) : undefined}
						{mediaSpecifics.data?.mangaSpecifics?.volumes ? (
							<Text color="dimmed">
								{" "}
								• {mediaSpecifics.data.mangaSpecifics.volumes} volumes
							</Text>
						) : undefined}
						{mediaSpecifics.data?.movieSpecifics?.runtime ? (
							<Text color="dimmed">
								{" "}
								•{" "}
								{humanizer.humanize(
									mediaSpecifics.data.movieSpecifics.runtime * 1000 * 60,
								)}
							</Text>
						) : undefined}
						{mediaSpecifics.data?.showSpecifics ? (
							<Text color="dimmed">
								{" "}
								• {mediaSpecifics.data.showSpecifics.seasons.length} seasons
							</Text>
						) : undefined}
						{mediaSpecifics.data?.audioBookSpecifics?.runtime ? (
							<Text color="dimmed">
								{" "}
								•{" "}
								{humanizer.humanize(
									mediaSpecifics.data.audioBookSpecifics.runtime * 1000 * 60,
								)}
							</Text>
						) : undefined}
						{mediaDetails.data.publishYear ? (
							<Text color="dimmed"> • {mediaDetails.data.publishYear}</Text>
						) : undefined}
					</Flex>
					{mediaDetails.data.providerRating ||
					(userMediaDetails.data && userMediaDetails.data.averageRating) ? (
						<Group>
							{mediaDetails.data.providerRating ? (
								<Paper
									p={4}
									display={"flex"}
									style={{
										flexDirection: "column",
										alignItems: "center",
										gap: 6,
									}}
								>
									<Image
										alt="Logo"
										height={20}
										src={`/images/provider-logos/${match(
											mediaDetails.data.source,
										)
											.with(MetadataSource.Anilist, () => "anilist.svg")
											.with(MetadataSource.Audible, () => "audible.svg")
											.with(
												MetadataSource.GoogleBooks,
												() => "google-books.svg",
											)
											.with(MetadataSource.Igdb, () => "igdb.svg")
											.with(MetadataSource.Itunes, () => "itunes.svg")
											.with(
												MetadataSource.Listennotes,
												() => "listennotes.webp",
											)
											.with(MetadataSource.Mal, () => "mal.svg")
											.with(
												MetadataSource.MangaUpdates,
												() => "manga-updates.svg",
											)
											.with(MetadataSource.Openlibrary, () => "openlibrary.svg")
											.with(MetadataSource.Tmdb, () => "tmdb.svg")
											.with(MetadataSource.Vndb, () => "vndb.ico")
											.with(MetadataSource.Custom, () => undefined)
											.exhaustive()}`}
									/>

									<Text fz="sm">
										{parseFloat(mediaDetails.data.providerRating).toFixed(1)}
										{match(mediaDetails.data.source)
											.with(
												MetadataSource.Anilist,
												MetadataSource.Igdb,
												MetadataSource.Listennotes,
												MetadataSource.Tmdb,
												MetadataSource.Vndb,
												() => "%",
											)
											.with(
												MetadataSource.Audible,
												MetadataSource.GoogleBooks,
												() => "/5",
											)
											.with(
												MetadataSource.Mal,
												MetadataSource.MangaUpdates,
												() => "/10",
											)
											.with(
												MetadataSource.Custom,
												MetadataSource.Itunes,
												MetadataSource.Openlibrary,
												() => undefined,
											)
											.exhaustive()}
									</Text>
								</Paper>
							) : undefined}
							{userMediaDetails.data && userMediaDetails.data.averageRating ? (
								<Paper
									p={4}
									display={"flex"}
									style={{
										flexDirection: "column",
										alignItems: "center",
										gap: 6,
									}}
								>
									<IconStarFilled
										size="1.2rem"
										style={{ color: "#EBE600FF" }}
									/>
									<Text fz="sm">
										{parseFloat(userMediaDetails.data.averageRating).toFixed(1)}
										{preferences.data.general.reviewScale ===
										UserReviewScale.OutOfFive
											? undefined
											: "%"}
									</Text>
								</Paper>
							) : undefined}
						</Group>
					) : undefined}
					{userMediaDetails.data && userMediaDetails.data.reminder ? (
						<Alert
							icon={<IconAlertCircle size="1rem" />}
							variant="outline"
							color="violet"
						>
							Reminder for {userMediaDetails.data.reminder.remindOn}
							<Text color="green">
								{userMediaDetails.data.reminder.message}
							</Text>
						</Alert>
					) : undefined}
					{userMediaDetails.data && userMediaDetails.data.inProgress ? (
						<Alert icon={<IconAlertCircle size="1rem" />} variant="outline">
							You are currently {getVerb(Verb.Read, mediaDetails.data.lot)}
							ing this ({userMediaDetails.data.inProgress.progress}%)
						</Alert>
					) : undefined}
					<Tabs
						value={activeTab}
						variant="outline"
						onTabChange={(v) => {
							if (v) setActiveTab(v);
						}}
					>
						<Tabs.List mb={"xs"}>
							<Tabs.Tab value="overview" icon={<IconInfoCircle size="1rem" />}>
								Overview
							</Tabs.Tab>
							<Tabs.Tab value="actions" icon={<IconUser size="1rem" />}>
								Actions
							</Tabs.Tab>
							{userMediaDetails.data &&
							userMediaDetails.data.history.length > 0 ? (
								<Tabs.Tab
									value="history"
									icon={<IconRotateClockwise size="1rem" />}
								>
									History
								</Tabs.Tab>
							) : undefined}
							{mediaSpecifics.data?.showSpecifics ? (
								<Tabs.Tab value="seasons" icon={<IconPlayerPlay size="1rem" />}>
									Seasons
								</Tabs.Tab>
							) : undefined}
							{mediaSpecifics.data?.podcastSpecifics ? (
								<Tabs.Tab
									value="episodes"
									icon={<IconPlayerPlay size="1rem" />}
								>
									Episodes
								</Tabs.Tab>
							) : undefined}
							{!coreDetails.data.reviewsDisabled &&
							userMediaDetails.data &&
							userMediaDetails.data.reviews.length > 0 ? (
								<Tabs.Tab
									value="reviews"
									icon={<IconMessageCircle2 size="1rem" />}
								>
									Reviews
								</Tabs.Tab>
							) : undefined}
							{(mediaSpecifics.data?.suggestions.length || 0) > 0 ? (
								<Tabs.Tab value="suggestions" icon={<IconBulb size="1rem" />}>
									Suggestions
								</Tabs.Tab>
							) : undefined}
							{!coreDetails.data.videosDisabled &&
							(mediaSpecifics.data?.assets.videos.length || 0) > 0 ? (
								<Tabs.Tab value="videos" icon={<IconVideo size="1rem" />}>
									Videos
								</Tabs.Tab>
							) : undefined}
						</Tabs.List>
						<Tabs.Panel value="overview">
							<MediaScrollArea>
								<>
									{mediaDetails.data.description ? (
										<TypographyStylesProvider>
											<div
												// biome-ignore lint/security/noDangerouslySetInnerHtml: generated by the backend securely
												dangerouslySetInnerHTML={{
													__html: mediaDetails.data.description,
												}}
											/>
										</TypographyStylesProvider>
									) : (
										<Text fs="italic">No overview available</Text>
									)}
									<Stack mt="xl">
<<<<<<< HEAD
										{mediaDetails.data.creators.map((c) => (
											<Box key={c.name} pb="xs">
=======
										{mediaSpecifics.data?.creators.map((c) => (
											<Box key={c.name}>
>>>>>>> 661aec1d
												<Text fw="bold">{c.name}</Text>
												<ScrollArea
													mt="xs"
													w={{
														base: 380,
														xs: 440,
														sm: 480,
														md: 520,
														lg: 580,
													}}
												>
													<Flex gap="md">
														{c.items.map((creator) => (
															<Box>
																{creator.id ? (
																	<Link
																		key={creator.id}
																		passHref
																		legacyBehavior
																		href={withQuery(
																			APP_ROUTES.media.people.details,
																			{ id: creator.id },
																		)}
																	>
																		<Anchor data-creator-id={creator.id}>
																			<MetadataCreator
																				name={creator.name}
																				image={creator.image}
																			/>
																		</Anchor>
																	</Link>
																) : (
																	<MetadataCreator
																		name={creator.name}
																		image={creator.image}
																	/>
																)}
															</Box>
														))}
													</Flex>
												</ScrollArea>
											</Box>
										))}
									</Stack>
								</>
							</MediaScrollArea>
						</Tabs.Panel>
						<Tabs.Panel value="actions">
							<MediaScrollArea>
								<SimpleGrid
									cols={1}
									spacing="lg"
									breakpoints={[{ minWidth: "md", cols: 2 }]}
								>
									{userMediaDetails.data && userMediaDetails.data.inProgress ? (
										<ProgressModal
											progress={userMediaDetails.data.inProgress.progress}
											refetch={userMediaDetails.refetch}
											metadataId={metadataId}
											onClose={progressModalClose}
											opened={progressModalOpened}
											lot={mediaDetails.data.lot}
											total={
												mediaSpecifics.data?.audioBookSpecifics?.runtime ||
												mediaSpecifics.data?.bookSpecifics?.pages ||
												mediaSpecifics.data?.movieSpecifics?.runtime ||
												mediaSpecifics.data?.mangaSpecifics?.chapters ||
												mediaSpecifics.data?.animeSpecifics?.episodes ||
												mediaSpecifics.data?.visualNovelSpecifics?.length
											}
										/>
									) : undefined}
									<Menu shadow="md" withinPortal>
										<Menu.Target>
											<Button variant="outline">Update progress</Button>
										</Menu.Target>
										<Menu.Dropdown>
											{mediaDetails.data.lot === MetadataLot.Show ||
											mediaDetails.data.lot === MetadataLot.Podcast ? (
												<>
													<Menu.Label>Shows and podcasts</Menu.Label>
													{userMediaDetails.data &&
													userMediaDetails.data.nextEpisode ? (
														<>
															<Menu.Item
																onClick={async () => {
																	if (
																		mediaDetails.data.lot ===
																		MetadataLot.Podcast
																	)
																		router.push(
																			withQuery(
																				APP_ROUTES.media.individualMediaItem
																					.updateProgress,
																				{
																					id: metadataId,
																					selectedPodcastEpisodeNumber:
																						userMediaDetails.data.nextEpisode
																							?.episodeNumber,
																				},
																			),
																		);
																	else
																		router.push(
																			withQuery(
																				APP_ROUTES.media.individualMediaItem
																					.updateProgress,
																				{
																					id: metadataId,
																					selectedShowSeasonNumber:
																						userMediaDetails.data.nextEpisode
																							?.seasonNumber,
																					selectedShowEpisodeNumber:
																						userMediaDetails.data.nextEpisode
																							?.episodeNumber,
																				},
																			),
																		);
																}}
															>
																Mark{" "}
																{mediaDetails.data.lot === MetadataLot.Show
																	? `S${userMediaDetails.data.nextEpisode?.seasonNumber}-E${userMediaDetails.data.nextEpisode?.episodeNumber}`
																	: `EP-${userMediaDetails.data.nextEpisode?.episodeNumber}`}{" "}
																as seen
															</Menu.Item>
															<PutOnHoldBtn />
														</>
													) : undefined}
													{userMediaDetails.data &&
													userMediaDetails.data.history.length !== 0 ? (
														<DropBtn />
													) : (
														<Menu.Item disabled>
															No history. Update from the seasons/episodes tab.
														</Menu.Item>
													)}
												</>
											) : undefined}
											{userMediaDetails.data &&
											userMediaDetails.data.inProgress ? (
												<>
													<Menu.Label>In progress</Menu.Label>
													<Menu.Item
														onClick={async () => {
															await progressUpdate.mutateAsync({
																input: {
																	progress: 100,
																	metadataId: metadataId,
																	date: DateTime.now().toISODate(),
																},
															});
														}}
													>
														I finished{" "}
														{getVerb(Verb.Read, mediaDetails.data.lot)}
														ing it
													</Menu.Item>
													<Menu.Item onClick={progressModalOpen}>
														Set progress
													</Menu.Item>
													{mediaDetails.data.lot !== MetadataLot.Show &&
													mediaDetails.data.lot !== MetadataLot.Podcast ? (
														<StateChangeBtns />
													) : undefined}
												</>
											) : mediaDetails.data.lot !== MetadataLot.Show &&
											  mediaDetails.data.lot !== MetadataLot.Podcast ? (
												<>
													<Menu.Label>Not in progress</Menu.Label>
													<Menu.Item
														onClick={async () => {
															await progressUpdate.mutateAsync({
																input: {
																	metadataId: metadataId,
																	progress: 0,
																},
															});
														}}
													>
														I'm {getVerb(Verb.Read, mediaDetails.data.lot)}
														ing it
													</Menu.Item>

													<Menu.Item
														onClick={() => {
															router.push(
																withQuery(
																	APP_ROUTES.media.individualMediaItem
																		.updateProgress,
																	{
																		id: metadataId,
																	},
																),
															);
														}}
													>
														Add to {getVerb(Verb.Read, mediaDetails.data.lot)}{" "}
														history
													</Menu.Item>
												</>
											) : undefined}
										</Menu.Dropdown>
									</Menu>
									{!coreDetails.data.reviewsDisabled ? (
										<Link
											href={withQuery(APP_ROUTES.media.postReview, {
												metadataId,
												showSeasonNumber:
													(userMediaDetails.data &&
														userMediaDetails.data.nextEpisode?.seasonNumber) ??
													undefined,
												showEpisodeNumber:
													mediaDetails.data.lot === MetadataLot.Show
														? (userMediaDetails.data &&
																userMediaDetails.data.nextEpisode
																	?.episodeNumber) ??
														  undefined
														: undefined,
												podcastEpisodeNumber:
													mediaDetails.data.lot === MetadataLot.Podcast
														? (userMediaDetails.data &&
																userMediaDetails.data.nextEpisode
																	?.episodeNumber) ??
														  undefined
														: undefined,
											})}
											passHref
											legacyBehavior
										>
											<Anchor>
												<Button variant="outline" w="100%">
													Post a review
												</Button>
											</Anchor>
										</Link>
									) : undefined}
									<>
										<Button variant="outline" onClick={collectionModalOpen}>
											Add to collection
										</Button>
										<SelectCollectionModal
											onClose={collectionModalClose}
											opened={collectionModalOpened}
											metadataId={metadataId}
											refetchUserMedia={userMediaDetails.refetch}
										/>
									</>
									<Button
										variant="outline"
										onClick={() => {
											toggleMediaMonitor.mutate({
												toMonitorMetadataId: metadataId,
											});
										}}
									>
										{userMediaDetails.data && userMediaDetails.data.isMonitored
											? "Stop"
											: "Start"}{" "}
										monitoring
									</Button>
									{userMediaDetails.data && userMediaDetails.data.reminder ? (
										<Button
											variant="outline"
											onClick={() => {
												deleteMediaReminder.mutate({ metadataId });
											}}
										>
											Remove reminder
										</Button>
									) : (
										<>
											<CreateReminderModal
												onClose={createMediaReminderModalClose}
												opened={createMediaReminderModalOpened}
												metadataId={metadataId}
												title={mediaDetails.data.title}
												refetchUserMediaDetails={userMediaDetails.refetch}
											/>
											<Button
												variant="outline"
												onClick={createMediaReminderModalOpen}
											>
												Create reminder
											</Button>
										</>
									)}
									<Button
										variant="outline"
										onClick={() => {
											deployUpdateMetadataJob.mutate({ metadataId });
										}}
									>
										Update metadata
									</Button>
									{source === "CUSTOM" ? (
										<Button
											variant="outline"
											onClick={() => {
												const mergeInto = prompt(
													"Enter ID of the metadata you want to merge this with",
												);
												if (mergeInto) {
													const yes = confirm(
														"Are you sure you want to continue? This will delete the current media item",
													);
													if (yes) {
														mergeMetadata.mutate({
															mergeFrom: metadataId,
															mergeInto: parseInt(mergeInto),
														});
													}
												}
											}}
										>
											Merge media
										</Button>
									) : undefined}
								</SimpleGrid>
							</MediaScrollArea>
						</Tabs.Panel>
						<Tabs.Panel value="history">
							<MediaScrollArea>
								<Stack>
									<Text>
										Seen by all users{" "}
										{userMediaDetails.data && userMediaDetails.data.seenBy} time
										{userMediaDetails.data && userMediaDetails.data.seenBy > 1
											? "s"
											: ""}{" "}
										and{" "}
										{userMediaDetails.data &&
											userMediaDetails.data.history.length}{" "}
										time
										{userMediaDetails.data &&
										userMediaDetails.data.history.length > 1
											? "s"
											: ""}{" "}
										by you
									</Text>
									{userMediaDetails.data &&
										userMediaDetails.data.history.map((h) => (
											<Flex
												key={h.id}
												direction={"column"}
												ml="md"
												data-seen-id={h.id}
												data-seen-num-times-updated={h.numTimesUpdated}
											>
												<Flex gap="xl">
													<Text fw="bold">
														{changeCase(h.state)}{" "}
														{h.progress !== 100
															? `(${h.progress}%)`
															: undefined}
													</Text>
													{h.showInformation ? (
														<Text color="dimmed">
															S{h.showInformation.season}-E
															{h.showInformation.episode}
														</Text>
													) : undefined}
													{h.podcastInformation ? (
														<Text color="dimmed">
															EP-{h.podcastInformation.episode}
														</Text>
													) : undefined}
												</Flex>
												<Flex ml="sm" direction={"column"} gap={4}>
													<Flex gap="xl">
														<Flex gap={"xs"}>
															<Text size="sm">Started:</Text>
															<Text size="sm" fw="bold">
																{h.startedOn
																	? DateTime.fromISO(
																			h.startedOn,
																	  ).toLocaleString()
																	: "N/A"}
															</Text>
														</Flex>
														<Flex gap={"xs"}>
															<Text size="sm">Ended:</Text>
															<Text size="sm" fw="bold">
																{h.finishedOn
																	? DateTime.fromISO(
																			h.finishedOn,
																	  ).toLocaleString()
																	: "N/A"}
															</Text>
														</Flex>
													</Flex>
													<Flex gap={"md"}>
														<Flex gap={"xs"}>
															<Text size="sm">Updated:</Text>
															<Text size="sm" fw="bold">
																{DateTime.fromJSDate(
																	h.lastUpdatedOn,
																).toLocaleString()}
															</Text>
														</Flex>
														<Button
															variant="outline"
															color="red"
															leftIcon={<IconX size="1.2rem" />}
															compact
															onClick={() => {
																deleteSeenItem.mutate({ seenId: h.id });
															}}
														>
															Delete
														</Button>
													</Flex>
												</Flex>
											</Flex>
										))}
								</Stack>
							</MediaScrollArea>
						</Tabs.Panel>
						{mediaSpecifics.data?.showSpecifics ? (
							<Tabs.Panel value="seasons">
								<MediaScrollArea>
									<Accordion chevronPosition="right" variant="contained">
										{mediaSpecifics.data.showSpecifics.seasons.map((s) => (
											<Accordion.Item
												value={s.seasonNumber.toString()}
												key={s.seasonNumber}
											>
												<Accordion.Control>
													<AccordionLabel
														{...s}
														name={`${s.seasonNumber}. ${s.name}`}
														displayIndicator={
															s.episodes.length > 0 &&
															s.episodes.every(
																(e) =>
																	userMediaDetails.data &&
																	userMediaDetails.data.history.some(
																		(h) =>
																			h.progress === 100 &&
																			h.showInformation &&
																			h.showInformation.episode ===
																				e.episodeNumber &&
																			h.showInformation.season ===
																				s.seasonNumber,
																	),
															)
																? 1
																: 0
														}
														runtime={s.episodes
															.map((e) => e.runtime || 0)
															.reduce((i, a) => i + a, 0)}
													>
														<>
															{s.episodes.length > 0 ? (
																<Button
																	variant="outline"
																	onClick={() => {
																		router.push(
																			withQuery(
																				APP_ROUTES.media.individualMediaItem
																					.updateProgress,
																				{
																					id: metadataId,
																					selectedShowSeasonNumber:
																						s.seasonNumber,
																					onlySeason: 1,
																				},
																			),
																		);
																	}}
																>
																	Mark as seen
																</Button>
															) : undefined}
														</>
													</AccordionLabel>
												</Accordion.Control>
												<Accordion.Panel>
													{s.episodes.length > 0 ? (
														s.episodes.map((e) => (
															<Box mb={"xs"} ml={"md"} key={e.id}>
																<AccordionLabel
																	{...e}
																	key={e.episodeNumber}
																	name={`${e.episodeNumber}. ${e.name}`}
																	publishDate={e.publishDate}
																	displayIndicator={
																		(userMediaDetails.data &&
																			userMediaDetails.data.history.filter(
																				(h) =>
																					h.progress === 100 &&
																					h.showInformation &&
																					h.showInformation.episode ===
																						e.episodeNumber &&
																					h.showInformation.season ===
																						s.seasonNumber,
																			).length) ||
																		0
																	}
																>
																	<Button
																		variant="outline"
																		onClick={() => {
																			router.push(
																				withQuery(
																					APP_ROUTES.media.individualMediaItem
																						.updateProgress,
																					{
																						id: metadataId,
																						selectedShowSeasonNumber:
																							s.seasonNumber,
																						selectedShowEpisodeNumber:
																							e.episodeNumber,
																					},
																				),
																			);
																		}}
																	>
																		Mark as seen
																	</Button>
																</AccordionLabel>
															</Box>
														))
													) : (
														<Text>No episodes in this season</Text>
													)}
												</Accordion.Panel>
											</Accordion.Item>
										))}
									</Accordion>
								</MediaScrollArea>
							</Tabs.Panel>
						) : undefined}
						{mediaSpecifics.data?.podcastSpecifics ? (
							<Tabs.Panel value="episodes">
								<MediaScrollArea>
									<Stack ml="md">
										{mediaSpecifics.data.podcastSpecifics.episodes.map((e) => (
											<AccordionLabel
												{...e}
												name={e.title}
												posterImages={[e.thumbnail || ""]}
												key={e.number}
												publishDate={e.publishDate}
												displayIndicator={
													(userMediaDetails.data &&
														userMediaDetails.data.history.filter(
															(h) => h.podcastInformation?.episode === e.number,
														).length) ||
													0
												}
											>
												<Button
													variant="outline"
													onClick={() => {
														router.push(
															withQuery(
																APP_ROUTES.media.individualMediaItem
																	.updateProgress,
																{
																	id: metadataId,
																	selectedPodcastEpisodeNumber: e.number,
																},
															),
														);
													}}
												>
													Mark as seen
												</Button>
											</AccordionLabel>
										))}
									</Stack>
								</MediaScrollArea>
							</Tabs.Panel>
						) : undefined}
						{!coreDetails.data.reviewsDisabled ? (
							<Tabs.Panel value="reviews">
								<MediaScrollArea>
									<Stack>
										{userMediaDetails.data &&
											userMediaDetails.data.reviews.map((r) => (
												<ReviewItemDisplay
													review={r}
													key={r.id}
													metadataId={metadataId}
													refetch={userMediaDetails.refetch}
												/>
											))}
									</Stack>
								</MediaScrollArea>
							</Tabs.Panel>
						) : undefined}
						<Tabs.Panel value="suggestions">
							<MediaScrollArea>
								<SimpleGrid
									cols={3}
									breakpoints={[
										{ minWidth: "md", cols: 4 },
										{ minWidth: "lg", cols: 5 },
									]}
								>
									{mediaSpecifics.data?.suggestions.map((sug) => (
										<Link
											key={sug.identifier}
											passHref
											legacyBehavior
											href={
												sug.metadataId
													? withQuery(
															APP_ROUTES.media.individualMediaItem.details,
															{ id: sug.metadataId },
													  )
													: withQuery(
															APP_ROUTES.media.individualMediaItem.commit,
															{
																identifier: sug.identifier,
																lot: sug.lot,
																source: sug.source,
															},
													  )
											}
										>
											<Anchor data-media-id={sug.identifier}>
												<Avatar
													imageProps={{ loading: "lazy" }}
													src={sug.image}
													h={100}
													w={85}
													mx="auto"
													alt={`${sug.title} picture`}
													styles={{
														image: { objectPosition: "top" },
													}}
												/>
												<Text
													color="dimmed"
													size="xs"
													align="center"
													lineClamp={1}
													mt={4}
												>
													{sug.title}
												</Text>
											</Anchor>
										</Link>
									))}
								</SimpleGrid>
							</MediaScrollArea>
						</Tabs.Panel>
						{!coreDetails.data.videosDisabled ? (
							<Tabs.Panel value="videos">
								<MediaScrollArea>
									<Stack>
										{mediaSpecifics.data?.assets.videos.map((v) => (
											<Box key={v.videoId}>
												<iframe
													width={"100%"}
													height={200}
													src={
														match(v.source)
															.with(
																MetadataVideoSource.Youtube,
																() => "https://www.youtube.com/embed/",
															)
															.with(
																MetadataVideoSource.Dailymotion,
																() =>
																	"https://www.dailymotion.com/embed/video/",
															)
															.with(MetadataVideoSource.Custom, () => "")
															.exhaustive() + v.videoId
													}
													title="YouTube video player"
													allowFullScreen
												/>
											</Box>
										))}
									</Stack>
								</MediaScrollArea>
							</Tabs.Panel>
						) : undefined}
					</Tabs>
				</MediaDetailsLayout>
			</Container>
		</>
	) : (
		<LoadingPage />
	);
};

Page.getLayout = (page: ReactElement) => {
	return <LoggedIn>{page}</LoggedIn>;
};

export default Page;<|MERGE_RESOLUTION|>--- conflicted
+++ resolved
@@ -1010,13 +1010,8 @@
 										<Text fs="italic">No overview available</Text>
 									)}
 									<Stack mt="xl">
-<<<<<<< HEAD
-										{mediaDetails.data.creators.map((c) => (
-											<Box key={c.name} pb="xs">
-=======
 										{mediaSpecifics.data?.creators.map((c) => (
 											<Box key={c.name}>
->>>>>>> 661aec1d
 												<Text fw="bold">{c.name}</Text>
 												<ScrollArea
 													mt="xs"
