--- conflicted
+++ resolved
@@ -106,11 +106,7 @@
 | `video_games.igdb.image_url`          | The url for getting images from IGDB.                                                                                    |
 | `video_games.igdb.image_size`         | The image sizes to fetch from IGDB.                                                                                      |
 | `web.cors_origins`                    | An array of URLs for CORS.                                                                                               |
-<<<<<<< HEAD
-| `web.insecure_cookie`                 | Setting this to `true` will make auth cookies secure. [More information](https://github.com/IgnisDa/ryot/issues/23#)   |
-=======
 | `web.insecure_cookie`                 | Setting this to `true` will make auth cookies insecure. [More information](https://github.com/IgnisDa/ryot/issues/23#)   |
->>>>>>> 73334830
 
 ## 🤓 Developer notes
 
