use std::{
    collections::{HashMap, HashSet},
    sync::Arc,
};

use apalis::prelude::{MemoryStorage, MessageQueue};
use application_utils::GraphqlRepresentation;
use async_graphql::{Error, Result};
use background::{ApplicationJob, CoreApplicationJob};
use chrono::Utc;
use common_models::{
    BackendError, ChangeCollectionToEntityInput, DefaultCollection, IdAndNamedObject,
    StringIdObject,
};
use common_utils::{ryot_log, IsFeatureEnabled};
use database_models::{
<<<<<<< HEAD
    access_link, collection, collection_to_entity,
=======
    collection, collection_to_entity, daily_user_activity,
>>>>>>> a5297aa3
    functions::associate_user_with_entity,
    metadata,
    prelude::{
<<<<<<< HEAD
        AccessLink, Collection, CollectionToEntity, Review, User, UserMeasurement,
        UserToCollection, Workout,
=======
        Collection, CollectionToEntity, DailyUserActivity, Metadata, Review, Seen, User,
        UserMeasurement, UserToCollection, Workout,
>>>>>>> a5297aa3
    },
    review, seen, user, user_measurement, user_to_collection, workout,
};
use dependent_models::UserWorkoutDetails;
use enums::{EntityLot, MediaLot, SeenState, UserLot, Visibility};
use file_storage_service::FileStorageService;
use fitness_models::UserMeasurementsListInput;
use futures::TryStreamExt;
use itertools::Itertools;
use jwt_service::{verify, Claims};
use markdown::to_html as markdown_to_html;
use media_models::{
    AnimeSpecifics, AudioBookSpecifics, BookSpecifics, CreateOrUpdateCollectionInput,
    MangaSpecifics, MovieSpecifics, PodcastSpecifics, ReviewItem, SeenAnimeExtraInformation,
    SeenMangaExtraInformation, SeenPodcastExtraInformation, SeenShowExtraInformation,
    ShowSpecifics, VideoGameSpecifics, VisualNovelSpecifics,
};
use migrations::AliasedCollectionToEntity;
use rust_decimal::prelude::ToPrimitive;
use rust_decimal_macros::dec;
use sea_orm::{
    prelude::{Date, DateTimeUtc, Expr},
    sea_query::{OnConflict, PgFunc},
    ActiveModelTrait, ActiveValue, ColumnTrait, DatabaseConnection, EntityTrait, FromQueryResult,
    Iterable, ModelTrait, QueryFilter, QueryOrder, QuerySelect, QueryTrait, Select,
    TransactionTrait,
};
use serde::{Deserialize, Serialize};
use user_models::{UserPreferences, UserReviewScale};
use uuid::Uuid;

pub async fn revoke_access_link(db: &DatabaseConnection, access_link_id: String) -> Result<bool> {
    AccessLink::update(access_link::ActiveModel {
        id: ActiveValue::Set(access_link_id),
        is_revoked: ActiveValue::Set(Some(true)),
        ..Default::default()
    })
    .exec(db)
    .await?;
    Ok(true)
}

pub fn ilike_sql(value: &str) -> String {
    format!("%{value}%")
}

pub async fn user_by_id(db: &DatabaseConnection, user_id: &String) -> Result<user::Model> {
    User::find_by_id(user_id)
        .one(db)
        .await
        .unwrap()
        .ok_or_else(|| Error::new("No user found"))
}

pub async fn user_preferences_by_id(
    db: &DatabaseConnection,
    user_id: &String,
    config: &Arc<config::AppConfig>,
) -> Result<UserPreferences> {
    let mut preferences = user_by_id(db, user_id).await?.preferences;
    preferences.features_enabled.media.anime =
        config.anime_and_manga.is_enabled() && preferences.features_enabled.media.anime;
    preferences.features_enabled.media.audio_book =
        config.audio_books.is_enabled() && preferences.features_enabled.media.audio_book;
    preferences.features_enabled.media.book =
        config.books.is_enabled() && preferences.features_enabled.media.book;
    preferences.features_enabled.media.show =
        config.movies_and_shows.is_enabled() && preferences.features_enabled.media.show;
    preferences.features_enabled.media.manga =
        config.anime_and_manga.is_enabled() && preferences.features_enabled.media.manga;
    preferences.features_enabled.media.movie =
        config.movies_and_shows.is_enabled() && preferences.features_enabled.media.movie;
    preferences.features_enabled.media.podcast =
        config.podcasts.is_enabled() && preferences.features_enabled.media.podcast;
    preferences.features_enabled.media.video_game =
        config.video_games.is_enabled() && preferences.features_enabled.media.video_game;
    Ok(preferences)
}

pub async fn admin_account_guard(db: &DatabaseConnection, user_id: &String) -> Result<()> {
    let main_user = user_by_id(db, user_id).await?;
    if main_user.lot != UserLot::Admin {
        return Err(Error::new(BackendError::AdminOnlyAction.to_string()));
    }
    Ok(())
}

pub async fn user_measurements_list(
    db: &DatabaseConnection,
    user_id: &String,
    input: UserMeasurementsListInput,
) -> Result<Vec<user_measurement::Model>> {
    let resp = UserMeasurement::find()
        .apply_if(input.start_time, |query, v| {
            query.filter(user_measurement::Column::Timestamp.lte(v))
        })
        .apply_if(input.end_time, |query, v| {
            query.filter(user_measurement::Column::Timestamp.gte(v))
        })
        .filter(user_measurement::Column::UserId.eq(user_id))
        .order_by_asc(user_measurement::Column::Timestamp)
        .all(db)
        .await?;
    Ok(resp)
}

type CteColAlias = collection_to_entity::Column;

fn get_cte_column_from_lot(entity_lot: EntityLot) -> collection_to_entity::Column {
    match entity_lot {
        EntityLot::Metadata => CteColAlias::MetadataId,
        EntityLot::Person => CteColAlias::PersonId,
        EntityLot::MetadataGroup => CteColAlias::MetadataGroupId,
        EntityLot::Exercise => CteColAlias::ExerciseId,
        EntityLot::Workout => CteColAlias::WorkoutId,
        EntityLot::WorkoutTemplate => CteColAlias::WorkoutTemplateId,
        EntityLot::Collection => unreachable!(),
    }
}

pub async fn entity_in_collections_with_collection_to_entity_ids(
    db: &DatabaseConnection,
    user_id: &String,
    entity_id: &String,
    entity_lot: EntityLot,
) -> Result<Vec<(collection::Model, Uuid)>> {
    let user_collections = Collection::find()
        .left_join(UserToCollection)
        .filter(user_to_collection::Column::UserId.eq(user_id))
        .all(db)
        .await
        .unwrap();
    let column = get_cte_column_from_lot(entity_lot);
    let mtc = CollectionToEntity::find()
        .filter(
            CteColAlias::CollectionId
                .is_in(user_collections.into_iter().map(|c| c.id).collect_vec()),
        )
        .filter(column.eq(entity_id))
        .find_also_related(Collection)
        .all(db)
        .await
        .unwrap();
    let resp = mtc
        .into_iter()
        .map(|(cte, col)| (col.unwrap(), cte.id))
        .collect_vec();
    Ok(resp)
}

pub async fn entity_in_collections(
    db: &DatabaseConnection,
    user_id: &String,
    entity_id: &String,
    entity_lot: EntityLot,
) -> Result<Vec<collection::Model>> {
    let eic =
        entity_in_collections_with_collection_to_entity_ids(db, user_id, entity_id, entity_lot)
            .await?;
    Ok(eic.into_iter().map(|(c, _)| c).collect_vec())
}

pub async fn workout_details(
    db: &DatabaseConnection,
    file_storage_service: &Arc<FileStorageService>,
    user_id: &String,
    workout_id: String,
) -> Result<UserWorkoutDetails> {
    let maybe_workout = Workout::find_by_id(workout_id.clone())
        .filter(workout::Column::UserId.eq(user_id))
        .one(db)
        .await?;
    match maybe_workout {
        None => Err(Error::new(
            "Workout with the given ID could not be found for this user.",
        )),
        Some(e) => {
            let collections =
                entity_in_collections(db, user_id, &workout_id, EntityLot::Workout).await?;
            let details = e.graphql_representation(file_storage_service).await?;
            Ok(UserWorkoutDetails {
                details,
                collections,
            })
        }
    }
}

pub fn apply_collection_filter<E, C, D>(
    query: Select<E>,
    collection_id: Option<Vec<String>>,
    invert_collection: Option<bool>,
    entity_column: C,
    id_column: D,
) -> Select<E>
where
    E: EntityTrait,
    C: ColumnTrait,
    D: ColumnTrait,
{
    query.apply_if(collection_id, |query, v| {
        let unique_collections = v.into_iter().unique().collect_vec();
        let count = unique_collections.len() as i32;
        let subquery = CollectionToEntity::find()
            .select_only()
            .column(id_column)
            .filter(
                Expr::col((
                    AliasedCollectionToEntity::Table,
                    collection_to_entity::Column::CollectionId,
                ))
                .eq(PgFunc::any(unique_collections)),
            )
            .filter(id_column.is_not_null())
            .group_by(id_column)
            .having(
                collection_to_entity::Column::CollectionId
                    .count()
                    .eq(Expr::val(count)),
            )
            .into_query();
        if invert_collection.unwrap_or_default() {
            query.filter(entity_column.not_in_subquery(subquery))
        } else {
            query.filter(entity_column.in_subquery(subquery))
        }
    })
}

pub async fn add_entity_to_collection(
    db: &DatabaseConnection,
    user_id: &String,
    input: ChangeCollectionToEntityInput,
    perform_core_application_job: &MemoryStorage<CoreApplicationJob>,
) -> Result<bool> {
    let collection = Collection::find()
        .left_join(UserToCollection)
        .filter(user_to_collection::Column::UserId.eq(user_id))
        .filter(collection::Column::Name.eq(input.collection_name))
        .one(db)
        .await
        .unwrap()
        .unwrap();
    let mut updated: collection::ActiveModel = collection.into();
    updated.last_updated_on = ActiveValue::Set(Utc::now());
    let collection = updated.update(db).await.unwrap();
    let column = get_cte_column_from_lot(input.entity_lot);
    let resp = if let Some(etc) = CollectionToEntity::find()
        .filter(CteColAlias::CollectionId.eq(collection.id.clone()))
        .filter(column.eq(input.entity_id.clone()))
        .one(db)
        .await?
    {
        let mut to_update: collection_to_entity::ActiveModel = etc.into();
        to_update.last_updated_on = ActiveValue::Set(Utc::now());
        to_update.update(db).await?
    } else {
        let mut created_collection = collection_to_entity::ActiveModel {
            collection_id: ActiveValue::Set(collection.id),
            information: ActiveValue::Set(input.information),
            ..Default::default()
        };
        let id = input.entity_id.clone();
        match input.entity_lot {
            EntityLot::Metadata => created_collection.metadata_id = ActiveValue::Set(Some(id)),
            EntityLot::Person => created_collection.person_id = ActiveValue::Set(Some(id)),
            EntityLot::MetadataGroup => {
                created_collection.metadata_group_id = ActiveValue::Set(Some(id))
            }
            EntityLot::Exercise => created_collection.exercise_id = ActiveValue::Set(Some(id)),
            EntityLot::Workout => created_collection.workout_id = ActiveValue::Set(Some(id)),
            EntityLot::WorkoutTemplate => {
                created_collection.workout_template_id = ActiveValue::Set(Some(id))
            }
            EntityLot::Collection => unreachable!(),
        }
        let created = created_collection.insert(db).await?;
        ryot_log!(debug, "Created collection to entity: {:?}", created);
        if input.entity_lot != EntityLot::Workout && input.entity_lot != EntityLot::WorkoutTemplate
        {
            associate_user_with_entity(db, user_id, input.entity_id, input.entity_lot)
                .await
                .ok();
        }
        created
    };
    perform_core_application_job
        .enqueue(CoreApplicationJob::EntityAddedToCollection(
            user_id.to_owned(),
            resp.id,
        ))
        .await
        .unwrap();
    Ok(true)
}

pub fn user_claims_from_token(token: &str, jwt_secret: &str) -> Result<Claims> {
    verify(token, jwt_secret).map_err(|e| Error::new(format!("Encountered error: {:?}", e)))
}

/// If the token has an access link, then checks that:
/// - the access link is not revoked
/// - if the operation is a mutation, then the access link allows mutations
///
/// If any of the above conditions are not met, then an error is returned.
#[inline]
pub async fn check_token(
    token: &str,
    is_mutation: bool,
    jwt_secret: &str,
    db: &DatabaseConnection,
) -> Result<bool> {
    let claims = user_claims_from_token(token, jwt_secret)?;
    if let Some(access_link) = claims.access_link {
        let access_link = AccessLink::find_by_id(access_link.id)
            .one(db)
            .await?
            .ok_or_else(|| Error::new(BackendError::SessionExpired.to_string()))?;
        if access_link.is_revoked.unwrap_or_default() {
            return Err(Error::new(BackendError::SessionExpired.to_string()));
        }
        if is_mutation {
            if !access_link.is_mutation_allowed.unwrap_or_default() {
                return Err(Error::new(BackendError::MutationNotAllowed.to_string()));
            }
            return Ok(true);
        }
        Ok(true)
    } else {
        Ok(true)
    }
}

pub async fn remove_entity_from_collection(
    db: &DatabaseConnection,
    user_id: &String,
    input: ChangeCollectionToEntityInput,
) -> Result<StringIdObject> {
    let collect = Collection::find()
        .left_join(UserToCollection)
        .filter(collection::Column::Name.eq(input.collection_name))
        .filter(user_to_collection::Column::UserId.eq(input.creator_user_id))
        .one(db)
        .await
        .unwrap()
        .unwrap();
    let column = get_cte_column_from_lot(input.entity_lot);
    CollectionToEntity::delete_many()
        .filter(collection_to_entity::Column::CollectionId.eq(collect.id.clone()))
        .filter(column.eq(input.entity_id.clone()))
        .exec(db)
        .await?;
    if input.entity_lot != EntityLot::Workout && input.entity_lot != EntityLot::WorkoutTemplate {
        associate_user_with_entity(db, user_id, input.entity_id, input.entity_lot).await?;
    }
    Ok(StringIdObject { id: collect.id })
}

pub async fn item_reviews(
    db: &DatabaseConnection,
    user_id: &String,
    entity_id: &String,
    entity_lot: EntityLot,
) -> Result<Vec<ReviewItem>> {
    let column = match entity_lot {
        EntityLot::Metadata => review::Column::MetadataId,
        EntityLot::MetadataGroup => review::Column::MetadataGroupId,
        EntityLot::Person => review::Column::PersonId,
        EntityLot::Exercise => review::Column::ExerciseId,
        EntityLot::Collection => review::Column::CollectionId,
        EntityLot::Workout | EntityLot::WorkoutTemplate => unreachable!(),
    };
    let all_reviews = Review::find()
        .filter(review::Column::UserId.eq(user_id))
        .find_also_related(User)
        .order_by_desc(review::Column::PostedOn)
        .filter(column.eq(entity_id))
        .all(db)
        .await
        .unwrap();
    let mut reviews = vec![];
    for (review, user) in all_reviews {
        let user = user.unwrap();
        let rating = match true {
            true => {
                let preferences = user_by_id(db, user_id).await?.preferences;
                review.rating.map(|s| {
                    s.checked_div(match preferences.general.review_scale {
                        UserReviewScale::OutOfFive => dec!(20),
                        UserReviewScale::OutOfHundred => dec!(1),
                    })
                    .unwrap()
                    .round_dp(1)
                })
            }
            false => review.rating,
        };
        let to_push = ReviewItem {
            rating,
            id: review.id,
            posted_on: review.posted_on,
            is_spoiler: review.is_spoiler,
            text_original: review.text.clone(),
            text_rendered: review.text.map(|t| markdown_to_html(&t)),
            visibility: review.visibility,
            show_extra_information: review.show_extra_information,
            podcast_extra_information: review.podcast_extra_information,
            anime_extra_information: review.anime_extra_information,
            manga_extra_information: review.manga_extra_information,
            posted_by: IdAndNamedObject {
                id: user.id,
                name: user.name,
            },
            comments: review.comments,
        };
        reviews.push(to_push);
    }
    let all_reviews = reviews
        .into_iter()
        .filter(|r| match r.visibility {
            Visibility::Private => &r.posted_by.id == user_id,
            _ => true,
        })
        .collect();
    Ok(all_reviews)
}

pub async fn create_or_update_collection(
    db: &DatabaseConnection,
    user_id: &String,
    input: CreateOrUpdateCollectionInput,
) -> Result<StringIdObject> {
    let txn = db.begin().await?;
    let meta = Collection::find()
        .filter(collection::Column::Name.eq(input.name.clone()))
        .filter(collection::Column::UserId.eq(user_id))
        .one(&txn)
        .await
        .unwrap();
    let mut new_name = input.name.clone();
    let created = match meta {
        Some(m) if input.update_id.is_none() => m.id,
        _ => {
            let col = collection::ActiveModel {
                id: match input.update_id {
                    Some(i) => {
                        let already = Collection::find_by_id(i.clone())
                            .one(&txn)
                            .await
                            .unwrap()
                            .unwrap();
                        if DefaultCollection::iter()
                            .map(|s| s.to_string())
                            .contains(&already.name)
                        {
                            new_name = already.name;
                        }
                        ActiveValue::Unchanged(i.clone())
                    }
                    None => ActiveValue::NotSet,
                },
                last_updated_on: ActiveValue::Set(Utc::now()),
                name: ActiveValue::Set(new_name),
                user_id: ActiveValue::Set(user_id.to_owned()),
                description: ActiveValue::Set(input.description),
                information_template: ActiveValue::Set(input.information_template),
                ..Default::default()
            };
            let inserted = col
                .save(&txn)
                .await
                .map_err(|_| Error::new("There was an error creating the collection".to_owned()))?;
            let id = inserted.id.unwrap();
            let collaborators = vec![user_id.to_owned()];
            let inserts = collaborators
                .into_iter()
                .map(|c| user_to_collection::ActiveModel {
                    user_id: ActiveValue::Set(c),
                    collection_id: ActiveValue::Set(id.clone()),
                });
            UserToCollection::insert_many(inserts)
                .on_conflict(OnConflict::new().do_nothing().to_owned())
                .exec_without_returning(&txn)
                .await?;
            id
        }
    };
    txn.commit().await?;
    Ok(StringIdObject { id: created })
}

pub async fn calculate_user_activities_and_summary(
    db: &DatabaseConnection,
    user_id: &String,
    calculate_from_beginning: bool,
) -> Result<()> {
    #[derive(Debug, Serialize, Deserialize, Clone, FromQueryResult)]
    struct SeenItem {
        seen_id: String,
        show_extra_information: Option<SeenShowExtraInformation>,
        podcast_extra_information: Option<SeenPodcastExtraInformation>,
        anime_extra_information: Option<SeenAnimeExtraInformation>,
        manga_extra_information: Option<SeenMangaExtraInformation>,
        metadata_id: String,
        finished_on: Option<Date>,
        last_updated_on: DateTimeUtc,
        metadata_lot: MediaLot,
        audio_book_specifics: Option<AudioBookSpecifics>,
        book_specifics: Option<BookSpecifics>,
        movie_specifics: Option<MovieSpecifics>,
        podcast_specifics: Option<PodcastSpecifics>,
        show_specifics: Option<ShowSpecifics>,
        video_game_specifics: Option<VideoGameSpecifics>,
        visual_novel_specifics: Option<VisualNovelSpecifics>,
        anime_specifics: Option<AnimeSpecifics>,
        manga_specifics: Option<MangaSpecifics>,
    }
    struct TrackerItem {
        activity: daily_user_activity::Model,
        shows: HashSet<String>,
        show_seasons: HashSet<i32>,
        anime_episodes: HashSet<i32>,
        manga_chapters: HashSet<i32>,
        manga_volumes: HashSet<i32>,
    }
    type Tracker = HashMap<Date, TrackerItem>;

    let start_from = match calculate_from_beginning {
        true => {
            DailyUserActivity::delete_many()
                .filter(daily_user_activity::Column::UserId.eq(user_id))
                .exec(db)
                .await?;
            Date::default()
        }
        false => DailyUserActivity::find()
            .filter(daily_user_activity::Column::UserId.eq(user_id))
            .order_by_desc(daily_user_activity::Column::Date)
            .one(db)
            .await?
            .map(|i| i.date)
            .unwrap_or_default(),
    };
    let mut activities: Tracker = HashMap::new();

    fn get_activity_count<'a>(
        entity_id: String,
        activities: &'a mut Tracker,
        user_id: &'a String,
        date: Date,
    ) -> &'a mut TrackerItem {
        ryot_log!(debug, "Updating activity counts for id: {:?}", entity_id);
        let existing = activities.entry(date).or_insert(TrackerItem {
            activity: daily_user_activity::Model {
                date,
                user_id: user_id.to_owned(),
                ..Default::default()
            },
            shows: HashSet::new(),
            show_seasons: HashSet::new(),
            anime_episodes: HashSet::new(),
            manga_chapters: HashSet::new(),
            manga_volumes: HashSet::new(),
        });
        existing
    }
    let mut seen_stream = Seen::find()
        .filter(seen::Column::UserId.eq(user_id))
        .filter(seen::Column::State.eq(SeenState::Completed))
        .filter(seen::Column::LastUpdatedOn.gt(start_from))
        .left_join(Metadata)
        .select_only()
        .column_as(seen::Column::Id, "seen_id")
        .columns([
            seen::Column::ShowExtraInformation,
            seen::Column::PodcastExtraInformation,
            seen::Column::AnimeExtraInformation,
            seen::Column::MangaExtraInformation,
            seen::Column::MetadataId,
            seen::Column::FinishedOn,
            seen::Column::LastUpdatedOn,
        ])
        .column_as(metadata::Column::Lot, "metadata_lot")
        .columns([
            metadata::Column::AudioBookSpecifics,
            metadata::Column::BookSpecifics,
            metadata::Column::MovieSpecifics,
            metadata::Column::PodcastSpecifics,
            metadata::Column::ShowSpecifics,
            metadata::Column::VideoGameSpecifics,
            metadata::Column::VisualNovelSpecifics,
            metadata::Column::AnimeSpecifics,
            metadata::Column::MangaSpecifics,
        ])
        .into_model::<SeenItem>()
        .stream(db)
        .await?;

    while let Some(seen) = seen_stream.try_next().await? {
        let default_date = Date::from_ymd_opt(2023, 4, 3).unwrap(); // DEV: The first commit of Ryot
        let date = seen.finished_on.unwrap_or(default_date);
        let TrackerItem {
            activity,
            shows,
            show_seasons,
            anime_episodes,
            manga_chapters,
            manga_volumes,
        } = get_activity_count(seen.seen_id, &mut activities, user_id, date);
        if let (Some(show_seen), Some(show_extra)) =
            (seen.show_specifics, seen.show_extra_information)
        {
            shows.insert(seen.metadata_id.clone());
            show_seasons.insert(show_extra.season);
            if let Some(runtime) = show_seen
                .get_episode(show_extra.season, show_extra.episode)
                .and_then(|(_, e)| e.runtime)
            {
                activity.show_duration += runtime;
            }
        } else if let (Some(podcast_seen), Some(podcast_extra)) =
            (seen.podcast_specifics, seen.podcast_extra_information)
        {
            if let Some(runtime) = podcast_seen
                .episode_by_number(podcast_extra.episode)
                .and_then(|e| e.runtime)
            {
                activity.podcast_duration += runtime;
            }
        } else if let (Some(_), Some(anime_extra)) =
            (seen.anime_specifics, seen.anime_extra_information)
        {
            if let Some(episode) = anime_extra.episode {
                anime_episodes.insert(episode);
            }
        } else if let (Some(_), Some(manga_extra)) =
            (seen.manga_specifics, seen.manga_extra_information)
        {
            if let Some(chapter) = manga_extra.chapter {
                manga_chapters.insert(chapter);
            }
            if let Some(volume) = manga_extra.volume {
                manga_volumes.insert(volume);
            }
        } else if let Some(audio_book_extra) = seen.audio_book_specifics {
            if let Some(runtime) = audio_book_extra.runtime {
                activity.audio_book_duration += runtime;
            }
        } else if let Some(movie_extra) = seen.movie_specifics {
            if let Some(runtime) = movie_extra.runtime {
                activity.movie_duration += runtime;
            }
        } else if let Some(book_extra) = seen.book_specifics {
            if let Some(pages) = book_extra.pages {
                activity.book_pages += pages;
            }
        } else if let Some(visual_novel_extra) = seen.visual_novel_specifics {
            if let Some(runtime) = visual_novel_extra.length {
                activity.visual_novel_duration += runtime;
            }
        }
        match seen.metadata_lot {
            MediaLot::Anime => activity.anime_count += 1,
            MediaLot::Manga => activity.manga_count += 1,
            MediaLot::Podcast => activity.podcast_count += 1,
            MediaLot::Show => activity.show_episode_count += 1,
            MediaLot::VideoGame => activity.video_game_count += 1,
            MediaLot::VisualNovel => activity.visual_novel_count += 1,
            MediaLot::Book => activity.book_count += 1,
            MediaLot::AudioBook => activity.audio_book_count += 1,
            MediaLot::Movie => activity.movie_count += 1,
        };
    }

    let mut workout_stream = Workout::find()
        .filter(workout::Column::UserId.eq(user_id))
        .filter(workout::Column::EndTime.gte(start_from))
        .stream(db)
        .await?;
    while let Some(item) = workout_stream.try_next().await? {
        let date = item.end_time.date_naive();
        let TrackerItem { activity, .. } =
            get_activity_count(item.id, &mut activities, user_id, date);
        activity.workout_count += 1;
        activity.workout_duration += item.duration / 60;
        let workout_total = item.summary.total.unwrap();
        activity.workout_personal_bests += workout_total.personal_bests_achieved as i32;
        activity.workout_weight += workout_total.weight.to_i32().unwrap_or_default();
        activity.workout_reps += workout_total.reps.to_i32().unwrap_or_default();
        activity.workout_distance += workout_total.distance.to_i32().unwrap_or_default();
        activity.workout_rest_time += workout_total.rest_time as i32;
    }

    let mut measurement_stream = UserMeasurement::find()
        .filter(user_measurement::Column::UserId.eq(user_id))
        .filter(user_measurement::Column::Timestamp.gte(start_from))
        .stream(db)
        .await?;
    while let Some(item) = measurement_stream.try_next().await? {
        let date = item.timestamp.date_naive();
        let TrackerItem { activity, .. } =
            get_activity_count(item.timestamp.to_string(), &mut activities, user_id, date);
        activity.measurement_count += 1;
    }

    let mut review_stream = Review::find()
        .filter(review::Column::UserId.eq(user_id))
        .filter(review::Column::PostedOn.gte(start_from))
        .stream(db)
        .await?;
    while let Some(item) = review_stream.try_next().await? {
        let date = item.posted_on.date_naive();
        let TrackerItem { activity, .. } =
            get_activity_count(item.id, &mut activities, user_id, date);
        match item.entity_lot {
            EntityLot::Metadata => activity.metadata_review_count += 1,
            EntityLot::Person => activity.person_review_count += 1,
            EntityLot::MetadataGroup => activity.metadata_group_review_count += 1,
            EntityLot::Collection => activity.collection_review_count += 1,
            EntityLot::Exercise => activity.exercise_review_count += 1,
            _ => {}
        }
    }

    for (_, track_item) in activities {
        let TrackerItem { activity, .. } = track_item;
        if let Some(entity) = DailyUserActivity::find()
            .filter(daily_user_activity::Column::Date.eq(activity.date))
            .filter(daily_user_activity::Column::UserId.eq(user_id))
            .one(db)
            .await?
        {
            entity.delete(db).await?;
        }
        let total_review_count = activity.metadata_review_count
            + activity.collection_review_count
            + activity.metadata_group_review_count
            + activity.person_review_count
            + activity.exercise_review_count;
        let total_metadata_count = activity.movie_count
            + activity.show_count
            + activity.podcast_count
            + activity.anime_count
            + activity.manga_count
            + activity.audio_book_count
            + activity.book_count
            + activity.video_game_count
            + activity.visual_novel_count;
        let total_count =
            total_metadata_count + activity.measurement_count + activity.workout_count;
        let total_duration = activity.workout_duration
            + activity.audio_book_duration
            + activity.podcast_duration
            + activity.movie_duration
            + activity.show_duration;
        let total_anime_episodes = track_item.anime_episodes.len().try_into().unwrap();
        let total_manga_chapters = track_item.manga_chapters.len().try_into().unwrap();
        let total_manga_volumes = track_item.manga_volumes.len().try_into().unwrap();
        let total_shows = track_item.shows.len().try_into().unwrap();
        let total_show_seasons = track_item.show_seasons.len().try_into().unwrap();
        let mut model: daily_user_activity::ActiveModel = activity.into();
        model.anime_episode_count = ActiveValue::Set(total_anime_episodes);
        model.manga_chapter_count = ActiveValue::Set(total_manga_chapters);
        model.manga_volume_count = ActiveValue::Set(total_manga_volumes);
        model.show_count = ActiveValue::Set(total_shows);
        model.show_season_count = ActiveValue::Set(total_show_seasons);
        model.total_review_count = ActiveValue::Set(total_review_count);
        model.total_metadata_count = ActiveValue::Set(total_metadata_count);
        model.total_count = ActiveValue::Set(total_count);
        model.total_duration = ActiveValue::Set(total_duration);
        model.insert(db).await.ok();
    }

    Ok(())
}

pub async fn deploy_job_to_calculate_user_activities_and_summary(
    perform_application_job: &MemoryStorage<ApplicationJob>,
    user_id: &String,
    calculate_from_beginning: bool,
) -> Result<()> {
    perform_application_job
        .clone()
        .enqueue(ApplicationJob::RecalculateUserActivitiesAndSummary(
            user_id.to_owned(),
            calculate_from_beginning,
        ))
        .await
        .unwrap();
    Ok(())
}<|MERGE_RESOLUTION|>--- conflicted
+++ resolved
@@ -14,21 +14,12 @@
 };
 use common_utils::{ryot_log, IsFeatureEnabled};
 use database_models::{
-<<<<<<< HEAD
-    access_link, collection, collection_to_entity,
-=======
-    collection, collection_to_entity, daily_user_activity,
->>>>>>> a5297aa3
+    access_link, collection, collection_to_entity, daily_user_activity,
     functions::associate_user_with_entity,
     metadata,
     prelude::{
-<<<<<<< HEAD
-        AccessLink, Collection, CollectionToEntity, Review, User, UserMeasurement,
-        UserToCollection, Workout,
-=======
-        Collection, CollectionToEntity, DailyUserActivity, Metadata, Review, Seen, User,
-        UserMeasurement, UserToCollection, Workout,
->>>>>>> a5297aa3
+        AccessLink, Collection, CollectionToEntity, DailyUserActivity, Metadata, Review, Seen,
+        User, UserMeasurement, UserToCollection, Workout,
     },
     review, seen, user, user_measurement, user_to_collection, workout,
 };
