use std::sync::Arc;

use apalis::prelude::{MemoryStorage, MessageQueue};
use application_utils::GraphqlRepresentation;
use async_graphql::{Error, Result};
use background::{ApplicationJob, CoreApplicationJob};
use chrono::Utc;
use common_models::{
    BackendError, ChangeCollectionToEntityInput, DefaultCollection, IdAndNamedObject,
    StringIdObject,
};
use common_utils::{ryot_log, IsFeatureEnabled};
use database_models::{
    access_link, collection, collection_to_entity,
    functions::associate_user_with_entity,
    prelude::{
        AccessLink, Collection, CollectionToEntity, Review, User, UserMeasurement,
        UserToCollection, Workout,
    },
    review, user, user_measurement, user_to_collection, workout,
};
use dependent_models::UserWorkoutDetails;
use enums::{EntityLot, UserLot, Visibility};
use file_storage_service::FileStorageService;
use fitness_models::UserMeasurementsListInput;
use itertools::Itertools;
use jwt_service::{verify, Claims};
use markdown::to_html as markdown_to_html;
use media_models::{
    CreateOrUpdateCollectionInput, ImportOrExportItemRating, ImportOrExportItemReview, ReviewItem,
};
use migrations::AliasedCollectionToEntity;
use rust_decimal_macros::dec;
use sea_orm::{
    prelude::Expr,
    sea_query::{OnConflict, PgFunc},
    ActiveModelTrait, ActiveValue, ColumnTrait, DatabaseConnection, EntityTrait, Iterable,
    QueryFilter, QueryOrder, QuerySelect, QueryTrait, Select, TransactionTrait,
};
use user_models::{UserPreferences, UserReviewScale};

pub async fn revoke_access_link(db: &DatabaseConnection, access_link_id: String) -> Result<bool> {
    AccessLink::update(access_link::ActiveModel {
        id: ActiveValue::Set(access_link_id),
        is_revoked: ActiveValue::Set(Some(true)),
        ..Default::default()
    })
    .exec(db)
    .await?;
    Ok(true)
}

pub fn ilike_sql(value: &str) -> String {
    format!("%{value}%")
}

pub async fn user_by_id(db: &DatabaseConnection, user_id: &String) -> Result<user::Model> {
    User::find_by_id(user_id)
        .one(db)
        .await
        .unwrap()
        .ok_or_else(|| Error::new("No user found"))
}

pub async fn user_preferences_by_id(
    db: &DatabaseConnection,
    user_id: &String,
    config: &Arc<config::AppConfig>,
) -> Result<UserPreferences> {
    let mut preferences = user_by_id(db, user_id).await?.preferences;
    preferences.features_enabled.media.anime =
        config.anime_and_manga.is_enabled() && preferences.features_enabled.media.anime;
    preferences.features_enabled.media.audio_book =
        config.audio_books.is_enabled() && preferences.features_enabled.media.audio_book;
    preferences.features_enabled.media.book =
        config.books.is_enabled() && preferences.features_enabled.media.book;
    preferences.features_enabled.media.show =
        config.movies_and_shows.is_enabled() && preferences.features_enabled.media.show;
    preferences.features_enabled.media.manga =
        config.anime_and_manga.is_enabled() && preferences.features_enabled.media.manga;
    preferences.features_enabled.media.movie =
        config.movies_and_shows.is_enabled() && preferences.features_enabled.media.movie;
    preferences.features_enabled.media.podcast =
        config.podcasts.is_enabled() && preferences.features_enabled.media.podcast;
    preferences.features_enabled.media.video_game =
        config.video_games.is_enabled() && preferences.features_enabled.media.video_game;
    Ok(preferences)
}

pub async fn admin_account_guard(db: &DatabaseConnection, user_id: &String) -> Result<()> {
    let main_user = user_by_id(db, user_id).await?;
    if main_user.lot != UserLot::Admin {
        return Err(Error::new(BackendError::AdminOnlyAction.to_string()));
    }
    Ok(())
}

pub async fn user_measurements_list(
    db: &DatabaseConnection,
    user_id: &String,
    input: UserMeasurementsListInput,
) -> Result<Vec<user_measurement::Model>> {
    let resp = UserMeasurement::find()
        .apply_if(input.start_time, |query, v| {
            query.filter(user_measurement::Column::Timestamp.lte(v))
        })
        .apply_if(input.end_time, |query, v| {
            query.filter(user_measurement::Column::Timestamp.gte(v))
        })
        .filter(user_measurement::Column::UserId.eq(user_id))
        .order_by_asc(user_measurement::Column::Timestamp)
        .all(db)
        .await?;
    Ok(resp)
}

type CteColAlias = collection_to_entity::Column;

<<<<<<< HEAD
#[allow(clippy::too_many_arguments)]
pub async fn entity_in_collections(
    db: &DatabaseConnection,
    user_id: &String,
    metadata_id: Option<String>,
    person_id: Option<String>,
    metadata_group_id: Option<String>,
    exercise_id: Option<String>,
    workout_id: Option<String>,
    workout_template_id: Option<String>,
=======
fn get_cte_column_from_lot(entity_lot: EntityLot) -> collection_to_entity::Column {
    match entity_lot {
        EntityLot::Metadata => CteColAlias::MetadataId,
        EntityLot::Person => CteColAlias::PersonId,
        EntityLot::MetadataGroup => CteColAlias::MetadataGroupId,
        EntityLot::Exercise => CteColAlias::ExerciseId,
        EntityLot::Workout => CteColAlias::WorkoutId,
        EntityLot::Collection => unreachable!(),
    }
}

pub async fn entity_in_collections(
    db: &DatabaseConnection,
    user_id: &String,
    entity_id: String,
    entity_lot: EntityLot,
>>>>>>> 92fcdfd1
) -> Result<Vec<collection::Model>> {
    let user_collections = Collection::find()
        .left_join(UserToCollection)
        .filter(user_to_collection::Column::UserId.eq(user_id))
        .all(db)
        .await
        .unwrap();
    let column = get_cte_column_from_lot(entity_lot);
    let mtc = CollectionToEntity::find()
        .filter(
            CteColAlias::CollectionId
                .is_in(user_collections.into_iter().map(|c| c.id).collect_vec()),
        )
<<<<<<< HEAD
        .filter(
            CteColAlias::MetadataId
                .eq(metadata_id)
                .or(CteColAlias::PersonId.eq(person_id))
                .or(CteColAlias::MetadataGroupId.eq(metadata_group_id))
                .or(CteColAlias::ExerciseId.eq(exercise_id))
                .or(CteColAlias::WorkoutId.eq(workout_id))
                .or(CteColAlias::WorkoutTemplateId.eq(workout_template_id)),
        )
=======
        .filter(column.eq(entity_id))
>>>>>>> 92fcdfd1
        .find_also_related(Collection)
        .all(db)
        .await
        .unwrap();
    let resp = mtc.into_iter().flat_map(|(_, b)| b).collect_vec();
    Ok(resp)
}

pub fn get_review_export_item(rev: ReviewItem) -> ImportOrExportItemRating {
    let (show_season_number, show_episode_number) = match rev.show_extra_information {
        Some(d) => (Some(d.season), Some(d.episode)),
        None => (None, None),
    };
    let podcast_episode_number = rev.podcast_extra_information.map(|d| d.episode);
    let anime_episode_number = rev.anime_extra_information.and_then(|d| d.episode);
    let manga_chapter_number = rev.manga_extra_information.and_then(|d| d.chapter);
    ImportOrExportItemRating {
        review: Some(ImportOrExportItemReview {
            visibility: Some(rev.visibility),
            date: Some(rev.posted_on),
            spoiler: Some(rev.is_spoiler),
            text: rev.text_original,
        }),
        rating: rev.rating,
        show_season_number,
        show_episode_number,
        podcast_episode_number,
        anime_episode_number,
        manga_chapter_number,
        comments: match rev.comments.is_empty() {
            true => None,
            false => Some(rev.comments),
        },
    }
}

pub async fn workout_details(
    db: &DatabaseConnection,
    file_storage_service: &Arc<FileStorageService>,
    user_id: &String,
    workout_id: String,
) -> Result<UserWorkoutDetails> {
    let maybe_workout = Workout::find_by_id(workout_id.clone())
        .filter(workout::Column::UserId.eq(user_id))
        .one(db)
        .await?;
    match maybe_workout {
        None => Err(Error::new(
            "Workout with the given ID could not be found for this user.",
        )),
        Some(e) => {
            let collections =
<<<<<<< HEAD
                entity_in_collections(db, user_id, None, None, None, None, Some(workout_id), None)
                    .await?;
=======
                entity_in_collections(db, user_id, workout_id, EntityLot::Workout).await?;
>>>>>>> 92fcdfd1
            let details = e.graphql_representation(file_storage_service).await?;
            Ok(UserWorkoutDetails {
                details,
                collections,
            })
        }
    }
}

pub fn apply_collection_filter<E, C, D>(
    query: Select<E>,
    collection_id: Option<Vec<String>>,
    invert_collection: Option<bool>,
    entity_column: C,
    id_column: D,
) -> Select<E>
where
    E: EntityTrait,
    C: ColumnTrait,
    D: ColumnTrait,
{
    query.apply_if(collection_id, |query, v| {
        let unique_collections = v.into_iter().unique().collect_vec();
        let count = unique_collections.len() as i32;
        let subquery = CollectionToEntity::find()
            .select_only()
            .column(id_column)
            .filter(
                Expr::col((
                    AliasedCollectionToEntity::Table,
                    collection_to_entity::Column::CollectionId,
                ))
                .eq(PgFunc::any(unique_collections)),
            )
            .filter(id_column.is_not_null())
            .group_by(id_column)
            .having(
                collection_to_entity::Column::CollectionId
                    .count()
                    .eq(Expr::val(count)),
            )
            .into_query();
        if invert_collection.unwrap_or_default() {
            query.filter(entity_column.not_in_subquery(subquery))
        } else {
            query.filter(entity_column.in_subquery(subquery))
        }
    })
}

pub async fn add_entity_to_collection(
    db: &DatabaseConnection,
    user_id: &String,
    input: ChangeCollectionToEntityInput,
    perform_core_application_job: &MemoryStorage<CoreApplicationJob>,
) -> Result<bool> {
    let collection = Collection::find()
        .left_join(UserToCollection)
        .filter(user_to_collection::Column::UserId.eq(user_id))
        .filter(collection::Column::Name.eq(input.collection_name))
        .one(db)
        .await
        .unwrap()
        .unwrap();
    let mut updated: collection::ActiveModel = collection.into();
    updated.last_updated_on = ActiveValue::Set(Utc::now());
    let collection = updated.update(db).await.unwrap();
    let column = get_cte_column_from_lot(input.entity_lot);
    let resp = if let Some(etc) = CollectionToEntity::find()
        .filter(CteColAlias::CollectionId.eq(collection.id.clone()))
<<<<<<< HEAD
        .filter(
            CteColAlias::MetadataId
                .eq(input.metadata_id.clone())
                .or(CteColAlias::PersonId.eq(input.person_id.clone()))
                .or(CteColAlias::MetadataGroupId.eq(input.metadata_group_id.clone()))
                .or(CteColAlias::ExerciseId.eq(input.exercise_id.clone()))
                .or(CteColAlias::WorkoutId.eq(input.workout_id.clone()))
                .or(CteColAlias::WorkoutTemplateId.eq(input.workout_template_id.clone())),
        )
=======
        .filter(column.eq(input.entity_id.clone()))
>>>>>>> 92fcdfd1
        .one(db)
        .await?
    {
        let mut to_update: collection_to_entity::ActiveModel = etc.into();
        to_update.last_updated_on = ActiveValue::Set(Utc::now());
        to_update.update(db).await?
    } else {
        let mut created_collection = collection_to_entity::ActiveModel {
            collection_id: ActiveValue::Set(collection.id),
            information: ActiveValue::Set(input.information),
<<<<<<< HEAD
            person_id: ActiveValue::Set(input.person_id.clone()),
            workout_id: ActiveValue::Set(input.workout_id.clone()),
            metadata_id: ActiveValue::Set(input.metadata_id.clone()),
            exercise_id: ActiveValue::Set(input.exercise_id.clone()),
            metadata_group_id: ActiveValue::Set(input.metadata_group_id.clone()),
            workout_template_id: ActiveValue::Set(input.workout_template_id.clone()),
=======
>>>>>>> 92fcdfd1
            ..Default::default()
        };
        let id = input.entity_id.clone();
        match input.entity_lot {
            EntityLot::Metadata => created_collection.metadata_id = ActiveValue::Set(Some(id)),
            EntityLot::Person => created_collection.person_id = ActiveValue::Set(Some(id)),
            EntityLot::MetadataGroup => {
                created_collection.metadata_group_id = ActiveValue::Set(Some(id))
            }
            EntityLot::Exercise => created_collection.exercise_id = ActiveValue::Set(Some(id)),
            EntityLot::Workout => created_collection.workout_id = ActiveValue::Set(Some(id)),
            EntityLot::Collection => unreachable!(),
        }
        let created = created_collection.insert(db).await?;
        ryot_log!(debug, "Created collection to entity: {:?}", created);
<<<<<<< HEAD
        if input.workout_id.is_none() && input.workout_template_id.is_none() {
            associate_user_with_entity(
                user_id,
                input.metadata_id,
                input.person_id,
                input.exercise_id,
                input.metadata_group_id,
                db,
            )
            .await
            .ok();
=======
        if input.entity_lot != EntityLot::Workout {
            associate_user_with_entity(db, user_id, input.entity_id, input.entity_lot)
                .await
                .ok();
>>>>>>> 92fcdfd1
        }
        created
    };
    perform_core_application_job
        .enqueue(CoreApplicationJob::EntityAddedToCollection(
            user_id.to_owned(),
            resp.id,
        ))
        .await
        .unwrap();
    Ok(true)
}

pub fn user_claims_from_token(token: &str, jwt_secret: &str) -> Result<Claims> {
    verify(token, jwt_secret).map_err(|e| Error::new(format!("Encountered error: {:?}", e)))
}

/// If the token has an access link, then checks that:
/// - the access link is not revoked
/// - if the operation is a mutation, then the access link allows mutations
///
/// If any of the above conditions are not met, then an error is returned.
#[inline]
pub async fn check_token(
    token: &str,
    is_mutation: bool,
    jwt_secret: &str,
    db: &DatabaseConnection,
) -> Result<bool> {
    let claims = user_claims_from_token(token, jwt_secret)?;
    if let Some(access_link) = claims.access_link {
        let access_link = AccessLink::find_by_id(access_link.id)
            .one(db)
            .await?
            .ok_or_else(|| Error::new(BackendError::SessionExpired.to_string()))?;
        if access_link.is_revoked.unwrap_or_default() {
            return Err(Error::new(BackendError::SessionExpired.to_string()));
        }
        if is_mutation {
            if !access_link.is_mutation_allowed.unwrap_or_default() {
                return Err(Error::new(BackendError::MutationNotAllowed.to_string()));
            }
            return Ok(true);
        }
        Ok(true)
    } else {
        Ok(true)
    }
}

pub async fn remove_entity_from_collection(
    db: &DatabaseConnection,
    user_id: &String,
    input: ChangeCollectionToEntityInput,
) -> Result<StringIdObject> {
    let collect = Collection::find()
        .left_join(UserToCollection)
        .filter(collection::Column::Name.eq(input.collection_name))
        .filter(user_to_collection::Column::UserId.eq(input.creator_user_id))
        .one(db)
        .await
        .unwrap()
        .unwrap();
    let column = get_cte_column_from_lot(input.entity_lot);
    CollectionToEntity::delete_many()
        .filter(collection_to_entity::Column::CollectionId.eq(collect.id.clone()))
        .filter(column.eq(input.entity_id.clone()))
        .exec(db)
        .await?;
    if input.entity_lot != EntityLot::Workout {
        associate_user_with_entity(db, user_id, input.entity_id, input.entity_lot).await?;
    }
    Ok(StringIdObject { id: collect.id })
}

pub async fn item_reviews(
    db: &DatabaseConnection,
    user_id: &String,
    entity_id: String,
    entity_lot: EntityLot,
) -> Result<Vec<ReviewItem>> {
    let column = match entity_lot {
        EntityLot::Metadata => review::Column::MetadataId,
        EntityLot::MetadataGroup => review::Column::MetadataGroupId,
        EntityLot::Person => review::Column::PersonId,
        EntityLot::Exercise => review::Column::ExerciseId,
        EntityLot::Collection => review::Column::CollectionId,
        EntityLot::Workout => unreachable!(),
    };
    let all_reviews = Review::find()
        .filter(review::Column::UserId.eq(user_id))
        .find_also_related(User)
        .order_by_desc(review::Column::PostedOn)
        .filter(column.eq(entity_id))
        .all(db)
        .await
        .unwrap();
    let mut reviews = vec![];
    for (review, user) in all_reviews {
        let user = user.unwrap();
        let rating = match true {
            true => {
                let preferences = user_by_id(db, user_id).await?.preferences;
                review.rating.map(|s| {
                    s.checked_div(match preferences.general.review_scale {
                        UserReviewScale::OutOfFive => dec!(20),
                        UserReviewScale::OutOfHundred => dec!(1),
                    })
                    .unwrap()
                    .round_dp(1)
                })
            }
            false => review.rating,
        };
        let to_push = ReviewItem {
            rating,
            id: review.id,
            posted_on: review.posted_on,
            is_spoiler: review.is_spoiler,
            text_original: review.text.clone(),
            text_rendered: review.text.map(|t| markdown_to_html(&t)),
            visibility: review.visibility,
            show_extra_information: review.show_extra_information,
            podcast_extra_information: review.podcast_extra_information,
            anime_extra_information: review.anime_extra_information,
            manga_extra_information: review.manga_extra_information,
            posted_by: IdAndNamedObject {
                id: user.id,
                name: user.name,
            },
            comments: review.comments,
        };
        reviews.push(to_push);
    }
    let all_reviews = reviews
        .into_iter()
        .filter(|r| match r.visibility {
            Visibility::Private => &r.posted_by.id == user_id,
            _ => true,
        })
        .collect();
    Ok(all_reviews)
}

pub async fn create_or_update_collection(
    db: &DatabaseConnection,
    user_id: &String,
    input: CreateOrUpdateCollectionInput,
) -> Result<StringIdObject> {
    let txn = db.begin().await?;
    let meta = Collection::find()
        .filter(collection::Column::Name.eq(input.name.clone()))
        .filter(collection::Column::UserId.eq(user_id))
        .one(&txn)
        .await
        .unwrap();
    let mut new_name = input.name.clone();
    let created = match meta {
        Some(m) if input.update_id.is_none() => m.id,
        _ => {
            let col = collection::ActiveModel {
                id: match input.update_id {
                    Some(i) => {
                        let already = Collection::find_by_id(i.clone())
                            .one(&txn)
                            .await
                            .unwrap()
                            .unwrap();
                        if DefaultCollection::iter()
                            .map(|s| s.to_string())
                            .contains(&already.name)
                        {
                            new_name = already.name;
                        }
                        ActiveValue::Unchanged(i.clone())
                    }
                    None => ActiveValue::NotSet,
                },
                last_updated_on: ActiveValue::Set(Utc::now()),
                name: ActiveValue::Set(new_name),
                user_id: ActiveValue::Set(user_id.to_owned()),
                description: ActiveValue::Set(input.description),
                information_template: ActiveValue::Set(input.information_template),
                ..Default::default()
            };
            let inserted = col
                .save(&txn)
                .await
                .map_err(|_| Error::new("There was an error creating the collection".to_owned()))?;
            let id = inserted.id.unwrap();
            let collaborators = vec![user_id.to_owned()];
            let inserts = collaborators
                .into_iter()
                .map(|c| user_to_collection::ActiveModel {
                    user_id: ActiveValue::Set(c),
                    collection_id: ActiveValue::Set(id.clone()),
                });
            UserToCollection::insert_many(inserts)
                .on_conflict(OnConflict::new().do_nothing().to_owned())
                .exec_without_returning(&txn)
                .await?;
            id
        }
    };
    txn.commit().await?;
    Ok(StringIdObject { id: created })
}

pub async fn deploy_job_to_calculate_user_activities_and_summary(
    perform_application_job: &MemoryStorage<ApplicationJob>,
    user_id: &String,
    calculate_from_beginning: bool,
) -> Result<()> {
    perform_application_job
        .clone()
        .enqueue(ApplicationJob::RecalculateUserActivitiesAndSummary(
            user_id.to_owned(),
            calculate_from_beginning,
        ))
        .await
        .unwrap();
    Ok(())
}<|MERGE_RESOLUTION|>--- conflicted
+++ resolved
@@ -116,18 +116,6 @@
 
 type CteColAlias = collection_to_entity::Column;
 
-<<<<<<< HEAD
-#[allow(clippy::too_many_arguments)]
-pub async fn entity_in_collections(
-    db: &DatabaseConnection,
-    user_id: &String,
-    metadata_id: Option<String>,
-    person_id: Option<String>,
-    metadata_group_id: Option<String>,
-    exercise_id: Option<String>,
-    workout_id: Option<String>,
-    workout_template_id: Option<String>,
-=======
 fn get_cte_column_from_lot(entity_lot: EntityLot) -> collection_to_entity::Column {
     match entity_lot {
         EntityLot::Metadata => CteColAlias::MetadataId,
@@ -135,6 +123,7 @@
         EntityLot::MetadataGroup => CteColAlias::MetadataGroupId,
         EntityLot::Exercise => CteColAlias::ExerciseId,
         EntityLot::Workout => CteColAlias::WorkoutId,
+        EntityLot::WorkoutTemplate => CteColAlias::WorkoutTemplateId,
         EntityLot::Collection => unreachable!(),
     }
 }
@@ -144,7 +133,6 @@
     user_id: &String,
     entity_id: String,
     entity_lot: EntityLot,
->>>>>>> 92fcdfd1
 ) -> Result<Vec<collection::Model>> {
     let user_collections = Collection::find()
         .left_join(UserToCollection)
@@ -158,19 +146,7 @@
             CteColAlias::CollectionId
                 .is_in(user_collections.into_iter().map(|c| c.id).collect_vec()),
         )
-<<<<<<< HEAD
-        .filter(
-            CteColAlias::MetadataId
-                .eq(metadata_id)
-                .or(CteColAlias::PersonId.eq(person_id))
-                .or(CteColAlias::MetadataGroupId.eq(metadata_group_id))
-                .or(CteColAlias::ExerciseId.eq(exercise_id))
-                .or(CteColAlias::WorkoutId.eq(workout_id))
-                .or(CteColAlias::WorkoutTemplateId.eq(workout_template_id)),
-        )
-=======
         .filter(column.eq(entity_id))
->>>>>>> 92fcdfd1
         .find_also_related(Collection)
         .all(db)
         .await
@@ -223,12 +199,7 @@
         )),
         Some(e) => {
             let collections =
-<<<<<<< HEAD
-                entity_in_collections(db, user_id, None, None, None, None, Some(workout_id), None)
-                    .await?;
-=======
                 entity_in_collections(db, user_id, workout_id, EntityLot::Workout).await?;
->>>>>>> 92fcdfd1
             let details = e.graphql_representation(file_storage_service).await?;
             Ok(UserWorkoutDetails {
                 details,
@@ -299,19 +270,7 @@
     let column = get_cte_column_from_lot(input.entity_lot);
     let resp = if let Some(etc) = CollectionToEntity::find()
         .filter(CteColAlias::CollectionId.eq(collection.id.clone()))
-<<<<<<< HEAD
-        .filter(
-            CteColAlias::MetadataId
-                .eq(input.metadata_id.clone())
-                .or(CteColAlias::PersonId.eq(input.person_id.clone()))
-                .or(CteColAlias::MetadataGroupId.eq(input.metadata_group_id.clone()))
-                .or(CteColAlias::ExerciseId.eq(input.exercise_id.clone()))
-                .or(CteColAlias::WorkoutId.eq(input.workout_id.clone()))
-                .or(CteColAlias::WorkoutTemplateId.eq(input.workout_template_id.clone())),
-        )
-=======
         .filter(column.eq(input.entity_id.clone()))
->>>>>>> 92fcdfd1
         .one(db)
         .await?
     {
@@ -322,15 +281,6 @@
         let mut created_collection = collection_to_entity::ActiveModel {
             collection_id: ActiveValue::Set(collection.id),
             information: ActiveValue::Set(input.information),
-<<<<<<< HEAD
-            person_id: ActiveValue::Set(input.person_id.clone()),
-            workout_id: ActiveValue::Set(input.workout_id.clone()),
-            metadata_id: ActiveValue::Set(input.metadata_id.clone()),
-            exercise_id: ActiveValue::Set(input.exercise_id.clone()),
-            metadata_group_id: ActiveValue::Set(input.metadata_group_id.clone()),
-            workout_template_id: ActiveValue::Set(input.workout_template_id.clone()),
-=======
->>>>>>> 92fcdfd1
             ..Default::default()
         };
         let id = input.entity_id.clone();
@@ -342,28 +292,18 @@
             }
             EntityLot::Exercise => created_collection.exercise_id = ActiveValue::Set(Some(id)),
             EntityLot::Workout => created_collection.workout_id = ActiveValue::Set(Some(id)),
+            EntityLot::WorkoutTemplate => {
+                created_collection.workout_template_id = ActiveValue::Set(Some(id))
+            }
             EntityLot::Collection => unreachable!(),
         }
         let created = created_collection.insert(db).await?;
         ryot_log!(debug, "Created collection to entity: {:?}", created);
-<<<<<<< HEAD
-        if input.workout_id.is_none() && input.workout_template_id.is_none() {
-            associate_user_with_entity(
-                user_id,
-                input.metadata_id,
-                input.person_id,
-                input.exercise_id,
-                input.metadata_group_id,
-                db,
-            )
-            .await
-            .ok();
-=======
-        if input.entity_lot != EntityLot::Workout {
+        if input.entity_lot != EntityLot::Workout && input.entity_lot != EntityLot::WorkoutTemplate
+        {
             associate_user_with_entity(db, user_id, input.entity_id, input.entity_lot)
                 .await
                 .ok();
->>>>>>> 92fcdfd1
         }
         created
     };
@@ -433,7 +373,7 @@
         .filter(column.eq(input.entity_id.clone()))
         .exec(db)
         .await?;
-    if input.entity_lot != EntityLot::Workout {
+    if input.entity_lot != EntityLot::Workout && input.entity_lot != EntityLot::WorkoutTemplate {
         associate_user_with_entity(db, user_id, input.entity_id, input.entity_lot).await?;
     }
     Ok(StringIdObject { id: collect.id })
@@ -451,7 +391,7 @@
         EntityLot::Person => review::Column::PersonId,
         EntityLot::Exercise => review::Column::ExerciseId,
         EntityLot::Collection => review::Column::CollectionId,
-        EntityLot::Workout => unreachable!(),
+        EntityLot::Workout | EntityLot::WorkoutTemplate => unreachable!(),
     };
     let all_reviews = Review::find()
         .filter(review::Column::UserId.eq(user_id))
