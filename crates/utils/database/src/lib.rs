--- conflicted
+++ resolved
@@ -18,13 +18,8 @@
     functions::associate_user_with_entity,
     metadata,
     prelude::{
-<<<<<<< HEAD
         AccessLink, Collection, CollectionToEntity, DailyUserActivity, Metadata, Review, Seen,
-        User, UserMeasurement, UserToCollection, Workout,
-=======
-        Collection, CollectionToEntity, DailyUserActivity, Metadata, Review, Seen, User,
-        UserMeasurement, UserToEntity, Workout,
->>>>>>> 3b6b9226
+        User, UserMeasurement, UserToEntity, Workout,
     },
     review, seen, user, user_measurement, user_to_entity, workout,
 };
