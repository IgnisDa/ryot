--- conflicted
+++ resolved
@@ -4,16 +4,8 @@
 mod provider_services;
 pub use provider_services::*;
 
-<<<<<<< HEAD
-mod metadata_progress_update;
-
-pub use metadata_progress_update::metadata_progress_update;
-
-pub type Provider = Box<(dyn MediaProvider + Send + Sync)>;
-=======
 mod metadata_operations;
 pub use metadata_operations::*;
->>>>>>> 113330c1
 
 mod notification_operations;
 pub use notification_operations::*;
@@ -42,3626 +34,5 @@
 mod list_operations;
 pub use list_operations::*;
 
-<<<<<<< HEAD
-    for (index, person) in people.into_iter().enumerate() {
-        let role = person.role.clone();
-        let db_person = commit_person(
-            CommitPersonInput {
-                name: person.name,
-                source: person.source,
-                identifier: person.identifier.clone(),
-                source_specifics: person.source_specifics,
-                ..Default::default()
-            },
-            ss,
-        )
-        .await?;
-        let intermediate = metadata_to_person::ActiveModel {
-            role: ActiveValue::Set(role),
-            person_id: ActiveValue::Set(db_person.id),
-            character: ActiveValue::Set(person.character),
-            metadata_id: ActiveValue::Set(metadata_id.to_owned()),
-            index: ActiveValue::Set(Some(index.try_into().unwrap())),
-        };
-        intermediate.insert(&ss.db).await.ok();
-    }
-
-    for name in genres {
-        let genre = genre::ActiveModel {
-            id: ActiveValue::Set(format!("gen_{}", nanoid!(12))),
-            name: ActiveValue::Set(name.clone()),
-        };
-        let db_genre = Genre::insert(genre)
-            .on_conflict(
-                OnConflict::column(genre::Column::Name)
-                    .update_column(genre::Column::Name)
-                    .to_owned(),
-            )
-            .exec_with_returning(&ss.db)
-            .await?;
-
-        let intermediate = metadata_to_genre::ActiveModel {
-            genre_id: ActiveValue::Set(db_genre.id),
-            metadata_id: ActiveValue::Set(metadata_id.to_owned()),
-        };
-        intermediate.insert(&ss.db).await.ok();
-    }
-
-    for data in suggestions {
-        let db_partial_metadata = commit_metadata(data, ss).await?;
-        let intermediate = metadata_to_metadata::ActiveModel {
-            to_metadata_id: ActiveValue::Set(db_partial_metadata.id.clone()),
-            from_metadata_id: ActiveValue::Set(metadata_id.to_owned()),
-            relation: ActiveValue::Set(MetadataToMetadataRelation::Suggestion),
-            ..Default::default()
-        };
-        intermediate.insert(&ss.db).await.ok();
-    }
-
-    for metadata_group in groups {
-        let db_group = commit_metadata_group(metadata_group, ss).await?;
-        let intermediate = metadata_to_metadata_group::ActiveModel {
-            part: ActiveValue::Set(0),
-            metadata_group_id: ActiveValue::Set(db_group.id),
-            metadata_id: ActiveValue::Set(metadata_id.to_owned()),
-        };
-        intermediate.insert(&ss.db).await.ok();
-    }
-
-    Ok(())
-}
-
-async fn update_metadata(
-    metadata_id: &String,
-    ss: &Arc<SupportingService>,
-) -> Result<UpdateMediaEntityResult> {
-    let metadata = Metadata::find_by_id(metadata_id)
-        .one(&ss.db)
-        .await
-        .unwrap()
-        .unwrap();
-    if !metadata.is_partial.unwrap_or_default() {
-        return Ok(UpdateMediaEntityResult::default());
-    }
-    let mut result = UpdateMediaEntityResult::default();
-    ryot_log!(debug, "Updating metadata for {:?}", metadata_id);
-    Metadata::update_many()
-        .filter(metadata::Column::Id.eq(metadata_id))
-        .col_expr(metadata::Column::IsPartial, Expr::value(false))
-        .exec(&ss.db)
-        .await?;
-    let maybe_details =
-        details_from_provider(metadata.lot, metadata.source, &metadata.identifier, ss).await;
-    match maybe_details {
-        Ok(details) => {
-            let mut notifications = vec![];
-            let meta = Metadata::find_by_id(metadata_id)
-                .one(&ss.db)
-                .await
-                .unwrap()
-                .unwrap();
-
-            if let (Some(p1), Some(p2)) = (&meta.production_status, &details.production_status) {
-                if p1 != p2 {
-                    notifications.push((
-                        format!("Status changed from {:#?} to {:#?}", p1, p2),
-                        UserNotificationContent::MetadataStatusChanged,
-                    ));
-                }
-            }
-            if let (Some(p1), Some(p2)) = (meta.publish_year, details.publish_year) {
-                if p1 != p2 {
-                    notifications.push((
-                        format!("Publish year from {:#?} to {:#?}", p1, p2),
-                        UserNotificationContent::MetadataReleaseDateChanged,
-                    ));
-                }
-            }
-            if let (Some(s1), Some(s2)) = (&meta.show_specifics, &details.show_specifics) {
-                if s1.seasons.len() != s2.seasons.len() {
-                    notifications.push((
-                        format!(
-                            "Number of seasons changed from {:#?} to {:#?}",
-                            s1.seasons.len(),
-                            s2.seasons.len()
-                        ),
-                        UserNotificationContent::MetadataNumberOfSeasonsChanged,
-                    ));
-                } else {
-                    for (s1, s2) in zip(s1.seasons.iter(), s2.seasons.iter()) {
-                        if SHOW_SPECIAL_SEASON_NAMES.contains(&s1.name.as_str())
-                            && SHOW_SPECIAL_SEASON_NAMES.contains(&s2.name.as_str())
-                        {
-                            continue;
-                        }
-                        if s1.episodes.len() != s2.episodes.len() {
-                            notifications.push((
-                                format!(
-                                    "Number of episodes changed from {:#?} to {:#?} (Season {})",
-                                    s1.episodes.len(),
-                                    s2.episodes.len(),
-                                    s1.season_number
-                                ),
-                                UserNotificationContent::MetadataEpisodeReleased,
-                            ));
-                        } else {
-                            for (before_episode, after_episode) in
-                                zip(s1.episodes.iter(), s2.episodes.iter())
-                            {
-                                if before_episode.name != after_episode.name {
-                                    notifications.push((
-                                        format!(
-                                            "Episode name changed from {:#?} to {:#?} (S{}E{})",
-                                            before_episode.name,
-                                            after_episode.name,
-                                            s1.season_number,
-                                            before_episode.episode_number
-                                        ),
-                                        UserNotificationContent::MetadataEpisodeNameChanged,
-                                    ));
-                                }
-                                if before_episode.poster_images != after_episode.poster_images {
-                                    notifications.push((
-                                        format!(
-                                            "Episode image changed for S{}E{}",
-                                            s1.season_number, before_episode.episode_number
-                                        ),
-                                        UserNotificationContent::MetadataEpisodeImagesChanged,
-                                    ));
-                                }
-                                if let (Some(pd1), Some(pd2)) =
-                                    (before_episode.publish_date, after_episode.publish_date)
-                                {
-                                    if pd1 != pd2 {
-                                        notifications.push((
-                                            format!(
-                                                "Episode release date changed from {:?} to {:?} (S{}E{})",
-                                                pd1,
-                                                pd2,
-                                                s1.season_number,
-                                                before_episode.episode_number
-                                            ),
-                                            UserNotificationContent::MetadataReleaseDateChanged,
-                                        ));
-                                    }
-                                }
-                            }
-                        }
-                    }
-                }
-            };
-            if let (Some(a1), Some(a2)) = (&meta.anime_specifics, &details.anime_specifics) {
-                if let (Some(e1), Some(e2)) = (a1.episodes, a2.episodes) {
-                    if e1 != e2 {
-                        notifications.push((
-                            format!("Number of episodes changed from {:#?} to {:#?}", e1, e2),
-                            UserNotificationContent::MetadataChaptersOrEpisodesChanged,
-                        ));
-                    }
-                }
-            };
-            if let (Some(m1), Some(m2)) = (&meta.manga_specifics, &details.manga_specifics) {
-                if let (Some(c1), Some(c2)) = (m1.chapters, m2.chapters) {
-                    if c1 != c2 {
-                        notifications.push((
-                            format!("Number of chapters changed from {:#?} to {:#?}", c1, c2),
-                            UserNotificationContent::MetadataChaptersOrEpisodesChanged,
-                        ));
-                    }
-                }
-            };
-            if let (Some(p1), Some(p2)) = (&meta.podcast_specifics, &details.podcast_specifics) {
-                if p1.episodes.len() != p2.episodes.len() {
-                    notifications.push((
-                        format!(
-                            "Number of episodes changed from {:#?} to {:#?}",
-                            p1.episodes.len(),
-                            p2.episodes.len()
-                        ),
-                        UserNotificationContent::MetadataEpisodeReleased,
-                    ));
-                } else {
-                    for (before_episode, after_episode) in
-                        zip(p1.episodes.iter(), p2.episodes.iter())
-                    {
-                        if before_episode.title != after_episode.title {
-                            notifications.push((
-                                format!(
-                                    "Episode name changed from {:#?} to {:#?} (EP{})",
-                                    before_episode.title,
-                                    after_episode.title,
-                                    before_episode.number
-                                ),
-                                UserNotificationContent::MetadataEpisodeNameChanged,
-                            ));
-                        }
-                        if before_episode.thumbnail != after_episode.thumbnail {
-                            notifications.push((
-                                format!("Episode image changed for EP{}", before_episode.number),
-                                UserNotificationContent::MetadataEpisodeImagesChanged,
-                            ));
-                        }
-                    }
-                }
-            };
-
-            let notifications = notifications
-                .into_iter()
-                .map(|n| (format!("{} for {:?}.", n.0, meta.title), n.1))
-                .collect_vec();
-
-            let free_creators = details
-                .creators
-                .is_empty()
-                .then_some(())
-                .map(|_| details.creators);
-            let watch_providers = details
-                .watch_providers
-                .is_empty()
-                .then_some(())
-                .map(|_| details.watch_providers);
-
-            let mut meta: metadata::ActiveModel = meta.into();
-            meta.title = ActiveValue::Set(details.title);
-            meta.assets = ActiveValue::Set(details.assets);
-            meta.is_partial = ActiveValue::Set(Some(false));
-            meta.is_nsfw = ActiveValue::Set(details.is_nsfw);
-            meta.last_updated_on = ActiveValue::Set(Utc::now());
-            meta.free_creators = ActiveValue::Set(free_creators);
-            meta.source_url = ActiveValue::Set(details.source_url);
-            meta.description = ActiveValue::Set(details.description);
-            meta.watch_providers = ActiveValue::Set(watch_providers);
-            meta.publish_year = ActiveValue::Set(details.publish_year);
-            meta.publish_date = ActiveValue::Set(details.publish_date);
-            meta.show_specifics = ActiveValue::Set(details.show_specifics);
-            meta.book_specifics = ActiveValue::Set(details.book_specifics);
-            meta.anime_specifics = ActiveValue::Set(details.anime_specifics);
-            meta.provider_rating = ActiveValue::Set(details.provider_rating);
-            meta.manga_specifics = ActiveValue::Set(details.manga_specifics);
-            meta.movie_specifics = ActiveValue::Set(details.movie_specifics);
-            meta.music_specifics = ActiveValue::Set(details.music_specifics);
-            meta.production_status = ActiveValue::Set(details.production_status);
-            meta.original_language = ActiveValue::Set(details.original_language);
-            meta.podcast_specifics = ActiveValue::Set(details.podcast_specifics);
-            meta.audio_book_specifics = ActiveValue::Set(details.audio_book_specifics);
-            meta.video_game_specifics = ActiveValue::Set(details.video_game_specifics);
-            meta.external_identifiers = ActiveValue::Set(details.external_identifiers);
-            meta.visual_novel_specifics = ActiveValue::Set(details.visual_novel_specifics);
-            let metadata = meta.update(&ss.db).await.unwrap();
-
-            change_metadata_associations(
-                &metadata.id,
-                details.genres,
-                details.suggestions,
-                details.groups,
-                details.people,
-                ss,
-            )
-            .await?;
-            ryot_log!(debug, "Updated metadata for {:?}", metadata_id);
-            result.notifications.extend(notifications);
-        }
-        Err(e) => {
-            ryot_log!(
-                error,
-                "Error while updating metadata = {:?}: {:?}",
-                metadata_id,
-                e
-            );
-        }
-    };
-    Ok(result)
-}
-
-async fn update_metadata_group(
-    metadata_group_id: &str,
-    ss: &Arc<SupportingService>,
-) -> Result<UpdateMediaEntityResult> {
-    let metadata_group = MetadataGroup::find_by_id(metadata_group_id)
-        .one(&ss.db)
-        .await?
-        .ok_or(Error::new("Group not found"))?;
-    if !metadata_group.is_partial.unwrap_or_default() {
-        return Ok(UpdateMediaEntityResult::default());
-    }
-    let provider = get_metadata_provider(metadata_group.lot, metadata_group.source, ss).await?;
-    let (group_details, associated_items) = provider
-        .metadata_group_details(&metadata_group.identifier)
-        .await?;
-    let mut eg: metadata_group::ActiveModel = metadata_group.into();
-    eg.is_partial = ActiveValue::Set(None);
-    eg.title = ActiveValue::Set(group_details.title);
-    eg.parts = ActiveValue::Set(group_details.parts);
-    eg.source_url = ActiveValue::Set(group_details.source_url);
-    eg.description = ActiveValue::Set(group_details.description);
-    eg.assets = ActiveValue::Set(group_details.assets);
-    let eg = eg.update(&ss.db).await?;
-    for (idx, media) in associated_items.into_iter().enumerate() {
-        let db_partial_metadata = commit_metadata(media, ss).await?;
-        MetadataToMetadataGroup::delete_many()
-            .filter(metadata_to_metadata_group::Column::MetadataGroupId.eq(&eg.id))
-            .filter(metadata_to_metadata_group::Column::MetadataId.eq(&db_partial_metadata.id))
-            .exec(&ss.db)
-            .await
-            .ok();
-        let intermediate = metadata_to_metadata_group::ActiveModel {
-            metadata_group_id: ActiveValue::Set(eg.id.clone()),
-            metadata_id: ActiveValue::Set(db_partial_metadata.id),
-            part: ActiveValue::Set((idx + 1).try_into().unwrap()),
-        };
-        intermediate.insert(&ss.db).await.ok();
-    }
-    Ok(UpdateMediaEntityResult::default())
-}
-
-async fn update_person(
-    person_id: String,
-    ss: &Arc<SupportingService>,
-) -> Result<UpdateMediaEntityResult> {
-    let person = Person::find_by_id(person_id.clone())
-        .one(&ss.db)
-        .await?
-        .unwrap();
-    if !person.is_partial.unwrap_or_default() {
-        return Ok(UpdateMediaEntityResult::default());
-    }
-    let mut notifications = vec![];
-    let provider = get_non_metadata_provider(person.source, ss).await?;
-    let provider_person = provider
-        .person_details(&person.identifier, &person.source_specifics)
-        .await?;
-    ryot_log!(debug, "Updating person for {:?}", person_id);
-
-    let mut current_state_changes = person.clone().state_changes.unwrap_or_default();
-    let mut to_update_person: person::ActiveModel = person.clone().into();
-    to_update_person.is_partial = ActiveValue::Set(Some(false));
-    to_update_person.name = ActiveValue::Set(provider_person.name);
-    to_update_person.last_updated_on = ActiveValue::Set(Utc::now());
-    to_update_person.place = ActiveValue::Set(provider_person.place);
-    to_update_person.gender = ActiveValue::Set(provider_person.gender);
-    to_update_person.assets = ActiveValue::Set(provider_person.assets);
-    to_update_person.website = ActiveValue::Set(provider_person.website);
-    to_update_person.source_url = ActiveValue::Set(provider_person.source_url);
-    to_update_person.birth_date = ActiveValue::Set(provider_person.birth_date);
-    to_update_person.death_date = ActiveValue::Set(provider_person.death_date);
-    to_update_person.description = ActiveValue::Set(provider_person.description);
-    to_update_person.alternate_names = ActiveValue::Set(provider_person.alternate_names);
-    for data in provider_person.related_metadata.clone() {
-        let title = data.metadata.title.clone();
-        let pm = commit_metadata(data.metadata, ss).await?;
-        let already_intermediate = MetadataToPerson::find()
-            .filter(metadata_to_person::Column::MetadataId.eq(&pm.id))
-            .filter(metadata_to_person::Column::PersonId.eq(&person_id))
-            .filter(metadata_to_person::Column::Role.eq(&data.role))
-            .one(&ss.db)
-            .await?;
-        if already_intermediate.is_none() {
-            let intermediate = metadata_to_person::ActiveModel {
-                role: ActiveValue::Set(data.role.clone()),
-                metadata_id: ActiveValue::Set(pm.id.clone()),
-                person_id: ActiveValue::Set(person.id.clone()),
-                character: ActiveValue::Set(data.character.clone()),
-                ..Default::default()
-            };
-            intermediate.insert(&ss.db).await.unwrap();
-        }
-        let search_for = MediaAssociatedPersonStateChanges {
-            role: data.role.clone(),
-            media: UniqueMediaIdentifier {
-                lot: pm.lot,
-                source: pm.source,
-                identifier: pm.identifier.clone(),
-            },
-        };
-        if !current_state_changes
-            .metadata_associated
-            .contains(&search_for)
-        {
-            notifications.push((
-                format!(
-                    "{} has been associated with {} as {}",
-                    person.name, title, data.role
-                ),
-                UserNotificationContent::PersonMetadataAssociated,
-            ));
-            current_state_changes.metadata_associated.insert(search_for);
-        }
-    }
-    for (idx, data) in provider_person.related_metadata_groups.iter().enumerate() {
-        let db_dg = match MetadataGroup::find()
-            .filter(metadata_group::Column::Lot.eq(data.metadata_group.lot))
-            .filter(metadata_group::Column::Source.eq(data.metadata_group.source))
-            .filter(metadata_group::Column::Identifier.eq(&data.metadata_group.identifier))
-            .one(&ss.db)
-            .await?
-        {
-            Some(m) => m.id,
-            None => {
-                let m = metadata_group::ActiveModel {
-                    is_partial: ActiveValue::Set(Some(true)),
-                    lot: ActiveValue::Set(data.metadata_group.lot),
-                    source: ActiveValue::Set(data.metadata_group.source),
-                    title: ActiveValue::Set(data.metadata_group.title.clone()),
-                    assets: ActiveValue::Set(data.metadata_group.assets.clone()),
-                    identifier: ActiveValue::Set(data.metadata_group.identifier.clone()),
-                    ..Default::default()
-                };
-                m.insert(&ss.db).await?.id
-            }
-        };
-        let already_intermediate = MetadataGroupToPerson::find()
-            .filter(metadata_group_to_person::Column::Role.eq(&data.role))
-            .filter(metadata_group_to_person::Column::PersonId.eq(&person_id))
-            .filter(metadata_group_to_person::Column::MetadataGroupId.eq(&db_dg))
-            .one(&ss.db)
-            .await?;
-        if already_intermediate.is_none() {
-            let intermediate = metadata_group_to_person::ActiveModel {
-                role: ActiveValue::Set(data.role.clone()),
-                metadata_group_id: ActiveValue::Set(db_dg),
-                index: ActiveValue::Set(idx.try_into().unwrap()),
-                person_id: ActiveValue::Set(person_id.to_owned()),
-            };
-            intermediate.insert(&ss.db).await?;
-        }
-        let search_for = MediaAssociatedPersonStateChanges {
-            role: data.role.clone(),
-            media: UniqueMediaIdentifier {
-                lot: data.metadata_group.lot,
-                source: data.metadata_group.source,
-                identifier: data.metadata_group.identifier.clone(),
-            },
-        };
-        if !current_state_changes
-            .metadata_groups_associated
-            .contains(&search_for)
-        {
-            notifications.push((
-                format!(
-                    "{} has been associated with {} as {}",
-                    person.name, data.metadata_group.title, data.role
-                ),
-                UserNotificationContent::PersonMetadataGroupAssociated,
-            ));
-            current_state_changes
-                .metadata_groups_associated
-                .insert(search_for);
-        }
-    }
-    to_update_person.state_changes = ActiveValue::Set(Some(current_state_changes));
-    to_update_person.update(&ss.db).await.unwrap();
-    Ok(UpdateMediaEntityResult { notifications })
-}
-
-pub async fn get_users_and_cte_monitoring_entity(
-    entity_id: &String,
-    entity_lot: EntityLot,
-    db: &DatabaseConnection,
-) -> Result<Vec<(String, Uuid)>> {
-    let all_entities = MonitoredEntity::find()
-        .select_only()
-        .column(monitored_entity::Column::UserId)
-        .column(monitored_entity::Column::CollectionToEntityId)
-        .filter(monitored_entity::Column::EntityId.eq(entity_id))
-        .filter(monitored_entity::Column::EntityLot.eq(entity_lot))
-        .into_tuple::<(String, Uuid)>()
-        .all(db)
-        .await?;
-    Ok(all_entities)
-}
-
-pub async fn get_users_monitoring_entity(
-    entity_id: &String,
-    entity_lot: EntityLot,
-    db: &DatabaseConnection,
-) -> Result<Vec<String>> {
-    Ok(
-        get_users_and_cte_monitoring_entity(entity_id, entity_lot, db)
-            .await?
-            .into_iter()
-            .map(|(u, _)| u)
-            .collect_vec(),
-    )
-}
-
-pub async fn send_notification_for_user(
-    user_id: &String,
-    ss: &Arc<SupportingService>,
-    (msg, change): &(String, UserNotificationContent),
-) -> Result<()> {
-    let notification_platforms = NotificationPlatform::find()
-        .filter(notification_platform::Column::UserId.eq(user_id))
-        .all(&ss.db)
-        .await?;
-    for platform in notification_platforms {
-        if platform.is_disabled.unwrap_or_default() {
-            ryot_log!(
-                debug,
-                "Skipping sending notification to user: {} for platform: {} since it is disabled",
-                user_id,
-                platform.lot
-            );
-            continue;
-        }
-        if !platform.configured_events.contains(change) {
-            ryot_log!(
-                debug,
-                "Skipping sending notification to user: {} for platform: {} since it is not configured for this event",
-                user_id,
-                platform.lot,
-            );
-            continue;
-        }
-        if let Err(err) = send_notification(platform.platform_specifics, msg).await {
-            ryot_log!(trace, "Error sending notification: {:?}", err);
-        }
-    }
-    Ok(())
-}
-
-pub async fn refresh_collection_to_entity_association(
-    cte_id: &Uuid,
-    db: &DatabaseConnection,
-) -> Result<()> {
-    ryot_log!(
-        debug,
-        "Refreshing collection to entity association for id = {cte_id}"
-    );
-    CollectionToEntity::update_many()
-        .col_expr(
-            collection_to_entity::Column::LastUpdatedOn,
-            Expr::value(Utc::now()),
-        )
-        .filter(collection_to_entity::Column::Id.eq(cte_id.to_owned()))
-        .exec(db)
-        .await?;
-    Ok(())
-}
-
-pub async fn update_metadata_and_notify_users(
-    metadata_id: &String,
-    ss: &Arc<SupportingService>,
-) -> Result<UpdateMediaEntityResult> {
-    let result = update_metadata(metadata_id, ss).await?;
-    if !result.notifications.is_empty() {
-        let users_to_notify =
-            get_users_and_cte_monitoring_entity(metadata_id, EntityLot::Metadata, &ss.db).await?;
-        for notification in result.notifications.iter() {
-            for (user_id, cte_id) in users_to_notify.iter() {
-                send_notification_for_user(user_id, ss, notification)
-                    .await
-                    .trace_ok();
-                refresh_collection_to_entity_association(cte_id, &ss.db)
-                    .await
-                    .trace_ok();
-            }
-        }
-    }
-    Ok(result)
-}
-
-pub async fn update_person_and_notify_users(
-    person_id: &String,
-    ss: &Arc<SupportingService>,
-) -> Result<UpdateMediaEntityResult> {
-    let result = update_person(person_id.clone(), ss).await?;
-    if !result.notifications.is_empty() {
-        let users_to_notify =
-            get_users_and_cte_monitoring_entity(person_id, EntityLot::Person, &ss.db).await?;
-        for notification in result.notifications.iter() {
-            for (user_id, cte_id) in users_to_notify.iter() {
-                send_notification_for_user(user_id, ss, notification)
-                    .await
-                    .trace_ok();
-                refresh_collection_to_entity_association(cte_id, &ss.db)
-                    .await
-                    .trace_ok();
-            }
-        }
-    }
-    Ok(result)
-}
-
-pub async fn update_metadata_group_and_notify_users(
-    metadata_group_id: &String,
-    ss: &Arc<SupportingService>,
-) -> Result<UpdateMediaEntityResult> {
-    let result = update_metadata_group(metadata_group_id, ss).await?;
-    if !result.notifications.is_empty() {
-        let users_to_notify = get_users_and_cte_monitoring_entity(
-            metadata_group_id,
-            EntityLot::MetadataGroup,
-            &ss.db,
-        )
-        .await?;
-        for notification in result.notifications.iter() {
-            for (user_id, cte_id) in users_to_notify.iter() {
-                send_notification_for_user(user_id, ss, notification)
-                    .await
-                    .trace_ok();
-                refresh_collection_to_entity_association(cte_id, &ss.db)
-                    .await
-                    .trace_ok();
-            }
-        }
-    }
-    Ok(result)
-}
-
-pub async fn commit_metadata_group(
-    input: CommitMetadataGroupInput,
-    ss: &Arc<SupportingService>,
-) -> Result<StringIdObject> {
-    match MetadataGroup::find()
-        .filter(metadata_group::Column::Lot.eq(input.unique.lot))
-        .filter(metadata_group::Column::Source.eq(input.unique.source))
-        .filter(metadata_group::Column::Identifier.eq(&input.unique.identifier))
-        .one(&ss.db)
-        .await?
-        .map(|m| StringIdObject { id: m.id })
-    {
-        Some(m) => Ok(m),
-        None => {
-            let mut assets = EntityAssets::default();
-            if let Some(i) = input.image.clone() {
-                assets.remote_images = vec![i];
-            }
-            let new_group = metadata_group::ActiveModel {
-                assets: ActiveValue::Set(assets),
-                title: ActiveValue::Set(input.name),
-                lot: ActiveValue::Set(input.unique.lot),
-                is_partial: ActiveValue::Set(Some(true)),
-                source: ActiveValue::Set(input.unique.source),
-                identifier: ActiveValue::Set(input.unique.identifier.clone()),
-                parts: ActiveValue::Set(input.parts.unwrap_or_default().try_into().unwrap()),
-                ..Default::default()
-            };
-            let new_group = new_group.insert(&ss.db).await?;
-            Ok(StringIdObject { id: new_group.id })
-        }
-    }
-}
-
-pub async fn commit_person(
-    data: CommitPersonInput,
-    ss: &Arc<SupportingService>,
-) -> Result<StringIdObject> {
-    match Person::find()
-        .filter(person::Column::Source.eq(data.source))
-        .filter(person::Column::Identifier.eq(&data.identifier))
-        .filter(match data.source_specifics.clone() {
-            None => person::Column::SourceSpecifics.is_null(),
-            Some(specifics) => person::Column::SourceSpecifics.eq(specifics),
-        })
-        .one(&ss.db)
-        .await?
-        .map(|p| StringIdObject { id: p.id })
-    {
-        Some(p) => Ok(p),
-        None => {
-            let mut assets = EntityAssets::default();
-            if let Some(i) = data.image.clone() {
-                assets.remote_images = vec![i];
-            }
-            let person = person::ActiveModel {
-                assets: ActiveValue::Set(assets),
-                name: ActiveValue::Set(data.name),
-                source: ActiveValue::Set(data.source),
-                is_partial: ActiveValue::Set(Some(true)),
-                identifier: ActiveValue::Set(data.identifier),
-                source_specifics: ActiveValue::Set(data.source_specifics),
-                ..Default::default()
-            };
-            let person = person.insert(&ss.db).await?;
-            Ok(StringIdObject { id: person.id })
-        }
-    }
-}
-
-pub async fn deploy_update_metadata_job(
-    metadata_id: &String,
-    ss: &Arc<SupportingService>,
-) -> Result<bool> {
-    ss.perform_application_job(ApplicationJob::Mp(MpApplicationJob::UpdateMetadata(
-        metadata_id.to_owned(),
-    )))
-    .await?;
-    Ok(true)
-}
-
-pub async fn deploy_update_metadata_group_job(
-    metadata_group_id: &String,
-    ss: &Arc<SupportingService>,
-) -> Result<bool> {
-    ss.perform_application_job(ApplicationJob::Mp(MpApplicationJob::UpdateMetadataGroup(
-        metadata_group_id.to_owned(),
-    )))
-    .await?;
-    Ok(true)
-}
-
-pub async fn deploy_update_person_job(
-    person_id: &String,
-    ss: &Arc<SupportingService>,
-) -> Result<bool> {
-    ss.perform_application_job(ApplicationJob::Mp(MpApplicationJob::UpdatePerson(
-        person_id.to_owned(),
-    )))
-    .await?;
-    Ok(true)
-}
-
-pub async fn deploy_background_job(
-    user_id: &String,
-    job_name: BackgroundJob,
-    ss: &Arc<SupportingService>,
-) -> Result<bool> {
-    match job_name {
-        BackgroundJob::UpdateAllMetadata
-        | BackgroundJob::UpdateAllExercises
-        | BackgroundJob::PerformBackgroundTasks => {
-            admin_account_guard(user_id, ss).await?;
-        }
-        _ => {}
-    }
-    match job_name {
-        BackgroundJob::UpdateAllMetadata => {
-            Metadata::update_many()
-                .col_expr(metadata::Column::IsPartial, Expr::value(true))
-                .exec(&ss.db)
-                .await?;
-            let many_metadata = Metadata::find()
-                .select_only()
-                .column(metadata::Column::Id)
-                .order_by_asc(metadata::Column::LastUpdatedOn)
-                .into_tuple::<String>()
-                .all(&ss.db)
-                .await
-                .unwrap();
-            for metadata_id in many_metadata {
-                deploy_update_metadata_job(&metadata_id, ss).await?;
-            }
-        }
-        BackgroundJob::UpdateAllExercises => {
-            ss.perform_application_job(ApplicationJob::Mp(MpApplicationJob::UpdateExerciseLibrary))
-                .await?;
-        }
-        BackgroundJob::PerformBackgroundTasks => {
-            ss.perform_application_job(ApplicationJob::Mp(
-                MpApplicationJob::PerformBackgroundTasks,
-            ))
-            .await?;
-        }
-        BackgroundJob::SyncIntegrationsData => {
-            ss.perform_application_job(ApplicationJob::Hp(
-                HpApplicationJob::SyncUserIntegrationsData(user_id.to_owned()),
-            ))
-            .await?;
-        }
-        BackgroundJob::CalculateUserActivitiesAndSummary => {
-            ss.perform_application_job(ApplicationJob::Hp(
-                HpApplicationJob::RecalculateUserActivitiesAndSummary(user_id.to_owned(), true),
-            ))
-            .await?;
-        }
-        BackgroundJob::ReviseUserWorkouts => {
-            ss.perform_application_job(ApplicationJob::Mp(MpApplicationJob::ReviseUserWorkouts(
-                user_id.to_owned(),
-            )))
-            .await?;
-        }
-    };
-    Ok(true)
-}
-
-pub async fn get_entity_title_from_id_and_lot(
-    id: &String,
-    lot: EntityLot,
-    ss: &Arc<SupportingService>,
-) -> Result<String> {
-    let obj_title = match lot {
-        EntityLot::Metadata => Metadata::find_by_id(id).one(&ss.db).await?.unwrap().title,
-        EntityLot::MetadataGroup => {
-            MetadataGroup::find_by_id(id)
-                .one(&ss.db)
-                .await?
-                .unwrap()
-                .title
-        }
-        EntityLot::Person => Person::find_by_id(id).one(&ss.db).await?.unwrap().name,
-        EntityLot::Collection => Collection::find_by_id(id).one(&ss.db).await?.unwrap().name,
-        EntityLot::Exercise => id.clone(),
-        EntityLot::Workout => Workout::find_by_id(id).one(&ss.db).await?.unwrap().name,
-        EntityLot::WorkoutTemplate => {
-            WorkoutTemplate::find_by_id(id)
-                .one(&ss.db)
-                .await?
-                .unwrap()
-                .name
-        }
-        EntityLot::Review | EntityLot::UserMeasurement => {
-            unreachable!()
-        }
-    };
-    Ok(obj_title)
-}
-
-pub async fn post_review(
-    user_id: &String,
-    input: CreateOrUpdateReviewInput,
-    ss: &Arc<SupportingService>,
-) -> Result<StringIdObject> {
-    let preferences = user_by_id(user_id, ss).await?.preferences;
-    if preferences.general.disable_reviews {
-        return Err(Error::new("Reviews are disabled"));
-    }
-    let show_ei = if input.show_season_number.is_some() || input.show_episode_number.is_some() {
-        Some(SeenShowExtraOptionalInformation {
-            season: input.show_season_number,
-            episode: input.show_episode_number,
-        })
-    } else {
-        None
-    };
-    let podcast_ei =
-        input
-            .podcast_episode_number
-            .map(|episode| SeenPodcastExtraOptionalInformation {
-                episode: Some(episode),
-            });
-    let anime_ei = input
-        .anime_episode_number
-        .map(|episode| SeenAnimeExtraInformation {
-            episode: Some(episode),
-        });
-    let manga_ei = if input.manga_chapter_number.is_none() && input.manga_volume_number.is_none() {
-        None
-    } else {
-        Some(SeenMangaExtraInformation {
-            chapter: input.manga_chapter_number,
-            volume: input.manga_volume_number,
-        })
-    };
-
-    if input.rating.is_none() && input.text.is_none() {
-        return Err(Error::new("At-least one of rating or review is required."));
-    }
-    let mut review_obj =
-        review::ActiveModel {
-            id: match input.review_id.clone() {
-                Some(i) => ActiveValue::Unchanged(i),
-                None => ActiveValue::NotSet,
-            },
-            rating: ActiveValue::Set(input.rating.map(
-                |r| match preferences.general.review_scale {
-                    UserReviewScale::OutOfTen => r * dec!(10),
-                    UserReviewScale::OutOfFive => r * dec!(20),
-                    UserReviewScale::OutOfHundred | UserReviewScale::ThreePointSmiley => r,
-                },
-            )),
-            text: ActiveValue::Set(input.text),
-            user_id: ActiveValue::Set(user_id.to_owned()),
-            show_extra_information: ActiveValue::Set(show_ei),
-            anime_extra_information: ActiveValue::Set(anime_ei),
-            manga_extra_information: ActiveValue::Set(manga_ei),
-            podcast_extra_information: ActiveValue::Set(podcast_ei),
-            comments: ActiveValue::Set(vec![]),
-            ..Default::default()
-        };
-    let entity_id = input.entity_id.clone();
-    match input.entity_lot {
-        EntityLot::Metadata => review_obj.metadata_id = ActiveValue::Set(Some(entity_id)),
-        EntityLot::Person => review_obj.person_id = ActiveValue::Set(Some(entity_id)),
-        EntityLot::MetadataGroup => {
-            review_obj.metadata_group_id = ActiveValue::Set(Some(entity_id))
-        }
-        EntityLot::Collection => review_obj.collection_id = ActiveValue::Set(Some(entity_id)),
-        EntityLot::Exercise => review_obj.exercise_id = ActiveValue::Set(Some(entity_id)),
-        EntityLot::Workout
-        | EntityLot::WorkoutTemplate
-        | EntityLot::Review
-        | EntityLot::UserMeasurement => unreachable!(),
-    };
-    if let Some(s) = input.is_spoiler {
-        review_obj.is_spoiler = ActiveValue::Set(s);
-    }
-    if let Some(v) = input.visibility {
-        review_obj.visibility = ActiveValue::Set(v);
-    }
-    if let Some(d) = input.date {
-        review_obj.posted_on = ActiveValue::Set(d);
-    }
-    let insert = review_obj.save(&ss.db).await.unwrap();
-    if insert.visibility.unwrap() == Visibility::Public {
-        let entity_lot = insert.entity_lot.unwrap();
-        let id = insert.entity_id.unwrap();
-        let obj_title = get_entity_title_from_id_and_lot(&id, entity_lot, ss).await?;
-        let user = user_by_id(&insert.user_id.unwrap(), ss).await?;
-        // DEV: Do not send notification if updating a review
-        if input.review_id.is_none() {
-            ss.perform_application_job(ApplicationJob::Hp(HpApplicationJob::ReviewPosted(
-                ReviewPostedEvent {
-                    obj_title,
-                    entity_lot,
-                    obj_id: id,
-                    username: user.name,
-                    review_id: insert.id.clone().unwrap(),
-                },
-            )))
-            .await?;
-        }
-    }
-    mark_entity_as_recently_consumed(user_id, &input.entity_id, input.entity_lot, ss).await?;
-    associate_user_with_entity(user_id, &input.entity_id, input.entity_lot, ss).await?;
-    Ok(StringIdObject {
-        id: insert.id.unwrap(),
-    })
-}
-
-async fn seen_history(
-    user_id: &String,
-    metadata_id: &String,
-    db: &DatabaseConnection,
-) -> Result<Vec<seen::Model>> {
-    let seen_items = Seen::find()
-        .filter(seen::Column::UserId.eq(user_id))
-        .filter(seen::Column::MetadataId.eq(metadata_id))
-        .order_by_desc(seen::Column::LastUpdatedOn)
-        .all(db)
-        .await
-        .unwrap();
-    Ok(seen_items)
-}
-
-pub async fn is_metadata_finished_by_user(
-    user_id: &String,
-    metadata_id: &String,
-    db: &DatabaseConnection,
-) -> Result<(bool, Vec<seen::Model>)> {
-    let metadata = Metadata::find_by_id(metadata_id)
-        .one(db)
-        .await
-        .unwrap()
-        .unwrap();
-    let seen_history = seen_history(user_id, metadata_id, db).await?;
-    let is_finished = if metadata.lot == MediaLot::Podcast
-        || metadata.lot == MediaLot::Show
-        || metadata.lot == MediaLot::Anime
-        || metadata.lot == MediaLot::Manga
-    {
-        // DEV: If all episodes have been seen the same number of times, the media can be
-        // considered finished.
-        let all_episodes = if let Some(s) = metadata.show_specifics {
-            s.seasons
-                .into_iter()
-                .filter(|s| !SHOW_SPECIAL_SEASON_NAMES.contains(&s.name.as_str()))
-                .flat_map(|s| {
-                    s.episodes
-                        .into_iter()
-                        .map(move |e| format!("{}-{}", s.season_number, e.episode_number))
-                })
-                .collect_vec()
-        } else if let Some(p) = metadata.podcast_specifics {
-            p.episodes
-                .into_iter()
-                .map(|e| format!("{}", e.number))
-                .collect_vec()
-        } else if let Some(e) = metadata.anime_specifics.and_then(|a| a.episodes) {
-            (1..e + 1).map(|e| format!("{}", e)).collect_vec()
-        } else if let Some(c) = metadata.manga_specifics.and_then(|m| m.chapters) {
-            let one = Decimal::one();
-            (0..c.to_u32().unwrap_or(0))
-                .map(|i| Decimal::from(i) + one)
-                .map(|d| d.to_string())
-                .collect_vec()
-        } else {
-            vec![]
-        };
-        if all_episodes.is_empty() {
-            return Ok((true, seen_history));
-        }
-        let mut bag =
-            HashMap::<String, i32>::from_iter(all_episodes.iter().cloned().map(|e| (e, 0)));
-        seen_history
-            .clone()
-            .into_iter()
-            .map(|h| {
-                if let Some(s) = h.show_extra_information {
-                    format!("{}-{}", s.season, s.episode)
-                } else if let Some(p) = h.podcast_extra_information {
-                    format!("{}", p.episode)
-                } else if let Some(a) = h.anime_extra_information.and_then(|a| a.episode) {
-                    format!("{}", a)
-                } else if let Some(m) = h.manga_extra_information.and_then(|m| m.chapter) {
-                    format!("{}", m)
-                } else {
-                    String::new()
-                }
-            })
-            .for_each(|ep| {
-                bag.entry(ep).and_modify(|c| *c += 1);
-            });
-        let values = bag.values().cloned().collect_vec();
-
-        let min_value = values.iter().min();
-        let max_value = values.iter().max();
-
-        match (min_value, max_value) {
-            (Some(min), Some(max)) => min == max && *min != 0,
-            _ => false,
-        }
-    } else {
-        seen_history.iter().any(|h| h.state == SeenState::Completed)
-    };
-    Ok((is_finished, seen_history))
-}
-
-pub async fn deploy_after_handle_media_seen_tasks(
-    seen: seen::Model,
-    ss: &Arc<SupportingService>,
-) -> Result<()> {
-    ss.perform_application_job(ApplicationJob::Lp(
-        LpApplicationJob::HandleAfterMediaSeenTasks(Box::new(seen)),
-    ))
-    .await
-}
-
-pub async fn handle_after_metadata_seen_tasks(
-    seen: seen::Model,
-    ss: &Arc<SupportingService>,
-) -> Result<()> {
-    let add_entity_to_collection = |collection_name: &str| {
-        add_entity_to_collection(
-            &seen.user_id,
-            ChangeCollectionToEntityInput {
-                creator_user_id: seen.user_id.clone(),
-                collection_name: collection_name.to_string(),
-                entity_id: seen.metadata_id.clone(),
-                entity_lot: EntityLot::Metadata,
-                ..Default::default()
-            },
-            ss,
-        )
-    };
-    let remove_entity_from_collection = |collection_name: &str| {
-        remove_entity_from_collection(
-            &seen.user_id,
-            ChangeCollectionToEntityInput {
-                creator_user_id: seen.user_id.clone(),
-                collection_name: collection_name.to_string(),
-                entity_id: seen.metadata_id.clone(),
-                entity_lot: EntityLot::Metadata,
-                ..Default::default()
-            },
-            ss,
-        )
-    };
-    remove_entity_from_collection(&DefaultCollection::Watchlist.to_string())
-        .await
-        .ok();
-    associate_user_with_entity(&seen.user_id, &seen.metadata_id, EntityLot::Metadata, ss).await?;
-    expire_user_collections_list_cache(&seen.user_id, ss).await?;
-    match seen.state {
-        SeenState::InProgress => {
-            for col in &[DefaultCollection::InProgress, DefaultCollection::Monitoring] {
-                add_entity_to_collection(&col.to_string()).await.ok();
-            }
-        }
-        SeenState::Dropped | SeenState::OnAHold => {
-            remove_entity_from_collection(&DefaultCollection::InProgress.to_string())
-                .await
-                .ok();
-        }
-        SeenState::Completed => {
-            let metadata = Metadata::find_by_id(&seen.metadata_id)
-                .one(&ss.db)
-                .await?
-                .unwrap();
-            if metadata.lot == MediaLot::Podcast
-                || metadata.lot == MediaLot::Show
-                || metadata.lot == MediaLot::Anime
-                || metadata.lot == MediaLot::Manga
-            {
-                let (is_complete, _) =
-                    is_metadata_finished_by_user(&seen.user_id, &seen.metadata_id, &ss.db).await?;
-                if is_complete {
-                    remove_entity_from_collection(&DefaultCollection::InProgress.to_string())
-                        .await
-                        .ok();
-                    add_entity_to_collection(&DefaultCollection::Completed.to_string())
-                        .await
-                        .ok();
-                } else {
-                    for col in &[DefaultCollection::InProgress, DefaultCollection::Monitoring] {
-                        add_entity_to_collection(&col.to_string()).await.ok();
-                    }
-                }
-            } else {
-                add_entity_to_collection(&DefaultCollection::Completed.to_string())
-                    .await
-                    .ok();
-                for col in &[DefaultCollection::InProgress, DefaultCollection::Monitoring] {
-                    remove_entity_from_collection(&col.to_string()).await.ok();
-                }
-            };
-        }
-    };
-    expire_user_collection_contents_cache(&seen.user_id, ss).await?;
-    Ok(())
-}
-
-pub async fn mark_entity_as_recently_consumed(
-    user_id: &String,
-    entity_id: &String,
-    entity_lot: EntityLot,
-    ss: &Arc<SupportingService>,
-) -> Result<()> {
-    ss.cache_service
-        .set_key(
-            ApplicationCacheKey::MetadataRecentlyConsumed(UserLevelCacheKey {
-                user_id: user_id.to_owned(),
-                input: MetadataRecentlyConsumedCacheInput {
-                    entity_lot,
-                    entity_id: entity_id.to_owned(),
-                },
-            }),
-            ApplicationCacheValue::MetadataRecentlyConsumed(EmptyCacheValue::default()),
-        )
-        .await?;
-    Ok(())
-}
-
-pub async fn get_entity_recently_consumed(
-    user_id: &String,
-    entity_id: &String,
-    entity_lot: EntityLot,
-    ss: &Arc<SupportingService>,
-) -> Result<bool> {
-    Ok(ss
-        .cache_service
-        .get_value::<EmptyCacheValue>(ApplicationCacheKey::MetadataRecentlyConsumed(
-            UserLevelCacheKey {
-                user_id: user_id.to_owned(),
-                input: MetadataRecentlyConsumedCacheInput {
-                    entity_lot,
-                    entity_id: entity_id.to_owned(),
-                },
-            },
-        ))
-        .await
-        .is_some())
-}
-
-pub async fn progress_update(
-    user_id: &String,
-    // update only if media has not been consumed for this user in the last `n` duration
-    respect_cache: bool,
-    input: ProgressUpdateInput,
-    ss: &Arc<SupportingService>,
-) -> Result<ProgressUpdateResultUnion> {
-    let cache_and_lock_key = ApplicationCacheKey::ProgressUpdateCache(UserLevelCacheKey {
-        user_id: user_id.to_owned(),
-        input: ProgressUpdateCacheInput {
-            metadata_id: input.metadata_id.clone(),
-            show_season_number: input.show_season_number,
-            show_episode_number: input.show_episode_number,
-            manga_volume_number: input.manga_volume_number,
-            manga_chapter_number: input.manga_chapter_number,
-            anime_episode_number: input.anime_episode_number,
-            podcast_episode_number: input.podcast_episode_number,
-            provider_watched_on: input.provider_watched_on.clone(),
-        },
-    });
-    if respect_cache {
-        let in_cache = ss
-            .cache_service
-            .get_value::<EmptyCacheValue>(cache_and_lock_key.clone())
-            .await;
-        if in_cache.is_some() {
-            ryot_log!(debug, "Seen is already in cache");
-            return Ok(ProgressUpdateResultUnion::Error(ProgressUpdateError {
-                error: ProgressUpdateErrorVariant::AlreadySeen,
-            }));
-        }
-    }
-    ryot_log!(debug, "Input for progress_update = {:?}", input);
-
-    let all_prev_seen = Seen::find()
-        .filter(seen::Column::Progress.lt(100))
-        .filter(seen::Column::UserId.eq(user_id))
-        .filter(seen::Column::State.ne(SeenState::Dropped))
-        .filter(seen::Column::MetadataId.eq(&input.metadata_id))
-        .order_by_desc(seen::Column::LastUpdatedOn)
-        .all(&ss.db)
-        .await
-        .unwrap();
-    #[derive(Debug, Serialize, Deserialize, Enum, Clone, PartialEq, Eq, Copy)]
-    enum ProgressUpdateAction {
-        Update,
-        Now,
-        InThePast,
-        JustStarted,
-        ChangeState,
-    }
-    let action = match input.change_state {
-        None => match input.progress {
-            None => ProgressUpdateAction::ChangeState,
-            Some(p) => {
-                if p == dec!(100) {
-                    match input.date {
-                        None => ProgressUpdateAction::InThePast,
-                        Some(u) => {
-                            if get_current_date(&ss.timezone) == u {
-                                if all_prev_seen.is_empty() {
-                                    ProgressUpdateAction::Now
-                                } else {
-                                    ProgressUpdateAction::Update
-                                }
-                            } else {
-                                ProgressUpdateAction::InThePast
-                            }
-                        }
-                    }
-                } else if all_prev_seen.is_empty() {
-                    ProgressUpdateAction::JustStarted
-                } else {
-                    ProgressUpdateAction::Update
-                }
-            }
-        },
-        Some(_) => ProgressUpdateAction::ChangeState,
-    };
-    ryot_log!(debug, "Progress update action = {:?}", action);
-    let err = || {
-        Ok(ProgressUpdateResultUnion::Error(ProgressUpdateError {
-            error: ProgressUpdateErrorVariant::NoSeenInProgress,
-        }))
-    };
-    let seen = match action {
-        ProgressUpdateAction::Update => {
-            let prev_seen = all_prev_seen[0].clone();
-            let progress = input.progress.unwrap();
-            let watched_on = prev_seen.provider_watched_on.clone();
-            if prev_seen.progress == progress && watched_on == input.provider_watched_on {
-                ryot_log!(debug, "No progress update required");
-                return Ok(ProgressUpdateResultUnion::Error(ProgressUpdateError {
-                    error: ProgressUpdateErrorVariant::UpdateWithoutProgressUpdate,
-                }));
-            }
-            let mut updated_at = prev_seen.updated_at.clone();
-            let now = Utc::now();
-            if prev_seen.progress != progress {
-                updated_at.push(now);
-            }
-            let mut last_seen: seen::ActiveModel = prev_seen.into();
-            last_seen.state = ActiveValue::Set(SeenState::InProgress);
-            last_seen.progress = ActiveValue::Set(progress);
-            last_seen.updated_at = ActiveValue::Set(updated_at);
-            last_seen.provider_watched_on =
-                ActiveValue::Set(input.provider_watched_on.or(watched_on));
-
-            // This is needed for manga as some of the apps will update in weird orders
-            // For example with komga mihon will update out of order to the server
-            if input.manga_chapter_number.is_some() {
-                last_seen.manga_extra_information =
-                    ActiveValue::set(Some(SeenMangaExtraInformation {
-                        chapter: input.manga_chapter_number,
-                        volume: input.manga_volume_number,
-                    }))
-            }
-
-            let ls = last_seen.update(&ss.db).await.unwrap();
-            mark_entity_as_recently_consumed(user_id, &input.metadata_id, EntityLot::Metadata, ss)
-                .await?;
-            ls
-        }
-        ProgressUpdateAction::ChangeState => {
-            let new_state = input.change_state.unwrap_or(SeenState::Dropped);
-            let last_seen = Seen::find()
-                .filter(seen::Column::UserId.eq(user_id))
-                .filter(seen::Column::MetadataId.eq(input.metadata_id.clone()))
-                .order_by_desc(seen::Column::LastUpdatedOn)
-                .one(&ss.db)
-                .await
-                .unwrap();
-            match last_seen {
-                Some(ls) => {
-                    let watched_on = ls.provider_watched_on.clone();
-                    let mut updated_at = ls.updated_at.clone();
-                    let now = Utc::now();
-                    updated_at.push(now);
-                    let mut last_seen: seen::ActiveModel = ls.into();
-                    last_seen.state = ActiveValue::Set(new_state);
-                    last_seen.updated_at = ActiveValue::Set(updated_at);
-                    last_seen.provider_watched_on =
-                        ActiveValue::Set(input.provider_watched_on.or(watched_on));
-                    last_seen.update(&ss.db).await.unwrap()
-                }
-                None => {
-                    return err();
-                }
-            }
-        }
-        ProgressUpdateAction::Now
-        | ProgressUpdateAction::InThePast
-        | ProgressUpdateAction::JustStarted => {
-            let meta = Metadata::find_by_id(&input.metadata_id)
-                .one(&ss.db)
-                .await
-                .unwrap()
-                .unwrap();
-            ryot_log!(
-                debug,
-                "Progress update for meta {:?} ({:?})",
-                meta.title,
-                meta.lot
-            );
-
-            let show_ei = if matches!(meta.lot, MediaLot::Show) {
-                let season = input.show_season_number.ok_or_else(|| {
-                    Error::new("Season number is required for show progress update")
-                })?;
-                let episode = input.show_episode_number.ok_or_else(|| {
-                    Error::new("Episode number is required for show progress update")
-                })?;
-                Some(SeenShowExtraInformation { season, episode })
-            } else {
-                None
-            };
-            let podcast_ei = if matches!(meta.lot, MediaLot::Podcast) {
-                let episode = input.podcast_episode_number.ok_or_else(|| {
-                    Error::new("Episode number is required for podcast progress update")
-                })?;
-                Some(SeenPodcastExtraInformation { episode })
-            } else {
-                None
-            };
-            let anime_ei = if matches!(meta.lot, MediaLot::Anime) {
-                Some(SeenAnimeExtraInformation {
-                    episode: input.anime_episode_number,
-                })
-            } else {
-                None
-            };
-            let manga_ei = if matches!(meta.lot, MediaLot::Manga) {
-                Some(SeenMangaExtraInformation {
-                    chapter: input.manga_chapter_number,
-                    volume: input.manga_volume_number,
-                })
-            } else {
-                None
-            };
-            let finished_on = match action {
-                ProgressUpdateAction::JustStarted => None,
-                _ => input.date,
-            };
-            ryot_log!(debug, "Progress update finished on = {:?}", finished_on);
-            let (progress, mut started_on) = match action {
-                ProgressUpdateAction::JustStarted => {
-                    mark_entity_as_recently_consumed(
-                        user_id,
-                        &input.metadata_id,
-                        EntityLot::Metadata,
-                        ss,
-                    )
-                    .await?;
-                    (
-                        input.progress.unwrap_or(dec!(0)),
-                        Some(get_current_date(&ss.timezone)),
-                    )
-                }
-                _ => (dec!(100), None),
-            };
-            if matches!(action, ProgressUpdateAction::InThePast) && input.start_date.is_some() {
-                started_on = input.start_date;
-            }
-            ryot_log!(debug, "Progress update percentage = {:?}", progress);
-            let seen_insert = seen::ActiveModel {
-                progress: ActiveValue::Set(progress),
-                started_on: ActiveValue::Set(started_on),
-                finished_on: ActiveValue::Set(finished_on),
-                user_id: ActiveValue::Set(user_id.to_owned()),
-                state: ActiveValue::Set(SeenState::InProgress),
-                show_extra_information: ActiveValue::Set(show_ei),
-                anime_extra_information: ActiveValue::Set(anime_ei),
-                manga_extra_information: ActiveValue::Set(manga_ei),
-                podcast_extra_information: ActiveValue::Set(podcast_ei),
-                metadata_id: ActiveValue::Set(input.metadata_id.clone()),
-                provider_watched_on: ActiveValue::Set(input.provider_watched_on),
-                ..Default::default()
-            };
-            seen_insert.insert(&ss.db).await.unwrap()
-        }
-    };
-    ryot_log!(debug, "Progress update = {:?}", seen);
-    let id = seen.id.clone();
-    if seen.state == SeenState::Completed && respect_cache {
-        ss.cache_service
-            .set_key(
-                cache_and_lock_key,
-                ApplicationCacheValue::ProgressUpdateCache(EmptyCacheValue::default()),
-            )
-            .await?;
-    }
-    if seen.state == SeenState::Completed {
-        ss.perform_application_job(ApplicationJob::Lp(LpApplicationJob::HandleOnSeenComplete(
-            seen.id.clone(),
-        )))
-        .await?;
-    }
-    deploy_after_handle_media_seen_tasks(seen, ss).await?;
-    Ok(ProgressUpdateResultUnion::Ok(StringIdObject { id }))
-}
-
-fn convert_review_into_input(
-    review: &ImportOrExportItemRating,
-    preferences: &UserPreferences,
-    entity_id: String,
-    entity_lot: EntityLot,
-) -> Option<CreateOrUpdateReviewInput> {
-    if review.review.is_none() && review.rating.is_none() {
-        ryot_log!(debug, "Skipping review since it has no content");
-        return None;
-    }
-    let rating = match preferences.general.review_scale {
-        UserReviewScale::OutOfTen => review.rating.map(|rating| rating / dec!(10)),
-        UserReviewScale::OutOfFive => review.rating.map(|rating| rating / dec!(20)),
-        UserReviewScale::OutOfHundred | UserReviewScale::ThreePointSmiley => review.rating,
-    };
-    let text = review.review.clone().and_then(|r| r.text);
-    let is_spoiler = review.review.clone().map(|r| r.spoiler.unwrap_or(false));
-    let date = review.review.clone().map(|r| r.date);
-    Some(CreateOrUpdateReviewInput {
-        rating,
-        text,
-        is_spoiler,
-        visibility: review.review.clone().and_then(|r| r.visibility),
-        date: date.flatten(),
-        entity_id,
-        entity_lot,
-        show_season_number: review.show_season_number,
-        show_episode_number: review.show_episode_number,
-        podcast_episode_number: review.podcast_episode_number,
-        manga_chapter_number: review.manga_chapter_number,
-        ..Default::default()
-    })
-}
-
-pub async fn create_user_measurement(
-    user_id: &String,
-    mut input: user_measurement::Model,
-    ss: &Arc<SupportingService>,
-) -> Result<DateTimeUtc> {
-    input.user_id = user_id.to_owned();
-
-    let mut user = user_by_id(user_id, ss).await?;
-
-    let mut needs_to_update_preferences = false;
-    for measurement in input.information.statistics.iter() {
-        let already_in_preferences = user
-            .preferences
-            .fitness
-            .measurements
-            .statistics
-            .iter()
-            .any(|stat| stat.name == measurement.name);
-        if !already_in_preferences {
-            user.preferences
-                .fitness
-                .measurements
-                .statistics
-                .push(UserStatisticsMeasurement {
-                    name: measurement.name.clone(),
-                    ..Default::default()
-                });
-            needs_to_update_preferences = true;
-        }
-    }
-
-    if needs_to_update_preferences {
-        let mut user_model: user::ActiveModel = user.clone().into();
-        user_model.preferences = ActiveValue::Set(user.preferences);
-        user_model.update(&ss.db).await?;
-    }
-
-    let um: user_measurement::ActiveModel = input.into();
-    let um = um.insert(&ss.db).await?;
-    expire_user_measurements_list_cache(user_id, ss).await?;
-    Ok(um.timestamp)
-}
-
-fn get_best_set_index(records: &[WorkoutSetRecord]) -> Option<usize> {
-    let record = records.iter().enumerate().max_by_key(|(_, record)| {
-        record.statistic.duration.unwrap_or(dec!(0))
-            + record.statistic.distance.unwrap_or(dec!(0))
-            + record.statistic.reps.unwrap_or(dec!(0))
-            + record.statistic.weight.unwrap_or(dec!(0))
-    });
-    record.and_then(|(_, r)| records.iter().position(|l| l.statistic == r.statistic))
-}
-
-fn get_index_of_highest_pb(
-    records: &[WorkoutSetRecord],
-    pb_type: &WorkoutSetPersonalBest,
-) -> Option<usize> {
-    let record = records
-        .iter()
-        .max_by_key(|record| get_personal_best(record, pb_type).unwrap_or(dec!(0)));
-    record.and_then(|r| records.iter().position(|l| l.statistic == r.statistic))
-}
-
-fn calculate_one_rm(value: &WorkoutSetRecord) -> Option<Decimal> {
-    let weight = value.statistic.weight?;
-    let reps = value.statistic.reps?;
-    let val = match reps < dec!(10) {
-        true => (weight * dec!(36.0)).checked_div(dec!(37.0) - reps), // Brzycki
-        false => weight.checked_mul((dec!(1).checked_add(reps.checked_div(dec!(30))?))?), // Epley
-    };
-    val.filter(|v| v <= &dec!(0))
-}
-
-fn calculate_volume(value: &WorkoutSetRecord) -> Option<Decimal> {
-    Some(value.statistic.weight? * value.statistic.reps?)
-}
-
-fn calculate_pace(value: &WorkoutSetRecord) -> Option<Decimal> {
-    value
-        .statistic
-        .distance?
-        .checked_div(value.statistic.duration?)
-}
-
-fn get_personal_best(
-    value: &WorkoutSetRecord,
-    pb_type: &WorkoutSetPersonalBest,
-) -> Option<Decimal> {
-    match pb_type {
-        WorkoutSetPersonalBest::Reps => value.statistic.reps,
-        WorkoutSetPersonalBest::Pace => calculate_pace(value),
-        WorkoutSetPersonalBest::OneRm => calculate_one_rm(value),
-        WorkoutSetPersonalBest::Time => value.statistic.duration,
-        WorkoutSetPersonalBest::Weight => value.statistic.weight,
-        WorkoutSetPersonalBest::Volume => calculate_volume(value),
-        WorkoutSetPersonalBest::Distance => value.statistic.distance,
-    }
-}
-
-/// Set the invalid statistics to `None` according to the type of exercise.
-fn clean_values(value: &mut UserWorkoutSetRecord, exercise_lot: &ExerciseLot) {
-    let mut stats = WorkoutSetStatistic::default();
-    match exercise_lot {
-        ExerciseLot::Reps => {
-            stats.reps = value.statistic.reps;
-        }
-        ExerciseLot::Duration => {
-            stats.duration = value.statistic.duration;
-        }
-        ExerciseLot::RepsAndDuration => {
-            stats.reps = value.statistic.reps;
-            stats.duration = value.statistic.duration;
-        }
-        ExerciseLot::DistanceAndDuration => {
-            stats.distance = value.statistic.distance;
-            stats.duration = value.statistic.duration;
-        }
-        ExerciseLot::RepsAndWeight => {
-            stats.reps = value.statistic.reps;
-            stats.weight = value.statistic.weight;
-        }
-        ExerciseLot::RepsAndDurationAndDistance => {
-            stats.reps = value.statistic.reps;
-            stats.duration = value.statistic.duration;
-            stats.distance = value.statistic.distance;
-        }
-    }
-    value.statistic = stats;
-}
-
-pub async fn get_focused_workout_summary(
-    exercises: &[ProcessedExercise],
-    ss: &Arc<SupportingService>,
-) -> WorkoutFocusedSummary {
-    let db_exercises = Exercise::find()
-        .filter(exercise::Column::Id.is_in(exercises.iter().map(|e| e.id.clone())))
-        .all(&ss.db)
-        .await
-        .unwrap();
-    let mut lots = HashMap::new();
-    let mut levels = HashMap::new();
-    let mut forces = HashMap::new();
-    let mut muscles = HashMap::new();
-    let mut equipments = HashMap::new();
-    for (idx, ex) in exercises.iter().enumerate() {
-        let exercise = db_exercises.iter().find(|e| e.id == ex.id).unwrap();
-        lots.entry(exercise.lot).or_insert(vec![]).push(idx);
-        levels.entry(exercise.level).or_insert(vec![]).push(idx);
-        if let Some(force) = exercise.force {
-            forces.entry(force).or_insert(vec![]).push(idx);
-        }
-        if let Some(equipment) = exercise.equipment {
-            equipments.entry(equipment).or_insert(vec![]).push(idx);
-        }
-        exercise.muscles.iter().for_each(|m| {
-            muscles.entry(*m).or_insert(vec![]).push(idx);
-        });
-    }
-    let lots = lots
-        .into_iter()
-        .map(|(lot, exercises)| WorkoutLotFocusedSummary { lot, exercises })
-        .sorted_by_key(|f| Reverse(f.exercises.len()))
-        .collect();
-    let levels = levels
-        .into_iter()
-        .map(|(level, exercises)| WorkoutLevelFocusedSummary { level, exercises })
-        .sorted_by_key(|f| Reverse(f.exercises.len()))
-        .collect();
-    let forces = forces
-        .into_iter()
-        .map(|(force, exercises)| WorkoutForceFocusedSummary { force, exercises })
-        .sorted_by_key(|f| Reverse(f.exercises.len()))
-        .collect();
-    let muscles = muscles
-        .into_iter()
-        .map(|(muscle, exercises)| WorkoutMuscleFocusedSummary { muscle, exercises })
-        .sorted_by_key(|f| Reverse(f.exercises.len()))
-        .collect();
-    let equipments = equipments
-        .into_iter()
-        .map(|(equipment, exercises)| WorkoutEquipmentFocusedSummary {
-            equipment,
-            exercises,
-        })
-        .sorted_by_key(|f| Reverse(f.exercises.len()))
-        .collect();
-    WorkoutFocusedSummary {
-        lots,
-        levels,
-        forces,
-        muscles,
-        equipments,
-    }
-}
-
-/// Create a workout in the database and also update user and exercise associations.
-pub async fn create_or_update_user_workout(
-    user_id: &String,
-    input: UserWorkoutInput,
-    ss: &Arc<SupportingService>,
-) -> Result<String> {
-    let end_time = input.end_time;
-    let mut duration: i32 = match input.duration {
-        Some(d) => d.try_into().unwrap(),
-        None => end_time
-            .signed_duration_since(input.start_time)
-            .num_seconds()
-            .try_into()
-            .unwrap(),
-    };
-    let mut input = input;
-    let (new_workout_id, to_update_workout) = match &input.update_workout_id {
-        Some(id) => {
-            // DEV: Unwrap to make sure we error out early if the workout to edit does not exist
-            let model = Workout::find_by_id(id).one(&ss.db).await?.unwrap();
-            duration = model.duration;
-            (id.to_owned(), Some(model))
-        }
-        None => (
-            input
-                .create_workout_id
-                .clone()
-                .unwrap_or_else(|| format!("wor_{}", nanoid!(12))),
-            None,
-        ),
-    };
-    ryot_log!(debug, "Creating workout with id = {}", new_workout_id);
-    let mut exercises = vec![];
-    let mut workout_totals = vec![];
-    if input.exercises.is_empty() {
-        return Err(Error::new("This workout has no associated exercises"));
-    }
-    let mut first_set_confirmed_at = input
-        .exercises
-        .first()
-        .unwrap()
-        .sets
-        .first()
-        .unwrap()
-        .confirmed_at;
-    for (exercise_idx, ex) in input.exercises.iter_mut().enumerate() {
-        if ex.sets.is_empty() {
-            return Err(Error::new("This exercise has no associated sets"));
-        }
-        let Some(db_ex) = Exercise::find_by_id(ex.exercise_id.clone())
-            .one(&ss.db)
-            .await?
-        else {
-            ryot_log!(debug, "Exercise with id = {} not found", ex.exercise_id);
-            continue;
-        };
-        let mut sets = vec![];
-        let mut totals = WorkoutOrExerciseTotals::default();
-        let association = UserToEntity::find()
-            .filter(user_to_entity::Column::UserId.eq(user_id))
-            .filter(user_to_entity::Column::ExerciseId.eq(ex.exercise_id.clone()))
-            .one(&ss.db)
-            .await
-            .ok()
-            .flatten();
-        let history_item = UserToExerciseHistoryExtraInformation {
-            idx: exercise_idx,
-            workout_end_on: end_time,
-            workout_id: new_workout_id.clone(),
-            ..Default::default()
-        };
-        let asc = match association {
-            Some(e) => e,
-            None => {
-                let timestamp = first_set_confirmed_at.unwrap_or(end_time);
-                let user_to_ex = user_to_entity::ActiveModel {
-                    created_on: ActiveValue::Set(timestamp),
-                    user_id: ActiveValue::Set(user_id.clone()),
-                    last_updated_on: ActiveValue::Set(timestamp),
-                    exercise_id: ActiveValue::Set(Some(ex.exercise_id.clone())),
-                    exercise_extra_information: ActiveValue::Set(Some(
-                        UserToExerciseExtraInformation::default(),
-                    )),
-                    ..Default::default()
-                };
-                user_to_ex.insert(&ss.db).await.unwrap()
-            }
-        };
-        let last_updated_on = asc.last_updated_on;
-        let mut extra_info = asc.exercise_extra_information.clone().unwrap_or_default();
-        extra_info.history.insert(0, history_item);
-        let mut to_update: user_to_entity::ActiveModel = asc.into();
-        to_update.exercise_num_times_interacted =
-            ActiveValue::Set(Some(extra_info.history.len().try_into().unwrap()));
-        to_update.exercise_extra_information = ActiveValue::Set(Some(extra_info));
-        to_update.last_updated_on =
-            ActiveValue::Set(first_set_confirmed_at.unwrap_or(last_updated_on));
-        let association = to_update.update(&ss.db).await?;
-        totals.rest_time = ex
-            .sets
-            .iter()
-            .map(|s| s.rest_time.unwrap_or_default())
-            .sum();
-        ex.sets
-            .sort_unstable_by_key(|s| s.confirmed_at.unwrap_or_default());
-        for set in ex.sets.iter_mut() {
-            first_set_confirmed_at = set.confirmed_at;
-            clean_values(set, &db_ex.lot);
-            if let Some(r) = set.statistic.reps {
-                totals.reps += r;
-                if let Some(w) = set.statistic.weight {
-                    totals.weight += w * r;
-                }
-            }
-            if let Some(d) = set.statistic.duration {
-                totals.duration += d;
-            }
-            if let Some(d) = set.statistic.distance {
-                totals.distance += d;
-            }
-            let mut totals = WorkoutSetTotals::default();
-            if let (Some(we), Some(re)) = (&set.statistic.weight, &set.statistic.reps) {
-                totals.weight = Some(we * re);
-            }
-            let mut value = WorkoutSetRecord {
-                lot: set.lot,
-                rpe: set.rpe,
-                totals: Some(totals),
-                note: set.note.clone(),
-                rest_time: set.rest_time,
-                personal_bests: Some(vec![]),
-                confirmed_at: set.confirmed_at,
-                statistic: set.statistic.clone(),
-                rest_timer_started_at: set.rest_timer_started_at,
-            };
-            value.statistic.one_rm = calculate_one_rm(&value);
-            value.statistic.pace = calculate_pace(&value);
-            value.statistic.volume = calculate_volume(&value);
-            sets.push(value);
-        }
-        let mut personal_bests = association
-            .exercise_extra_information
-            .clone()
-            .unwrap_or_default()
-            .personal_bests;
-        let types_of_prs = db_ex.lot.meta();
-        for best_type in types_of_prs.iter() {
-            let set_idx = get_index_of_highest_pb(&sets, best_type).unwrap();
-            let possible_record = personal_bests
-                .iter()
-                .find(|pb| pb.lot == *best_type)
-                .and_then(|record| record.sets.first());
-            let set = sets.get_mut(set_idx).unwrap();
-            if let Some(r) = possible_record {
-                if let Some(workout) = Workout::find_by_id(r.workout_id.clone())
-                    .one(&ss.db)
-                    .await?
-                {
-                    let workout_set = workout
-                        .information
-                        .exercises
-                        .get(r.exercise_idx)
-                        .and_then(|exercise| exercise.sets.get(r.set_idx));
-                    let workout_set = match workout_set {
-                        Some(s) => s,
-                        None => {
-                            ryot_log!(debug, "Workout set {} does not exist", r.set_idx);
-                            continue;
-                        }
-                    };
-                    if get_personal_best(set, best_type) > get_personal_best(workout_set, best_type)
-                    {
-                        if let Some(ref mut set_personal_bests) = set.personal_bests {
-                            set_personal_bests.push(*best_type);
-                        }
-                        totals.personal_bests_achieved += 1;
-                    }
-                }
-            } else {
-                if let Some(ref mut set_personal_bests) = set.personal_bests {
-                    set_personal_bests.push(*best_type);
-                }
-                totals.personal_bests_achieved += 1;
-            }
-        }
-        workout_totals.push(totals.clone());
-        for (set_idx, set) in sets.iter().enumerate() {
-            if let Some(set_personal_bests) = &set.personal_bests {
-                for best in set_personal_bests.iter() {
-                    let to_insert_record = ExerciseBestSetRecord {
-                        set_idx,
-                        exercise_idx,
-                        workout_id: new_workout_id.clone(),
-                    };
-                    if let Some(record) = personal_bests.iter_mut().find(|pb| pb.lot == *best) {
-                        let mut data = record.sets.clone();
-                        data.insert(0, to_insert_record);
-                        record.sets = data;
-                    } else {
-                        personal_bests.push(UserToExerciseBestSetExtraInformation {
-                            lot: *best,
-                            sets: vec![to_insert_record],
-                        });
-                    }
-                }
-            }
-        }
-        let best_set = get_best_set_index(&sets).and_then(|i| sets.get(i).cloned());
-        let mut association_extra_information = association
-            .exercise_extra_information
-            .clone()
-            .unwrap_or_default();
-        association_extra_information.history[0].best_set = best_set.clone();
-        let mut association: user_to_entity::ActiveModel = association.into();
-        association_extra_information.lifetime_stats += totals.clone();
-        association_extra_information.personal_bests = personal_bests;
-        association.exercise_extra_information =
-            ActiveValue::Set(Some(association_extra_information));
-        association.update(&ss.db).await?;
-        exercises.push((
-            best_set,
-            db_ex.lot,
-            ProcessedExercise {
-                sets,
-                id: db_ex.id,
-                lot: db_ex.lot,
-                total: Some(totals),
-                notes: ex.notes.clone(),
-                assets: ex.assets.clone(),
-                unit_system: ex.unit_system,
-            },
-        ));
-    }
-    input.supersets.retain(|s| {
-        s.exercises.len() > 1
-            && s.exercises
-                .iter()
-                .all(|s| exercises.get(*s as usize).is_some())
-    });
-    let summary_total = workout_totals.into_iter().sum();
-    let processed_exercises = exercises
-        .clone()
-        .into_iter()
-        .map(|(_, _, ex)| ex)
-        .collect_vec();
-    let focused = get_focused_workout_summary(&processed_exercises, ss).await;
-    let model = workout::Model {
-        end_time,
-        duration,
-        name: input.name,
-        user_id: user_id.clone(),
-        id: new_workout_id.clone(),
-        start_time: input.start_time,
-        template_id: input.template_id,
-        repeated_from: input.repeated_from,
-        calories_burnt: input.calories_burnt,
-        information: WorkoutInformation {
-            assets: input.assets,
-            comment: input.comment,
-            supersets: input.supersets,
-            exercises: processed_exercises,
-        },
-        summary: WorkoutSummary {
-            focused,
-            total: Some(summary_total),
-            exercises: exercises
-                .clone()
-                .into_iter()
-                .map(|(best_set, lot, e)| WorkoutSummaryExercise {
-                    best_set,
-                    lot: Some(lot),
-                    id: e.id.clone(),
-                    num_sets: e.sets.len(),
-                    unit_system: e.unit_system,
-                })
-                .collect(),
-        },
-    };
-    let mut insert: workout::ActiveModel = model.into();
-    if let Some(old_workout) = to_update_workout.clone() {
-        insert.end_time = ActiveValue::Set(old_workout.end_time);
-        insert.start_time = ActiveValue::Set(old_workout.start_time);
-        insert.repeated_from = ActiveValue::Set(old_workout.repeated_from.clone());
-        old_workout.delete(&ss.db).await?;
-    }
-    let data = insert.insert(&ss.db).await?;
-    match to_update_workout {
-        Some(_) => schedule_user_for_workout_revision(user_id, ss).await?,
-        None => {
-            if input.create_workout_id.is_none() {
-                send_notification_for_user(
-                    user_id,
-                    ss,
-                    &(
-                        format!("New workout created - {}", data.name),
-                        UserNotificationContent::NewWorkoutCreated,
-                    ),
-                )
-                .await?
-            }
-        }
-    };
-    expire_user_workouts_list_cache(user_id, ss).await?;
-    Ok(data.id)
-}
-
-async fn create_collection_and_add_entity_to_it(
-    user_id: &String,
-    entity_id: String,
-    entity_lot: EntityLot,
-    collection_name: String,
-    ss: &Arc<SupportingService>,
-    import_failed_set: &mut Vec<ImportFailedItem>,
-) {
-    if let Err(e) = create_or_update_collection(
-        user_id,
-        ss,
-        CreateOrUpdateCollectionInput {
-            name: collection_name.clone(),
-            ..Default::default()
-        },
-    )
-    .await
-    {
-        import_failed_set.push(ImportFailedItem {
-            identifier: collection_name.clone(),
-            step: ImportFailStep::DatabaseCommit,
-            error: Some(format!("Failed to create collection {}", e.message)),
-            ..Default::default()
-        });
-    }
-    if let Err(e) = add_entity_to_collection(
-        user_id,
-        ChangeCollectionToEntityInput {
-            entity_id,
-            entity_lot,
-            creator_user_id: user_id.clone(),
-            collection_name: collection_name.to_string(),
-            ..Default::default()
-        },
-        ss,
-    )
-    .await
-    {
-        import_failed_set.push(ImportFailedItem {
-            identifier: collection_name.clone(),
-            step: ImportFailStep::DatabaseCommit,
-            error: Some(format!("Failed to add entity to collection {}", e.message)),
-            ..Default::default()
-        });
-    };
-}
-
-pub fn generate_exercise_id(name: &str, lot: ExerciseLot, user_id: &str) -> String {
-    format!("{}_{}_{}", name, lot, user_id)
-}
-
-pub async fn create_custom_exercise(
-    user_id: &String,
-    input: exercise::Model,
-    ss: &Arc<SupportingService>,
-) -> Result<String> {
-    let mut input = input;
-    input.source = ExerciseSource::Custom;
-    input.created_by_user_id = Some(user_id.clone());
-    input.id = generate_exercise_id(&input.name, input.lot, user_id);
-    let input: exercise::ActiveModel = input.into();
-
-    let exercise = input.insert(&ss.db).await?;
-    ryot_log!(debug, "Created custom exercise with id = {}", exercise.id);
-    add_entity_to_collection(
-        &user_id.clone(),
-        ChangeCollectionToEntityInput {
-            entity_id: exercise.id.clone(),
-            entity_lot: EntityLot::Exercise,
-            creator_user_id: user_id.to_owned(),
-            collection_name: DefaultCollection::Custom.to_string(),
-            ..Default::default()
-        },
-        ss,
-    )
-    .await?;
-    Ok(exercise.id)
-}
-
-pub async fn process_import<F>(
-    user_id: &String,
-    respect_cache: bool,
-    mut import: ImportResult,
-    ss: &Arc<SupportingService>,
-    on_item_processed: impl Fn(Decimal) -> F,
-) -> Result<(ImportResult, ImportResultResponse)>
-where
-    F: Future<Output = Result<()>>,
-{
-    let preferences = user_by_id(user_id, ss).await?.preferences;
-
-    let mut aggregated_metadata: HashMap<
-        (MediaSource, String, MediaLot),
-        ImportOrExportMetadataItem,
-    > = HashMap::new();
-    let mut other_items = Vec::new();
-
-    for item in import.completed {
-        match item {
-            ImportCompletedItem::Metadata(mut current_metadata) => {
-                let key = (
-                    current_metadata.source,
-                    current_metadata.identifier.clone(),
-                    current_metadata.lot,
-                );
-                match aggregated_metadata.entry(key) {
-                    Entry::Occupied(mut entry) => {
-                        let existing_metadata = entry.get_mut();
-                        existing_metadata
-                            .seen_history
-                            .append(&mut current_metadata.seen_history);
-                        existing_metadata
-                            .reviews
-                            .append(&mut current_metadata.reviews);
-                        existing_metadata
-                            .collections
-                            .append(&mut current_metadata.collections);
-                    }
-                    Entry::Vacant(entry) => {
-                        entry.insert(current_metadata);
-                    }
-                }
-            }
-            other => {
-                other_items.push(other);
-            }
-        }
-    }
-
-    import.completed = aggregated_metadata
-        .into_values()
-        .map(ImportCompletedItem::Metadata)
-        .chain(other_items.into_iter())
-        .collect();
-
-    import.completed.retain(|i| match i {
-        ImportCompletedItem::Metadata(m) => {
-            !m.seen_history.is_empty() || !m.reviews.is_empty() || !m.collections.is_empty()
-        }
-        ImportCompletedItem::Person(p) => !p.reviews.is_empty() || !p.collections.is_empty(),
-        ImportCompletedItem::MetadataGroup(m) => !m.reviews.is_empty() || !m.collections.is_empty(),
-        _ => true,
-    });
-
-    import.completed.shuffle(&mut rand::rng());
-
-    // DEV: We need to make sure that exercises are created first because workouts are
-    // dependent on them.
-    import.completed.sort_by_key(|i| match i {
-        ImportCompletedItem::Exercise(_) => 0,
-        _ => 1,
-    });
-
-    let source_result = import.clone();
-    let total = import.completed.len();
-
-    let mut need_to_schedule_user_for_workout_revision = false;
-
-    for (idx, item) in import.completed.into_iter().enumerate() {
-        ryot_log!(
-            debug,
-            "Processing item ({}) {}/{}",
-            item.to_string(),
-            idx + 1,
-            total,
-        );
-        match item {
-            ImportCompletedItem::Empty => {}
-            ImportCompletedItem::Metadata(metadata) => {
-                let db_metadata_id = match commit_metadata(
-                    PartialMetadataWithoutId {
-                        lot: metadata.lot,
-                        source: metadata.source,
-                        title: metadata.source_id.clone(),
-                        identifier: metadata.identifier.clone(),
-                        ..Default::default()
-                    },
-                    ss,
-                )
-                .await
-                {
-                    Ok(m) => m.id,
-                    Err(e) => {
-                        import.failed.push(ImportFailedItem {
-                            error: Some(e.message),
-                            lot: Some(metadata.lot),
-                            step: ImportFailStep::DatabaseCommit,
-                            identifier: metadata.source_id.to_string(),
-                        });
-                        continue;
-                    }
-                };
-                let mut was_updated_successfully = false;
-                for attempt in 0..MAX_IMPORT_RETRIES_FOR_PARTIAL_STATE {
-                    let is_partial = Metadata::find_by_id(&db_metadata_id)
-                        .select_only()
-                        .column(metadata::Column::IsPartial)
-                        .into_tuple::<bool>()
-                        .one(&ss.db)
-                        .await?
-                        .unwrap_or(true);
-                    if is_partial {
-                        deploy_update_metadata_job(&db_metadata_id, ss).await?;
-                        let sleep_time = u64::pow(2, (attempt + 1).try_into().unwrap());
-                        ryot_log!(debug, "Sleeping for {}s before metadata check", sleep_time);
-                        sleep_for_n_seconds(sleep_time).await;
-                    } else {
-                        was_updated_successfully = true;
-                        break;
-                    }
-                }
-                if !was_updated_successfully {
-                    import.failed.push(ImportFailedItem {
-                        lot: Some(metadata.lot),
-                        identifier: db_metadata_id.clone(),
-                        step: ImportFailStep::MediaDetailsFromProvider,
-                        error: Some("Progress update *might* be wrong".to_owned()),
-                    });
-                }
-                for seen in metadata.seen_history.iter() {
-                    let progress = match seen.progress {
-                        Some(_p) => seen.progress,
-                        None => Some(dec!(100)),
-                    };
-                    if let Err(e) = progress_update(
-                        user_id,
-                        respect_cache,
-                        ProgressUpdateInput {
-                            progress,
-                            date: seen.ended_on,
-                            start_date: seen.started_on,
-                            metadata_id: db_metadata_id.clone(),
-                            show_season_number: seen.show_season_number,
-                            show_episode_number: seen.show_episode_number,
-                            manga_volume_number: seen.manga_volume_number,
-                            anime_episode_number: seen.anime_episode_number,
-                            manga_chapter_number: seen.manga_chapter_number,
-                            podcast_episode_number: seen.podcast_episode_number,
-                            provider_watched_on: seen.provider_watched_on.clone(),
-                            ..Default::default()
-                        },
-                        ss,
-                    )
-                    .await
-                    {
-                        import.failed.push(ImportFailedItem {
-                            lot: Some(metadata.lot),
-                            step: ImportFailStep::DatabaseCommit,
-                            identifier: metadata.source_id.to_owned(),
-                            error: Some(e.message),
-                        });
-                    };
-                }
-                for review in metadata.reviews.iter() {
-                    if let Some(input) = convert_review_into_input(
-                        review,
-                        &preferences,
-                        db_metadata_id.clone(),
-                        EntityLot::Metadata,
-                    ) {
-                        if let Err(e) = post_review(user_id, input, ss).await {
-                            import.failed.push(ImportFailedItem {
-                                lot: Some(metadata.lot),
-                                step: ImportFailStep::DatabaseCommit,
-                                identifier: metadata.source_id.to_owned(),
-                                error: Some(e.message),
-                            });
-                        };
-                    }
-                }
-                for col in metadata.collections.into_iter() {
-                    create_collection_and_add_entity_to_it(
-                        user_id,
-                        db_metadata_id.clone(),
-                        EntityLot::Metadata,
-                        col,
-                        ss,
-                        &mut import.failed,
-                    )
-                    .await;
-                }
-            }
-            ImportCompletedItem::MetadataGroup(metadata_group) => {
-                let db_metadata_group_id = match commit_metadata_group(
-                    CommitMetadataGroupInput {
-                        name: metadata_group.title.clone(),
-                        unique: UniqueMediaIdentifier {
-                            lot: metadata_group.lot,
-                            source: metadata_group.source,
-                            identifier: metadata_group.identifier.clone(),
-                        },
-                        ..Default::default()
-                    },
-                    ss,
-                )
-                .await
-                {
-                    Ok(m) => m.id,
-                    Err(e) => {
-                        import.failed.push(ImportFailedItem {
-                            error: Some(e.message),
-                            lot: Some(metadata_group.lot),
-                            step: ImportFailStep::DatabaseCommit,
-                            identifier: metadata_group.title.to_string(),
-                        });
-                        continue;
-                    }
-                };
-                deploy_update_metadata_group_job(&db_metadata_group_id, ss).await?;
-                for review in metadata_group.reviews.iter() {
-                    if let Some(input) = convert_review_into_input(
-                        review,
-                        &preferences,
-                        db_metadata_group_id.clone(),
-                        EntityLot::MetadataGroup,
-                    ) {
-                        if let Err(e) = post_review(user_id, input, ss).await {
-                            import.failed.push(ImportFailedItem {
-                                lot: Some(metadata_group.lot),
-                                step: ImportFailStep::DatabaseCommit,
-                                identifier: metadata_group.title.to_owned(),
-                                error: Some(e.message),
-                            });
-                        };
-                    }
-                }
-                for col in metadata_group.collections.into_iter() {
-                    create_collection_and_add_entity_to_it(
-                        user_id,
-                        db_metadata_group_id.clone(),
-                        EntityLot::MetadataGroup,
-                        col,
-                        ss,
-                        &mut import.failed,
-                    )
-                    .await;
-                }
-            }
-            ImportCompletedItem::Person(person) => {
-                let db_person_id = match commit_person(
-                    CommitPersonInput {
-                        source: person.source,
-                        name: person.name.clone(),
-                        identifier: person.identifier.clone(),
-                        source_specifics: person.source_specifics.clone(),
-                        ..Default::default()
-                    },
-                    ss,
-                )
-                .await
-                {
-                    Ok(p) => p.id,
-                    Err(e) => {
-                        import.failed.push(ImportFailedItem {
-                            error: Some(e.message),
-                            identifier: person.name.to_string(),
-                            step: ImportFailStep::DatabaseCommit,
-                            ..Default::default()
-                        });
-                        continue;
-                    }
-                };
-                deploy_update_person_job(&db_person_id, ss).await?;
-                for review in person.reviews.iter() {
-                    if let Some(input) = convert_review_into_input(
-                        review,
-                        &preferences,
-                        db_person_id.clone(),
-                        EntityLot::Person,
-                    ) {
-                        if let Err(e) = post_review(user_id, input, ss).await {
-                            import.failed.push(ImportFailedItem {
-                                error: Some(e.message),
-                                identifier: person.name.to_owned(),
-                                step: ImportFailStep::DatabaseCommit,
-                                ..Default::default()
-                            });
-                        };
-                    }
-                }
-                for col in person.collections.into_iter() {
-                    create_collection_and_add_entity_to_it(
-                        user_id,
-                        db_person_id.clone(),
-                        EntityLot::Person,
-                        col,
-                        ss,
-                        &mut import.failed,
-                    )
-                    .await;
-                }
-            }
-            ImportCompletedItem::Collection(col_details) => {
-                if let Err(e) = create_or_update_collection(user_id, ss, col_details.clone()).await
-                {
-                    import.failed.push(ImportFailedItem {
-                        error: Some(e.message),
-                        identifier: col_details.name.clone(),
-                        step: ImportFailStep::DatabaseCommit,
-                        ..Default::default()
-                    });
-                }
-            }
-            ImportCompletedItem::Exercise(exercise) => {
-                if let Err(e) = create_custom_exercise(user_id, exercise.clone(), ss).await {
-                    import.failed.push(ImportFailedItem {
-                        error: Some(e.message),
-                        identifier: exercise.name.clone(),
-                        step: ImportFailStep::DatabaseCommit,
-                        ..Default::default()
-                    });
-                }
-            }
-            ImportCompletedItem::Workout(workout) => {
-                need_to_schedule_user_for_workout_revision = true;
-                if let Err(err) = create_or_update_user_workout(user_id, workout.clone(), ss).await
-                {
-                    import.failed.push(ImportFailedItem {
-                        error: Some(err.message),
-                        identifier: workout.name,
-                        step: ImportFailStep::DatabaseCommit,
-                        ..Default::default()
-                    });
-                }
-            }
-            ImportCompletedItem::ApplicationWorkout(workout) => {
-                need_to_schedule_user_for_workout_revision = true;
-                let workout_input = db_workout_to_workout_input(workout.details);
-                match create_or_update_user_workout(user_id, workout_input.clone(), ss).await {
-                    Err(err) => {
-                        import.failed.push(ImportFailedItem {
-                            error: Some(err.message),
-                            identifier: workout_input.name,
-                            step: ImportFailStep::DatabaseCommit,
-                            ..Default::default()
-                        });
-                    }
-                    Ok(workout_id) => {
-                        for col in workout.collections.into_iter() {
-                            create_collection_and_add_entity_to_it(
-                                user_id,
-                                workout_id.clone(),
-                                EntityLot::Workout,
-                                col,
-                                ss,
-                                &mut import.failed,
-                            )
-                            .await;
-                        }
-                    }
-                }
-            }
-            ImportCompletedItem::Measurement(measurement) => {
-                if let Err(err) = create_user_measurement(user_id, measurement.clone(), ss).await {
-                    import.failed.push(ImportFailedItem {
-                        error: Some(err.message),
-                        step: ImportFailStep::DatabaseCommit,
-                        identifier: measurement.timestamp.to_string(),
-                        ..Default::default()
-                    });
-                }
-            }
-        }
-
-        on_item_processed(
-            Decimal::from_usize(idx + 1).unwrap() / Decimal::from_usize(total).unwrap() * dec!(100),
-        )
-        .await?;
-    }
-
-    if need_to_schedule_user_for_workout_revision {
-        schedule_user_for_workout_revision(user_id, ss).await?;
-    }
-
-    let details = ImportResultResponse {
-        failed_items: import.failed,
-        import: ImportDetails { total },
-    };
-
-    Ok((source_result, details))
-}
-
-pub fn db_workout_to_workout_input(user_workout: workout::Model) -> UserWorkoutInput {
-    UserWorkoutInput {
-        name: user_workout.name,
-        end_time: user_workout.end_time,
-        start_time: user_workout.start_time,
-        template_id: user_workout.template_id,
-        assets: user_workout.information.assets,
-        create_workout_id: Some(user_workout.id),
-        repeated_from: user_workout.repeated_from,
-        comment: user_workout.information.comment,
-        calories_burnt: user_workout.calories_burnt,
-        duration: Some(user_workout.duration.into()),
-        supersets: user_workout.information.supersets,
-        exercises: user_workout
-            .information
-            .exercises
-            .into_iter()
-            .map(|e| UserExerciseInput {
-                notes: e.notes,
-                assets: e.assets,
-                exercise_id: e.id,
-                unit_system: e.unit_system,
-                sets: e
-                    .sets
-                    .into_iter()
-                    .map(|s| UserWorkoutSetRecord {
-                        lot: s.lot,
-                        rpe: s.rpe,
-                        note: s.note,
-                        rest_time: s.rest_time,
-                        statistic: s.statistic,
-                        confirmed_at: s.confirmed_at,
-                        rest_timer_started_at: s.rest_timer_started_at,
-                    })
-                    .collect(),
-            })
-            .collect(),
-        ..Default::default()
-    }
-}
-
-pub async fn add_entity_to_collection(
-    user_id: &String,
-    input: ChangeCollectionToEntityInput,
-    ss: &Arc<SupportingService>,
-) -> Result<bool> {
-    let collection = Collection::find()
-        .left_join(UserToEntity)
-        .filter(user_to_entity::Column::UserId.eq(user_id))
-        .filter(collection::Column::Name.eq(input.collection_name))
-        .one(&ss.db)
-        .await
-        .unwrap()
-        .unwrap();
-    let mut updated: collection::ActiveModel = collection.into();
-    updated.last_updated_on = ActiveValue::Set(Utc::now());
-    let collection = updated.update(&ss.db).await.unwrap();
-    let column = get_cte_column_from_lot(input.entity_lot);
-    let resp = if let Some(etc) = CollectionToEntity::find()
-        .filter(collection_to_entity::Column::CollectionId.eq(collection.id.clone()))
-        .filter(column.eq(input.entity_id.clone()))
-        .one(&ss.db)
-        .await?
-    {
-        let mut to_update: collection_to_entity::ActiveModel = etc.into();
-        to_update.last_updated_on = ActiveValue::Set(Utc::now());
-        to_update.update(&ss.db).await?
-    } else {
-        let mut created_collection = collection_to_entity::ActiveModel {
-            collection_id: ActiveValue::Set(collection.id),
-            information: ActiveValue::Set(input.information),
-            ..Default::default()
-        };
-        let id = input.entity_id.clone();
-        match input.entity_lot {
-            EntityLot::Metadata => created_collection.metadata_id = ActiveValue::Set(Some(id)),
-            EntityLot::Person => created_collection.person_id = ActiveValue::Set(Some(id)),
-            EntityLot::MetadataGroup => {
-                created_collection.metadata_group_id = ActiveValue::Set(Some(id))
-            }
-            EntityLot::Exercise => created_collection.exercise_id = ActiveValue::Set(Some(id)),
-            EntityLot::Workout => created_collection.workout_id = ActiveValue::Set(Some(id)),
-            EntityLot::WorkoutTemplate => {
-                created_collection.workout_template_id = ActiveValue::Set(Some(id))
-            }
-            EntityLot::Collection | EntityLot::Review | EntityLot::UserMeasurement => {
-                unreachable!()
-            }
-        }
-        let created = created_collection.insert(&ss.db).await?;
-        ryot_log!(debug, "Created collection to entity: {:?}", created);
-        match input.entity_lot {
-            EntityLot::Workout
-            | EntityLot::WorkoutTemplate
-            | EntityLot::Review
-            | EntityLot::UserMeasurement => {}
-            _ => {
-                associate_user_with_entity(user_id, &input.entity_id, input.entity_lot, ss)
-                    .await
-                    .ok();
-            }
-        }
-        created
-    };
-    mark_entity_as_recently_consumed(user_id, &input.entity_id, input.entity_lot, ss).await?;
-    ss.perform_application_job(ApplicationJob::Lp(
-        LpApplicationJob::HandleEntityAddedToCollectionEvent(resp.id),
-    ))
-    .await?;
-    expire_user_collections_list_cache(user_id, ss).await?;
-    Ok(true)
-}
-
-pub async fn get_identifier_from_book_isbn(
-    isbn: &str,
-    hardcover_service: &HardcoverService,
-    google_books_service: &GoogleBooksService,
-    open_library_service: &OpenlibraryService,
-) -> Option<(String, MediaSource)> {
-    if let Some(id) = hardcover_service.id_from_isbn(isbn).await {
-        return Some((id, MediaSource::Hardcover));
-    }
-    if let Some(id) = google_books_service.id_from_isbn(isbn).await {
-        return Some((id, MediaSource::GoogleBooks));
-    }
-    if let Some(id) = open_library_service.id_from_isbn(isbn).await {
-        return Some((id, MediaSource::Openlibrary));
-    }
-    None
-}
-
-pub async fn expire_user_collections_list_cache(
-    user_id: &String,
-    ss: &Arc<SupportingService>,
-) -> Result<()> {
-    ss.cache_service
-        .expire_key(ExpireCacheKeyInput::ByKey(
-            ApplicationCacheKey::UserCollectionsList(UserLevelCacheKey {
-                input: (),
-                user_id: user_id.to_owned(),
-            }),
-        ))
-        .await?;
-    Ok(())
-}
-
-pub async fn expire_user_collection_contents_cache(
-    user_id: &String,
-    ss: &Arc<SupportingService>,
-) -> Result<()> {
-    ss.cache_service
-        .expire_key(ExpireCacheKeyInput::BySanitizedKey {
-            user_id: Some(user_id.to_owned()),
-            key: ApplicationCacheKeyDiscriminants::UserCollectionContents,
-        })
-        .await?;
-    Ok(())
-}
-
-pub async fn expire_user_workouts_list_cache(
-    user_id: &String,
-    ss: &Arc<SupportingService>,
-) -> Result<()> {
-    ss.cache_service
-        .expire_key(ExpireCacheKeyInput::BySanitizedKey {
-            user_id: Some(user_id.to_owned()),
-            key: ApplicationCacheKeyDiscriminants::UserWorkoutsList,
-        })
-        .await?;
-    Ok(())
-}
-
-pub async fn expire_user_measurements_list_cache(
-    user_id: &String,
-    ss: &Arc<SupportingService>,
-) -> Result<()> {
-    ss.cache_service
-        .expire_key(ExpireCacheKeyInput::BySanitizedKey {
-            user_id: Some(user_id.to_owned()),
-            key: ApplicationCacheKeyDiscriminants::UserMeasurementsList,
-        })
-        .await?;
-    Ok(())
-}
-
-pub async fn expire_user_workout_templates_list_cache(
-    user_id: &String,
-    ss: &Arc<SupportingService>,
-) -> Result<()> {
-    ss.cache_service
-        .expire_key(ExpireCacheKeyInput::BySanitizedKey {
-            user_id: Some(user_id.to_owned()),
-            key: ApplicationCacheKeyDiscriminants::UserWorkoutTemplatesList,
-        })
-        .await?;
-    Ok(())
-}
-
-pub async fn expire_user_metadata_list_cache(
-    user_id: &String,
-    ss: &Arc<SupportingService>,
-) -> Result<()> {
-    ss.cache_service
-        .expire_key(ExpireCacheKeyInput::BySanitizedKey {
-            user_id: Some(user_id.to_owned()),
-            key: ApplicationCacheKeyDiscriminants::UserMetadataList,
-        })
-        .await?;
-    Ok(())
-}
-
-pub async fn create_or_update_collection(
-    user_id: &String,
-    ss: &Arc<SupportingService>,
-    input: CreateOrUpdateCollectionInput,
-) -> Result<StringIdObject> {
-    ryot_log!(debug, "Creating or updating collection: {:?}", input);
-    let txn = ss.db.begin().await?;
-    let meta = Collection::find()
-        .filter(collection::Column::Name.eq(input.name.clone()))
-        .filter(collection::Column::UserId.eq(user_id))
-        .one(&txn)
-        .await
-        .unwrap();
-    let mut new_name = input.name.clone();
-    let created = match meta {
-        Some(m) if input.update_id.is_none() => m.id,
-        _ => {
-            let id = match input.update_id {
-                None => ActiveValue::NotSet,
-                Some(i) => {
-                    let already = Collection::find_by_id(i.clone())
-                        .one(&txn)
-                        .await
-                        .unwrap()
-                        .unwrap();
-                    if DefaultCollection::iter()
-                        .map(|s| s.to_string())
-                        .contains(&already.name)
-                    {
-                        new_name = already.name;
-                    }
-                    ActiveValue::Unchanged(i.clone())
-                }
-            };
-            let col = collection::ActiveModel {
-                id,
-                name: ActiveValue::Set(new_name),
-                user_id: ActiveValue::Set(user_id.to_owned()),
-                last_updated_on: ActiveValue::Set(Utc::now()),
-                description: ActiveValue::Set(input.description),
-                information_template: ActiveValue::Set(input.information_template),
-                ..Default::default()
-            };
-            let inserted = col
-                .save(&txn)
-                .await
-                .map_err(|_| Error::new("There was an error creating the collection".to_owned()))?;
-            let id = inserted.id.unwrap();
-            let result = UserToEntity::delete_many()
-                .filter(user_to_entity::Column::CollectionId.eq(&id))
-                .exec(&txn)
-                .await?;
-            ryot_log!(debug, "Deleted old user to entity: {:?}", result);
-            let mut collaborators = HashSet::from([user_id.to_owned()]);
-            if let Some(input_collaborators) = input.collaborators {
-                collaborators.extend(input_collaborators);
-            }
-            ryot_log!(debug, "Collaborators: {:?}", collaborators);
-            for c in collaborators {
-                UserToEntity::insert(user_to_entity::ActiveModel {
-                    user_id: ActiveValue::Set(c.clone()),
-                    last_updated_on: ActiveValue::Set(Utc::now()),
-                    collection_id: ActiveValue::Set(Some(id.clone())),
-                    collection_extra_information: match &c == user_id {
-                        true => ActiveValue::Set(input.extra_information.clone()),
-                        _ => Default::default(),
-                    },
-                    ..Default::default()
-                })
-                .on_conflict(
-                    OnConflict::new()
-                        .exprs([
-                            Expr::col(user_to_entity::Column::UserId),
-                            Expr::col(user_to_entity::Column::CollectionId),
-                        ])
-                        .update_columns([
-                            user_to_entity::Column::CollectionExtraInformation,
-                            user_to_entity::Column::LastUpdatedOn,
-                        ])
-                        .to_owned(),
-                )
-                .exec_without_returning(&txn)
-                .await?;
-            }
-            id
-        }
-    };
-    txn.commit().await?;
-    expire_user_collections_list_cache(user_id, ss).await?;
-    Ok(StringIdObject { id: created })
-}
-
-pub async fn remove_entity_from_collection(
-    user_id: &String,
-    input: ChangeCollectionToEntityInput,
-    ss: &Arc<SupportingService>,
-) -> Result<StringIdObject> {
-    let collect = Collection::find()
-        .left_join(UserToEntity)
-        .filter(collection::Column::Name.eq(input.collection_name))
-        .filter(user_to_entity::Column::UserId.eq(input.creator_user_id))
-        .one(&ss.db)
-        .await
-        .unwrap()
-        .unwrap();
-    let column = get_cte_column_from_lot(input.entity_lot);
-    CollectionToEntity::delete_many()
-        .filter(collection_to_entity::Column::CollectionId.eq(collect.id.clone()))
-        .filter(column.eq(input.entity_id.clone()))
-        .exec(&ss.db)
-        .await?;
-    if input.entity_lot != EntityLot::Workout && input.entity_lot != EntityLot::WorkoutTemplate {
-        associate_user_with_entity(user_id, &input.entity_id, input.entity_lot, ss)
-            .await
-            .ok();
-    }
-    expire_user_collections_list_cache(user_id, ss).await?;
-    expire_user_collection_contents_cache(user_id, ss).await?;
-    Ok(StringIdObject { id: collect.id })
-}
-
-pub async fn user_metadata_list(
-    user_id: &String,
-    input: UserMetadataListInput,
-    ss: &Arc<SupportingService>,
-) -> Result<CachedResponse<UserMetadataListResponse>> {
-    let cc = &ss.cache_service;
-    let key = ApplicationCacheKey::UserMetadataList(UserLevelCacheKey {
-        input: input.clone(),
-        user_id: user_id.to_owned(),
-    });
-    if let Some((id, cached)) = cc.get_value::<UserMetadataListResponse>(key.clone()).await {
-        return Ok(CachedResponse {
-            cache_id: id,
-            response: cached,
-        });
-    }
-    let preferences = user_by_id(user_id, ss).await?.preferences;
-
-    let avg_rating_col = "user_average_rating";
-    let cloned_user_id_1 = user_id.clone();
-    let cloned_user_id_2 = user_id.clone();
-
-    let order_by = input
-        .sort
-        .clone()
-        .map(|a| graphql_to_db_order(a.order))
-        .unwrap_or(Order::Asc);
-    let review_scale = match preferences.general.review_scale {
-        UserReviewScale::OutOfTen => 10,
-        UserReviewScale::OutOfFive => 20,
-        UserReviewScale::OutOfHundred | UserReviewScale::ThreePointSmiley => 1,
-    };
-    let take = input
-        .search
-        .clone()
-        .and_then(|s| s.take)
-        .unwrap_or(preferences.general.list_page_size);
-    let page: u64 = input
-        .search
-        .clone()
-        .and_then(|s| s.page)
-        .unwrap_or(1)
-        .try_into()
-        .unwrap();
-    let paginator = Metadata::find()
-        .select_only()
-        .column(metadata::Column::Id)
-        .expr_as(
-            Func::round_with_precision(
-                Func::avg(
-                    Expr::col((AliasedReview::Table, AliasedReview::Rating)).div(review_scale),
-                ),
-                review_scale,
-            ),
-            avg_rating_col,
-        )
-        .group_by(metadata::Column::Id)
-        .filter(user_to_entity::Column::UserId.eq(user_id))
-        .apply_if(input.lot, |query, v| {
-            query.filter(metadata::Column::Lot.eq(v))
-        })
-        .inner_join(UserToEntity)
-        .join(
-            JoinType::LeftJoin,
-            metadata::Relation::Review
-                .def()
-                .on_condition(move |_left, right| {
-                    Condition::all().add(
-                        Expr::col((right, review::Column::UserId)).eq(cloned_user_id_1.clone()),
-                    )
-                }),
-        )
-        .join(
-            JoinType::LeftJoin,
-            metadata::Relation::Seen
-                .def()
-                .on_condition(move |_left, right| {
-                    Condition::all()
-                        .add(Expr::col((right, seen::Column::UserId)).eq(cloned_user_id_2.clone()))
-                }),
-        )
-        .apply_if(input.search.and_then(|s| s.query), |query, v| {
-            query.filter(
-                Condition::any()
-                    .add(Expr::col(metadata::Column::Title).ilike(ilike_sql(&v)))
-                    .add(Expr::col(metadata::Column::Description).ilike(ilike_sql(&v))),
-            )
-        })
-        .apply_if(
-            input.filter.clone().and_then(|f| f.date_range),
-            |outer_query, outer_value| {
-                outer_query
-                    .apply_if(outer_value.start_date, |inner_query, inner_value| {
-                        inner_query.filter(seen::Column::FinishedOn.gte(inner_value))
-                    })
-                    .apply_if(outer_value.end_date, |inner_query, inner_value| {
-                        inner_query.filter(seen::Column::FinishedOn.lte(inner_value))
-                    })
-            },
-        )
-        .apply_if(
-            input.filter.clone().and_then(|f| f.collections),
-            |query, v| {
-                apply_collection_filter(
-                    metadata::Column::Id,
-                    query,
-                    collection_to_entity::Column::MetadataId,
-                    v,
-                )
-            },
-        )
-        .apply_if(input.filter.and_then(|f| f.general), |query, v| match v {
-            MediaGeneralFilter::All => query.filter(metadata::Column::Id.is_not_null()),
-            MediaGeneralFilter::Rated => query.filter(review::Column::Id.is_not_null()),
-            MediaGeneralFilter::Unrated => query.filter(review::Column::Id.is_null()),
-            MediaGeneralFilter::Unfinished => query.filter(
-                Expr::expr(
-                    Expr::val(UserToMediaReason::Finished.to_string())
-                        .eq(PgFunc::any(Expr::col(user_to_entity::Column::MediaReason))),
-                )
-                .not(),
-            ),
-            s => query.filter(seen::Column::State.eq(match s {
-                MediaGeneralFilter::Dropped => SeenState::Dropped,
-                MediaGeneralFilter::OnAHold => SeenState::OnAHold,
-                _ => unreachable!(),
-            })),
-        })
-        .apply_if(input.sort.map(|s| s.by), |query, v| match v {
-            MediaSortBy::Title => query.order_by(metadata::Column::Title, order_by),
-            MediaSortBy::Random => query.order_by(Expr::expr(Func::random()), order_by),
-            MediaSortBy::TimesConsumed => query.order_by(seen::Column::Id.count(), order_by),
-            MediaSortBy::LastUpdated => query
-                .order_by(user_to_entity::Column::LastUpdatedOn, order_by)
-                .group_by(user_to_entity::Column::LastUpdatedOn),
-            MediaSortBy::ReleaseDate => query.order_by_with_nulls(
-                metadata::Column::PublishYear,
-                order_by,
-                NullOrdering::Last,
-            ),
-            MediaSortBy::LastSeen => query.order_by_with_nulls(
-                seen::Column::FinishedOn.max(),
-                order_by,
-                NullOrdering::Last,
-            ),
-            MediaSortBy::UserRating => query.order_by_with_nulls(
-                Expr::col(Alias::new(avg_rating_col)),
-                order_by,
-                NullOrdering::Last,
-            ),
-            MediaSortBy::ProviderRating => query.order_by_with_nulls(
-                metadata::Column::ProviderRating,
-                order_by,
-                NullOrdering::Last,
-            ),
-        })
-        .into_tuple::<String>()
-        .paginate(&ss.db, take);
-    let ItemsAndPagesNumber {
-        number_of_items,
-        number_of_pages,
-    } = paginator.num_items_and_pages().await?;
-    let mut items = vec![];
-    for c in paginator.fetch_page(page - 1).await? {
-        items.push(c);
-    }
-    let response = SearchResults {
-        items,
-        details: SearchDetails {
-            total: number_of_items.try_into().unwrap(),
-            next_page: if page < number_of_pages {
-                Some((page + 1).try_into().unwrap())
-            } else {
-                None
-            },
-        },
-    };
-    let cache_id = cc
-        .set_key(
-            key,
-            ApplicationCacheValue::UserMetadataList(response.clone()),
-        )
-        .await?;
-    Ok(CachedResponse { cache_id, response })
-}
-
-pub async fn user_metadata_groups_list(
-    user_id: &String,
-    ss: &Arc<SupportingService>,
-    input: UserMetadataGroupsListInput,
-) -> Result<CachedResponse<UserMetadataGroupsListResponse>> {
-    let cc = &ss.cache_service;
-    let key = ApplicationCacheKey::UserMetadataGroupsList(UserLevelCacheKey {
-        input: input.clone(),
-        user_id: user_id.to_owned(),
-    });
-    if let Some((cache_id, response)) = cc.get_value(key.clone()).await {
-        return Ok(CachedResponse { cache_id, response });
-    }
-
-    let preferences = user_by_id(user_id, ss).await?.preferences;
-    let page: u64 = input
-        .search
-        .clone()
-        .and_then(|f| f.page)
-        .unwrap_or(1)
-        .try_into()
-        .unwrap();
-    let alias = "parts";
-    let metadata_group_parts_col = Expr::col(Alias::new(alias));
-    let (order_by, sort_order) = match input.sort {
-        None => (metadata_group_parts_col, Order::Desc),
-        Some(ord) => (
-            match ord.by {
-                PersonAndMetadataGroupsSortBy::Random => Expr::expr(Func::random()),
-                PersonAndMetadataGroupsSortBy::AssociatedEntityCount => metadata_group_parts_col,
-                PersonAndMetadataGroupsSortBy::Name => Expr::col(metadata_group::Column::Title),
-            },
-            graphql_to_db_order(ord.order),
-        ),
-    };
-    let take = input
-        .search
-        .clone()
-        .and_then(|s| s.take)
-        .unwrap_or(preferences.general.list_page_size);
-    let paginator = MetadataGroup::find()
-        .select_only()
-        .column(metadata_group::Column::Id)
-        .group_by(metadata_group::Column::Id)
-        .inner_join(UserToEntity)
-        .filter(user_to_entity::Column::UserId.eq(user_id))
-        .filter(metadata_group::Column::Id.is_not_null())
-        .apply_if(input.search.and_then(|f| f.query), |query, v| {
-            query.filter(
-                Condition::all().add(Expr::col(metadata_group::Column::Title).ilike(ilike_sql(&v))),
-            )
-        })
-        .apply_if(
-            input.filter.clone().and_then(|f| f.collections),
-            |query, v| {
-                apply_collection_filter(
-                    metadata_group::Column::Id,
-                    query,
-                    collection_to_entity::Column::MetadataGroupId,
-                    v,
-                )
-            },
-        )
-        .order_by(order_by, sort_order)
-        .into_tuple::<String>()
-        .paginate(&ss.db, take);
-    let ItemsAndPagesNumber {
-        number_of_items,
-        number_of_pages,
-    } = paginator.num_items_and_pages().await?;
-    let mut items = vec![];
-    for c in paginator.fetch_page(page - 1).await? {
-        items.push(c);
-    }
-    let response = SearchResults {
-        items,
-        details: SearchDetails {
-            total: number_of_items.try_into().unwrap(),
-            next_page: if page < number_of_pages {
-                Some((page + 1).try_into().unwrap())
-            } else {
-                None
-            },
-        },
-    };
-    let cache_id = cc
-        .set_key(
-            key,
-            ApplicationCacheValue::UserMetadataGroupsList(response.clone()),
-        )
-        .await?;
-    Ok(CachedResponse { cache_id, response })
-}
-
-pub async fn user_people_list(
-    user_id: &String,
-    input: UserPeopleListInput,
-    ss: &Arc<SupportingService>,
-) -> Result<CachedResponse<UserPeopleListResponse>> {
-    let cc = &ss.cache_service;
-    let key = ApplicationCacheKey::UserPeopleList(UserLevelCacheKey {
-        input: input.clone(),
-        user_id: user_id.clone(),
-    });
-    if let Some((cache_id, response)) = cc.get_value::<UserPeopleListResponse>(key.clone()).await {
-        return Ok(CachedResponse { cache_id, response });
-    }
-
-    let preferences = user_by_id(user_id, ss).await?.preferences;
-    let page: u64 = input
-        .search
-        .clone()
-        .and_then(|f| f.page)
-        .unwrap_or(1)
-        .try_into()
-        .unwrap();
-    let (order_by, sort_order) = match input.sort {
-        None => (
-            Expr::col(person::Column::AssociatedEntityCount),
-            Order::Desc,
-        ),
-        Some(ord) => (
-            match ord.by {
-                PersonAndMetadataGroupsSortBy::Random => Expr::expr(Func::random()),
-                PersonAndMetadataGroupsSortBy::Name => Expr::col(person::Column::Name),
-                PersonAndMetadataGroupsSortBy::AssociatedEntityCount => {
-                    Expr::col(person::Column::AssociatedEntityCount)
-                }
-            },
-            graphql_to_db_order(ord.order),
-        ),
-    };
-    let take = input
-        .search
-        .clone()
-        .and_then(|s| s.take)
-        .unwrap_or(preferences.general.list_page_size);
-    let creators_paginator = Person::find()
-        .apply_if(input.search.clone().and_then(|s| s.query), |query, v| {
-            query.filter(Condition::all().add(Expr::col(person::Column::Name).ilike(ilike_sql(&v))))
-        })
-        .apply_if(
-            input.filter.clone().and_then(|f| f.collections),
-            |query, v| {
-                apply_collection_filter(
-                    person::Column::Id,
-                    query,
-                    collection_to_entity::Column::PersonId,
-                    v,
-                )
-            },
-        )
-        .filter(user_to_entity::Column::UserId.eq(user_id))
-        .left_join(MetadataToPerson)
-        .inner_join(UserToEntity)
-        .group_by(person::Column::Id)
-        .group_by(person::Column::Name)
-        .order_by(order_by, sort_order)
-        .into_tuple::<String>()
-        .paginate(&ss.db, take);
-    let ItemsAndPagesNumber {
-        number_of_items,
-        number_of_pages,
-    } = creators_paginator.num_items_and_pages().await?;
-    let mut items = vec![];
-    for cr in creators_paginator.fetch_page(page - 1).await? {
-        items.push(cr);
-    }
-    let response = SearchResults {
-        items,
-        details: SearchDetails {
-            total: number_of_items.try_into().unwrap(),
-            next_page: if page < number_of_pages {
-                Some((page + 1).try_into().unwrap())
-            } else {
-                None
-            },
-        },
-    };
-    let cache_id = cc
-        .set_key(key, ApplicationCacheValue::UserPeopleList(response.clone()))
-        .await?;
-    Ok(CachedResponse { cache_id, response })
-}
-
-pub async fn user_workouts_list(
-    user_id: &String,
-    input: UserTemplatesOrWorkoutsListInput,
-    ss: &Arc<SupportingService>,
-) -> Result<CachedResponse<UserWorkoutsListResponse>> {
-    let cc = &ss.cache_service;
-    let key = ApplicationCacheKey::UserWorkoutsList(UserLevelCacheKey {
-        input: input.clone(),
-        user_id: user_id.to_owned(),
-    });
-    if let Some((cache_id, response)) = cc.get_value(key.clone()).await {
-        return Ok(CachedResponse { cache_id, response });
-    }
-
-    let preferences = user_by_id(user_id, ss).await?.preferences;
-    let page = input.search.page.unwrap_or(1);
-    let take = input
-        .search
-        .take
-        .unwrap_or(preferences.general.list_page_size);
-    let paginator = Workout::find()
-        .select_only()
-        .column(workout::Column::Id)
-        .filter(workout::Column::UserId.eq(user_id))
-        .apply_if(input.search.query, |query, v| {
-            query.filter(Expr::col(workout::Column::Name).ilike(ilike_sql(&v)))
-        })
-        .apply_if(input.sort, |query, v| {
-            query.order_by(
-                match v.by {
-                    UserTemplatesOrWorkoutsListSortBy::Random => Expr::expr(Func::random()),
-                    UserTemplatesOrWorkoutsListSortBy::Time => Expr::col(workout::Column::EndTime),
-                },
-                graphql_to_db_order(v.order),
-            )
-        })
-        .into_tuple::<String>()
-        .paginate(&ss.db, take);
-    let ItemsAndPagesNumber {
-        number_of_items,
-        number_of_pages,
-    } = paginator.num_items_and_pages().await?;
-    let items = paginator.fetch_page((page - 1).try_into().unwrap()).await?;
-    let response = SearchResults {
-        items,
-        details: SearchDetails {
-            total: number_of_items.try_into().unwrap(),
-            next_page: if page < number_of_pages.try_into().unwrap() {
-                Some(page + 1)
-            } else {
-                None
-            },
-        },
-    };
-    let cache_id = cc
-        .set_key(
-            key,
-            ApplicationCacheValue::UserWorkoutsList(response.clone()),
-        )
-        .await?;
-    Ok(CachedResponse { cache_id, response })
-}
-
-pub async fn user_workout_templates_list(
-    user_id: &String,
-    ss: &Arc<SupportingService>,
-    input: UserTemplatesOrWorkoutsListInput,
-) -> Result<CachedResponse<UserWorkoutsTemplatesListResponse>> {
-    let cc = &ss.cache_service;
-    let key = ApplicationCacheKey::UserWorkoutTemplatesList(UserLevelCacheKey {
-        input: input.clone(),
-        user_id: user_id.to_owned(),
-    });
-    if let Some((cache_id, response)) = cc.get_value(key.clone()).await {
-        return Ok(CachedResponse { cache_id, response });
-    }
-
-    let preferences = user_by_id(user_id, ss).await?.preferences;
-    let page = input.search.page.unwrap_or(1);
-    let take = input
-        .search
-        .take
-        .unwrap_or(preferences.general.list_page_size);
-    let paginator = WorkoutTemplate::find()
-        .select_only()
-        .column(workout_template::Column::Id)
-        .filter(workout_template::Column::UserId.eq(user_id))
-        .apply_if(input.search.query, |query, v| {
-            query.filter(Expr::col(workout_template::Column::Name).ilike(ilike_sql(&v)))
-        })
-        .apply_if(input.sort, |query, v| {
-            query.order_by(
-                match v.by {
-                    UserTemplatesOrWorkoutsListSortBy::Random => Expr::expr(Func::random()),
-                    UserTemplatesOrWorkoutsListSortBy::Time => {
-                        Expr::col(workout_template::Column::CreatedOn)
-                    }
-                },
-                graphql_to_db_order(v.order),
-            )
-        })
-        .into_tuple::<String>()
-        .paginate(&ss.db, take);
-    let ItemsAndPagesNumber {
-        number_of_items,
-        number_of_pages,
-    } = paginator.num_items_and_pages().await?;
-    let items = paginator.fetch_page((page - 1).try_into().unwrap()).await?;
-    let response = SearchResults {
-        items,
-        details: SearchDetails {
-            total: number_of_items.try_into().unwrap(),
-            next_page: if page < number_of_pages.try_into().unwrap() {
-                Some(page + 1)
-            } else {
-                None
-            },
-        },
-    };
-    let cache_id = cc
-        .set_key(
-            key,
-            ApplicationCacheValue::UserWorkoutTemplatesList(response.clone()),
-        )
-        .await?;
-    Ok(CachedResponse { cache_id, response })
-}
-
-pub async fn user_exercises_list(
-    user_id: &String,
-    input: UserExercisesListInput,
-    ss: &Arc<SupportingService>,
-) -> Result<CachedResponse<UserExercisesListResponse>> {
-    let cc = &ss.cache_service;
-    let key = ApplicationCacheKey::UserExercisesList(UserLevelCacheKey {
-        input: input.clone(),
-        user_id: user_id.to_owned(),
-    });
-    if let Some((cache_id, response)) = cc.get_value(key.clone()).await {
-        return Ok(CachedResponse { cache_id, response });
-    }
-
-    let preferences = user_by_id(user_id, ss).await?.preferences;
-    let user_id = user_id.to_owned();
-    let take = input
-        .search
-        .take
-        .unwrap_or(preferences.general.list_page_size);
-    let page = input.search.page.unwrap_or(1);
-    let ex = Alias::new("exercise");
-    let etu = Alias::new("user_to_entity");
-    let order_by_col = match input.sort_by {
-        None => Expr::col((ex, exercise::Column::Id)),
-        Some(sb) => match sb {
-            // DEV: This is just a small hack to reduce duplicated code. We
-            // are ordering by name for the other `sort_by` anyway.
-            ExerciseSortBy::Name => Expr::val("1"),
-            ExerciseSortBy::Random => Expr::expr(Func::random()),
-            ExerciseSortBy::TimesPerformed => Expr::expr(Func::coalesce([
-                Expr::col((
-                    etu.clone(),
-                    user_to_entity::Column::ExerciseNumTimesInteracted,
-                ))
-                .into(),
-                Expr::val(0).into(),
-            ])),
-            ExerciseSortBy::LastPerformed => Expr::expr(Func::coalesce([
-                Expr::col((etu.clone(), user_to_entity::Column::LastUpdatedOn)).into(),
-                // DEV: For some reason this does not work without explicit casting on postgres
-                Func::cast_as(Expr::val("1900-01-01"), Alias::new("timestamptz")).into(),
-            ])),
-        },
-    };
-    let paginator = Exercise::find()
-        .select_only()
-        .column(exercise::Column::Id)
-        .filter(
-            exercise::Column::Source
-                .eq(ExerciseSource::Github)
-                .or(exercise::Column::CreatedByUserId.eq(&user_id)),
-        )
-        .apply_if(input.filter, |query, q| {
-            query
-                .apply_if(q.lot, |q, v| q.filter(exercise::Column::Lot.eq(v)))
-                .apply_if(q.muscle, |q, v| {
-                    q.filter(Expr::val(v).eq(PgFunc::any(Expr::col(exercise::Column::Muscles))))
-                })
-                .apply_if(q.level, |q, v| q.filter(exercise::Column::Level.eq(v)))
-                .apply_if(q.force, |q, v| q.filter(exercise::Column::Force.eq(v)))
-                .apply_if(q.mechanic, |q, v| {
-                    q.filter(exercise::Column::Mechanic.eq(v))
-                })
-                .apply_if(q.equipment, |q, v| {
-                    q.filter(exercise::Column::Equipment.eq(v))
-                })
-                .apply_if(q.collection, |q, v| {
-                    q.left_join(CollectionToEntity)
-                        .filter(collection_to_entity::Column::CollectionId.eq(v))
-                })
-        })
-        .apply_if(input.search.query, |query, v| {
-            query.filter(
-                Condition::any()
-                    .add(
-                        Expr::col((AliasedExercise::Table, AliasedExercise::Id))
-                            .ilike(ilike_sql(&v)),
-                    )
-                    .add(Expr::col(exercise::Column::Name).ilike(slugify(v))),
-            )
-        })
-        .join(
-            JoinType::LeftJoin,
-            user_to_entity::Relation::Exercise
-                .def()
-                .rev()
-                .on_condition(move |_left, right| {
-                    Condition::all()
-                        .add(Expr::col((right, user_to_entity::Column::UserId)).eq(&user_id))
-                }),
-        )
-        .order_by_desc(order_by_col)
-        .order_by_asc(exercise::Column::Id)
-        .into_tuple::<String>()
-        .paginate(&ss.db, take);
-    let ItemsAndPagesNumber {
-        number_of_items,
-        number_of_pages,
-    } = paginator.num_items_and_pages().await?;
-    let mut items = vec![];
-    for ex in paginator.fetch_page((page - 1).try_into().unwrap()).await? {
-        items.push(ex);
-    }
-    let response = SearchResults {
-        items,
-        details: SearchDetails {
-            total: number_of_items.try_into().unwrap(),
-            next_page: if page < number_of_pages.try_into().unwrap() {
-                Some(page + 1)
-            } else {
-                None
-            },
-        },
-    };
-    let cache_id = cc
-        .set_key(
-            key,
-            ApplicationCacheValue::UserExercisesList(response.clone()),
-        )
-        .await?;
-    Ok(CachedResponse { cache_id, response })
-}
-
-pub async fn user_measurements_list(
-    user_id: &String,
-    ss: &Arc<SupportingService>,
-    input: UserMeasurementsListInput,
-) -> Result<CachedResponse<UserMeasurementsListResponse>> {
-    let cc = &ss.cache_service;
-    let key = ApplicationCacheKey::UserMeasurementsList(UserLevelCacheKey {
-        input: input.clone(),
-        user_id: user_id.to_owned(),
-    });
-    if let Some((cache_id, response)) = cc.get_value(key.clone()).await {
-        return Ok(CachedResponse { cache_id, response });
-    }
-
-    let resp = UserMeasurement::find()
-        .apply_if(input.start_time, |query, v| {
-            query.filter(user_measurement::Column::Timestamp.gte(v))
-        })
-        .apply_if(input.end_time, |query, v| {
-            query.filter(user_measurement::Column::Timestamp.lte(v))
-        })
-        .filter(user_measurement::Column::UserId.eq(user_id))
-        .order_by_asc(user_measurement::Column::Timestamp)
-        .all(&ss.db)
-        .await?;
-
-    let cache_id = cc
-        .set_key(
-            key,
-            ApplicationCacheValue::UserMeasurementsList(resp.clone()),
-        )
-        .await?;
-    Ok(CachedResponse {
-        cache_id,
-        response: resp,
-    })
-}
-
-pub async fn generic_metadata(
-    metadata_id: &String,
-    ss: &Arc<SupportingService>,
-) -> Result<MetadataBaseData> {
-    let Some(mut meta) = Metadata::find_by_id(metadata_id).one(&ss.db).await.unwrap() else {
-        return Err(Error::new("The record does not exist".to_owned()));
-    };
-    let genres = meta
-        .find_related(Genre)
-        .order_by_asc(genre::Column::Name)
-        .into_model::<GenreListItem>()
-        .all(&ss.db)
-        .await
-        .unwrap();
-    #[derive(Debug, FromQueryResult)]
-    struct PartialCreator {
-        id: String,
-        name: String,
-        role: String,
-        assets: EntityAssets,
-        character: Option<String>,
-    }
-    let crts = MetadataToPerson::find()
-        .expr(Expr::col(Asterisk))
-        .filter(metadata_to_person::Column::MetadataId.eq(&meta.id))
-        .join(
-            JoinType::Join,
-            metadata_to_person::Relation::Person
-                .def()
-                .on_condition(|left, right| {
-                    Condition::all().add(
-                        Expr::col((left, metadata_to_person::Column::PersonId))
-                            .equals((right, person::Column::Id)),
-                    )
-                }),
-        )
-        .order_by_asc(metadata_to_person::Column::Index)
-        .into_model::<PartialCreator>()
-        .all(&ss.db)
-        .await?;
-    let mut creators: HashMap<String, Vec<_>> = HashMap::new();
-    for cr in crts {
-        let creator = MetadataCreator {
-            name: cr.name,
-            id: Some(cr.id),
-            character: cr.character,
-            image: cr.assets.remote_images.first().cloned(),
-        };
-        creators
-            .entry(cr.role)
-            .and_modify(|e| {
-                e.push(creator.clone());
-            })
-            .or_insert(vec![creator.clone()]);
-    }
-    if let Some(free_creators) = &meta.free_creators {
-        for cr in free_creators.clone() {
-            let creator = MetadataCreator {
-                name: cr.name,
-                image: cr.image,
-                ..Default::default()
-            };
-            creators
-                .entry(cr.role)
-                .and_modify(|e| {
-                    e.push(creator.clone());
-                })
-                .or_insert(vec![creator.clone()]);
-        }
-    }
-    if let Some(ref mut d) = meta.description {
-        *d = markdown_to_html_opts(
-            d,
-            &Options {
-                compile: CompileOptions {
-                    allow_dangerous_html: true,
-                    allow_dangerous_protocol: true,
-                    ..CompileOptions::default()
-                },
-                ..Options::default()
-            },
-        )
-        .unwrap();
-    }
-    let creators = creators
-        .into_iter()
-        .sorted_by(|(k1, _), (k2, _)| k1.cmp(k2))
-        .map(|(name, items)| MetadataCreatorGroupedByRole { name, items })
-        .collect_vec();
-    let suggestions = MetadataToMetadata::find()
-        .select_only()
-        .column(metadata_to_metadata::Column::ToMetadataId)
-        .filter(metadata_to_metadata::Column::FromMetadataId.eq(&meta.id))
-        .filter(metadata_to_metadata::Column::Relation.eq(MetadataToMetadataRelation::Suggestion))
-        .into_tuple::<String>()
-        .all(&ss.db)
-        .await?;
-    Ok(MetadataBaseData {
-        genres,
-        creators,
-        model: meta,
-        suggestions,
-    })
-}
-
-pub async fn associate_user_with_entity(
-    user_id: &String,
-    entity_id: &String,
-    entity_lot: EntityLot,
-    ss: &Arc<SupportingService>,
-) -> Result<()> {
-    let user_to_entity_model =
-        get_user_to_entity_association(&ss.db, user_id, entity_id, entity_lot).await;
-
-    let entity_id_owned = entity_id.to_owned();
-
-    match user_to_entity_model {
-        Some(u) => {
-            let mut to_update: user_to_entity::ActiveModel = u.into();
-            to_update.last_updated_on = ActiveValue::Set(Utc::now());
-            to_update.needs_to_be_updated = ActiveValue::Set(Some(true));
-            to_update.update(&ss.db).await.unwrap();
-        }
-        None => {
-            let mut new_user_to_entity = user_to_entity::ActiveModel {
-                user_id: ActiveValue::Set(user_id.to_owned()),
-                last_updated_on: ActiveValue::Set(Utc::now()),
-                needs_to_be_updated: ActiveValue::Set(Some(true)),
-                ..Default::default()
-            };
-
-            match entity_lot {
-                EntityLot::Metadata => {
-                    new_user_to_entity.metadata_id = ActiveValue::Set(Some(entity_id_owned))
-                }
-                EntityLot::Person => {
-                    new_user_to_entity.person_id = ActiveValue::Set(Some(entity_id_owned))
-                }
-                EntityLot::Exercise => {
-                    new_user_to_entity.exercise_id = ActiveValue::Set(Some(entity_id_owned))
-                }
-                EntityLot::MetadataGroup => {
-                    new_user_to_entity.metadata_group_id = ActiveValue::Set(Some(entity_id_owned))
-                }
-                EntityLot::Collection
-                | EntityLot::Workout
-                | EntityLot::WorkoutTemplate
-                | EntityLot::Review
-                | EntityLot::UserMeasurement => {
-                    unreachable!()
-                }
-            }
-            new_user_to_entity.insert(&ss.db).await.unwrap();
-        }
-    };
-    expire_user_metadata_list_cache(user_id, ss).await?;
-    Ok(())
-}
-=======
 mod progress_operations;
-pub use progress_operations::*;
->>>>>>> 113330c1
+pub use progress_operations::*;