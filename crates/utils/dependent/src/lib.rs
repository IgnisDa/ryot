use std::{
    cmp::Reverse,
    collections::{HashMap, HashSet},
    future::Future,
    iter::zip,
    sync::Arc,
};

use application_utils::get_current_date;
use async_graphql::{Enum, Error, Result};
use background_models::{
    ApplicationJob, HighPriorityApplicationJob, LowPriorityApplicationJob,
    MediumPriorityApplicationJob,
};
use chrono::Utc;
use common_models::{
    ApplicationCacheKey, BackgroundJob, ChangeCollectionToEntityInput, DefaultCollection,
    MediaStateChanged, MetadataRecentlyConsumedCacheInput, ProgressUpdateCacheInput, StoredUrl,
    StringIdObject, UserLevelCacheKey,
};
use common_utils::{ryot_log, EXERCISE_LOT_MAPPINGS, SHOW_SPECIAL_SEASON_NAMES};
use database_models::{
    collection, collection_to_entity, exercise,
    functions::associate_user_with_entity,
    genre, metadata, metadata_group, metadata_to_genre, metadata_to_metadata,
    metadata_to_metadata_group, metadata_to_person, monitored_entity, person,
    prelude::{
        Collection, CollectionToEntity, Exercise, Genre, Metadata, MetadataGroup, MetadataToGenre,
        MetadataToMetadata, MetadataToPerson, MonitoredEntity, Person, Seen, UserToEntity, Workout,
    },
    review, seen, user_measurement, user_notification, user_to_entity, workout,
};
use database_utils::{
    admin_account_guard, get_cte_column_from_lot, schedule_user_for_workout_revision, user_by_id,
};
use dependent_models::{ApplicationCacheValue, EmptyCacheValue, ImportCompletedItem, ImportResult};
use enum_models::{
    EntityLot, ExerciseLot, ExerciseSource, MediaLot, MediaSource, MetadataToMetadataRelation,
    SeenState, UserNotificationLot, Visibility, WorkoutSetPersonalBest,
};
use file_storage_service::FileStorageService;
use fitness_models::{
    ExerciseBestSetRecord, ProcessedExercise, UserExerciseInput,
    UserToExerciseBestSetExtraInformation, UserToExerciseExtraInformation,
    UserToExerciseHistoryExtraInformation, UserWorkoutInput, UserWorkoutSetRecord,
    WorkoutEquipmentFocusedSummary, WorkoutFocusedSummary, WorkoutForceFocusedSummary,
    WorkoutInformation, WorkoutLevelFocusedSummary, WorkoutLotFocusedSummary,
    WorkoutMuscleFocusedSummary, WorkoutOrExerciseTotals, WorkoutSetRecord, WorkoutSetStatistic,
    WorkoutSetTotals, WorkoutSummary, WorkoutSummaryExercise,
};
use importer_models::{ImportDetails, ImportFailStep, ImportFailedItem, ImportResultResponse};
use itertools::Itertools;
use media_models::{
    CommitMediaInput, CommitPersonInput, CreateOrUpdateCollectionInput, CreateOrUpdateReviewInput,
    ImportOrExportItemRating, MetadataDetails, MetadataImage, PartialMetadata,
    PartialMetadataPerson, PartialMetadataWithoutId, ProgressUpdateError,
    ProgressUpdateErrorVariant, ProgressUpdateInput, ProgressUpdateResultUnion, ReviewPostedEvent,
    SeenAnimeExtraInformation, SeenMangaExtraInformation, SeenPodcastExtraInformation,
    SeenPodcastExtraOptionalInformation, SeenShowExtraInformation,
    SeenShowExtraOptionalInformation, UniqueMediaIdentifier,
};
use nanoid::nanoid;
use providers::{
    anilist::{AnilistAnimeService, AnilistMangaService},
    audible::AudibleService,
    google_books::GoogleBooksService,
    igdb::IgdbService,
    itunes::ITunesService,
    listennotes::ListennotesService,
    mal::{MalAnimeService, MalMangaService},
    manga_updates::MangaUpdatesService,
    openlibrary::OpenlibraryService,
    tmdb::{NonMediaTmdbService, TmdbMovieService, TmdbShowService},
    vndb::VndbService,
    youtube_music::YoutubeMusicService,
};
use rust_decimal::{
    prelude::{FromPrimitive, One, ToPrimitive},
    Decimal,
};
use rust_decimal_macros::dec;
use sea_orm::{
    prelude::{DateTimeUtc, Expr},
    sea_query::OnConflict,
    ActiveModelTrait, ActiveValue, ColumnTrait, DatabaseConnection, EntityTrait, Iterable,
    ModelTrait, QueryFilter, QueryOrder, QuerySelect, QueryTrait, TransactionTrait,
};
use serde::{Deserialize, Serialize};
use supporting_service::SupportingService;
use traits::{MediaProvider, TraceOk};
use user_models::{UserPreferences, UserReviewScale};
use uuid::Uuid;

pub type Provider = Box<(dyn MediaProvider + Send + Sync)>;

pub async fn first_metadata_image_as_url(
    value: &Option<Vec<MetadataImage>>,
    file_storage_service: &FileStorageService,
) -> Option<String> {
    if let Some(images) = value {
        if let Some(i) = images.first().cloned() {
            Some(file_storage_service.get_stored_asset(i.url).await)
        } else {
            None
        }
    } else {
        None
    }
}

pub async fn metadata_images_as_urls(
    value: &Option<Vec<MetadataImage>>,
    file_storage_service: &FileStorageService,
) -> Vec<String> {
    let mut images = vec![];
    if let Some(imgs) = value {
        for i in imgs.clone() {
            images.push(file_storage_service.get_stored_asset(i.url).await);
        }
    }
    images
}

pub async fn get_openlibrary_service(config: &config::AppConfig) -> Result<OpenlibraryService> {
    Ok(OpenlibraryService::new(&config.books.openlibrary).await)
}

pub async fn get_google_books_service(config: &config::AppConfig) -> Result<GoogleBooksService> {
    Ok(GoogleBooksService::new(&config.books.google_books).await)
}

pub async fn get_tmdb_non_media_service(
    ss: &Arc<SupportingService>,
) -> Result<NonMediaTmdbService> {
    Ok(NonMediaTmdbService::new(ss.clone()).await)
}

pub async fn get_metadata_provider(
    lot: MediaLot,
    source: MediaSource,
    ss: &Arc<SupportingService>,
) -> Result<Provider> {
    let err = || Err(Error::new("This source is not supported".to_owned()));
    let service: Provider = match source {
        MediaSource::YoutubeMusic => Box::new(YoutubeMusicService::new().await),
        MediaSource::Vndb => Box::new(VndbService::new(&ss.config.visual_novels).await),
        MediaSource::Openlibrary => Box::new(get_openlibrary_service(&ss.config).await?),
        MediaSource::Itunes => Box::new(ITunesService::new(&ss.config.podcasts.itunes).await),
        MediaSource::GoogleBooks => Box::new(get_google_books_service(&ss.config).await?),
        MediaSource::Audible => Box::new(AudibleService::new(&ss.config.audio_books.audible).await),
        MediaSource::Listennotes => Box::new(ListennotesService::new(ss.clone()).await),
        MediaSource::Tmdb => match lot {
            MediaLot::Show => Box::new(TmdbShowService::new(ss.clone()).await),
            MediaLot::Movie => Box::new(TmdbMovieService::new(ss.clone()).await),
            _ => return err(),
        },
        MediaSource::Anilist => match lot {
            MediaLot::Anime => {
                Box::new(AnilistAnimeService::new(&ss.config.anime_and_manga.anilist).await)
            }
            MediaLot::Manga => {
                Box::new(AnilistMangaService::new(&ss.config.anime_and_manga.anilist).await)
            }
            _ => return err(),
        },
        MediaSource::Mal => match lot {
            MediaLot::Anime => Box::new(MalAnimeService::new(&ss.config.anime_and_manga.mal).await),
            MediaLot::Manga => Box::new(MalMangaService::new(&ss.config.anime_and_manga.mal).await),
            _ => return err(),
        },
        MediaSource::Igdb => Box::new(IgdbService::new(ss.clone()).await),
        MediaSource::MangaUpdates => {
            Box::new(MangaUpdatesService::new(&ss.config.anime_and_manga.manga_updates).await)
        }
        MediaSource::Custom => return err(),
    };
    Ok(service)
}

pub async fn details_from_provider(
    lot: MediaLot,
    source: MediaSource,
    identifier: &str,
    ss: &Arc<SupportingService>,
) -> Result<MetadataDetails> {
    let provider = get_metadata_provider(lot, source, ss).await?;
    let results = provider.metadata_details(identifier).await?;
    Ok(results)
}

async fn associate_person_with_metadata(
    metadata_id: &str,
    person: PartialMetadataPerson,
    index: usize,
    db: &DatabaseConnection,
) -> Result<()> {
    let role = person.role.clone();
    let db_person = commit_person(
        CommitPersonInput {
            name: person.name,
            source: person.source,
            identifier: person.identifier.clone(),
            source_specifics: person.source_specifics,
        },
        db,
    )
    .await?;
    let intermediate = metadata_to_person::ActiveModel {
        role: ActiveValue::Set(role),
        person_id: ActiveValue::Set(db_person.id),
        character: ActiveValue::Set(person.character),
        metadata_id: ActiveValue::Set(metadata_id.to_owned()),
        index: ActiveValue::Set(Some(index.try_into().unwrap())),
    };
    intermediate.insert(db).await.ok();
    Ok(())
}

async fn associate_genre_with_metadata(
    name: String,
    metadata_id: &str,
    db: &DatabaseConnection,
) -> Result<()> {
    let db_genre = if let Some(c) = Genre::find()
        .filter(genre::Column::Name.eq(&name))
        .one(db)
        .await
        .unwrap()
    {
        c
    } else {
        let c = genre::ActiveModel {
            name: ActiveValue::Set(name),
            ..Default::default()
        };
        c.insert(db).await.unwrap()
    };
    let intermediate = metadata_to_genre::ActiveModel {
        genre_id: ActiveValue::Set(db_genre.id),
        metadata_id: ActiveValue::Set(metadata_id.to_owned()),
    };
    intermediate.insert(db).await.ok();
    Ok(())
}

pub async fn create_partial_metadata(
    data: PartialMetadataWithoutId,
    db: &DatabaseConnection,
) -> Result<PartialMetadata> {
    let mode = if let Some(c) = Metadata::find()
        .filter(metadata::Column::Identifier.eq(&data.identifier))
        .filter(metadata::Column::Lot.eq(data.lot))
        .filter(metadata::Column::Source.eq(data.source))
        .one(db)
        .await
        .unwrap()
    {
        c
    } else {
        let image = data.image.clone().map(|i| {
            vec![MetadataImage {
                url: StoredUrl::Url(i),
            }]
        });
        let c = metadata::ActiveModel {
            images: ActiveValue::Set(image),
            lot: ActiveValue::Set(data.lot),
            title: ActiveValue::Set(data.title),
            source: ActiveValue::Set(data.source),
            is_partial: ActiveValue::Set(Some(true)),
            identifier: ActiveValue::Set(data.identifier),
            is_recommendation: ActiveValue::Set(Some(true)),
            ..Default::default()
        };
        c.insert(db).await?
    };
    let model = PartialMetadata {
        id: mode.id,
        lot: mode.lot,
        image: data.image,
        title: mode.title,
        source: mode.source,
        identifier: mode.identifier,
        is_recommendation: mode.is_recommendation,
    };
    Ok(model)
}

async fn associate_suggestion_with_metadata(
    data: PartialMetadataWithoutId,
    metadata_id: &str,
    db: &DatabaseConnection,
) -> Result<()> {
    let db_partial_metadata = create_partial_metadata(data, db).await?;
    let intermediate = metadata_to_metadata::ActiveModel {
        to_metadata_id: ActiveValue::Set(db_partial_metadata.id),
        from_metadata_id: ActiveValue::Set(metadata_id.to_owned()),
        relation: ActiveValue::Set(MetadataToMetadataRelation::Suggestion),
        ..Default::default()
    };
    intermediate.insert(db).await.ok();
    Ok(())
}

async fn associate_metadata_group_with_metadata(
    metadata_id: &String,
    metadata_group: CommitMediaInput,
    ss: &Arc<SupportingService>,
) -> Result<()> {
    let db_group = commit_metadata_group(metadata_group, ss).await?;
    let intermediate = metadata_to_metadata_group::ActiveModel {
        part: ActiveValue::Set(0),
        metadata_group_id: ActiveValue::Set(db_group.id),
        metadata_id: ActiveValue::Set(metadata_id.to_owned()),
    };
    intermediate.insert(&ss.db).await.ok();
    Ok(())
}

pub async fn change_metadata_associations(
    metadata_id: &String,
    genres: Vec<String>,
    suggestions: Vec<PartialMetadataWithoutId>,
    groups: Vec<CommitMediaInput>,
    people: Vec<PartialMetadataPerson>,
    ss: &Arc<SupportingService>,
) -> Result<()> {
    MetadataToPerson::delete_many()
        .filter(metadata_to_person::Column::MetadataId.eq(metadata_id))
        .exec(&ss.db)
        .await?;
    MetadataToGenre::delete_many()
        .filter(metadata_to_genre::Column::MetadataId.eq(metadata_id))
        .exec(&ss.db)
        .await?;
    MetadataToMetadata::delete_many()
        .filter(metadata_to_metadata::Column::FromMetadataId.eq(metadata_id))
        .filter(metadata_to_metadata::Column::Relation.eq(MetadataToMetadataRelation::Suggestion))
        .exec(&ss.db)
        .await?;
    for (index, creator) in people.into_iter().enumerate() {
        associate_person_with_metadata(metadata_id, creator, index, &ss.db)
            .await
            .ok();
    }
    for genre in genres {
        associate_genre_with_metadata(genre, metadata_id, &ss.db)
            .await
            .ok();
    }
    for suggestion in suggestions {
        associate_suggestion_with_metadata(suggestion, metadata_id, &ss.db)
            .await
            .ok();
    }
    for group in groups {
        associate_metadata_group_with_metadata(metadata_id, group, ss)
            .await
            .ok();
    }
    Ok(())
}

pub async fn update_metadata(
    metadata_id: &String,
    ss: &Arc<SupportingService>,
) -> Result<Vec<(String, MediaStateChanged)>> {
    let metadata = Metadata::find_by_id(metadata_id)
        .one(&ss.db)
        .await
        .unwrap()
        .unwrap();
    ryot_log!(debug, "Updating metadata for {:?}", metadata_id);
    Metadata::update_many()
        .filter(metadata::Column::Id.eq(metadata_id))
        .col_expr(metadata::Column::IsPartial, Expr::value(false))
        .exec(&ss.db)
        .await?;
    let maybe_details =
        details_from_provider(metadata.lot, metadata.source, &metadata.identifier, ss).await;
    let notifications = match maybe_details {
        Ok(details) => {
            let mut notifications = vec![];
            let meta = Metadata::find_by_id(metadata_id)
                .one(&ss.db)
                .await
                .unwrap()
                .unwrap();

            if let (Some(p1), Some(p2)) = (&meta.production_status, &details.production_status) {
                if p1 != p2 {
                    notifications.push((
                        format!("Status changed from {:#?} to {:#?}", p1, p2),
                        MediaStateChanged::MetadataStatusChanged,
                    ));
                }
            }
            if let (Some(p1), Some(p2)) = (meta.publish_year, details.publish_year) {
                if p1 != p2 {
                    notifications.push((
                        format!("Publish year from {:#?} to {:#?}", p1, p2),
                        MediaStateChanged::MetadataReleaseDateChanged,
                    ));
                }
            }
            if let (Some(s1), Some(s2)) = (&meta.show_specifics, &details.show_specifics) {
                if s1.seasons.len() != s2.seasons.len() {
                    notifications.push((
                        format!(
                            "Number of seasons changed from {:#?} to {:#?}",
                            s1.seasons.len(),
                            s2.seasons.len()
                        ),
                        MediaStateChanged::MetadataNumberOfSeasonsChanged,
                    ));
                } else {
                    for (s1, s2) in zip(s1.seasons.iter(), s2.seasons.iter()) {
                        if SHOW_SPECIAL_SEASON_NAMES.contains(&s1.name.as_str())
                            && SHOW_SPECIAL_SEASON_NAMES.contains(&s2.name.as_str())
                        {
                            continue;
                        }
                        if s1.episodes.len() != s2.episodes.len() {
                            notifications.push((
                                format!(
                                    "Number of episodes changed from {:#?} to {:#?} (Season {})",
                                    s1.episodes.len(),
                                    s2.episodes.len(),
                                    s1.season_number
                                ),
                                MediaStateChanged::MetadataEpisodeReleased,
                            ));
                        } else {
                            for (before_episode, after_episode) in
                                zip(s1.episodes.iter(), s2.episodes.iter())
                            {
                                if before_episode.name != after_episode.name {
                                    notifications.push((
                                        format!(
                                            "Episode name changed from {:#?} to {:#?} (S{}E{})",
                                            before_episode.name,
                                            after_episode.name,
                                            s1.season_number,
                                            before_episode.episode_number
                                        ),
                                        MediaStateChanged::MetadataEpisodeNameChanged,
                                    ));
                                }
                                if before_episode.poster_images != after_episode.poster_images {
                                    notifications.push((
                                        format!(
                                            "Episode image changed for S{}E{}",
                                            s1.season_number, before_episode.episode_number
                                        ),
                                        MediaStateChanged::MetadataEpisodeImagesChanged,
                                    ));
                                }
                                if let (Some(pd1), Some(pd2)) =
                                    (before_episode.publish_date, after_episode.publish_date)
                                {
                                    if pd1 != pd2 {
                                        notifications.push((
                                            format!(
                                                "Episode release date changed from {:?} to {:?} (S{}E{})",
                                                pd1,
                                                pd2,
                                                s1.season_number,
                                                before_episode.episode_number
                                            ),
                                            MediaStateChanged::MetadataReleaseDateChanged,
                                        ));
                                    }
                                }
                            }
                        }
                    }
                }
            };
            if let (Some(a1), Some(a2)) = (&meta.anime_specifics, &details.anime_specifics) {
                if let (Some(e1), Some(e2)) = (a1.episodes, a2.episodes) {
                    if e1 != e2 {
                        notifications.push((
                            format!("Number of episodes changed from {:#?} to {:#?}", e1, e2),
                            MediaStateChanged::MetadataChaptersOrEpisodesChanged,
                        ));
                    }
                }
            };
            if let (Some(m1), Some(m2)) = (&meta.manga_specifics, &details.manga_specifics) {
                if let (Some(c1), Some(c2)) = (m1.chapters, m2.chapters) {
                    if c1 != c2 {
                        notifications.push((
                            format!("Number of chapters changed from {:#?} to {:#?}", c1, c2),
                            MediaStateChanged::MetadataChaptersOrEpisodesChanged,
                        ));
                    }
                }
            };
            if let (Some(p1), Some(p2)) = (&meta.podcast_specifics, &details.podcast_specifics) {
                if p1.episodes.len() != p2.episodes.len() {
                    notifications.push((
                        format!(
                            "Number of episodes changed from {:#?} to {:#?}",
                            p1.episodes.len(),
                            p2.episodes.len()
                        ),
                        MediaStateChanged::MetadataEpisodeReleased,
                    ));
                } else {
                    for (before_episode, after_episode) in
                        zip(p1.episodes.iter(), p2.episodes.iter())
                    {
                        if before_episode.title != after_episode.title {
                            notifications.push((
                                format!(
                                    "Episode name changed from {:#?} to {:#?} (EP{})",
                                    before_episode.title,
                                    after_episode.title,
                                    before_episode.number
                                ),
                                MediaStateChanged::MetadataEpisodeNameChanged,
                            ));
                        }
                        if before_episode.thumbnail != after_episode.thumbnail {
                            notifications.push((
                                format!("Episode image changed for EP{}", before_episode.number),
                                MediaStateChanged::MetadataEpisodeImagesChanged,
                            ));
                        }
                    }
                }
            };

            let notifications = notifications
                .into_iter()
                .map(|n| (format!("{} for {:?}.", n.0, meta.title), n.1))
                .collect_vec();

            let mut images = vec![];
            images.extend(details.url_images.into_iter().map(|i| MetadataImage {
                url: StoredUrl::Url(i.image),
            }));
            images.extend(details.s3_images.into_iter().map(|i| MetadataImage {
                url: StoredUrl::S3(i.image),
            }));
            let free_creators = if details.creators.is_empty() {
                None
            } else {
                Some(details.creators)
            };
            let watch_providers = if details.watch_providers.is_empty() {
                None
            } else {
                Some(details.watch_providers)
            };

            let mut meta: metadata::ActiveModel = meta.into();
            meta.last_updated_on = ActiveValue::Set(Utc::now());
            meta.title = ActiveValue::Set(details.title);
            meta.is_nsfw = ActiveValue::Set(details.is_nsfw);
            meta.is_partial = ActiveValue::Set(Some(false));
            meta.source_url = ActiveValue::Set(details.source_url);
            meta.provider_rating = ActiveValue::Set(details.provider_rating);
            meta.description = ActiveValue::Set(details.description);
            meta.images = ActiveValue::Set(match images.is_empty() {
                true => None,
                false => Some(images),
            });
            meta.videos = ActiveValue::Set(Some(details.videos));
            meta.production_status = ActiveValue::Set(details.production_status);
            meta.original_language = ActiveValue::Set(details.original_language);
            meta.publish_year = ActiveValue::Set(details.publish_year);
            meta.publish_date = ActiveValue::Set(details.publish_date);
            meta.free_creators = ActiveValue::Set(free_creators);
            meta.watch_providers = ActiveValue::Set(watch_providers);
            meta.anime_specifics = ActiveValue::Set(details.anime_specifics);
            meta.audio_book_specifics = ActiveValue::Set(details.audio_book_specifics);
            meta.manga_specifics = ActiveValue::Set(details.manga_specifics);
            meta.movie_specifics = ActiveValue::Set(details.movie_specifics);
            meta.podcast_specifics = ActiveValue::Set(details.podcast_specifics);
            meta.show_specifics = ActiveValue::Set(details.show_specifics);
            meta.book_specifics = ActiveValue::Set(details.book_specifics);
            meta.video_game_specifics = ActiveValue::Set(details.video_game_specifics);
            meta.visual_novel_specifics = ActiveValue::Set(details.visual_novel_specifics);
            meta.music_specifics = ActiveValue::Set(details.music_specifics);
            meta.external_identifiers = ActiveValue::Set(details.external_identifiers);
            let metadata = meta.update(&ss.db).await.unwrap();

            change_metadata_associations(
                &metadata.id,
                details.genres,
                details.suggestions,
                details.groups,
                details.people,
                ss,
            )
            .await?;
            ryot_log!(debug, "Updated metadata for {:?}", metadata_id);
            notifications
        }
        Err(e) => {
            ryot_log!(
                error,
                "Error while updating metadata = {:?}: {:?}",
                metadata_id,
                e
            );
            vec![]
        }
    };
    Ok(notifications)
}

pub async fn get_users_and_cte_monitoring_entity(
    entity_id: &String,
    entity_lot: EntityLot,
    db: &DatabaseConnection,
) -> Result<Vec<(String, Uuid)>> {
    let all_entities = MonitoredEntity::find()
        .select_only()
        .column(monitored_entity::Column::UserId)
        .column(monitored_entity::Column::CollectionToEntityId)
        .filter(monitored_entity::Column::EntityId.eq(entity_id))
        .filter(monitored_entity::Column::EntityLot.eq(entity_lot))
        .into_tuple::<(String, Uuid)>()
        .all(db)
        .await?;
    Ok(all_entities)
}

pub async fn get_users_monitoring_entity(
    entity_id: &String,
    entity_lot: EntityLot,
    db: &DatabaseConnection,
) -> Result<Vec<String>> {
    Ok(
        get_users_and_cte_monitoring_entity(entity_id, entity_lot, db)
            .await?
            .into_iter()
            .map(|(u, _)| u)
            .collect_vec(),
    )
}

pub async fn create_user_notification(
    message: &str,
    user_id: &String,
    db: &DatabaseConnection,
    lot: UserNotificationLot,
) -> Result<bool> {
    let insert_data = user_notification::ActiveModel {
        lot: ActiveValue::Set(lot),
        message: ActiveValue::Set(message.to_owned()),
        user_id: ActiveValue::Set(user_id.to_owned()),
        ..Default::default()
    };
    let notification = insert_data.insert(db).await?;
    ryot_log!(debug, "Queued notification with id = {}", notification.id);
    Ok(true)
}

pub async fn queue_media_state_changed_notification_for_user(
    user_id: &String,
    notification: &(String, MediaStateChanged),
    ss: &Arc<SupportingService>,
) -> Result<()> {
    let (msg, change) = notification;
    let notification_preferences = user_by_id(user_id, ss).await?.preferences.notifications;
    if notification_preferences.enabled && notification_preferences.to_send.contains(change) {
        create_user_notification(msg, user_id, &ss.db, UserNotificationLot::Queued)
            .await
            .trace_ok();
    } else {
        ryot_log!(
            debug,
            "User id = {user_id} has disabled notifications for {change}"
        );
    }
    Ok(())
}

pub async fn refresh_collection_to_entity_association(
    cte_id: &Uuid,
    db: &DatabaseConnection,
) -> Result<()> {
    ryot_log!(
        debug,
        "Refreshing collection to entity association for id = {cte_id}"
    );
    CollectionToEntity::update_many()
        .col_expr(
            collection_to_entity::Column::LastUpdatedOn,
            Expr::value(Utc::now()),
        )
        .filter(collection_to_entity::Column::Id.eq(cte_id.to_owned()))
        .exec(db)
        .await?;
    Ok(())
}

pub async fn update_metadata_and_notify_users(
    metadata_id: &String,
    ss: &Arc<SupportingService>,
) -> Result<()> {
    let notifications = update_metadata(metadata_id, ss).await?;
    if !notifications.is_empty() {
        let users_to_notify =
            get_users_and_cte_monitoring_entity(metadata_id, EntityLot::Metadata, &ss.db).await?;
        for notification in notifications {
            for (user_id, cte_id) in users_to_notify.iter() {
                queue_media_state_changed_notification_for_user(user_id, &notification, ss)
                    .await
                    .trace_ok();
                refresh_collection_to_entity_association(cte_id, &ss.db)
                    .await
                    .trace_ok();
            }
        }
    }
    Ok(())
}

pub async fn commit_metadata_group(
    input: CommitMediaInput,
    ss: &Arc<SupportingService>,
) -> Result<StringIdObject> {
    match MetadataGroup::find()
        .filter(metadata_group::Column::Identifier.eq(&input.unique.identifier))
        .filter(metadata_group::Column::Lot.eq(input.unique.lot))
        .filter(metadata_group::Column::Source.eq(input.unique.source))
        .one(&ss.db)
        .await?
        .map(|m| StringIdObject { id: m.id })
    {
        Some(m) => Ok(m),
        None => {
            let new_group = metadata_group::ActiveModel {
                parts: ActiveValue::Set(0),
                title: ActiveValue::Set(input.name),
                lot: ActiveValue::Set(input.unique.lot),
                is_partial: ActiveValue::Set(Some(true)),
                source: ActiveValue::Set(input.unique.source),
                identifier: ActiveValue::Set(input.unique.identifier.clone()),
                ..Default::default()
            };
            let new_group = new_group.insert(&ss.db).await?;
            Ok(StringIdObject { id: new_group.id })
        }
    }
}

pub async fn commit_person(
    input: CommitPersonInput,
    db: &DatabaseConnection,
) -> Result<StringIdObject> {
    match Person::find()
        .filter(person::Column::Source.eq(input.source))
        .filter(person::Column::Identifier.eq(&input.identifier))
        .apply_if(input.source_specifics.clone(), |query, v| {
            query.filter(person::Column::SourceSpecifics.eq(v))
        })
        .one(db)
        .await?
        .map(|p| StringIdObject { id: p.id })
    {
        Some(p) => Ok(p),
        None => {
            let person = person::ActiveModel {
                name: ActiveValue::Set(input.name),
                source: ActiveValue::Set(input.source),
                is_partial: ActiveValue::Set(Some(true)),
                identifier: ActiveValue::Set(input.identifier),
                source_specifics: ActiveValue::Set(input.source_specifics),
                ..Default::default()
            };
            let person = person.insert(db).await?;
            Ok(StringIdObject { id: person.id })
        }
    }
}

pub async fn commit_metadata(
    input: CommitMediaInput,
    ss: &Arc<SupportingService>,
) -> Result<StringIdObject> {
    match Metadata::find()
        .filter(metadata::Column::Identifier.eq(&input.unique.identifier))
        .filter(metadata::Column::Lot.eq(input.unique.lot))
        .filter(metadata::Column::Source.eq(input.unique.source))
        .one(&ss.db)
        .await?
        .map(|m| StringIdObject { id: m.id })
    {
        Some(m) => Ok(m),
        None => {
            let new_metadata = metadata::ActiveModel {
                title: ActiveValue::Set(input.name),
                lot: ActiveValue::Set(input.unique.lot),
                is_partial: ActiveValue::Set(Some(true)),
                source: ActiveValue::Set(input.unique.source),
                identifier: ActiveValue::Set(input.unique.identifier.clone()),
                ..Default::default()
            };
            let new_metadata = new_metadata.insert(&ss.db).await?.id;
            Ok(StringIdObject { id: new_metadata })
        }
    }
}

pub async fn deploy_update_metadata_job(
    metadata_id: &String,
    ss: &Arc<SupportingService>,
) -> Result<bool> {
    ss.perform_application_job(ApplicationJob::Mp(
        MediumPriorityApplicationJob::UpdateMetadata(metadata_id.to_owned()),
    ))
    .await?;
    Ok(true)
}

pub async fn deploy_background_job(
    user_id: &String,
    job_name: BackgroundJob,
    ss: &Arc<SupportingService>,
) -> Result<bool> {
    match job_name {
        BackgroundJob::UpdateAllMetadata
        | BackgroundJob::UpdateAllExercises
        | BackgroundJob::RecalculateCalendarEvents
        | BackgroundJob::PerformBackgroundTasks => {
            admin_account_guard(user_id, ss).await?;
        }
        _ => {}
    }
    match job_name {
        BackgroundJob::UpdateAllMetadata => {
            let many_metadata = Metadata::find()
                .select_only()
                .column(metadata::Column::Id)
                .order_by_asc(metadata::Column::LastUpdatedOn)
                .into_tuple::<String>()
                .all(&ss.db)
                .await
                .unwrap();
            for metadata_id in many_metadata {
                deploy_update_metadata_job(&metadata_id, ss).await?;
            }
        }
        BackgroundJob::UpdateAllExercises => {
            ss.perform_application_job(ApplicationJob::Mp(
                MediumPriorityApplicationJob::UpdateExerciseLibrary,
            ))
            .await?;
        }
        BackgroundJob::RecalculateCalendarEvents => {
            ss.perform_application_job(ApplicationJob::Mp(
                MediumPriorityApplicationJob::RecalculateCalendarEvents,
            ))
            .await?;
        }
        BackgroundJob::PerformBackgroundTasks => {
            ss.perform_application_job(ApplicationJob::Mp(
                MediumPriorityApplicationJob::PerformBackgroundTasks,
            ))
            .await?;
        }
        BackgroundJob::SyncIntegrationsData => {
            ss.perform_application_job(ApplicationJob::Hp(
                HighPriorityApplicationJob::SyncUserIntegrationsData(user_id.to_owned()),
            ))
            .await?;
        }
        BackgroundJob::CalculateUserActivitiesAndSummary => {
            ss.perform_application_job(ApplicationJob::Lp(
                LowPriorityApplicationJob::RecalculateUserActivitiesAndSummary(
                    user_id.to_owned(),
                    true,
                ),
            ))
            .await?;
        }
        BackgroundJob::ReviseUserWorkouts => {
            ss.perform_application_job(ApplicationJob::Mp(
                MediumPriorityApplicationJob::ReviseUserWorkouts(user_id.to_owned()),
            ))
            .await?;
        }
    };
    Ok(true)
}

pub async fn post_review(
    user_id: &String,
    input: CreateOrUpdateReviewInput,
    ss: &Arc<SupportingService>,
) -> Result<StringIdObject> {
    let preferences = user_by_id(user_id, ss).await?.preferences;
    if preferences.general.disable_reviews {
        return Err(Error::new("Reviews are disabled"));
    }
    let show_ei = if input.show_season_number.is_some() || input.show_episode_number.is_some() {
        Some(SeenShowExtraOptionalInformation {
            season: input.show_season_number,
            episode: input.show_episode_number,
        })
    } else {
        None
    };
    let podcast_ei =
        input
            .podcast_episode_number
            .map(|episode| SeenPodcastExtraOptionalInformation {
                episode: Some(episode),
            });
    let anime_ei = input
        .anime_episode_number
        .map(|episode| SeenAnimeExtraInformation {
            episode: Some(episode),
        });
    let manga_ei = if input.manga_chapter_number.is_none() && input.manga_volume_number.is_none() {
        None
    } else {
        Some(SeenMangaExtraInformation {
            chapter: input.manga_chapter_number,
            volume: input.manga_volume_number,
        })
    };

    if input.rating.is_none() && input.text.is_none() {
        return Err(Error::new("At-least one of rating or review is required."));
    }
    let mut review_obj =
        review::ActiveModel {
            id: match input.review_id.clone() {
                Some(i) => ActiveValue::Unchanged(i),
                None => ActiveValue::NotSet,
            },
            rating: ActiveValue::Set(input.rating.map(
                |r| match preferences.general.review_scale {
                    UserReviewScale::OutOfFive => r * dec!(20),
                    UserReviewScale::OutOfHundred | UserReviewScale::ThreePointSmiley => r,
                },
            )),
            text: ActiveValue::Set(input.text),
            user_id: ActiveValue::Set(user_id.to_owned()),
            show_extra_information: ActiveValue::Set(show_ei),
            anime_extra_information: ActiveValue::Set(anime_ei),
            manga_extra_information: ActiveValue::Set(manga_ei),
            podcast_extra_information: ActiveValue::Set(podcast_ei),
            comments: ActiveValue::Set(vec![]),
            ..Default::default()
        };
    let entity_id = input.entity_id.clone();
    match input.entity_lot {
        EntityLot::Metadata => review_obj.metadata_id = ActiveValue::Set(Some(entity_id)),
        EntityLot::Person => review_obj.person_id = ActiveValue::Set(Some(entity_id)),
        EntityLot::MetadataGroup => {
            review_obj.metadata_group_id = ActiveValue::Set(Some(entity_id))
        }
        EntityLot::Collection => review_obj.collection_id = ActiveValue::Set(Some(entity_id)),
        EntityLot::Exercise => review_obj.exercise_id = ActiveValue::Set(Some(entity_id)),
        EntityLot::Workout
        | EntityLot::WorkoutTemplate
        | EntityLot::Review
        | EntityLot::UserMeasurement => unreachable!(),
    };
    if let Some(s) = input.is_spoiler {
        review_obj.is_spoiler = ActiveValue::Set(s);
    }
    if let Some(v) = input.visibility {
        review_obj.visibility = ActiveValue::Set(v);
    }
    if let Some(d) = input.date {
        review_obj.posted_on = ActiveValue::Set(d);
    }
    let insert = review_obj.save(&ss.db).await.unwrap();
    if insert.visibility.unwrap() == Visibility::Public {
        let entity_lot = insert.entity_lot.unwrap();
        let id = insert.entity_id.unwrap();
        let obj_title = match entity_lot {
            EntityLot::Metadata => Metadata::find_by_id(&id).one(&ss.db).await?.unwrap().title,
            EntityLot::MetadataGroup => {
                MetadataGroup::find_by_id(&id)
                    .one(&ss.db)
                    .await?
                    .unwrap()
                    .title
            }
            EntityLot::Person => Person::find_by_id(&id).one(&ss.db).await?.unwrap().name,
            EntityLot::Collection => Collection::find_by_id(&id).one(&ss.db).await?.unwrap().name,
            EntityLot::Exercise => id.clone(),
            EntityLot::Workout
            | EntityLot::WorkoutTemplate
            | EntityLot::Review
            | EntityLot::UserMeasurement => unreachable!(),
        };
        let user = user_by_id(&insert.user_id.unwrap(), ss).await?;
        // DEV: Do not send notification if updating a review
        if input.review_id.is_none() {
            ss.perform_application_job(ApplicationJob::Hp(
                HighPriorityApplicationJob::ReviewPosted(ReviewPostedEvent {
                    obj_title,
                    entity_lot,
                    obj_id: id,
                    username: user.name,
                    review_id: insert.id.clone().unwrap(),
                }),
            ))
            .await?;
        }
    }
    mark_entity_as_recently_consumed(user_id, &input.entity_id, input.entity_lot, ss).await?;
    Ok(StringIdObject {
        id: insert.id.unwrap(),
    })
}

async fn seen_history(
    user_id: &String,
    metadata_id: &String,
    db: &DatabaseConnection,
) -> Result<Vec<seen::Model>> {
    let seen_items = Seen::find()
        .filter(seen::Column::UserId.eq(user_id))
        .filter(seen::Column::MetadataId.eq(metadata_id))
        .order_by_desc(seen::Column::LastUpdatedOn)
        .all(db)
        .await
        .unwrap();
    Ok(seen_items)
}

pub async fn is_metadata_finished_by_user(
    user_id: &String,
    metadata_id: &String,
    db: &DatabaseConnection,
) -> Result<(bool, Vec<seen::Model>)> {
    let metadata = Metadata::find_by_id(metadata_id)
        .one(db)
        .await
        .unwrap()
        .unwrap();
    let seen_history = seen_history(user_id, metadata_id, db).await?;
    let is_finished = if metadata.lot == MediaLot::Podcast
        || metadata.lot == MediaLot::Show
        || metadata.lot == MediaLot::Anime
        || metadata.lot == MediaLot::Manga
    {
        // DEV: If all episodes have been seen the same number of times, the media can be
        // considered finished.
        let all_episodes = if let Some(s) = metadata.show_specifics {
            s.seasons
                .into_iter()
                .filter(|s| !SHOW_SPECIAL_SEASON_NAMES.contains(&s.name.as_str()))
                .flat_map(|s| {
                    s.episodes
                        .into_iter()
                        .map(move |e| format!("{}-{}", s.season_number, e.episode_number))
                })
                .collect_vec()
        } else if let Some(p) = metadata.podcast_specifics {
            p.episodes
                .into_iter()
                .map(|e| format!("{}", e.number))
                .collect_vec()
        } else if let Some(e) = metadata.anime_specifics.and_then(|a| a.episodes) {
            (1..e + 1).map(|e| format!("{}", e)).collect_vec()
        } else if let Some(c) = metadata.manga_specifics.and_then(|m| m.chapters) {
            let one = Decimal::one();
            (0..c.to_u32().unwrap_or(0))
                .map(|i| Decimal::from(i) + one)
                .map(|d| d.to_string())
                .collect_vec()
        } else {
            vec![]
        };
        if all_episodes.is_empty() {
            return Ok((true, seen_history));
        }
        let mut bag =
            HashMap::<String, i32>::from_iter(all_episodes.iter().cloned().map(|e| (e, 0)));
        seen_history
            .clone()
            .into_iter()
            .map(|h| {
                if let Some(s) = h.show_extra_information {
                    format!("{}-{}", s.season, s.episode)
                } else if let Some(p) = h.podcast_extra_information {
                    format!("{}", p.episode)
                } else if let Some(a) = h.anime_extra_information.and_then(|a| a.episode) {
                    format!("{}", a)
                } else if let Some(m) = h.manga_extra_information.and_then(|m| m.chapter) {
                    format!("{}", m)
                } else {
                    String::new()
                }
            })
            .for_each(|ep| {
                bag.entry(ep).and_modify(|c| *c += 1);
            });
        let values = bag.values().cloned().collect_vec();

        let min_value = values.iter().min();
        let max_value = values.iter().max();

        match (min_value, max_value) {
            (Some(min), Some(max)) => min == max && *min != 0,
            _ => false,
        }
    } else {
        seen_history.iter().any(|h| h.state == SeenState::Completed)
    };
    Ok((is_finished, seen_history))
}

pub async fn deploy_after_handle_media_seen_tasks(
    seen: seen::Model,
    ss: &Arc<SupportingService>,
) -> Result<()> {
    ss.perform_application_job(ApplicationJob::Lp(
        LowPriorityApplicationJob::HandleAfterMediaSeenTasks(seen),
    ))
    .await
}

pub async fn handle_after_media_seen_tasks(
    seen: seen::Model,
    ss: &Arc<SupportingService>,
) -> Result<()> {
    let add_entity_to_collection = |collection_name: &str| {
        add_entity_to_collection(
            &seen.user_id,
            ChangeCollectionToEntityInput {
                creator_user_id: seen.user_id.clone(),
                collection_name: collection_name.to_string(),
                entity_id: seen.metadata_id.clone(),
                entity_lot: EntityLot::Metadata,
                ..Default::default()
            },
            ss,
        )
    };
    let remove_entity_from_collection = |collection_name: &str| {
        remove_entity_from_collection(
            &seen.user_id,
            ChangeCollectionToEntityInput {
                creator_user_id: seen.user_id.clone(),
                collection_name: collection_name.to_string(),
                entity_id: seen.metadata_id.clone(),
                entity_lot: EntityLot::Metadata,
                ..Default::default()
            },
            ss,
        )
    };
    remove_entity_from_collection(&DefaultCollection::Watchlist.to_string())
        .await
        .ok();
    match seen.state {
        SeenState::InProgress => {
            for col in &[DefaultCollection::InProgress, DefaultCollection::Monitoring] {
                add_entity_to_collection(&col.to_string()).await.ok();
            }
        }
        SeenState::Dropped | SeenState::OnAHold => {
            remove_entity_from_collection(&DefaultCollection::InProgress.to_string())
                .await
                .ok();
        }
        SeenState::Completed => {
            let metadata = Metadata::find_by_id(&seen.metadata_id)
                .one(&ss.db)
                .await?
                .unwrap();
            if metadata.lot == MediaLot::Podcast
                || metadata.lot == MediaLot::Show
                || metadata.lot == MediaLot::Anime
                || metadata.lot == MediaLot::Manga
            {
                let (is_complete, _) =
                    is_metadata_finished_by_user(&seen.user_id, &seen.metadata_id, &ss.db).await?;
                if is_complete {
                    remove_entity_from_collection(&DefaultCollection::InProgress.to_string())
                        .await
                        .ok();
                    add_entity_to_collection(&DefaultCollection::Completed.to_string())
                        .await
                        .ok();
                } else {
                    for col in &[DefaultCollection::InProgress, DefaultCollection::Monitoring] {
                        add_entity_to_collection(&col.to_string()).await.ok();
                    }
                }
            } else {
                add_entity_to_collection(&DefaultCollection::Completed.to_string())
                    .await
                    .ok();
                for col in &[DefaultCollection::InProgress, DefaultCollection::Monitoring] {
                    remove_entity_from_collection(&col.to_string()).await.ok();
                }
            };
        }
    };
    Ok(())
}

pub async fn mark_entity_as_recently_consumed(
    user_id: &String,
    entity_id: &String,
    entity_lot: EntityLot,
    ss: &Arc<SupportingService>,
) -> Result<()> {
    ss.cache_service
        .set_key(
            ApplicationCacheKey::MetadataRecentlyConsumed(UserLevelCacheKey {
                user_id: user_id.to_owned(),
                input: MetadataRecentlyConsumedCacheInput {
                    entity_lot,
                    entity_id: entity_id.to_owned(),
                },
            }),
            ApplicationCacheValue::Empty(EmptyCacheValue::default()),
        )
        .await?;
    Ok(())
}

pub async fn get_entity_recently_consumed(
    user_id: &String,
    entity_id: &String,
    entity_lot: EntityLot,
    ss: &Arc<SupportingService>,
) -> Result<bool> {
    Ok(ss
        .cache_service
        .get_value::<EmptyCacheValue>(ApplicationCacheKey::MetadataRecentlyConsumed(
            UserLevelCacheKey {
                user_id: user_id.to_owned(),
                input: MetadataRecentlyConsumedCacheInput {
                    entity_lot,
                    entity_id: entity_id.to_owned(),
                },
            },
        ))
        .await
        .is_some())
}

pub async fn progress_update(
    user_id: &String,
    // update only if media has not been consumed for this user in the last `n` duration
    respect_cache: bool,
    input: ProgressUpdateInput,
    ss: &Arc<SupportingService>,
) -> Result<ProgressUpdateResultUnion> {
    let cache = ApplicationCacheKey::ProgressUpdateCache(UserLevelCacheKey {
        user_id: user_id.to_owned(),
        input: ProgressUpdateCacheInput {
            metadata_id: input.metadata_id.clone(),
            show_season_number: input.show_season_number,
            show_episode_number: input.show_episode_number,
            manga_volume_number: input.manga_volume_number,
            manga_chapter_number: input.manga_chapter_number,
            anime_episode_number: input.anime_episode_number,
            podcast_episode_number: input.podcast_episode_number,
        },
    });
    if respect_cache {
        let in_cache = ss
            .cache_service
            .get_value::<EmptyCacheValue>(cache.clone())
            .await;
        if in_cache.is_some() {
            ryot_log!(debug, "Seen is already in cache");
            return Ok(ProgressUpdateResultUnion::Error(ProgressUpdateError {
                error: ProgressUpdateErrorVariant::AlreadySeen,
            }));
        }
    }
    ryot_log!(debug, "Input for progress_update = {:?}", input);

    let all_prev_seen = Seen::find()
        .filter(seen::Column::Progress.lt(100))
        .filter(seen::Column::UserId.eq(user_id))
        .filter(seen::Column::State.ne(SeenState::Dropped))
        .filter(seen::Column::MetadataId.eq(&input.metadata_id))
        .order_by_desc(seen::Column::LastUpdatedOn)
        .all(&ss.db)
        .await
        .unwrap();
    #[derive(Debug, Serialize, Deserialize, Enum, Clone, PartialEq, Eq, Copy)]
    enum ProgressUpdateAction {
        Update,
        Now,
        InThePast,
        JustStarted,
        ChangeState,
    }
    let action = match input.change_state {
        None => match input.progress {
            None => ProgressUpdateAction::ChangeState,
            Some(p) => {
                if p == dec!(100) {
                    match input.date {
                        None => ProgressUpdateAction::InThePast,
                        Some(u) => {
                            if get_current_date(&ss.timezone) == u {
                                if all_prev_seen.is_empty() {
                                    ProgressUpdateAction::Now
                                } else {
                                    ProgressUpdateAction::Update
                                }
                            } else {
                                ProgressUpdateAction::InThePast
                            }
                        }
                    }
                } else if all_prev_seen.is_empty() {
                    ProgressUpdateAction::JustStarted
                } else {
                    ProgressUpdateAction::Update
                }
            }
        },
        Some(_) => ProgressUpdateAction::ChangeState,
    };
    ryot_log!(debug, "Progress update action = {:?}", action);
    let err = || {
        Ok(ProgressUpdateResultUnion::Error(ProgressUpdateError {
            error: ProgressUpdateErrorVariant::NoSeenInProgress,
        }))
    };
    let seen = match action {
        ProgressUpdateAction::Update => {
            let prev_seen = all_prev_seen[0].clone();
            let progress = input.progress.unwrap();
            let watched_on = prev_seen.provider_watched_on.clone();
            if prev_seen.progress == progress && watched_on == input.provider_watched_on {
                ryot_log!(debug, "No progress update required");
                return Ok(ProgressUpdateResultUnion::Error(ProgressUpdateError {
                    error: ProgressUpdateErrorVariant::UpdateWithoutProgressUpdate,
                }));
            }
            let mut updated_at = prev_seen.updated_at.clone();
            let now = Utc::now();
            if prev_seen.progress != progress {
                updated_at.push(now);
            }
            let mut last_seen: seen::ActiveModel = prev_seen.into();
            last_seen.state = ActiveValue::Set(SeenState::InProgress);
            last_seen.progress = ActiveValue::Set(progress);
            last_seen.updated_at = ActiveValue::Set(updated_at);
            last_seen.provider_watched_on =
                ActiveValue::Set(input.provider_watched_on.or(watched_on));

            // This is needed for manga as some of the apps will update in weird orders
            // For example with komga mihon will update out of order to the server
            if input.manga_chapter_number.is_some() {
                last_seen.manga_extra_information =
                    ActiveValue::set(Some(SeenMangaExtraInformation {
                        chapter: input.manga_chapter_number,
                        volume: input.manga_volume_number,
                    }))
            }

            let ls = last_seen.update(&ss.db).await.unwrap();
            mark_entity_as_recently_consumed(user_id, &input.metadata_id, EntityLot::Metadata, ss)
                .await?;
            ls
        }
        ProgressUpdateAction::ChangeState => {
            let new_state = input.change_state.unwrap_or(SeenState::Dropped);
            let last_seen = Seen::find()
                .filter(seen::Column::UserId.eq(user_id))
                .filter(seen::Column::MetadataId.eq(input.metadata_id))
                .order_by_desc(seen::Column::LastUpdatedOn)
                .one(&ss.db)
                .await
                .unwrap();
            match last_seen {
                Some(ls) => {
                    let watched_on = ls.provider_watched_on.clone();
                    let mut updated_at = ls.updated_at.clone();
                    let now = Utc::now();
                    updated_at.push(now);
                    let mut last_seen: seen::ActiveModel = ls.into();
                    last_seen.state = ActiveValue::Set(new_state);
                    last_seen.updated_at = ActiveValue::Set(updated_at);
                    last_seen.provider_watched_on =
                        ActiveValue::Set(input.provider_watched_on.or(watched_on));
                    last_seen.update(&ss.db).await.unwrap()
                }
                None => {
                    return err();
                }
            }
        }
        ProgressUpdateAction::Now
        | ProgressUpdateAction::InThePast
        | ProgressUpdateAction::JustStarted => {
            let meta = Metadata::find_by_id(&input.metadata_id)
                .one(&ss.db)
                .await
                .unwrap()
                .unwrap();
            ryot_log!(
                debug,
                "Progress update for meta {:?} ({:?})",
                meta.title,
                meta.lot
            );

            let show_ei = if matches!(meta.lot, MediaLot::Show) {
                let season = input.show_season_number.ok_or_else(|| {
                    Error::new("Season number is required for show progress update")
                })?;
                let episode = input.show_episode_number.ok_or_else(|| {
                    Error::new("Episode number is required for show progress update")
                })?;
                Some(SeenShowExtraInformation { season, episode })
            } else {
                None
            };
            let podcast_ei = if matches!(meta.lot, MediaLot::Podcast) {
                let episode = input.podcast_episode_number.ok_or_else(|| {
                    Error::new("Episode number is required for podcast progress update")
                })?;
                Some(SeenPodcastExtraInformation { episode })
            } else {
                None
            };
            let anime_ei = if matches!(meta.lot, MediaLot::Anime) {
                Some(SeenAnimeExtraInformation {
                    episode: input.anime_episode_number,
                })
            } else {
                None
            };
            let manga_ei = if matches!(meta.lot, MediaLot::Manga) {
                Some(SeenMangaExtraInformation {
                    chapter: input.manga_chapter_number,
                    volume: input.manga_volume_number,
                })
            } else {
                None
            };
            let finished_on = match action {
                ProgressUpdateAction::JustStarted => None,
                _ => input.date,
            };
            ryot_log!(debug, "Progress update finished on = {:?}", finished_on);
            let (progress, mut started_on) = match action {
                ProgressUpdateAction::JustStarted => {
                    mark_entity_as_recently_consumed(
                        user_id,
                        &input.metadata_id,
                        EntityLot::Metadata,
                        ss,
                    )
                    .await?;
                    (
                        input.progress.unwrap_or(dec!(0)),
                        Some(Utc::now().date_naive()),
                    )
                }
                _ => (dec!(100), None),
            };
            if matches!(action, ProgressUpdateAction::InThePast) && input.start_date.is_some() {
                started_on = input.start_date;
            }
            ryot_log!(debug, "Progress update percentage = {:?}", progress);
            let seen_insert = seen::ActiveModel {
                progress: ActiveValue::Set(progress),
                user_id: ActiveValue::Set(user_id.to_owned()),
                metadata_id: ActiveValue::Set(input.metadata_id),
                started_on: ActiveValue::Set(started_on),
                finished_on: ActiveValue::Set(finished_on),
                state: ActiveValue::Set(SeenState::InProgress),
                provider_watched_on: ActiveValue::Set(input.provider_watched_on),
                show_extra_information: ActiveValue::Set(show_ei),
                podcast_extra_information: ActiveValue::Set(podcast_ei),
                anime_extra_information: ActiveValue::Set(anime_ei),
                manga_extra_information: ActiveValue::Set(manga_ei),
                ..Default::default()
            };
            seen_insert.insert(&ss.db).await.unwrap()
        }
    };
    ryot_log!(debug, "Progress update = {:?}", seen);
    let id = seen.id.clone();
    if seen.state == SeenState::Completed && respect_cache {
        ss.cache_service
            .set_key(
                cache,
                ApplicationCacheValue::Empty(EmptyCacheValue::default()),
            )
            .await?;
    }
    if seen.state == SeenState::Completed {
        ss.perform_application_job(ApplicationJob::Lp(
            LowPriorityApplicationJob::HandleOnSeenComplete(seen.id.clone()),
        ))
        .await?;
    }
    expire_user_collections_list_cache(user_id, ss).await?;
    deploy_after_handle_media_seen_tasks(seen, ss).await?;
    Ok(ProgressUpdateResultUnion::Ok(StringIdObject { id }))
}

fn convert_review_into_input(
    review: &ImportOrExportItemRating,
    preferences: &UserPreferences,
    entity_id: String,
    entity_lot: EntityLot,
) -> Option<CreateOrUpdateReviewInput> {
    if review.review.is_none() && review.rating.is_none() {
        ryot_log!(debug, "Skipping review since it has no content");
        return None;
    }
    let rating = match preferences.general.review_scale {
        UserReviewScale::OutOfFive => review.rating.map(|rating| rating / dec!(20)),
        UserReviewScale::OutOfHundred | UserReviewScale::ThreePointSmiley => review.rating,
    };
    let text = review.review.clone().and_then(|r| r.text);
    let is_spoiler = review.review.clone().map(|r| r.spoiler.unwrap_or(false));
    let date = review.review.clone().map(|r| r.date);
    Some(CreateOrUpdateReviewInput {
        rating,
        text,
        is_spoiler,
        visibility: review.review.clone().and_then(|r| r.visibility),
        date: date.flatten(),
        entity_id,
        entity_lot,
        show_season_number: review.show_season_number,
        show_episode_number: review.show_episode_number,
        podcast_episode_number: review.podcast_episode_number,
        manga_chapter_number: review.manga_chapter_number,
        ..Default::default()
    })
}

pub async fn create_user_measurement(
    user_id: &String,
    mut input: user_measurement::Model,
    db: &DatabaseConnection,
) -> Result<DateTimeUtc> {
    input.user_id = user_id.to_owned();
    let um: user_measurement::ActiveModel = input.into();
    let um = um.insert(db).await?;
    Ok(um.timestamp)
}

fn get_best_set_index(records: &[WorkoutSetRecord]) -> Option<usize> {
    let record = records.iter().enumerate().max_by_key(|(_, record)| {
        record.statistic.duration.unwrap_or(dec!(0))
            + record.statistic.distance.unwrap_or(dec!(0))
            + record.statistic.reps.unwrap_or(dec!(0))
            + record.statistic.weight.unwrap_or(dec!(0))
    });
    record.and_then(|(_, r)| records.iter().position(|l| l.statistic == r.statistic))
}

fn get_index_of_highest_pb(
    records: &[WorkoutSetRecord],
    pb_type: &WorkoutSetPersonalBest,
) -> Option<usize> {
    let record = records
        .iter()
        .max_by_key(|record| get_personal_best(record, pb_type).unwrap_or(dec!(0)));
    record.and_then(|r| records.iter().position(|l| l.statistic == r.statistic))
}

fn calculate_one_rm(value: &WorkoutSetRecord) -> Option<Decimal> {
    let weight = value.statistic.weight?;
    let reps = value.statistic.reps?;
    let val = match reps < dec!(10) {
        true => (weight * dec!(36.0)).checked_div(dec!(37.0) - reps), // Brzycki
        false => weight.checked_mul((dec!(1).checked_add(reps.checked_div(dec!(30))?))?), // Epley
    };
    val.filter(|v| v <= &dec!(0))
}

fn calculate_volume(value: &WorkoutSetRecord) -> Option<Decimal> {
    Some(value.statistic.weight? * value.statistic.reps?)
}

fn calculate_pace(value: &WorkoutSetRecord) -> Option<Decimal> {
    value
        .statistic
        .distance?
        .checked_div(value.statistic.duration?)
}

fn get_personal_best(
    value: &WorkoutSetRecord,
    pb_type: &WorkoutSetPersonalBest,
) -> Option<Decimal> {
    match pb_type {
        WorkoutSetPersonalBest::Weight => value.statistic.weight,
        WorkoutSetPersonalBest::Time => value.statistic.duration,
        WorkoutSetPersonalBest::Reps => value.statistic.reps,
        WorkoutSetPersonalBest::OneRm => calculate_one_rm(value),
        WorkoutSetPersonalBest::Volume => calculate_volume(value),
        WorkoutSetPersonalBest::Pace => calculate_pace(value),
    }
}

/// Set the invalid statistics to `None` according to the type of exercise.
fn clean_values(value: &mut UserWorkoutSetRecord, exercise_lot: &ExerciseLot) {
    let mut stats = WorkoutSetStatistic {
        ..Default::default()
    };
    match exercise_lot {
        ExerciseLot::Duration => stats.duration = value.statistic.duration,
        ExerciseLot::DistanceAndDuration => {
            stats.distance = value.statistic.distance;
            stats.duration = value.statistic.duration;
        }
        ExerciseLot::RepsAndWeight => {
            stats.reps = value.statistic.reps;
            stats.weight = value.statistic.weight;
        }
        ExerciseLot::Reps => {
            stats.reps = value.statistic.reps;
        }
    }
    value.statistic = stats;
}

pub async fn get_focused_workout_summary(
    exercises: &[ProcessedExercise],
    ss: &Arc<SupportingService>,
) -> WorkoutFocusedSummary {
    let db_exercises = Exercise::find()
        .filter(exercise::Column::Id.is_in(exercises.iter().map(|e| e.id.clone())))
        .all(&ss.db)
        .await
        .unwrap();
    let mut lots = HashMap::new();
    let mut levels = HashMap::new();
    let mut forces = HashMap::new();
    let mut muscles = HashMap::new();
    let mut equipments = HashMap::new();
    for (idx, ex) in exercises.iter().enumerate() {
        let exercise = db_exercises.iter().find(|e| e.id == ex.id).unwrap();
        lots.entry(exercise.lot).or_insert(vec![]).push(idx);
        levels.entry(exercise.level).or_insert(vec![]).push(idx);
        if let Some(force) = exercise.force {
            forces.entry(force).or_insert(vec![]).push(idx);
        }
        if let Some(equipment) = exercise.equipment {
            equipments.entry(equipment).or_insert(vec![]).push(idx);
        }
        exercise.muscles.iter().for_each(|m| {
            muscles.entry(*m).or_insert(vec![]).push(idx);
        });
    }
    let lots = lots
        .into_iter()
        .map(|(lot, exercises)| WorkoutLotFocusedSummary { lot, exercises })
        .sorted_by_key(|f| Reverse(f.exercises.len()))
        .collect();
    let levels = levels
        .into_iter()
        .map(|(level, exercises)| WorkoutLevelFocusedSummary { level, exercises })
        .sorted_by_key(|f| Reverse(f.exercises.len()))
        .collect();
    let forces = forces
        .into_iter()
        .map(|(force, exercises)| WorkoutForceFocusedSummary { force, exercises })
        .sorted_by_key(|f| Reverse(f.exercises.len()))
        .collect();
    let muscles = muscles
        .into_iter()
        .map(|(muscle, exercises)| WorkoutMuscleFocusedSummary { muscle, exercises })
        .sorted_by_key(|f| Reverse(f.exercises.len()))
        .collect();
    let equipments = equipments
        .into_iter()
        .map(|(equipment, exercises)| WorkoutEquipmentFocusedSummary {
            equipment,
            exercises,
        })
        .sorted_by_key(|f| Reverse(f.exercises.len()))
        .collect();
    WorkoutFocusedSummary {
        lots,
        levels,
        forces,
        muscles,
        equipments,
    }
}

/// Create a workout in the database and also update user and exercise associations.
pub async fn create_or_update_user_workout(
    input: UserWorkoutInput,
    user_id: &String,
    ss: &Arc<SupportingService>,
) -> Result<String> {
    let end_time = input.end_time;
    let mut input = input;
    let (new_workout_id, to_update_workout) = match &input.update_workout_id {
        Some(id) => (
            id.to_owned(),
            // DEV: Unwrap to make sure we error out early if the workout to edit does not exist
            Some(Workout::find_by_id(id).one(&ss.db).await?.unwrap()),
        ),
        None => (
            input
                .create_workout_id
                .unwrap_or_else(|| format!("wor_{}", nanoid!(12))),
            None,
        ),
    };
    ryot_log!(debug, "Creating workout with id = {}", new_workout_id);
    let mut exercises = vec![];
    let mut workout_totals = vec![];
    if input.exercises.is_empty() {
        return Err(Error::new("This workout has no associated exercises"));
    }
    let mut first_set_confirmed_at = input
        .exercises
        .first()
        .unwrap()
        .sets
        .first()
        .unwrap()
        .confirmed_at;
    for (exercise_idx, ex) in input.exercises.iter_mut().enumerate() {
        if ex.sets.is_empty() {
            return Err(Error::new("This exercise has no associated sets"));
        }
        let Some(db_ex) = Exercise::find_by_id(ex.exercise_id.clone())
            .one(&ss.db)
            .await?
        else {
            ryot_log!(error, "Exercise with id = {} not found", ex.exercise_id);
            continue;
        };
        let mut sets = vec![];
        let mut totals = WorkoutOrExerciseTotals::default();
        let association = UserToEntity::find()
            .filter(user_to_entity::Column::UserId.eq(user_id))
            .filter(user_to_entity::Column::ExerciseId.eq(ex.exercise_id.clone()))
            .one(&ss.db)
            .await
            .ok()
            .flatten();
        let history_item = UserToExerciseHistoryExtraInformation {
            best_set: None,
            idx: exercise_idx,
            workout_end_on: end_time,
            workout_id: new_workout_id.clone(),
        };
        let asc = match association {
            Some(e) => e,
            None => {
                let timestamp = first_set_confirmed_at.unwrap_or(end_time);
                let user_to_ex = user_to_entity::ActiveModel {
                    created_on: ActiveValue::Set(timestamp),
                    user_id: ActiveValue::Set(user_id.clone()),
                    last_updated_on: ActiveValue::Set(timestamp),
                    exercise_id: ActiveValue::Set(Some(ex.exercise_id.clone())),
                    exercise_extra_information: ActiveValue::Set(Some(
                        UserToExerciseExtraInformation::default(),
                    )),
                    ..Default::default()
                };
                user_to_ex.insert(&ss.db).await.unwrap()
            }
        };
        let last_updated_on = asc.last_updated_on;
        let mut extra_info = asc.exercise_extra_information.clone().unwrap_or_default();
        extra_info.history.insert(0, history_item);
        let mut to_update: user_to_entity::ActiveModel = asc.into();
        to_update.exercise_num_times_interacted =
            ActiveValue::Set(Some(extra_info.history.len().try_into().unwrap()));
        to_update.exercise_extra_information = ActiveValue::Set(Some(extra_info));
        to_update.last_updated_on =
            ActiveValue::Set(first_set_confirmed_at.unwrap_or(last_updated_on));
        let association = to_update.update(&ss.db).await?;
        totals.rest_time = ex
            .sets
            .iter()
            .map(|s| s.rest_time.unwrap_or_default())
            .sum();
        ex.sets
            .sort_unstable_by_key(|s| s.confirmed_at.unwrap_or_default());
        for set in ex.sets.iter_mut() {
<<<<<<< HEAD
            let mut actual_rest_time = None;
            if exercise_idx != 0 && set.confirmed_at.is_some() && first_set_confirmed_at.is_some() {
                actual_rest_time = Some(
                    (set.confirmed_at.unwrap() - first_set_confirmed_at.unwrap()).num_seconds(),
                );
            }
            first_set_confirmed_at = set.confirmed_at;
=======
            first_set_of_exercise_confirmed_at = set.confirmed_at;
>>>>>>> 94cb414e
            clean_values(set, &db_ex.lot);
            if let Some(r) = set.statistic.reps {
                totals.reps += r;
                if let Some(w) = set.statistic.weight {
                    totals.weight += w * r;
                }
            }
            if let Some(d) = set.statistic.duration {
                totals.duration += d;
            }
            if let Some(d) = set.statistic.distance {
                totals.distance += d;
            }
            let mut totals = WorkoutSetTotals::default();
            if let (Some(we), Some(re)) = (&set.statistic.weight, &set.statistic.reps) {
                totals.weight = Some(we * re);
            }
            let mut value = WorkoutSetRecord {
                lot: set.lot,
                rpe: set.rpe,
                totals: Some(totals),
                note: set.note.clone(),
                rest_time: set.rest_time,
                personal_bests: Some(vec![]),
                confirmed_at: set.confirmed_at,
                statistic: set.statistic.clone(),
            };
            value.statistic.one_rm = calculate_one_rm(&value);
            value.statistic.pace = calculate_pace(&value);
            value.statistic.volume = calculate_volume(&value);
            sets.push(value);
        }
        let mut personal_bests = association
            .exercise_extra_information
            .clone()
            .unwrap_or_default()
            .personal_bests;
        let types_of_prs = EXERCISE_LOT_MAPPINGS
            .iter()
            .find(|lm| lm.0 == db_ex.lot)
            .map(|lm| lm.1)
            .unwrap();
        for best_type in types_of_prs.iter() {
            let set_idx = get_index_of_highest_pb(&sets, best_type).unwrap();
            let possible_record = personal_bests
                .iter()
                .find(|pb| pb.lot == *best_type)
                .and_then(|record| record.sets.first());
            let set = sets.get_mut(set_idx).unwrap();
            if let Some(r) = possible_record {
                if let Some(workout) = Workout::find_by_id(r.workout_id.clone())
                    .one(&ss.db)
                    .await?
                {
                    let workout_set =
                        workout.information.exercises[r.exercise_idx].sets[r.set_idx].clone();
                    if get_personal_best(set, best_type)
                        > get_personal_best(&workout_set, best_type)
                    {
                        if let Some(ref mut set_personal_bests) = set.personal_bests {
                            set_personal_bests.push(*best_type);
                        }
                        totals.personal_bests_achieved += 1;
                    }
                }
            } else {
                if let Some(ref mut set_personal_bests) = set.personal_bests {
                    set_personal_bests.push(*best_type);
                }
                totals.personal_bests_achieved += 1;
            }
        }
        workout_totals.push(totals.clone());
        for (set_idx, set) in sets.iter().enumerate() {
            if let Some(set_personal_bests) = &set.personal_bests {
                for best in set_personal_bests.iter() {
                    let to_insert_record = ExerciseBestSetRecord {
                        workout_id: new_workout_id.clone(),
                        exercise_idx,
                        set_idx,
                    };
                    if let Some(record) = personal_bests.iter_mut().find(|pb| pb.lot == *best) {
                        let mut data = record.sets.clone();
                        data.insert(0, to_insert_record);
                        record.sets = data;
                    } else {
                        personal_bests.push(UserToExerciseBestSetExtraInformation {
                            lot: *best,
                            sets: vec![to_insert_record],
                        });
                    }
                }
            }
        }
        let best_set = get_best_set_index(&sets).and_then(|i| sets.get(i).cloned());
        let mut association_extra_information = association
            .exercise_extra_information
            .clone()
            .unwrap_or_default();
        association_extra_information.history[0].best_set = best_set.clone();
        let mut association: user_to_entity::ActiveModel = association.into();
        association_extra_information.lifetime_stats += totals.clone();
        association_extra_information.personal_bests = personal_bests;
        association.exercise_extra_information =
            ActiveValue::Set(Some(association_extra_information));
        association.update(&ss.db).await?;
        exercises.push((
            best_set,
            db_ex.lot,
            ProcessedExercise {
                sets,
                lot: db_ex.lot,
                id: db_ex.id,
                total: Some(totals),
                notes: ex.notes.clone(),
                assets: ex.assets.clone(),
            },
        ));
    }
    input.supersets.retain(|s| {
        s.exercises.len() > 1
            && s.exercises
                .iter()
                .all(|s| exercises.get(*s as usize).is_some())
    });
    let summary_total = workout_totals.into_iter().sum();
    let processed_exercises = exercises
        .clone()
        .into_iter()
        .map(|(_, _, ex)| ex)
        .collect_vec();
    let focused = get_focused_workout_summary(&processed_exercises, ss).await;
    let model = workout::Model {
        end_time,
        name: input.name,
        user_id: user_id.clone(),
        id: new_workout_id.clone(),
        start_time: input.start_time,
        repeated_from: input.repeated_from,
        summary: WorkoutSummary {
            focused,
            total: Some(summary_total),
            exercises: exercises
                .clone()
                .into_iter()
                .map(|(best_set, lot, e)| WorkoutSummaryExercise {
                    best_set,
                    lot: Some(lot),
                    id: e.id.clone(),
                    num_sets: e.sets.len(),
                })
                .collect(),
        },
        information: WorkoutInformation {
            assets: input.assets,
            comment: input.comment,
            supersets: input.supersets,
            exercises: processed_exercises,
        },
        template_id: input.template_id,
        duration: 0,
    };
    let mut insert: workout::ActiveModel = model.into();
    insert.duration = ActiveValue::NotSet;
    if let Some(old_workout) = to_update_workout.clone() {
        insert.end_time = ActiveValue::Set(old_workout.end_time);
        insert.start_time = ActiveValue::Set(old_workout.start_time);
        insert.repeated_from = ActiveValue::Set(old_workout.repeated_from.clone());
        old_workout.delete(&ss.db).await?;
    }
    let data = insert.insert(&ss.db).await?;
    if to_update_workout.is_some() {
        schedule_user_for_workout_revision(user_id, ss).await?;
    }
    Ok(data.id)
}

async fn create_collection_and_add_entity_to_it(
    ss: &Arc<SupportingService>,
    user_id: &String,
    collection_name: String,
    entity_id: String,
    entity_lot: EntityLot,
) -> Result<()> {
    create_or_update_collection(
        user_id,
        CreateOrUpdateCollectionInput {
            name: collection_name.clone(),
            ..Default::default()
        },
        ss,
    )
    .await?;
    add_entity_to_collection(
        user_id,
        ChangeCollectionToEntityInput {
            entity_id,
            entity_lot,
            creator_user_id: user_id.clone(),
            collection_name: collection_name.to_string(),
            ..Default::default()
        },
        ss,
    )
    .await
    .ok();
    Ok(())
}

pub fn generate_exercise_id(name: &str, lot: ExerciseLot, user_id: &str) -> String {
    format!("{}_{}_{}", name, lot, user_id)
}

pub async fn create_custom_exercise(
    user_id: &String,
    input: exercise::Model,
    ss: &Arc<SupportingService>,
) -> Result<String> {
    let mut input = input;
    input.id = generate_exercise_id(&input.name, input.lot, user_id);
    input.created_by_user_id = Some(user_id.clone());
    input.source = ExerciseSource::Custom;
    input.attributes.internal_images = input
        .attributes
        .images
        .clone()
        .into_iter()
        .map(StoredUrl::S3)
        .collect();
    input.attributes.images = vec![];
    let input: exercise::ActiveModel = input.into();
    let exercise = input.insert(&ss.db).await?;
    ryot_log!(debug, "Created custom exercise with id = {}", exercise.id);
    add_entity_to_collection(
        &user_id.clone(),
        ChangeCollectionToEntityInput {
            entity_id: exercise.id.clone(),
            entity_lot: EntityLot::Exercise,
            creator_user_id: user_id.to_owned(),
            collection_name: DefaultCollection::Custom.to_string(),
            ..Default::default()
        },
        ss,
    )
    .await?;
    Ok(exercise.id)
}

pub async fn process_import<F>(
    user_id: &String,
    run_updates: bool,
    respect_cache: bool,
    import: ImportResult,
    ss: &Arc<SupportingService>,
    on_item_processed: impl Fn(Decimal) -> F,
) -> Result<(ImportResult, ImportResultResponse)>
where
    F: Future<Output = Result<()>>,
{
    let preferences = user_by_id(user_id, ss).await?.preferences;
    let mut import = import;
    // DEV: We need to sort the exercises to make sure they are created before the workouts
    // because the workouts depend on the exercises.
    import.completed.sort_by_key(|i| match i {
        ImportCompletedItem::Exercise(_) => 0,
        _ => 1,
    });
    let source_result = import.clone();
    let total = import.completed.len();

    let mut need_to_schedule_user_for_workout_revision = false;

    let mut metadata_to_update = HashSet::new();
    let mut metadata_groups_to_update = HashSet::new();
    let mut people_to_update = HashSet::new();

    for (idx, item) in import.completed.into_iter().enumerate() {
        ryot_log!(
            debug,
            "Processing item ({}) {}/{}",
            item.to_string(),
            idx + 1,
            total,
        );
        match item {
            ImportCompletedItem::Empty => {}
            ImportCompletedItem::Exercise(exercise) => {
                create_custom_exercise(user_id, exercise, ss).await?;
            }
            ImportCompletedItem::Collection(col_details) => {
                create_or_update_collection(user_id, col_details, ss).await?;
            }
            ImportCompletedItem::Metadata(metadata) => {
                if metadata.seen_history.is_empty()
                    && metadata.reviews.is_empty()
                    && metadata.collections.is_empty()
                {
                    continue;
                }
                let source_id = if metadata.source_id.is_empty() {
                    metadata.identifier.clone()
                } else {
                    metadata.source_id.clone()
                };
                ryot_log!(debug, "Importing media with identifier = {:#?}", source_id);
                let identifier = metadata.identifier.clone();
                let db_metadata = match commit_metadata(
                    CommitMediaInput {
                        name: metadata.source_id.clone(),
                        unique: UniqueMediaIdentifier {
                            identifier,
                            lot: metadata.lot,
                            source: metadata.source,
                        },
                    },
                    ss,
                )
                .await
                {
                    Ok(r) => r,
                    Err(e) => {
                        import.failed.push(ImportFailedItem {
                            lot: Some(metadata.lot),
                            step: ImportFailStep::MediaDetailsFromProvider,
                            identifier: metadata.source_id.to_owned(),
                            error: Some(e.message),
                        });
                        continue;
                    }
                };
                metadata_to_update.insert(db_metadata.id.clone());
                for seen in metadata.seen_history.iter() {
                    let progress = if seen.progress.is_some() {
                        seen.progress
                    } else {
                        Some(dec!(100))
                    };
                    if let Err(e) = progress_update(
                        user_id,
                        respect_cache,
                        ProgressUpdateInput {
                            progress,
                            change_state: None,
                            date: seen.ended_on,
                            start_date: seen.started_on,
                            metadata_id: db_metadata.id.clone(),
                            show_season_number: seen.show_season_number,
                            show_episode_number: seen.show_episode_number,
                            manga_volume_number: seen.manga_volume_number,
                            anime_episode_number: seen.anime_episode_number,
                            manga_chapter_number: seen.manga_chapter_number,
                            podcast_episode_number: seen.podcast_episode_number,
                            provider_watched_on: seen.provider_watched_on.clone(),
                        },
                        ss,
                    )
                    .await
                    {
                        import.failed.push(ImportFailedItem {
                            lot: Some(metadata.lot),
                            step: ImportFailStep::SeenHistoryConversion,
                            identifier: metadata.source_id.to_owned(),
                            error: Some(e.message),
                        });
                    };
                }
                for review in metadata.reviews.iter() {
                    if let Some(input) = convert_review_into_input(
                        review,
                        &preferences,
                        db_metadata.id.clone(),
                        EntityLot::Metadata,
                    ) {
                        if let Err(e) = post_review(user_id, input, ss).await {
                            import.failed.push(ImportFailedItem {
                                lot: Some(metadata.lot),
                                step: ImportFailStep::ReviewConversion,
                                identifier: metadata.source_id.to_owned(),
                                error: Some(e.message),
                            });
                        };
                    }
                }
                for col in metadata.collections.into_iter() {
                    create_collection_and_add_entity_to_it(
                        ss,
                        user_id,
                        col,
                        db_metadata.id.clone(),
                        EntityLot::Metadata,
                    )
                    .await?;
                }
            }
            ImportCompletedItem::MetadataGroup(metadata_group) => {
                if metadata_group.reviews.is_empty() && metadata_group.collections.is_empty() {
                    continue;
                }
                let metadata_group_id = match commit_metadata_group(
                    CommitMediaInput {
                        name: metadata_group.title.clone(),
                        unique: UniqueMediaIdentifier {
                            lot: metadata_group.lot,
                            source: metadata_group.source,
                            identifier: metadata_group.identifier,
                        },
                    },
                    ss,
                )
                .await
                {
                    Ok(r) => r.id,
                    Err(e) => {
                        import.failed.push(ImportFailedItem {
                            lot: Some(metadata_group.lot),
                            step: ImportFailStep::MediaDetailsFromProvider,
                            identifier: metadata_group.title.to_owned(),
                            error: Some(e.message),
                        });
                        continue;
                    }
                };
                metadata_groups_to_update.insert(metadata_group_id.clone());
                for review in metadata_group.reviews.iter() {
                    if let Some(input) = convert_review_into_input(
                        review,
                        &preferences,
                        metadata_group_id.clone(),
                        EntityLot::MetadataGroup,
                    ) {
                        if let Err(e) = post_review(user_id, input, ss).await {
                            import.failed.push(ImportFailedItem {
                                lot: Some(metadata_group.lot),
                                step: ImportFailStep::ReviewConversion,
                                identifier: metadata_group.title.to_owned(),
                                error: Some(e.message),
                            });
                        };
                    }
                }
                for col in metadata_group.collections.into_iter() {
                    create_collection_and_add_entity_to_it(
                        ss,
                        user_id,
                        col,
                        metadata_group_id.clone(),
                        EntityLot::MetadataGroup,
                    )
                    .await?;
                }
            }
            ImportCompletedItem::Person(person) => {
                if person.reviews.is_empty() && person.collections.is_empty() {
                    continue;
                }
                let db_person = match commit_person(
                    CommitPersonInput {
                        identifier: person.identifier.clone(),
                        name: person.name.clone(),
                        source: person.source,
                        source_specifics: person.source_specifics.clone(),
                    },
                    &ss.db,
                )
                .await
                {
                    Ok(p) => p,
                    Err(e) => {
                        import.failed.push(ImportFailedItem {
                            lot: None,
                            error: Some(e.message),
                            identifier: person.identifier.clone(),
                            step: ImportFailStep::MediaDetailsFromProvider,
                        });
                        continue;
                    }
                };
                people_to_update.insert(db_person.id.clone());
                for review in person.reviews.iter() {
                    if let Some(input) = convert_review_into_input(
                        review,
                        &preferences,
                        db_person.id.clone(),
                        EntityLot::Person,
                    ) {
                        if let Err(e) = post_review(user_id, input, ss).await {
                            import.failed.push(ImportFailedItem {
                                lot: None,
                                step: ImportFailStep::ReviewConversion,
                                identifier: person.name.to_owned(),
                                error: Some(e.message),
                            });
                        };
                    }
                }
                for col in person.collections.into_iter() {
                    create_collection_and_add_entity_to_it(
                        ss,
                        user_id,
                        col,
                        db_person.id.clone(),
                        EntityLot::Person,
                    )
                    .await?;
                }
            }
            ImportCompletedItem::Workout(workout) => {
                need_to_schedule_user_for_workout_revision = true;
                if let Err(err) = create_or_update_user_workout(workout, user_id, ss).await {
                    import.failed.push(ImportFailedItem {
                        lot: None,
                        error: Some(err.message),
                        identifier: "Exercise".to_string(),
                        step: ImportFailStep::InputTransformation,
                    });
                }
            }
            ImportCompletedItem::ApplicationWorkout(workout) => {
                let workout_input = db_workout_to_workout_input(workout.details);
                match create_or_update_user_workout(workout_input, user_id, ss).await {
                    Err(err) => {
                        import.failed.push(ImportFailedItem {
                            lot: None,
                            error: Some(err.message),
                            identifier: "Exercise".to_string(),
                            step: ImportFailStep::InputTransformation,
                        });
                    }
                    Ok(workout_id) => {
                        for col in workout.collections.into_iter() {
                            create_collection_and_add_entity_to_it(
                                ss,
                                user_id,
                                col,
                                workout_id.clone(),
                                EntityLot::Workout,
                            )
                            .await?;
                        }
                    }
                }
            }
            ImportCompletedItem::Measurement(measurement) => {
                if let Err(err) = create_user_measurement(user_id, measurement, &ss.db).await {
                    import.failed.push(ImportFailedItem {
                        lot: None,
                        error: Some(err.message),
                        identifier: "Measurement".to_string(),
                        step: ImportFailStep::InputTransformation,
                    });
                }
            }
        }
        on_item_processed(
            Decimal::from_usize(idx + 1).unwrap() / Decimal::from_usize(total).unwrap() * dec!(100),
        )
        .await?;
    }

    if need_to_schedule_user_for_workout_revision {
        schedule_user_for_workout_revision(user_id, ss).await?;
    }

    if run_updates {
        for metadata_id in metadata_to_update {
            deploy_update_metadata_job(&metadata_id, ss).await?;
        }
        for metadata_group_id in metadata_groups_to_update {
            ss.perform_application_job(ApplicationJob::Mp(
                MediumPriorityApplicationJob::UpdateMetadataGroup(metadata_group_id),
            ))
            .await?;
        }
        for person_id in people_to_update {
            ss.perform_application_job(ApplicationJob::Mp(
                MediumPriorityApplicationJob::UpdatePerson(person_id),
            ))
            .await?;
        }
    }

    let details = ImportResultResponse {
        failed_items: import.failed,
        import: ImportDetails { total },
    };

    Ok((source_result, details))
}

pub fn db_workout_to_workout_input(user_workout: workout::Model) -> UserWorkoutInput {
    UserWorkoutInput {
        name: user_workout.name,
        update_workout_id: None,
        end_time: user_workout.end_time,
        update_workout_template_id: None,
        start_time: user_workout.start_time,
        template_id: user_workout.template_id,
        assets: user_workout.information.assets,
        create_workout_id: Some(user_workout.id),
        repeated_from: user_workout.repeated_from,
        comment: user_workout.information.comment,
        supersets: user_workout.information.supersets,
        exercises: user_workout
            .information
            .exercises
            .into_iter()
            .map(|e| UserExerciseInput {
                exercise_id: e.id,
                sets: e
                    .sets
                    .into_iter()
                    .map(|s| UserWorkoutSetRecord {
                        lot: s.lot,
                        rpe: s.rpe,
                        note: s.note,
                        rest_time: s.rest_time,
                        statistic: s.statistic,
                        confirmed_at: s.confirmed_at,
                    })
                    .collect(),
                notes: e.notes,
                assets: e.assets,
            })
            .collect(),
    }
}

pub async fn add_entity_to_collection(
    user_id: &String,
    input: ChangeCollectionToEntityInput,
    ss: &Arc<SupportingService>,
) -> Result<bool> {
    let collection = Collection::find()
        .left_join(UserToEntity)
        .filter(user_to_entity::Column::UserId.eq(user_id))
        .filter(collection::Column::Name.eq(input.collection_name))
        .one(&ss.db)
        .await
        .unwrap()
        .unwrap();
    let mut updated: collection::ActiveModel = collection.into();
    updated.last_updated_on = ActiveValue::Set(Utc::now());
    let collection = updated.update(&ss.db).await.unwrap();
    let column = get_cte_column_from_lot(input.entity_lot);
    let resp = if let Some(etc) = CollectionToEntity::find()
        .filter(collection_to_entity::Column::CollectionId.eq(collection.id.clone()))
        .filter(column.eq(input.entity_id.clone()))
        .one(&ss.db)
        .await?
    {
        let mut to_update: collection_to_entity::ActiveModel = etc.into();
        to_update.last_updated_on = ActiveValue::Set(Utc::now());
        to_update.update(&ss.db).await?
    } else {
        let mut created_collection = collection_to_entity::ActiveModel {
            collection_id: ActiveValue::Set(collection.id),
            information: ActiveValue::Set(input.information),
            ..Default::default()
        };
        let id = input.entity_id.clone();
        match input.entity_lot {
            EntityLot::Metadata => created_collection.metadata_id = ActiveValue::Set(Some(id)),
            EntityLot::Person => created_collection.person_id = ActiveValue::Set(Some(id)),
            EntityLot::MetadataGroup => {
                created_collection.metadata_group_id = ActiveValue::Set(Some(id))
            }
            EntityLot::Exercise => created_collection.exercise_id = ActiveValue::Set(Some(id)),
            EntityLot::Workout => created_collection.workout_id = ActiveValue::Set(Some(id)),
            EntityLot::WorkoutTemplate => {
                created_collection.workout_template_id = ActiveValue::Set(Some(id))
            }
            EntityLot::Collection | EntityLot::Review | EntityLot::UserMeasurement => {
                unreachable!()
            }
        }
        let created = created_collection.insert(&ss.db).await?;
        ryot_log!(debug, "Created collection to entity: {:?}", created);
        match input.entity_lot {
            EntityLot::Workout
            | EntityLot::WorkoutTemplate
            | EntityLot::Review
            | EntityLot::UserMeasurement => {}
            _ => {
                associate_user_with_entity(&ss.db, user_id, &input.entity_id, input.entity_lot)
                    .await
                    .ok();
            }
        }
        created
    };
    mark_entity_as_recently_consumed(user_id, &input.entity_id, input.entity_lot, ss).await?;
    ss.perform_application_job(ApplicationJob::Lp(
        LowPriorityApplicationJob::HandleEntityAddedToCollectionEvent(resp.id),
    ))
    .await?;
    expire_user_collections_list_cache(user_id, ss).await?;
    Ok(true)
}

pub async fn get_identifier_from_book_isbn(
    isbn: &str,
    google_books_service: &GoogleBooksService,
    open_library_service: &OpenlibraryService,
) -> Option<(String, MediaSource)> {
    let mut identifier = None;
    let mut source = MediaSource::GoogleBooks;
    if let Some(id) = google_books_service.id_from_isbn(isbn).await {
        identifier = Some(id);
    } else if let Some(id) = open_library_service.id_from_isbn(isbn).await {
        identifier = Some(id);
        source = MediaSource::Openlibrary;
    }
    identifier.map(|id| (id, source))
}

pub async fn expire_user_collections_list_cache(
    user_id: &String,
    ss: &Arc<SupportingService>,
) -> Result<()> {
    let cache_key = ApplicationCacheKey::UserCollectionsList(UserLevelCacheKey {
        input: (),
        user_id: user_id.to_owned(),
    });
    ss.cache_service.expire_key(cache_key).await?;
    Ok(())
}

pub async fn create_or_update_collection(
    user_id: &String,
    input: CreateOrUpdateCollectionInput,
    ss: &Arc<SupportingService>,
) -> Result<StringIdObject> {
    let txn = ss.db.begin().await?;
    let meta = Collection::find()
        .filter(collection::Column::Name.eq(input.name.clone()))
        .filter(collection::Column::UserId.eq(user_id))
        .one(&txn)
        .await
        .unwrap();
    let mut new_name = input.name.clone();
    let created = match meta {
        Some(m) if input.update_id.is_none() => m.id,
        _ => {
            let col = collection::ActiveModel {
                id: match input.update_id {
                    Some(i) => {
                        let already = Collection::find_by_id(i.clone())
                            .one(&txn)
                            .await
                            .unwrap()
                            .unwrap();
                        if DefaultCollection::iter()
                            .map(|s| s.to_string())
                            .contains(&already.name)
                        {
                            new_name = already.name;
                        }
                        ActiveValue::Unchanged(i.clone())
                    }
                    None => ActiveValue::NotSet,
                },
                last_updated_on: ActiveValue::Set(Utc::now()),
                name: ActiveValue::Set(new_name),
                user_id: ActiveValue::Set(user_id.to_owned()),
                description: ActiveValue::Set(input.description),
                information_template: ActiveValue::Set(input.information_template),
                ..Default::default()
            };
            let inserted = col
                .save(&txn)
                .await
                .map_err(|_| Error::new("There was an error creating the collection".to_owned()))?;
            let id = inserted.id.unwrap();
            let mut collaborators = vec![user_id.to_owned()];
            if let Some(input_collaborators) = input.collaborators {
                collaborators.extend(input_collaborators);
            }
            let inserts = collaborators
                .into_iter()
                .map(|c| user_to_entity::ActiveModel {
                    user_id: ActiveValue::Set(c),
                    collection_id: ActiveValue::Set(Some(id.clone())),
                    ..Default::default()
                });
            UserToEntity::insert_many(inserts)
                .on_conflict(OnConflict::new().do_nothing().to_owned())
                .exec_without_returning(&txn)
                .await?;
            id
        }
    };
    txn.commit().await?;
    expire_user_collections_list_cache(user_id, ss).await?;
    Ok(StringIdObject { id: created })
}

pub async fn remove_entity_from_collection(
    user_id: &String,
    input: ChangeCollectionToEntityInput,
    ss: &Arc<SupportingService>,
) -> Result<StringIdObject> {
    let collect = Collection::find()
        .left_join(UserToEntity)
        .filter(collection::Column::Name.eq(input.collection_name))
        .filter(user_to_entity::Column::UserId.eq(input.creator_user_id))
        .one(&ss.db)
        .await
        .unwrap()
        .unwrap();
    let column = get_cte_column_from_lot(input.entity_lot);
    CollectionToEntity::delete_many()
        .filter(collection_to_entity::Column::CollectionId.eq(collect.id.clone()))
        .filter(column.eq(input.entity_id.clone()))
        .exec(&ss.db)
        .await?;
    if input.entity_lot != EntityLot::Workout && input.entity_lot != EntityLot::WorkoutTemplate {
        associate_user_with_entity(&ss.db, user_id, &input.entity_id, input.entity_lot).await?;
    }
    expire_user_collections_list_cache(user_id, ss).await?;
    Ok(StringIdObject { id: collect.id })
}<|MERGE_RESOLUTION|>--- conflicted
+++ resolved
@@ -1789,17 +1789,7 @@
         ex.sets
             .sort_unstable_by_key(|s| s.confirmed_at.unwrap_or_default());
         for set in ex.sets.iter_mut() {
-<<<<<<< HEAD
-            let mut actual_rest_time = None;
-            if exercise_idx != 0 && set.confirmed_at.is_some() && first_set_confirmed_at.is_some() {
-                actual_rest_time = Some(
-                    (set.confirmed_at.unwrap() - first_set_confirmed_at.unwrap()).num_seconds(),
-                );
-            }
             first_set_confirmed_at = set.confirmed_at;
-=======
-            first_set_of_exercise_confirmed_at = set.confirmed_at;
->>>>>>> 94cb414e
             clean_values(set, &db_ex.lot);
             if let Some(r) = set.statistic.reps {
                 totals.reps += r;
