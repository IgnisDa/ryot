use async_graphql::{Enum, InputObject, SimpleObject};
use chrono::NaiveDate;
use educe::Educe;
use enum_meta::{meta, Meta};
use enum_models::{EntityLot, MediaLot, MediaSource};
use rust_decimal::Decimal;
use schematic::{ConfigEnum, Schematic};
use sea_orm::{prelude::DateTimeUtc, FromJsonQueryResult};
use serde::{Deserialize, Serialize};
use serde_with::skip_serializing_none;
use strum::{Display, EnumIter};

#[derive(Debug, SimpleObject, Serialize, Deserialize, Clone)]
pub struct IdObject {
    pub id: i32,
}

#[derive(Debug, SimpleObject, Serialize, Deserialize, Clone)]
pub struct StringIdObject {
    pub id: String,
}

#[derive(
    Debug,
    SimpleObject,
    Serialize,
    Deserialize,
    Default,
    Clone,
    PartialEq,
    Eq,
    Schematic,
    FromJsonQueryResult,
)]
#[serde(rename_all = "snake_case")]
pub struct IdAndNamedObject {
    pub id: String,
    pub name: String,
}

#[derive(Debug, Serialize, Deserialize, Clone, Eq, PartialEq, Hash, Educe)]
#[educe(Default(expression = StoredUrl::Url(String::from("https://upload.wikimedia.org/wikipedia/en/a/a6/Pok%C3%A9mon_Pikachu_art.png"))))]
pub enum StoredUrl {
    S3(String),
    Url(String),
}

#[derive(Debug, Default, PartialEq, Eq, Clone, Copy, Serialize, Deserialize, Enum, ConfigEnum)]
pub enum CollectionExtraInformationLot {
    Date,
    Number,
    #[default]
    String,
    DateTime,
    StringArray,
}

#[derive(
    Eq,
    Clone,
    Debug,
    Default,
    PartialEq,
    Serialize,
    Schematic,
    Deserialize,
    SimpleObject,
    InputObject,
    FromJsonQueryResult,
)]
#[graphql(input_name = "CollectionExtraInformationInput")]
pub struct CollectionExtraInformation {
    pub name: String,
    pub description: String,
    pub required: Option<bool>,
    pub default_value: Option<String>,
    pub lot: CollectionExtraInformationLot,
}

#[derive(Display, EnumIter)]
pub enum DefaultCollection {
    Watchlist,
    #[strum(serialize = "In Progress")]
    InProgress,
    Completed,
    Monitoring,
    Custom,
    Owned,
    Reminders,
}

meta! {
    DefaultCollection, (Option<Vec<CollectionExtraInformation>>, &'static str);
    Watchlist, (None, "Things I want to watch in the future.");
    InProgress, (None, "Media items that I am currently watching.");
    Completed, (None, "Media items that I have completed.");
    Custom, (None, "Items that I have created manually.");
    Monitoring, (None, "Items that I am keeping an eye on.");
    Owned, (Some(
        vec![
            CollectionExtraInformation {
                name: "Owned on".to_string(),
                lot: CollectionExtraInformationLot::Date,
                description: "When did you get this media?".to_string(),
                ..Default::default()
            }
        ]
    ), "Items that I have in my inventory.");
    Reminders, (Some(
        vec![
            CollectionExtraInformation {
                name: "Reminder".to_string(),
                required: Some(true),
                lot: CollectionExtraInformationLot::Date,
                description: "When do you want to be reminded?".to_string(),
                ..Default::default()
            },
            CollectionExtraInformation {
                name: "Text".to_string(),
                required: Some(true),
                lot: CollectionExtraInformationLot::String,
                description: "What do you want to be reminded about?".to_string(),
                ..Default::default()
            }
        ]
    ), "Items that I want to be reminded about.");
}

#[derive(Enum, Serialize, Deserialize, Clone, Debug, Copy, PartialEq, Eq)]
pub enum BackgroundJob {
    UpdateAllMetadata,
    ReviseUserWorkouts,
    UpdateAllExercises,
    SyncIntegrationsData,
    PerformBackgroundTasks,
    DeleteAllApplicationCache,
    CalculateUserActivitiesAndSummary,
}

#[derive(Enum, Clone, Debug, Copy, PartialEq, Eq, Serialize, Deserialize, EnumIter, Display)]
#[strum(serialize_all = "SCREAMING_SNAKE_CASE")]
pub enum BackendError {
    NoUserId,
    NoAuthToken,
    SessionExpired,
    AdminOnlyAction,
    MutationNotAllowed,
}

#[derive(Debug, Serialize, Deserialize, Clone, SimpleObject, InputObject)]
#[graphql(input_name = "NamedObjectInput")]
pub struct NamedObject {
    pub name: String,
}

#[derive(
    Clone, Debug, Default, PartialEq, InputObject, FromJsonQueryResult, Eq, Serialize, Deserialize,
)]
pub struct SearchInput {
    pub page: Option<i32>,
    pub query: Option<String>,
}

#[derive(PartialEq, Eq, Serialize, Deserialize, Debug, SimpleObject, Clone, Default)]
pub struct SearchDetails {
    pub total: i32,
    pub next_page: Option<i32>,
}

#[derive(Debug, InputObject, Default)]
pub struct ChangeCollectionToEntityInput {
    pub entity_id: String,
    pub entity_lot: EntityLot,
    pub creator_user_id: String,
    pub collection_name: String,
    pub information: Option<serde_json::Value>,
}

#[derive(Enum, Eq, PartialEq, Copy, Clone, Debug, Serialize, Deserialize, Display, EnumIter)]
pub enum UserNotificationContent {
    ReviewPosted,
    MetadataPublished,
<<<<<<< HEAD
    NewWorkoutCreated,
    PersonMediaAssociated,
=======
>>>>>>> 2fa6a59e
    MetadataStatusChanged,
    MetadataEpisodeReleased,
    PersonMetadataAssociated,
    MetadataReleaseDateChanged,
    MetadataEpisodeNameChanged,
    MetadataEpisodeImagesChanged,
    PersonMetadataGroupAssociated,
    MetadataNumberOfSeasonsChanged,
    MetadataChaptersOrEpisodesChanged,
}

#[derive(Debug, Serialize, Deserialize, SimpleObject, Clone)]
pub struct ExportJob {
    pub size: i64,
    pub url: String,
    pub ended_at: DateTimeUtc,
    pub started_at: DateTimeUtc,
}

#[skip_serializing_none]
#[derive(
    Debug, PartialEq, Eq, Serialize, Deserialize, Clone, SimpleObject, FromJsonQueryResult,
)]
pub struct DailyUserActivityHourRecordEntity {
    pub entity_id: String,
    pub entity_lot: EntityLot,
    pub metadata_lot: Option<MediaLot>,
}

#[skip_serializing_none]
#[derive(
    Debug, PartialEq, Eq, Serialize, Deserialize, Clone, SimpleObject, FromJsonQueryResult,
)]
pub struct DailyUserActivityHourRecord {
    // DEV: The hour in UTC time
    pub hour: u32,
    pub entities: Vec<DailyUserActivityHourRecordEntity>,
}

/// The start date must be before the end date.
#[skip_serializing_none]
#[derive(
    Debug, Default, Serialize, Deserialize, SimpleObject, InputObject, Clone, Eq, PartialEq,
)]
#[graphql(input_name = "ApplicationDateRangeInput")]
pub struct ApplicationDateRange {
    pub end_date: Option<NaiveDate>,
    pub start_date: Option<NaiveDate>,
}

#[derive(Debug, Serialize, Deserialize, Enum, Clone, Copy, Eq, PartialEq, Display)]
#[strum(serialize_all = "snake_case")]
pub enum DailyUserActivitiesResponseGroupedBy {
    Day,
    Year,
    Month,
    AllTime,
}

#[skip_serializing_none]
#[derive(Debug, Default, Serialize, Deserialize, InputObject, Clone, PartialEq, Eq)]
pub struct UserAnalyticsInput {
    pub date_range: ApplicationDateRange,
    pub group_by: Option<DailyUserActivitiesResponseGroupedBy>,
}

#[skip_serializing_none]
#[derive(Clone, Debug, PartialEq, InputObject, FromJsonQueryResult, Eq, Serialize, Deserialize)]
pub struct MetadataGroupSearchInput {
    pub lot: MediaLot,
    pub source: MediaSource,
    pub search: SearchInput,
}

#[skip_serializing_none]
#[derive(
    Eq,
    Hash,
    Clone,
    Debug,
    Default,
    Schematic,
    PartialEq,
    Serialize,
    Deserialize,
    InputObject,
    SimpleObject,
    FromJsonQueryResult,
)]
#[graphql(input_name = "PersonSourceSpecificsInput")]
#[serde(rename_all = "snake_case")]
pub struct PersonSourceSpecifics {
    pub is_tmdb_company: Option<bool>,
    pub is_anilist_studio: Option<bool>,
}

#[skip_serializing_none]
#[derive(Clone, Debug, PartialEq, InputObject, FromJsonQueryResult, Eq, Serialize, Deserialize)]
pub struct PeopleSearchInput {
    pub search: SearchInput,
    pub source: MediaSource,
    pub source_specifics: Option<PersonSourceSpecifics>,
}

#[skip_serializing_none]
#[derive(Clone, Debug, PartialEq, InputObject, FromJsonQueryResult, Eq, Serialize, Deserialize)]
pub struct MetadataSearchInput {
    pub lot: MediaLot,
    pub search: SearchInput,
    pub source: MediaSource,
}

#[skip_serializing_none]
#[derive(Clone, Debug, PartialEq, Eq, Serialize, Deserialize)]
pub struct UserLevelCacheKey<T> {
    pub input: T,
    pub user_id: String,
}

#[skip_serializing_none]
#[derive(Clone, Debug, PartialEq, Eq, Serialize, Deserialize)]
pub struct MetadataRecentlyConsumedCacheInput {
    pub entity_id: String,
    pub entity_lot: EntityLot,
}

#[skip_serializing_none]
#[derive(Clone, Debug, PartialEq, Eq, Serialize, Deserialize)]
pub struct ProgressUpdateCacheInput {
    pub metadata_id: String,
    pub show_season_number: Option<i32>,
    pub manga_volume_number: Option<i32>,
    pub show_episode_number: Option<i32>,
    pub anime_episode_number: Option<i32>,
    pub provider_watched_on: Option<String>,
    pub podcast_episode_number: Option<i32>,
    pub manga_chapter_number: Option<Decimal>,
}

#[skip_serializing_none]
#[derive(Clone, Debug, PartialEq, FromJsonQueryResult, Eq, Serialize, Deserialize)]
pub enum ApplicationCacheKey {
    CoreDetails,
    IgdbSettings,
    TmdbSettings,
    ListennotesSettings,
    UserCollectionsList(UserLevelCacheKey<()>),
    UserRecommendationsKey(UserLevelCacheKey<()>),
    UserAnalyticsParameters(UserLevelCacheKey<()>),
    PeopleSearch(UserLevelCacheKey<PeopleSearchInput>),
    UserAnalytics(UserLevelCacheKey<UserAnalyticsInput>),
    MetadataSearch(UserLevelCacheKey<MetadataSearchInput>),
    MetadataGroupSearch(UserLevelCacheKey<MetadataGroupSearchInput>),
    ProgressUpdateCache(UserLevelCacheKey<ProgressUpdateCacheInput>),
    MetadataRecentlyConsumed(UserLevelCacheKey<MetadataRecentlyConsumedCacheInput>),
}<|MERGE_RESOLUTION|>--- conflicted
+++ resolved
@@ -180,11 +180,8 @@
 pub enum UserNotificationContent {
     ReviewPosted,
     MetadataPublished,
-<<<<<<< HEAD
     NewWorkoutCreated,
     PersonMediaAssociated,
-=======
->>>>>>> 2fa6a59e
     MetadataStatusChanged,
     MetadataEpisodeReleased,
     PersonMetadataAssociated,
