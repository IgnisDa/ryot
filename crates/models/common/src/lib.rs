--- conflicted
+++ resolved
@@ -177,20 +177,12 @@
 }
 
 #[derive(Enum, Eq, PartialEq, Copy, Clone, Debug, Serialize, Deserialize, Display, EnumIter)]
-<<<<<<< HEAD
 pub enum UserNotificationContent {
     ReviewPosted,
     MetadataPublished,
     NewWorkoutCreated,
-    MetadataStatusChanged,
-    PersonMediaAssociated,
-=======
-pub enum MediaStateChanged {
-    ReviewPosted,
-    MetadataPublished,
     PersonMediaAssociated,
     MetadataStatusChanged,
->>>>>>> 4ab91498
     MetadataEpisodeReleased,
     MetadataReleaseDateChanged,
     MetadataEpisodeNameChanged,
