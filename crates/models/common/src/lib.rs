--- conflicted
+++ resolved
@@ -168,17 +168,8 @@
 pub struct ChangeCollectionToEntityInput {
     pub creator_user_id: String,
     pub collection_name: String,
-<<<<<<< HEAD
-    pub metadata_id: Option<String>,
-    pub person_id: Option<String>,
-    pub metadata_group_id: Option<String>,
-    pub exercise_id: Option<String>,
-    pub workout_id: Option<String>,
-    pub workout_template_id: Option<String>,
-=======
     pub entity_id: String,
     pub entity_lot: EntityLot,
->>>>>>> 92fcdfd1
     pub information: Option<serde_json::Value>,
 }
 
