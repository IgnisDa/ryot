--- conflicted
+++ resolved
@@ -1548,7 +1548,6 @@
     pub date: NaiveDate,
 }
 
-<<<<<<< HEAD
 #[derive(Debug, Serialize, Deserialize, InputObject, Clone)]
 pub struct CreateAccessLinkInput {
     pub name: String,
@@ -1582,7 +1581,8 @@
 pub enum ProcessAccessLinkResult {
     Ok(ProcessAccessLinkResponse),
     Error(ProcessAccessLinkError),
-=======
+}
+
 #[derive(Debug, Serialize, Deserialize, Enum, Clone, Copy, Eq, PartialEq, Display)]
 #[strum(serialize_all = "snake_case")]
 pub enum DailyUserActivitiesResponseGroupedBy {
@@ -1633,5 +1633,4 @@
     pub total_review_count: i64,
     pub total_count: i64,
     pub total_duration: i64,
->>>>>>> e31071f5
 }