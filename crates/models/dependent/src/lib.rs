use async_graphql::{InputObject, OutputType, SimpleObject, Union};
use common_models::{BackendError, SearchDetails};
use database_models::{
    collection, exercise, metadata, metadata_group, person, seen, user, user_measurement,
    user_to_entity, workout, workout_template,
};
use enums::UserToMediaReason;
use fitness_models::{UserToExerciseHistoryExtraInformation, UserWorkoutInput};
use importer_models::ImportFailedItem;
use media_models::{
    CreateOrUpdateCollectionInput, DailyUserActivitiesResponseGroupedBy, DailyUserActivityItem,
    EntityWithLot, GenreListItem, GraphqlMediaAssets, ImportOrExportMediaGroupItem,
    ImportOrExportMediaItem, ImportOrExportPersonItem, MetadataCreatorGroupedByRole,
    PersonDetailsGroupedByRole, ReviewItem, UserDetailsError, UserMediaNextEntry,
    UserMetadataDetailsEpisodeProgress, UserMetadataDetailsShowSeasonProgress,
};
use rust_decimal::Decimal;
use schematic::Schematic;
use serde::{Deserialize, Serialize};
use serde_with::skip_serializing_none;

#[derive(Serialize, Deserialize, Debug, SimpleObject, Clone)]
#[graphql(concrete(name = "ExerciseListResults", params(fitness_models::ExerciseListItem)))]
#[graphql(concrete(
    name = "MediaCollectionContentsResults",
    params(media_models::EntityWithLot)
))]
#[graphql(concrete(
    name = "MetadataSearchResults",
    params(media_models::MetadataSearchItemResponse)
))]
#[graphql(concrete(name = "PeopleSearchResults", params(media_models::PeopleSearchItem)))]
#[graphql(concrete(
    name = "MetadataGroupSearchResults",
    params(media_models::MetadataGroupSearchItem)
))]
#[graphql(concrete(name = "GenreListResults", params(media_models::GenreListItem)))]
#[graphql(concrete(name = "WorkoutListResults", params(workout::Model)))]
#[graphql(concrete(name = "WorkoutTemplateListResults", params(workout_template::Model)))]
#[graphql(concrete(name = "IdResults", params(String)))]
pub struct SearchResults<T: OutputType> {
    pub details: SearchDetails,
    pub items: Vec<T>,
}

/// Complete export of the user.
#[skip_serializing_none]
#[derive(Debug, Serialize, Deserialize, Clone, Schematic)]
#[serde(rename_all = "snake_case")]
pub struct CompleteExport {
    /// Data about user's media.
    pub media: Option<Vec<media_models::ImportOrExportMediaItem>>,
    /// Data about user's people.
    pub people: Option<Vec<media_models::ImportOrExportPersonItem>>,
    /// Data about user's measurements.
    pub measurements: Option<Vec<user_measurement::Model>>,
    /// Data about user's workouts.
    pub workouts: Option<Vec<workout::Model>>,
    /// Data about user's media groups.
    pub media_group: Option<Vec<media_models::ImportOrExportMediaGroupItem>>,
}

#[derive(Debug, Serialize, Deserialize, SimpleObject, Clone)]
pub struct UserWorkoutDetails {
    pub details: workout::Model,
    pub collections: Vec<collection::Model>,
}

#[derive(Debug, Serialize, Deserialize, SimpleObject, Clone)]
pub struct UserExerciseDetails {
    pub details: Option<user_to_entity::Model>,
    pub history: Option<Vec<UserToExerciseHistoryExtraInformation>>,
    pub collections: Vec<collection::Model>,
}

#[derive(Clone, Debug, Deserialize, Serialize, InputObject)]
pub struct UpdateCustomExerciseInput {
    pub old_name: String,
    pub should_delete: Option<bool>,
    #[graphql(flatten)]
    pub update: exercise::Model,
}

#[derive(Union)]
pub enum UserDetailsResult {
    Ok(Box<user::Model>),
    Error(UserDetailsError),
}

#[derive(Debug, SimpleObject)]
pub struct CollectionContents {
    pub details: collection::Model,
    pub results: SearchResults<EntityWithLot>,
    pub reviews: Vec<ReviewItem>,
    pub user: user::Model,
}

#[derive(Debug, Serialize, Deserialize, SimpleObject, Clone)]
pub struct PersonDetails {
    pub details: person::Model,
    pub contents: Vec<PersonDetailsGroupedByRole>,
    pub source_url: Option<String>,
}

#[derive(Debug, Serialize, Deserialize, SimpleObject, Clone)]
pub struct MetadataGroupDetails {
    pub details: metadata_group::Model,
    pub source_url: Option<String>,
    pub contents: Vec<String>,
}

#[derive(Debug, Serialize, Deserialize, SimpleObject, Clone)]
pub struct GenreDetails {
    pub details: GenreListItem,
    pub contents: SearchResults<String>,
}

#[derive(Debug, Serialize, Deserialize, Clone)]
pub struct MetadataBaseData {
    pub model: metadata::Model,
    pub suggestions: Vec<String>,
    pub genres: Vec<GenreListItem>,
    pub assets: GraphqlMediaAssets,
    pub creators: Vec<MetadataCreatorGroupedByRole>,
}

#[derive(Debug, SimpleObject, Serialize, Deserialize)]
pub struct CoreDetails {
    pub is_pro: bool,
    pub page_limit: i32,
    pub version: String,
    pub docs_link: String,
    pub oidc_enabled: bool,
    pub smtp_enabled: bool,
    pub website_url: String,
    pub signup_allowed: bool,
    pub repository_link: String,
    pub token_valid_for_days: i32,
    pub file_storage_enabled: bool,
    pub local_auth_disabled: bool,
    pub backend_errors: Vec<BackendError>,
}

#[derive(SimpleObject)]
pub struct UserPersonDetails {
    pub reviews: Vec<ReviewItem>,
    pub collections: Vec<collection::Model>,
}

#[derive(SimpleObject)]
pub struct UserMetadataGroupDetails {
    pub reviews: Vec<ReviewItem>,
    pub collections: Vec<collection::Model>,
}

#[derive(SimpleObject)]
pub struct UserMetadataDetails {
    /// The reasons why this metadata is related to this user
    pub media_reason: Option<Vec<UserToMediaReason>>,
    /// The collections in which this media is present.
    pub collections: Vec<collection::Model>,
    /// The public reviews of this media.
    pub reviews: Vec<ReviewItem>,
    /// The seen history of this media.
    pub history: Vec<seen::Model>,
    /// The seen item if it is in progress.
    pub in_progress: Option<seen::Model>,
    /// The next episode/chapter of this media.
    pub next_entry: Option<UserMediaNextEntry>,
    /// The number of users who have seen this media.
    pub seen_by_all_count: usize,
    /// The number of times this user has seen this media.
    pub seen_by_user_count: usize,
    /// The average rating of this media in this service.
    pub average_rating: Option<Decimal>,
    /// The seen progress of this media if it is a show.
    pub show_progress: Option<Vec<UserMetadataDetailsShowSeasonProgress>>,
    /// The seen progress of this media if it is a podcast.
    pub podcast_progress: Option<Vec<UserMetadataDetailsEpisodeProgress>>,
    /// Whether this media has been interacted with
    pub has_interacted: bool,
}

#[derive(Debug, Default)]
pub struct ImportResult {
    pub collections: Vec<CreateOrUpdateCollectionInput>,
    pub media: Vec<ImportOrExportMediaItem>,
    pub media_groups: Vec<ImportOrExportMediaGroupItem>,
    pub people: Vec<ImportOrExportPersonItem>,
    pub measurements: Vec<user_measurement::Model>,
    pub workouts: Vec<UserWorkoutInput>,
    pub failed_items: Vec<ImportFailedItem>,
}

<<<<<<< HEAD
#[derive(Debug, SimpleObject, Clone)]
pub struct UserWorkoutTemplateDetails {
    pub details: workout_template::Model,
    pub collections: Vec<collection::Model>,
=======
#[derive(Debug, Serialize, Deserialize, SimpleObject, Clone)]
pub struct DailyUserActivitiesResponse {
    pub total_count: i64,
    pub item_count: usize,
    pub total_duration: i64,
    pub items: Vec<DailyUserActivityItem>,
    pub grouped_by: DailyUserActivitiesResponseGroupedBy,
>>>>>>> e31071f5
}<|MERGE_RESOLUTION|>--- conflicted
+++ resolved
@@ -192,12 +192,6 @@
     pub failed_items: Vec<ImportFailedItem>,
 }
 
-<<<<<<< HEAD
-#[derive(Debug, SimpleObject, Clone)]
-pub struct UserWorkoutTemplateDetails {
-    pub details: workout_template::Model,
-    pub collections: Vec<collection::Model>,
-=======
 #[derive(Debug, Serialize, Deserialize, SimpleObject, Clone)]
 pub struct DailyUserActivitiesResponse {
     pub total_count: i64,
@@ -205,5 +199,10 @@
     pub total_duration: i64,
     pub items: Vec<DailyUserActivityItem>,
     pub grouped_by: DailyUserActivitiesResponseGroupedBy,
->>>>>>> e31071f5
+}
+
+#[derive(Debug, SimpleObject, Clone)]
+pub struct UserWorkoutTemplateDetails {
+    pub details: workout_template::Model,
+    pub collections: Vec<collection::Model>,
 }