use std::{collections::HashMap, sync::Arc};

use async_graphql::Result;
use chrono::{Duration, Utc};
use common_models::ApplicationCacheKey;
use common_utils::ryot_log;
use database_models::{application_cache, prelude::ApplicationCache};
use dependent_models::ApplicationCacheValue;
use env_utils::APP_COMMIT_SHA;
use itertools::Itertools;
use sea_orm::{ActiveValue, ColumnTrait, DatabaseConnection, EntityTrait, QueryFilter};
use sea_query::OnConflict;
use serde::de::DeserializeOwned;

pub struct CacheService {
    db: DatabaseConnection,
    config: Arc<config::AppConfig>,
}

impl CacheService {
    pub fn new(db: &DatabaseConnection, config: Arc<config::AppConfig>) -> Self {
        Self {
            config,
            db: db.clone(),
        }
    }
}

impl CacheService {
    fn get_expiry_for_key(&self, key: &ApplicationCacheKey) -> i64 {
        match key {
            ApplicationCacheKey::CoreDetails
            | ApplicationCacheKey::PeopleSearch { .. }
            | ApplicationCacheKey::MetadataSearch { .. }
            | ApplicationCacheKey::MetadataGroupSearch { .. }
            | ApplicationCacheKey::MetadataRecentlyConsumed { .. }
            | ApplicationCacheKey::UserMetadataRecommendations { .. } => 1,

            ApplicationCacheKey::UserAnalytics { .. } => 2,

            ApplicationCacheKey::UserCollectionsList { .. }
            | ApplicationCacheKey::UserAnalyticsParameters { .. } => 8,

            ApplicationCacheKey::ProgressUpdateCache { .. } => {
                self.config.server.progress_update_threshold
            }

            ApplicationCacheKey::YoutubeMusicSongListened { .. } => 24,

            ApplicationCacheKey::IgdbSettings
<<<<<<< HEAD
            | ApplicationCacheKey::ListennotesSettings
            | ApplicationCacheKey::TmdbSettings => 120,
=======
            | ApplicationCacheKey::TmdbSettings
            | ApplicationCacheKey::ListennotesSettings => 120,
>>>>>>> 0307149b
        }
    }

    fn should_respect_version(&self, key: &ApplicationCacheKey) -> bool {
<<<<<<< HEAD
        matches!(key, ApplicationCacheKey::CoreDetails)
=======
        match key {
            ApplicationCacheKey::CoreDetails => true,
            _ => false,
        }
>>>>>>> 0307149b
    }

    pub async fn set_keys(
        &self,
        items: Vec<(ApplicationCacheKey, ApplicationCacheValue)>,
    ) -> Result<()> {
        let now = Utc::now();
        let to_insert = items
            .into_iter()
            .map(|(key, value)| application_cache::ActiveModel {
                created_at: ActiveValue::Set(now),
                key: ActiveValue::Set(key.clone()),
                version: ActiveValue::Set(APP_COMMIT_SHA.to_owned()),
                value: ActiveValue::Set(serde_json::to_value(value).unwrap()),
                expires_at: ActiveValue::Set(Some(
                    now + Duration::hours(self.get_expiry_for_key(&key)),
                )),
                ..Default::default()
            })
            .collect_vec();
        let inserted = ApplicationCache::insert_many(to_insert)
            .on_conflict(
                OnConflict::column(application_cache::Column::Key)
                    .update_columns([
                        application_cache::Column::Value,
                        application_cache::Column::Version,
                        application_cache::Column::ExpiresAt,
                        application_cache::Column::CreatedAt,
                    ])
                    .to_owned(),
            )
            .exec(&self.db)
            .await?;
        let insert_id = inserted.last_insert_id;
        ryot_log!(debug, "Inserted application cache with id = {insert_id:?}");
        Ok(())
    }

    pub async fn set_key(
        &self,
        key: ApplicationCacheKey,
        value: ApplicationCacheValue,
    ) -> Result<()> {
        self.set_keys(vec![(key, value)]).await
    }

    pub async fn get_values(
        &self,
        keys: Vec<ApplicationCacheKey>,
    ) -> Result<HashMap<ApplicationCacheKey, ApplicationCacheValue>> {
        let caches = ApplicationCache::find()
            .filter(application_cache::Column::Key.is_in(keys))
            .all(&self.db)
            .await?;
        let mut values = HashMap::new();
        for cache in caches {
            let valid_by_expiry = cache.expires_at.map_or(true, |ea| ea > Utc::now());
            if !valid_by_expiry {
                continue;
            }
            let should_respect_version = self.should_respect_version(&cache.key);
            if should_respect_version && cache.version != APP_COMMIT_SHA {
                continue;
            }
            values.insert(cache.key, serde_json::from_value(cache.value)?);
        }
        Ok(values)
    }

    pub async fn get_value<T: DeserializeOwned>(&self, key: ApplicationCacheKey) -> Option<T> {
        let caches = self.get_values(vec![key.clone()]).await.ok()?;
        let db_value = serde_json::to_value(caches.get(&key)?).ok()?;
        db_value
            .get(key.to_string())
            .and_then(|v| serde_json::from_value::<T>(v.to_owned()).ok())
    }

    pub async fn expire_key(&self, key: ApplicationCacheKey) -> Result<bool> {
        let deleted = ApplicationCache::update_many()
            .filter(application_cache::Column::Key.eq(key))
            .set(application_cache::ActiveModel {
                expires_at: ActiveValue::Set(Some(Utc::now())),
                ..Default::default()
            })
            .exec(&self.db)
            .await?;
        Ok(deleted.rows_affected > 0)
    }
}<|MERGE_RESOLUTION|>--- conflicted
+++ resolved
@@ -48,25 +48,13 @@
             ApplicationCacheKey::YoutubeMusicSongListened { .. } => 24,
 
             ApplicationCacheKey::IgdbSettings
-<<<<<<< HEAD
-            | ApplicationCacheKey::ListennotesSettings
-            | ApplicationCacheKey::TmdbSettings => 120,
-=======
             | ApplicationCacheKey::TmdbSettings
             | ApplicationCacheKey::ListennotesSettings => 120,
->>>>>>> 0307149b
         }
     }
 
     fn should_respect_version(&self, key: &ApplicationCacheKey) -> bool {
-<<<<<<< HEAD
         matches!(key, ApplicationCacheKey::CoreDetails)
-=======
-        match key {
-            ApplicationCacheKey::CoreDetails => true,
-            _ => false,
-        }
->>>>>>> 0307149b
     }
 
     pub async fn set_keys(
