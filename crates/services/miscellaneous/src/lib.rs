use std::{
    collections::{HashMap, HashSet},
    fmt,
    iter::zip,
    path::PathBuf,
    str::FromStr,
    sync::Arc,
};

use apalis::prelude::{MemoryStorage, MessageQueue};
use application_utils::{get_current_date, user_id_from_token};
use argon2::{Argon2, PasswordHash, PasswordVerifier};
use async_graphql::{Enum, Error, Result};
use background::{ApplicationJob, CoreApplicationJob};
use cached::{DiskCache, IOCached};
use chrono::{Days, Duration as ChronoDuration, NaiveDate, Utc};
use common_models::{
    BackendError, BackgroundJob, ChangeCollectionToEntityInput, DefaultCollection,
    IdAndNamedObject, MediaStateChanged, SearchDetails, SearchInput, StoredUrl, StringIdObject,
    UserSummaryData,
};
use common_utils::{
    get_first_and_last_day_of_month, IsFeatureEnabled, AUTHOR, SHOW_SPECIAL_SEASON_NAMES, TEMP_DIR,
    VERSION,
};
use database_models::{
    calendar_event, collection, collection_to_entity,
    functions::{associate_user_with_entity, get_user_to_entity_association},
    genre, import_report, integration, metadata, metadata_group, metadata_to_genre,
    metadata_to_metadata, metadata_to_metadata_group, metadata_to_person, notification_platform,
    person,
    prelude::{
        CalendarEvent, Collection, CollectionToEntity, Exercise, Genre, ImportReport, Integration,
        Metadata, MetadataGroup, MetadataToGenre, MetadataToMetadata, MetadataToMetadataGroup,
        MetadataToPerson, NotificationPlatform, Person, QueuedNotification, Review, Seen, User,
        UserMeasurement, UserSummary, UserToCollection, UserToEntity, Workout,
    },
    queued_notification, review, seen, user, user_measurement, user_summary, user_to_collection,
    user_to_entity, workout,
};
use database_utils::{
    add_entity_to_collection, apply_collection_filter, entity_in_collections, ilike_sql,
    review_by_id, user_by_id,
};
use dependent_models::{
    CollectionContents, CoreDetails, GenreDetails, MetadataBaseData, MetadataGroupDetails,
    PersonDetails, SearchResults, UserDetailsResult, UserMetadataDetails, UserMetadataGroupDetails,
    UserPersonDetails,
};
use enum_meta::Meta;
use enums::{
    EntityLot, IntegrationLot, IntegrationProvider, MediaLot, MediaSource,
    MetadataToMetadataRelation, NotificationPlatformLot, SeenState, UserLot, UserToMediaReason,
    Visibility,
};
use file_storage_service::FileStorageService;
use fitness_models::UserUnitSystem;
use futures::TryStreamExt;
use integration_service::IntegrationService;
use itertools::Itertools;
use jwt_service::sign;
use markdown::{to_html_with_options as markdown_to_html_opts, CompileOptions, Options};
use media_models::{
    first_metadata_image_as_url, metadata_images_as_urls, AuthUserInput, CollectionContentsInput,
    CollectionContentsSortBy, CollectionItem, CommitMediaInput, CommitPersonInput,
    CreateCustomMetadataInput, CreateOrUpdateCollectionInput, CreateReviewCommentInput,
    CreateUserIntegrationInput, CreateUserNotificationPlatformInput, EntityWithLot,
    GenreDetailsInput, GenreListItem, GraphqlCalendarEvent, GraphqlMediaAssets,
    GraphqlMetadataDetails, GraphqlMetadataGroup, GraphqlVideoAsset, GroupedCalendarEvent,
    ImportOrExportItemReviewComment, IntegrationMediaSeen, LoginError, LoginErrorVariant,
    LoginResponse, LoginResult, MediaAssociatedPersonStateChanges, MediaDetails,
    MediaGeneralFilter, MediaSortBy, MetadataCreator, MetadataCreatorGroupedByRole,
    MetadataFreeCreator, MetadataGroupSearchInput, MetadataGroupSearchItem,
    MetadataGroupsListInput, MetadataImage, MetadataImageForMediaDetails, MetadataListInput,
    MetadataPartialDetails, MetadataSearchInput, MetadataSearchItemResponse, MetadataVideo,
    MetadataVideoSource, OidcTokenOutput, PartialMetadata, PartialMetadataPerson,
    PartialMetadataWithoutId, PasswordUserInput, PeopleListInput, PeopleSearchInput,
    PeopleSearchItem, PersonDetailsGroupedByRole, PersonDetailsItemWithCharacter, PersonSortBy,
    PodcastSpecifics, PostReviewInput, ProgressUpdateError, ProgressUpdateErrorVariant,
    ProgressUpdateInput, ProgressUpdateResultUnion, ProviderLanguageInformation, RegisterError,
    RegisterErrorVariant, RegisterResult, RegisterUserInput, ReviewItem, ReviewPostedEvent,
    SeenAnimeExtraInformation, SeenMangaExtraInformation, SeenPodcastExtraInformation,
    SeenShowExtraInformation, ShowSpecifics, UpdateSeenItemInput, UpdateUserInput,
    UpdateUserIntegrationInput, UpdateUserNotificationPlatformInput, UpdateUserPreferenceInput,
    UserCalendarEventInput, UserDetailsError, UserDetailsErrorVariant, UserMediaNextEntry,
    UserMetadataDetailsEpisodeProgress, UserMetadataDetailsShowSeasonProgress,
    UserUpcomingCalendarEventInput,
};
use migrations::{
    AliasedCollection, AliasedCollectionToEntity, AliasedExercise, AliasedMetadata,
    AliasedMetadataGroup, AliasedMetadataToGenre, AliasedPerson, AliasedSeen, AliasedUser,
    AliasedUserToCollection, AliasedUserToEntity,
};
use nanoid::nanoid;
use notification_service::send_notification;
use openidconnect::{
    core::{CoreClient, CoreResponseType},
    reqwest::async_http_client,
    AuthenticationFlow, AuthorizationCode, CsrfToken, Nonce, Scope, TokenResponse,
};
use providers::{
    anilist::{AnilistAnimeService, AnilistMangaService, AnilistService, NonMediaAnilistService},
    audible::AudibleService,
    google_books::GoogleBooksService,
    igdb::IgdbService,
    itunes::ITunesService,
    listennotes::ListennotesService,
    mal::{MalAnimeService, MalMangaService, MalService, NonMediaMalService},
    manga_updates::MangaUpdatesService,
    openlibrary::OpenlibraryService,
    tmdb::{NonMediaTmdbService, TmdbMovieService, TmdbService, TmdbShowService},
    vndb::VndbService,
};
use rust_decimal::Decimal;
use rust_decimal_macros::dec;
use sea_orm::{
    prelude::DateTimeUtc, sea_query::NullOrdering, ActiveModelTrait, ActiveValue, ColumnTrait,
    ConnectionTrait, DatabaseBackend, DatabaseConnection, DbBackend, EntityTrait, FromQueryResult,
    ItemsAndPagesNumber, Iterable, JoinType, ModelTrait, Order, PaginatorTrait, QueryFilter,
    QueryOrder, QuerySelect, QueryTrait, RelationTrait, Statement, TransactionTrait,
};
use sea_query::{
    extension::postgres::PgExpr, Alias, Asterisk, Cond, Condition, Expr, Func, Iden, OnConflict,
    PgFunc, PostgresQueryBuilder, Query, SelectStatement, SimpleExpr, Write,
};
use serde::{Deserialize, Serialize};
use traits::{MediaProvider, MediaProviderLanguages, TraceOk};
use user_models::{
    NotificationPlatformSpecifics, UserGeneralDashboardElement, UserGeneralPreferences,
    UserPreferences, UserReviewScale,
};
use uuid::Uuid;

type Provider = Box<(dyn MediaProvider + Send + Sync)>;

#[derive(Debug, Clone)]
struct CustomService {}

impl MediaProviderLanguages for CustomService {
    fn supported_languages() -> Vec<String> {
        ["us"].into_iter().map(String::from).collect()
    }

    fn default_language() -> String {
        "us".to_owned()
    }
}

fn get_password_hasher() -> Argon2<'static> {
    Argon2::default()
}

fn empty_nonce_verifier(_nonce: Option<&Nonce>) -> Result<(), String> {
    Ok(())
}

#[derive(Debug, Ord, PartialEq, Eq, PartialOrd, Clone, Hash)]
struct ProgressUpdateCache {
    user_id: String,
    metadata_id: String,
    show_season_number: Option<i32>,
    show_episode_number: Option<i32>,
    podcast_episode_number: Option<i32>,
    anime_episode_number: Option<i32>,
    manga_chapter_number: Option<i32>,
    manga_volume_number: Option<i32>,
}

impl fmt::Display for ProgressUpdateCache {
    fn fmt(&self, f: &mut fmt::Formatter<'_>) -> fmt::Result {
        write!(f, "{:#?}", self)
    }
}

pub struct MiscellaneousService {
    db: DatabaseConnection,
    perform_application_job: MemoryStorage<ApplicationJob>,
    perform_core_application_job: MemoryStorage<CoreApplicationJob>,
    timezone: Arc<chrono_tz::Tz>,
    file_storage_service: Arc<FileStorageService>,
    config: Arc<config::AppConfig>,
    oidc_client: Arc<Option<CoreClient>>,
    seen_progress_cache: DiskCache<ProgressUpdateCache, ()>,
}

impl MiscellaneousService {
    pub async fn new(
        db: &DatabaseConnection,
        config: Arc<config::AppConfig>,
        file_storage_service: Arc<FileStorageService>,
        perform_application_job: &MemoryStorage<ApplicationJob>,
        perform_core_application_job: &MemoryStorage<CoreApplicationJob>,
        timezone: Arc<chrono_tz::Tz>,
        oidc_client: Arc<Option<CoreClient>>,
    ) -> Self {
        let cache_name = "seen_progress_cache";
        let path = PathBuf::new().join(TEMP_DIR);
        let seen_progress_cache = DiskCache::new(cache_name)
            .set_lifespan(
                ChronoDuration::try_hours(config.server.progress_update_threshold)
                    .unwrap()
                    .num_seconds()
                    .try_into()
                    .unwrap(),
            )
            .set_disk_directory(path)
            .build()
            .unwrap();

        Self {
            db: db.clone(),
            config,
            timezone,
            file_storage_service,
            perform_application_job: perform_application_job.clone(),
            perform_core_application_job: perform_core_application_job.clone(),
            oidc_client,
            seen_progress_cache,
        }
    }
}

type EntityBeingMonitoredByMap = HashMap<String, Vec<String>>;

impl MiscellaneousService {
    pub async fn core_details(&self) -> CoreDetails {
        let mut files_enabled = self.config.file_storage.is_enabled();
        if files_enabled && !self.file_storage_service.is_enabled().await {
            files_enabled = false;
        }
        CoreDetails {
            is_pro: false,
            version: VERSION.to_owned(),
            author_name: AUTHOR.to_owned(),
            file_storage_enabled: files_enabled,
            oidc_enabled: self.oidc_client.is_some(),
            page_limit: self.config.frontend.page_size,
            docs_link: "https://docs.ryot.io".to_owned(),
            backend_errors: BackendError::iter().collect(),
            smtp_enabled: self.config.server.smtp.is_enabled(),
            website_url: "https://ryot.io".to_owned(),
            signup_allowed: self.config.users.allow_registration,
            local_auth_disabled: self.config.users.disable_local_auth,
            token_valid_for_days: self.config.users.token_valid_for_days,
            repository_link: "https://github.com/ignisda/ryot".to_owned(),
        }
    }

    fn get_integration_service(&self) -> IntegrationService {
        IntegrationService::new(&self.db)
    }

    async fn metadata_assets(&self, meta: &metadata::Model) -> Result<GraphqlMediaAssets> {
        let images = metadata_images_as_urls(&meta.images, &self.file_storage_service).await;
        let mut videos = vec![];
        if let Some(vids) = &meta.videos {
            for v in vids.clone() {
                let url = self
                    .file_storage_service
                    .get_stored_asset(v.identifier)
                    .await;
                videos.push(GraphqlVideoAsset {
                    source: v.source,
                    video_id: url,
                })
            }
        }
        Ok(GraphqlMediaAssets { images, videos })
    }

    async fn generic_metadata(&self, metadata_id: &String) -> Result<MetadataBaseData> {
        let mut meta = match Metadata::find_by_id(metadata_id)
            .one(&self.db)
            .await
            .unwrap()
        {
            Some(m) => m,
            None => return Err(Error::new("The record does not exist".to_owned())),
        };
        let genres = meta
            .find_related(Genre)
            .order_by_asc(genre::Column::Name)
            .into_model::<GenreListItem>()
            .all(&self.db)
            .await
            .unwrap();
        #[derive(Debug, FromQueryResult)]
        struct PartialCreator {
            id: String,
            name: String,
            images: Option<Vec<MetadataImage>>,
            role: String,
            character: Option<String>,
        }
        let crts = MetadataToPerson::find()
            .expr(Expr::col(Asterisk))
            .filter(metadata_to_person::Column::MetadataId.eq(&meta.id))
            .join(
                JoinType::Join,
                metadata_to_person::Relation::Person
                    .def()
                    .on_condition(|left, right| {
                        Condition::all().add(
                            Expr::col((left, metadata_to_person::Column::PersonId))
                                .equals((right, person::Column::Id)),
                        )
                    }),
            )
            .order_by_asc(metadata_to_person::Column::Index)
            .into_model::<PartialCreator>()
            .all(&self.db)
            .await?;
        let mut creators: HashMap<String, Vec<_>> = HashMap::new();
        for cr in crts {
            let image = first_metadata_image_as_url(&cr.images, &self.file_storage_service).await;
            let creator = MetadataCreator {
                image,
                name: cr.name,
                id: Some(cr.id),
                character: cr.character,
            };
            creators
                .entry(cr.role)
                .and_modify(|e| {
                    e.push(creator.clone());
                })
                .or_insert(vec![creator.clone()]);
        }
        if let Some(free_creators) = &meta.free_creators {
            for cr in free_creators.clone() {
                let creator = MetadataCreator {
                    id: None,
                    name: cr.name,
                    image: cr.image,
                    character: None,
                };
                creators
                    .entry(cr.role)
                    .and_modify(|e| {
                        e.push(creator.clone());
                    })
                    .or_insert(vec![creator.clone()]);
            }
        }
        if let Some(ref mut d) = meta.description {
            *d = markdown_to_html_opts(
                d,
                &Options {
                    compile: CompileOptions {
                        allow_dangerous_html: true,
                        allow_dangerous_protocol: true,
                        ..CompileOptions::default()
                    },
                    ..Options::default()
                },
            )
            .unwrap();
        }
        let creators = creators
            .into_iter()
            .sorted_by(|(k1, _), (k2, _)| k1.cmp(k2))
            .map(|(name, items)| MetadataCreatorGroupedByRole { name, items })
            .collect_vec();
        let suggestions = MetadataToMetadata::find()
            .select_only()
            .column(metadata_to_metadata::Column::ToMetadataId)
            .filter(metadata_to_metadata::Column::FromMetadataId.eq(&meta.id))
            .filter(
                metadata_to_metadata::Column::Relation.eq(MetadataToMetadataRelation::Suggestion),
            )
            .into_tuple::<String>()
            .all(&self.db)
            .await?;
        let assets = self.metadata_assets(&meta).await.unwrap();
        Ok(MetadataBaseData {
            model: meta,
            creators,
            assets,
            genres,
            suggestions,
        })
    }

    pub async fn metadata_partial_details(
        &self,
        metadata_id: &String,
    ) -> Result<MetadataPartialDetails> {
        let mut metadata = Metadata::find_by_id(metadata_id)
            .select_only()
            .columns([
                metadata::Column::Id,
                metadata::Column::Lot,
                metadata::Column::Title,
                metadata::Column::Images,
                metadata::Column::PublishYear,
            ])
            .into_model::<MetadataPartialDetails>()
            .one(&self.db)
            .await
            .unwrap()
            .ok_or_else(|| Error::new("The record does not exist".to_owned()))?;
        metadata.image =
            first_metadata_image_as_url(&metadata.images, &self.file_storage_service).await;
        Ok(metadata)
    }

    pub async fn metadata_details(&self, metadata_id: &String) -> Result<GraphqlMetadataDetails> {
        let MetadataBaseData {
            model,
            creators,
            assets,
            genres,
            suggestions,
        } = self.generic_metadata(metadata_id).await?;
        if model.is_partial.unwrap_or_default() {
            self.deploy_update_metadata_job(metadata_id, true).await?;
        }
        let slug = slug::slugify(&model.title);
        let identifier = &model.identifier;
        let source_url = match model.source {
            MediaSource::Custom => None,
            // DEV: This is updated by the specifics
            MediaSource::MangaUpdates => None,
            MediaSource::Itunes => Some(format!(
                "https://podcasts.apple.com/us/podcast/{slug}/id{identifier}"
            )),
            MediaSource::GoogleBooks => Some(format!(
                "https://www.google.co.in/books/edition/{slug}/{identifier}"
            )),
            MediaSource::Audible => Some(format!("https://www.audible.com/pd/{slug}/{identifier}")),
            MediaSource::Openlibrary => {
                Some(format!("https://openlibrary.org/works/{identifier}/{slug}"))
            }
            MediaSource::Tmdb => {
                let bw = match model.lot {
                    MediaLot::Movie => "movie",
                    MediaLot::Show => "tv",
                    _ => unreachable!(),
                };
                Some(format!(
                    "https://www.themoviedb.org/{bw}/{identifier}-{slug}"
                ))
            }
            MediaSource::Listennotes => Some(format!(
                "https://www.listennotes.com/podcasts/{slug}-{identifier}"
            )),
            MediaSource::Igdb => Some(format!("https://www.igdb.com/games/{slug}")),
            MediaSource::Anilist => {
                let bw = match model.lot {
                    MediaLot::Anime => "anime",
                    MediaLot::Manga => "manga",
                    _ => unreachable!(),
                };
                Some(format!("https://anilist.co/{bw}/{identifier}/{slug}"))
            }
            MediaSource::Mal => {
                let bw = match model.lot {
                    MediaLot::Anime => "anime",
                    MediaLot::Manga => "manga",
                    _ => unreachable!(),
                };
                Some(format!("https://myanimelist.net/{bw}/{identifier}/{slug}"))
            }
            MediaSource::Vndb => Some(format!("https://vndb.org/{identifier}")),
        };

        let group = {
            let association = MetadataToMetadataGroup::find()
                .filter(metadata_to_metadata_group::Column::MetadataId.eq(metadata_id))
                .one(&self.db)
                .await?;
            match association {
                None => None,
                Some(a) => {
                    let grp = a.find_related(MetadataGroup).one(&self.db).await?.unwrap();
                    Some(GraphqlMetadataGroup {
                        id: grp.id,
                        name: grp.title,
                        part: a.part,
                    })
                }
            }
        };
        let watch_providers = model.watch_providers.unwrap_or_default();

        let resp = GraphqlMetadataDetails {
            id: model.id,
            lot: model.lot,
            title: model.title,
            source: model.source,
            is_nsfw: model.is_nsfw,
            is_partial: model.is_partial,
            identifier: model.identifier,
            description: model.description,
            publish_date: model.publish_date,
            publish_year: model.publish_year,
            provider_rating: model.provider_rating,
            production_status: model.production_status,
            original_language: model.original_language,
            book_specifics: model.book_specifics,
            show_specifics: model.show_specifics,
            movie_specifics: model.movie_specifics,
            manga_specifics: model.manga_specifics,
            anime_specifics: model.anime_specifics,
            podcast_specifics: model.podcast_specifics,
            video_game_specifics: model.video_game_specifics,
            audio_book_specifics: model.audio_book_specifics,
            visual_novel_specifics: model.visual_novel_specifics,
            group,
            assets,
            genres,
            creators,
            source_url,
            suggestions,
            watch_providers,
        };
        Ok(resp)
    }

    pub async fn user_metadata_details(
        &self,
        user_id: String,
        metadata_id: String,
    ) -> Result<UserMetadataDetails> {
        let media_details = self.generic_metadata(&metadata_id).await?;
        let collections = entity_in_collections(
            &self.db,
            &user_id,
            Some(metadata_id.clone()),
            None,
            None,
            None,
            None,
        )
        .await?;
        let reviews = self
            .item_reviews(&user_id, Some(metadata_id.clone()), None, None, None)
            .await?;
        let (_, history) = self
            .is_metadata_finished_by_user(&user_id, &media_details)
            .await?;
        let in_progress = history
            .iter()
            .find(|h| h.state == SeenState::InProgress || h.state == SeenState::OnAHold)
            .cloned();
        let next_entry = history.first().and_then(|h| {
            if let Some(s) = &media_details.model.show_specifics {
                let all_episodes = s
                    .seasons
                    .iter()
                    .map(|s| (s.season_number, &s.episodes))
                    .collect_vec()
                    .into_iter()
                    .flat_map(|(s, e)| {
                        e.iter().map(move |e| UserMediaNextEntry {
                            season: Some(s),
                            episode: Some(e.episode_number),
                            ..Default::default()
                        })
                    })
                    .collect_vec();
                let next = all_episodes.iter().position(|e| {
                    e.season == Some(h.show_extra_information.as_ref().unwrap().season)
                        && e.episode == Some(h.show_extra_information.as_ref().unwrap().episode)
                });
                Some(all_episodes.get(next? + 1)?.clone())
            } else if let Some(p) = &media_details.model.podcast_specifics {
                let all_episodes = p
                    .episodes
                    .iter()
                    .map(|e| UserMediaNextEntry {
                        episode: Some(e.number),
                        ..Default::default()
                    })
                    .collect_vec();
                let next = all_episodes.iter().position(|e| {
                    e.episode == Some(h.podcast_extra_information.as_ref().unwrap().episode)
                });
                Some(all_episodes.get(next? + 1)?.clone())
            } else if let Some(_anime_spec) = &media_details.model.anime_specifics {
                h.anime_extra_information.as_ref().and_then(|hist| {
                    hist.episode.map(|e| UserMediaNextEntry {
                        episode: Some(e + 1),
                        ..Default::default()
                    })
                })
            } else if let Some(_manga_spec) = &media_details.model.manga_specifics {
                h.manga_extra_information.as_ref().and_then(|hist| {
                    hist.chapter
                        .map(|e| UserMediaNextEntry {
                            chapter: Some(e + 1),
                            ..Default::default()
                        })
                        .or(hist.volume.map(|e| UserMediaNextEntry {
                            volume: Some(e + 1),
                            ..Default::default()
                        }))
                })
            } else {
                None
            }
        });
        let metadata_alias = Alias::new("m");
        let seen_alias = Alias::new("s");
        let seen_select = Query::select()
            .expr_as(
                Expr::col((metadata_alias.clone(), AliasedMetadata::Id)),
                Alias::new("metadata_id"),
            )
            .expr_as(
                Func::count(Expr::col((seen_alias.clone(), AliasedSeen::MetadataId))),
                Alias::new("num_times_seen"),
            )
            .from_as(AliasedMetadata::Table, metadata_alias.clone())
            .join_as(
                JoinType::LeftJoin,
                AliasedSeen::Table,
                seen_alias.clone(),
                Expr::col((metadata_alias.clone(), AliasedMetadata::Id))
                    .equals((seen_alias.clone(), AliasedSeen::MetadataId)),
            )
            .and_where(Expr::col((metadata_alias.clone(), AliasedMetadata::Id)).eq(&metadata_id))
            .group_by_col((metadata_alias.clone(), AliasedMetadata::Id))
            .to_owned();
        let stmt = self.get_db_stmt(seen_select);
        let seen_by = self
            .db
            .query_one(stmt)
            .await?
            .map(|qr| qr.try_get_by_index::<i64>(1).unwrap())
            .unwrap();
        let seen_by: usize = seen_by.try_into().unwrap();
        let user_to_meta =
            get_user_to_entity_association(&user_id, Some(metadata_id), None, None, None, &self.db)
                .await;
        let units_consumed = user_to_meta.clone().and_then(|n| n.metadata_units_consumed);
        let average_rating = if reviews.is_empty() {
            None
        } else {
            let total_rating = reviews.iter().flat_map(|r| r.rating).collect_vec();
            let sum = total_rating.iter().sum::<Decimal>();
            if sum == dec!(0) {
                None
            } else {
                Some(sum / Decimal::from(total_rating.iter().len()))
            }
        };
        let seen_by_user_count = history.len();
        let show_progress = if let Some(show_specifics) = media_details.model.show_specifics {
            let mut seasons = vec![];
            for season in show_specifics.seasons {
                let mut episodes = vec![];
                for episode in season.episodes {
                    let seen = history
                        .iter()
                        .filter(|h| {
                            h.show_extra_information.as_ref().map_or(false, |s| {
                                s.season == season.season_number
                                    && s.episode == episode.episode_number
                            })
                        })
                        .collect_vec();
                    episodes.push(UserMetadataDetailsEpisodeProgress {
                        episode_number: episode.episode_number,
                        times_seen: seen.len(),
                    })
                }
                let times_season_seen = episodes
                    .iter()
                    .map(|e| e.times_seen)
                    .min()
                    .unwrap_or_default();
                seasons.push(UserMetadataDetailsShowSeasonProgress {
                    episodes,
                    times_seen: times_season_seen,
                    season_number: season.season_number,
                })
            }
            Some(seasons)
        } else {
            None
        };
        let podcast_progress =
            if let Some(podcast_specifics) = media_details.model.podcast_specifics {
                let mut episodes = vec![];
                for episode in podcast_specifics.episodes {
                    let seen = history
                        .iter()
                        .filter(|h| {
                            h.podcast_extra_information
                                .as_ref()
                                .map_or(false, |s| s.episode == episode.number)
                        })
                        .collect_vec();
                    episodes.push(UserMetadataDetailsEpisodeProgress {
                        episode_number: episode.number,
                        times_seen: seen.len(),
                    })
                }
                Some(episodes)
            } else {
                None
            };
        Ok(UserMetadataDetails {
            reviews,
            history,
            next_entry,
            collections,
            in_progress,
            show_progress,
            average_rating,
            units_consumed,
            podcast_progress,
            seen_by_user_count,
            seen_by_all_count: seen_by,
            has_interacted: user_to_meta.is_some(),
            media_reason: user_to_meta.and_then(|n| n.media_reason),
        })
    }

    pub async fn user_person_details(
        &self,
        user_id: String,
        person_id: String,
    ) -> Result<UserPersonDetails> {
        let reviews = self
            .item_reviews(&user_id, None, Some(person_id.clone()), None, None)
            .await?;
        let collections =
            entity_in_collections(&self.db, &user_id, None, Some(person_id), None, None, None)
                .await?;
        Ok(UserPersonDetails {
            reviews,
            collections,
        })
    }

    pub async fn user_metadata_group_details(
        &self,
        user_id: String,
        metadata_group_id: String,
    ) -> Result<UserMetadataGroupDetails> {
        let collections = entity_in_collections(
            &self.db,
            &user_id,
            None,
            None,
            Some(metadata_group_id.clone()),
            None,
            None,
        )
        .await?;
        let reviews = self
            .item_reviews(&user_id, None, None, Some(metadata_group_id), None)
            .await?;
        Ok(UserMetadataGroupDetails {
            reviews,
            collections,
        })
    }

    async fn get_calendar_events(
        &self,
        user_id: String,
        only_monitored: bool,
        start_date: Option<NaiveDate>,
        end_date: Option<NaiveDate>,
        media_limit: Option<u64>,
    ) -> Result<Vec<GraphqlCalendarEvent>> {
        #[derive(Debug, FromQueryResult, Clone)]
        struct CalEvent {
            id: String,
            m_lot: MediaLot,
            date: NaiveDate,
            m_title: String,
            metadata_id: String,
            m_images: Option<Vec<MetadataImage>>,
            m_show_specifics: Option<ShowSpecifics>,
            m_podcast_specifics: Option<PodcastSpecifics>,
            metadata_show_extra_information: Option<SeenShowExtraInformation>,
            metadata_podcast_extra_information: Option<SeenPodcastExtraInformation>,
            metadata_anime_extra_information: Option<SeenAnimeExtraInformation>,
        }
        let all_events = CalendarEvent::find()
            .column_as(
                Expr::col((AliasedMetadata::Table, AliasedMetadata::Lot)),
                "m_lot",
            )
            .column_as(
                Expr::col((AliasedMetadata::Table, AliasedMetadata::Title)),
                "m_title",
            )
            .column_as(
                Expr::col((AliasedMetadata::Table, AliasedMetadata::Images)),
                "m_images",
            )
            .column_as(
                Expr::col((AliasedMetadata::Table, AliasedMetadata::ShowSpecifics)),
                "m_show_specifics",
            )
            .column_as(
                Expr::col((AliasedMetadata::Table, AliasedMetadata::PodcastSpecifics)),
                "m_podcast_specifics",
            )
            .filter(
                Expr::col((AliasedUserToEntity::Table, AliasedUserToEntity::UserId)).eq(user_id),
            )
            .inner_join(Metadata)
            .join_rev(
                JoinType::Join,
                UserToEntity::belongs_to(CalendarEvent)
                    .from(user_to_entity::Column::MetadataId)
                    .to(calendar_event::Column::MetadataId)
                    .on_condition(move |left, _right| {
                        Condition::all().add_option(match only_monitored {
                            true => Some(Expr::val(UserToMediaReason::Monitoring.to_string()).eq(
                                PgFunc::any(Expr::col((left, user_to_entity::Column::MediaReason))),
                            )),
                            false => None,
                        })
                    })
                    .into(),
            )
            .order_by_asc(calendar_event::Column::Date)
            .apply_if(end_date, |q, v| {
                q.filter(calendar_event::Column::Date.gte(v))
            })
            .apply_if(start_date, |q, v| {
                q.filter(calendar_event::Column::Date.lte(v))
            })
            .limit(media_limit)
            .into_model::<CalEvent>()
            .all(&self.db)
            .await?;
        let mut events = vec![];
        for evt in all_events {
            let mut calc = GraphqlCalendarEvent {
                calendar_event_id: evt.id,
                date: evt.date,
                metadata_id: evt.metadata_id,
                metadata_title: evt.m_title,
                metadata_lot: evt.m_lot,
                ..Default::default()
            };
            let mut image = None;
            let mut title = None;

            if let Some(s) = evt.metadata_show_extra_information {
                if let Some(sh) = evt.m_show_specifics {
                    if let Some((_, ep)) = sh.get_episode(s.season, s.episode) {
                        image = ep.poster_images.first().cloned();
                        title = Some(ep.name.clone());
                    }
                }
                calc.show_extra_information = Some(s);
            } else if let Some(p) = evt.metadata_podcast_extra_information {
                if let Some(po) = evt.m_podcast_specifics {
                    if let Some(ep) = po.episode_by_number(p.episode) {
                        image = ep.thumbnail.clone();
                        title = Some(ep.title.clone());
                    }
                };
                calc.podcast_extra_information = Some(p);
            } else if let Some(a) = evt.metadata_anime_extra_information {
                calc.anime_extra_information = Some(a);
            };

            if image.is_none() {
                image = first_metadata_image_as_url(&evt.m_images, &self.file_storage_service).await
            }
            calc.metadata_image = image;
            calc.episode_name = title;
            events.push(calc);
        }
        Ok(events)
    }

    pub async fn user_calendar_events(
        &self,
        user_id: String,
        input: UserCalendarEventInput,
    ) -> Result<Vec<GroupedCalendarEvent>> {
        let (end_date, start_date) = get_first_and_last_day_of_month(input.year, input.month);
        let events = self
            .get_calendar_events(user_id, false, Some(start_date), Some(end_date), None)
            .await?;
        let grouped_events = events
            .into_iter()
            .chunk_by(|event| event.date)
            .into_iter()
            .map(|(date, events)| GroupedCalendarEvent {
                date,
                events: events.collect(),
            })
            .collect();
        Ok(grouped_events)
    }

    pub async fn user_upcoming_calendar_events(
        &self,
        user_id: String,
        input: UserUpcomingCalendarEventInput,
    ) -> Result<Vec<GraphqlCalendarEvent>> {
        let from_date = Utc::now().date_naive();
        let (media_limit, to_date) = match input {
            UserUpcomingCalendarEventInput::NextMedia(l) => (Some(l), None),
            UserUpcomingCalendarEventInput::NextDays(d) => {
                (None, from_date.checked_add_days(Days::new(d)))
            }
        };
        let events = self
            .get_calendar_events(user_id, true, to_date, Some(from_date), media_limit)
            .await?;
        Ok(events)
    }

    async fn seen_history(
        &self,
        user_id: &String,
        metadata_id: &String,
    ) -> Result<Vec<seen::Model>> {
        let seen_items = Seen::find()
            .filter(seen::Column::UserId.eq(user_id))
            .filter(seen::Column::MetadataId.eq(metadata_id))
            .order_by_desc(seen::Column::LastUpdatedOn)
            .all(&self.db)
            .await
            .unwrap();
        Ok(seen_items)
    }

    pub async fn metadata_list(
        &self,
        user_id: String,
        input: MetadataListInput,
    ) -> Result<SearchResults<String>> {
        let avg_rating_col = "average_rating";
        let cloned_user_id_1 = user_id.clone();
        let cloned_user_id_2 = user_id.clone();
        #[derive(Debug, FromQueryResult)]
        struct InnerMediaSearchItem {
            id: String,
        }

        let order_by = input
            .sort
            .clone()
            .map(|a| Order::from(a.order))
            .unwrap_or(Order::Asc);

        let select = Metadata::find()
            .select_only()
            .column(metadata::Column::Id)
            .group_by(metadata::Column::Id)
            .group_by(user_to_entity::Column::MediaReason)
            .filter(user_to_entity::Column::UserId.eq(&user_id))
            .apply_if(input.lot, |query, v| {
                query.filter(metadata::Column::Lot.eq(v))
            })
            .inner_join(UserToEntity)
            .join(
                JoinType::LeftJoin,
                metadata::Relation::Review
                    .def()
                    .on_condition(move |_left, right| {
                        Condition::all().add(
                            Expr::col((right, review::Column::UserId)).eq(cloned_user_id_1.clone()),
                        )
                    }),
            )
            .join(
                JoinType::LeftJoin,
                metadata::Relation::Seen
                    .def()
                    .on_condition(move |_left, right| {
                        Condition::all().add(
                            Expr::col((right, seen::Column::UserId)).eq(cloned_user_id_2.clone()),
                        )
                    }),
            )
            .apply_if(input.search.query.clone(), |query, v| {
                query.filter(
                    Cond::any()
                        .add(Expr::col(metadata::Column::Title).ilike(ilike_sql(&v)))
                        .add(Expr::col(metadata::Column::Description).ilike(ilike_sql(&v))),
                )
            })
            .apply_if(
                input.filter.clone().and_then(|f| f.collections),
                |query, v| {
                    apply_collection_filter(
                        query,
                        Some(v),
                        input.invert_collection,
                        metadata::Column::Id,
                        collection_to_entity::Column::MetadataId,
                    )
                },
            )
            .apply_if(input.filter.and_then(|f| f.general), |query, v| match v {
                MediaGeneralFilter::All => query.filter(metadata::Column::Id.is_not_null()),
                MediaGeneralFilter::Rated => query.filter(review::Column::Id.is_not_null()),
                MediaGeneralFilter::Unrated => query.filter(review::Column::Id.is_null()),
                MediaGeneralFilter::Unfinished => query.filter(
                    Expr::expr(
                        Expr::val(UserToMediaReason::Finished.to_string())
                            .eq(PgFunc::any(Expr::col(user_to_entity::Column::MediaReason))),
                    )
                    .not(),
                ),
                s => query.filter(seen::Column::State.eq(match s {
                    MediaGeneralFilter::Dropped => SeenState::Dropped,
                    MediaGeneralFilter::OnAHold => SeenState::OnAHold,
                    _ => unreachable!(),
                })),
            })
            .apply_if(input.sort.map(|s| s.by), |query, v| match v {
                MediaSortBy::LastUpdated => query
                    .order_by(user_to_entity::Column::LastUpdatedOn, order_by)
                    .group_by(user_to_entity::Column::LastUpdatedOn),
                MediaSortBy::Title => query.order_by(metadata::Column::Title, order_by),
                MediaSortBy::ReleaseDate => query.order_by_with_nulls(
                    metadata::Column::PublishYear,
                    order_by,
                    NullOrdering::Last,
                ),
                MediaSortBy::Rating => query.order_by_with_nulls(
                    Expr::col(Alias::new(avg_rating_col)),
                    order_by,
                    NullOrdering::Last,
                ),
                MediaSortBy::LastSeen => query.order_by_with_nulls(
                    seen::Column::FinishedOn.max(),
                    order_by,
                    NullOrdering::Last,
                ),
            });
        let total: i32 = select.clone().count(&self.db).await?.try_into().unwrap();

        let items = select
            .limit(self.config.frontend.page_size as u64)
            .offset(((input.search.page.unwrap() - 1) * self.config.frontend.page_size) as u64)
            .into_model::<InnerMediaSearchItem>()
            .all(&self.db)
            .await?
            .into_iter()
            .map(|m| m.id)
            .collect_vec();

        let next_page =
            if total - ((input.search.page.unwrap()) * self.config.frontend.page_size) > 0 {
                Some(input.search.page.unwrap() + 1)
            } else {
                None
            };
        Ok(SearchResults {
            details: SearchDetails { next_page, total },
            items,
        })
    }

    pub async fn progress_update(
        &self,
        input: ProgressUpdateInput,
        user_id: &String,
        // update only if media has not been consumed for this user in the last `n` duration
        respect_cache: bool,
    ) -> Result<ProgressUpdateResultUnion> {
        let cache = ProgressUpdateCache {
            user_id: user_id.to_owned(),
            metadata_id: input.metadata_id.clone(),
            show_season_number: input.show_season_number,
            show_episode_number: input.show_episode_number,
            podcast_episode_number: input.podcast_episode_number,
            anime_episode_number: input.anime_episode_number,
            manga_chapter_number: input.manga_chapter_number,
            manga_volume_number: input.manga_volume_number,
        };
        let in_cache = self.seen_progress_cache.cache_get(&cache).unwrap();
        if respect_cache && in_cache.is_some() {
            return Ok(ProgressUpdateResultUnion::Error(ProgressUpdateError {
                error: ProgressUpdateErrorVariant::AlreadySeen,
            }));
        }
        tracing::debug!("Input for progress_update = {:?}", input);

        let all_prev_seen = Seen::find()
            .filter(seen::Column::Progress.lt(100))
            .filter(seen::Column::UserId.eq(user_id))
            .filter(seen::Column::State.ne(SeenState::Dropped))
            .filter(seen::Column::MetadataId.eq(&input.metadata_id))
            .order_by_desc(seen::Column::LastUpdatedOn)
            .all(&self.db)
            .await
            .unwrap();
        #[derive(Debug, Serialize, Deserialize, Enum, Clone, PartialEq, Eq, Copy)]
        enum ProgressUpdateAction {
            Update,
            Now,
            InThePast,
            JustStarted,
            ChangeState,
        }
        let action = match input.change_state {
            None => match input.progress {
                None => ProgressUpdateAction::ChangeState,
                Some(p) => {
                    if p == dec!(100) {
                        match input.date {
                            None => ProgressUpdateAction::InThePast,
                            Some(u) => {
                                if get_current_date(&self.timezone) == u {
                                    if all_prev_seen.is_empty() {
                                        ProgressUpdateAction::Now
                                    } else {
                                        ProgressUpdateAction::Update
                                    }
                                } else {
                                    ProgressUpdateAction::InThePast
                                }
                            }
                        }
                    } else if all_prev_seen.is_empty() {
                        ProgressUpdateAction::JustStarted
                    } else {
                        ProgressUpdateAction::Update
                    }
                }
            },
            Some(_) => ProgressUpdateAction::ChangeState,
        };
        tracing::debug!("Progress update action = {:?}", action);
        let err = || {
            Ok(ProgressUpdateResultUnion::Error(ProgressUpdateError {
                error: ProgressUpdateErrorVariant::NoSeenInProgress,
            }))
        };
        let seen = match action {
            ProgressUpdateAction::Update => {
                let prev_seen = all_prev_seen[0].clone();
                let progress = input.progress.unwrap();
                let watched_on = prev_seen.provider_watched_on.clone();
                if prev_seen.progress == progress && watched_on == input.provider_watched_on {
                    return Ok(ProgressUpdateResultUnion::Error(ProgressUpdateError {
                        error: ProgressUpdateErrorVariant::UpdateWithoutProgressUpdate,
                    }));
                }
                let mut updated_at = prev_seen.updated_at.clone();
                let now = Utc::now();
                if prev_seen.progress != progress {
                    updated_at.push(now);
                }
                let mut last_seen: seen::ActiveModel = prev_seen.into();
                last_seen.state = ActiveValue::Set(SeenState::InProgress);
                last_seen.progress = ActiveValue::Set(progress);
                last_seen.updated_at = ActiveValue::Set(updated_at);
                last_seen.provider_watched_on =
                    ActiveValue::Set(input.provider_watched_on.or(watched_on));
                if progress == dec!(100) {
                    last_seen.finished_on = ActiveValue::Set(Some(now.date_naive()));
                }

                // This is needed for manga as some of the apps will update in weird orders
                // For example with komga mihon will update out of order to the server
                if input.manga_chapter_number.is_some() {
                    last_seen.manga_extra_information =
                        ActiveValue::set(Some(SeenMangaExtraInformation {
                            chapter: input.manga_chapter_number,
                            volume: input.manga_volume_number,
                        }))
                }

                last_seen.update(&self.db).await.unwrap()
            }
            ProgressUpdateAction::ChangeState => {
                let new_state = input.change_state.unwrap_or(SeenState::Dropped);
                let last_seen = Seen::find()
                    .filter(seen::Column::UserId.eq(user_id))
                    .filter(seen::Column::MetadataId.eq(input.metadata_id))
                    .order_by_desc(seen::Column::LastUpdatedOn)
                    .one(&self.db)
                    .await
                    .unwrap();
                match last_seen {
                    Some(ls) => {
                        let watched_on = ls.provider_watched_on.clone();
                        let mut updated_at = ls.updated_at.clone();
                        let now = Utc::now();
                        updated_at.push(now);
                        let mut last_seen: seen::ActiveModel = ls.into();
                        last_seen.state = ActiveValue::Set(new_state);
                        last_seen.updated_at = ActiveValue::Set(updated_at);
                        last_seen.provider_watched_on =
                            ActiveValue::Set(input.provider_watched_on.or(watched_on));
                        last_seen.update(&self.db).await.unwrap()
                    }
                    None => {
                        return err();
                    }
                }
            }
            ProgressUpdateAction::Now
            | ProgressUpdateAction::InThePast
            | ProgressUpdateAction::JustStarted => {
                let meta = Metadata::find_by_id(&input.metadata_id)
                    .one(&self.db)
                    .await
                    .unwrap()
                    .unwrap();
                tracing::debug!("Progress update for meta {:?} ({:?})", meta.title, meta.lot);

                let show_ei = if matches!(meta.lot, MediaLot::Show) {
                    let season = input.show_season_number.ok_or_else(|| {
                        Error::new("Season number is required for show progress update")
                    })?;
                    let episode = input.show_episode_number.ok_or_else(|| {
                        Error::new("Episode number is required for show progress update")
                    })?;
                    Some(SeenShowExtraInformation { season, episode })
                } else {
                    None
                };
                let podcast_ei = if matches!(meta.lot, MediaLot::Podcast) {
                    let episode = input.podcast_episode_number.ok_or_else(|| {
                        Error::new("Episode number is required for podcast progress update")
                    })?;
                    Some(SeenPodcastExtraInformation { episode })
                } else {
                    None
                };
                let anime_ei = if matches!(meta.lot, MediaLot::Anime) {
                    Some(SeenAnimeExtraInformation {
                        episode: input.anime_episode_number,
                    })
                } else {
                    None
                };
                let manga_ei = if matches!(meta.lot, MediaLot::Manga) {
                    Some(SeenMangaExtraInformation {
                        chapter: input.manga_chapter_number,
                        volume: input.manga_volume_number,
                    })
                } else {
                    None
                };
                let finished_on = if action == ProgressUpdateAction::JustStarted {
                    None
                } else {
                    input.date
                };
                tracing::debug!("Progress update finished on = {:?}", finished_on);
                let (progress, started_on) = if matches!(action, ProgressUpdateAction::JustStarted)
                {
                    (
                        input.progress.unwrap_or(dec!(0)),
                        Some(Utc::now().date_naive()),
                    )
                } else {
                    (dec!(100), None)
                };
                tracing::debug!("Progress update percentage = {:?}", progress);
                let seen_insert = seen::ActiveModel {
                    progress: ActiveValue::Set(progress),
                    user_id: ActiveValue::Set(user_id.to_owned()),
                    metadata_id: ActiveValue::Set(input.metadata_id),
                    started_on: ActiveValue::Set(started_on),
                    finished_on: ActiveValue::Set(finished_on),
                    state: ActiveValue::Set(SeenState::InProgress),
                    provider_watched_on: ActiveValue::Set(input.provider_watched_on),
                    show_extra_information: ActiveValue::Set(show_ei),
                    podcast_extra_information: ActiveValue::Set(podcast_ei),
                    anime_extra_information: ActiveValue::Set(anime_ei),
                    manga_extra_information: ActiveValue::Set(manga_ei),
                    ..Default::default()
                };
                seen_insert.insert(&self.db).await.unwrap()
            }
        };
        tracing::debug!("Progress update = {:?}", seen);
        let id = seen.id.clone();
        if seen.state == SeenState::Completed && respect_cache {
            self.seen_progress_cache.cache_set(cache, ()).unwrap();
        }
        self.after_media_seen_tasks(seen).await?;
        Ok(ProgressUpdateResultUnion::Ok(StringIdObject { id }))
    }

    pub async fn deploy_bulk_progress_update(
        &self,
        user_id: String,
        input: Vec<ProgressUpdateInput>,
    ) -> Result<bool> {
        self.perform_core_application_job
            .clone()
            .enqueue(CoreApplicationJob::BulkProgressUpdate(user_id, input))
            .await
            .unwrap();
        Ok(true)
    }

    pub async fn bulk_progress_update(
        &self,
        user_id: String,
        input: Vec<ProgressUpdateInput>,
    ) -> Result<bool> {
        for seen in input {
            self.progress_update(seen, &user_id, false).await.trace_ok();
        }
        Ok(true)
    }

    pub async fn deploy_background_job(
        &self,
        user_id: &String,
        job_name: BackgroundJob,
    ) -> Result<bool> {
        let core_sqlite_storage = &mut self.perform_core_application_job.clone();
        let sqlite_storage = &mut self.perform_application_job.clone();
        match job_name {
            BackgroundJob::UpdateAllMetadata
            | BackgroundJob::UpdateAllExercises
            | BackgroundJob::RecalculateCalendarEvents
            | BackgroundJob::PerformBackgroundTasks => {
                self.admin_account_guard(user_id).await?;
            }
            _ => {}
        }
        match job_name {
            BackgroundJob::UpdateAllMetadata => {
                let many_metadata = Metadata::find()
                    .select_only()
                    .column(metadata::Column::Id)
                    .order_by_asc(metadata::Column::LastUpdatedOn)
                    .into_tuple::<String>()
                    .all(&self.db)
                    .await
                    .unwrap();
                for metadata_id in many_metadata {
                    self.deploy_update_metadata_job(&metadata_id, true).await?;
                }
            }
            BackgroundJob::UpdateAllExercises => {
                self.perform_application_job
                    .enqueue(ApplicationJob::UpdateExerciseLibrary)
                    .await
                    .unwrap();
            }
            BackgroundJob::RecalculateCalendarEvents => {
                sqlite_storage
                    .enqueue(ApplicationJob::RecalculateCalendarEvents)
                    .await
                    .unwrap();
            }
            BackgroundJob::PerformBackgroundTasks => {
                sqlite_storage
                    .enqueue(ApplicationJob::PerformBackgroundTasks)
                    .await
                    .unwrap();
            }
            BackgroundJob::SyncIntegrationsData => {
                core_sqlite_storage
                    .enqueue(CoreApplicationJob::SyncIntegrationsData(user_id.to_owned()))
                    .await
                    .unwrap();
            }
            BackgroundJob::CalculateSummary => {
                sqlite_storage
                    .enqueue(ApplicationJob::RecalculateUserSummary(user_id.to_owned()))
                    .await
                    .unwrap();
            }
            BackgroundJob::EvaluateWorkouts => {
                sqlite_storage
                    .enqueue(ApplicationJob::ReEvaluateUserWorkouts(user_id.to_owned()))
                    .await
                    .unwrap();
            }
        };
        Ok(true)
    }

    async fn cleanup_user_and_metadata_association(&self) -> Result<()> {
        let all_users = User::find()
            .select_only()
            .column(user::Column::Id)
            .into_tuple::<String>()
            .all(&self.db)
            .await
            .unwrap();
        for user_id in all_users {
            let collections = Collection::find()
                .column(collection::Column::Id)
                .column(collection::Column::UserId)
                .left_join(UserToCollection)
                .filter(user_to_collection::Column::UserId.eq(&user_id))
                .all(&self.db)
                .await
                .unwrap();
            let monitoring_collection_id = collections
                .iter()
                .find(|c| {
                    c.name == DefaultCollection::Monitoring.to_string() && c.user_id == user_id
                })
                .map(|c| c.id.clone())
                .unwrap();
            let watchlist_collection_id = collections
                .iter()
                .find(|c| {
                    c.name == DefaultCollection::Watchlist.to_string() && c.user_id == user_id
                })
                .map(|c| c.id.clone())
                .unwrap();
            let owned_collection_id = collections
                .iter()
                .find(|c| c.name == DefaultCollection::Owned.to_string() && c.user_id == user_id)
                .map(|c| c.id.clone())
                .unwrap();
            let reminder_collection_id = collections
                .iter()
                .find(|c| {
                    c.name == DefaultCollection::Reminders.to_string() && c.user_id == user_id
                })
                .map(|c| c.id.clone())
                .unwrap();
            let all_user_to_entities = UserToEntity::find()
                .filter(user_to_entity::Column::NeedsToBeUpdated.eq(true))
                .filter(user_to_entity::Column::UserId.eq(user_id))
                .all(&self.db)
                .await
                .unwrap();
            for ute in all_user_to_entities {
                let mut new_reasons = HashSet::new();
                if let Some(metadata_id) = ute.metadata_id.clone() {
                    let metadata = self.generic_metadata(&metadata_id).await?;
                    let (is_finished, seen_history) = self
                        .is_metadata_finished_by_user(&ute.user_id, &metadata)
                        .await?;
                    if !seen_history.is_empty() {
                        new_reasons.insert(UserToMediaReason::Seen);
                    }
                    if !seen_history.is_empty() && is_finished {
                        new_reasons.insert(UserToMediaReason::Finished);
                    }
                } else if ute.person_id.is_some() || ute.metadata_group_id.is_some() {
                } else {
                    tracing::debug!("Skipping user_to_entity = {:?}", ute.id);
                    continue;
                };

                let collections_part_of = CollectionToEntity::find()
                    .select_only()
                    .column(collection_to_entity::Column::CollectionId)
                    .filter(
                        collection_to_entity::Column::MetadataId
                            .eq(ute.metadata_id.clone())
                            .or(collection_to_entity::Column::PersonId.eq(ute.person_id.clone()))
                            .or(collection_to_entity::Column::MetadataGroupId
                                .eq(ute.metadata_group_id.clone())),
                    )
                    .filter(collection_to_entity::Column::CollectionId.is_not_null())
                    .into_tuple::<String>()
                    .all(&self.db)
                    .await
                    .unwrap();
                if Review::find()
                    .filter(review::Column::UserId.eq(&ute.user_id))
                    .filter(
                        review::Column::MetadataId
                            .eq(ute.metadata_id.clone())
                            .or(review::Column::MetadataGroupId.eq(ute.metadata_group_id.clone()))
                            .or(review::Column::PersonId.eq(ute.person_id.clone())),
                    )
                    .count(&self.db)
                    .await
                    .unwrap()
                    > 0
                {
                    new_reasons.insert(UserToMediaReason::Reviewed);
                }
                let is_in_collection = !collections_part_of.is_empty();
                let is_monitoring = collections_part_of.contains(&monitoring_collection_id);
                let is_watchlist = collections_part_of.contains(&watchlist_collection_id);
                let is_owned = collections_part_of.contains(&owned_collection_id);
                let has_reminder = collections_part_of.contains(&reminder_collection_id);
                if is_in_collection {
                    new_reasons.insert(UserToMediaReason::Collection);
                }
                if is_monitoring {
                    new_reasons.insert(UserToMediaReason::Monitoring);
                }
                if is_watchlist {
                    new_reasons.insert(UserToMediaReason::Watchlist);
                }
                if is_owned {
                    new_reasons.insert(UserToMediaReason::Owned);
                }
                if has_reminder {
                    new_reasons.insert(UserToMediaReason::Reminder);
                }
                let previous_reasons =
                    HashSet::from_iter(ute.media_reason.clone().unwrap_or_default().into_iter());
                if new_reasons.is_empty() {
                    tracing::debug!("Deleting user_to_entity = {id:?}", id = (&ute.id));
                    ute.delete(&self.db).await.unwrap();
                } else {
                    let mut ute: user_to_entity::ActiveModel = ute.into();
                    if new_reasons != previous_reasons {
                        tracing::debug!("Updating user_to_entity = {id:?}", id = (&ute.id));
                        ute.media_reason =
                            ActiveValue::Set(Some(new_reasons.into_iter().collect()));
                    }
                    ute.needs_to_be_updated = ActiveValue::Set(None);
                    ute.update(&self.db).await.unwrap();
                }
            }
        }
        Ok(())
    }

    async fn update_media(
        &self,
        metadata_id: &String,
        input: MediaDetails,
    ) -> Result<Vec<(String, MediaStateChanged)>> {
        let mut notifications = vec![];

        let meta = Metadata::find_by_id(metadata_id)
            .one(&self.db)
            .await
            .unwrap()
            .unwrap();

        if let (Some(p1), Some(p2)) = (&meta.production_status, &input.production_status) {
            if p1 != p2 {
                notifications.push((
                    format!("Status changed from {:#?} to {:#?}", p1, p2),
                    MediaStateChanged::MetadataStatusChanged,
                ));
            }
        }
        if let (Some(p1), Some(p2)) = (meta.publish_year, input.publish_year) {
            if p1 != p2 {
                notifications.push((
                    format!("Publish year from {:#?} to {:#?}", p1, p2),
                    MediaStateChanged::MetadataReleaseDateChanged,
                ));
            }
        }
        if let (Some(s1), Some(s2)) = (&meta.show_specifics, &input.show_specifics) {
            if s1.seasons.len() != s2.seasons.len() {
                notifications.push((
                    format!(
                        "Number of seasons changed from {:#?} to {:#?}",
                        s1.seasons.len(),
                        s2.seasons.len()
                    ),
                    MediaStateChanged::MetadataNumberOfSeasonsChanged,
                ));
            } else {
                for (s1, s2) in zip(s1.seasons.iter(), s2.seasons.iter()) {
                    if SHOW_SPECIAL_SEASON_NAMES.contains(&s1.name.as_str())
                        && SHOW_SPECIAL_SEASON_NAMES.contains(&s2.name.as_str())
                    {
                        continue;
                    }
                    if s1.episodes.len() != s2.episodes.len() {
                        notifications.push((
                            format!(
                                "Number of episodes changed from {:#?} to {:#?} (Season {})",
                                s1.episodes.len(),
                                s2.episodes.len(),
                                s1.season_number
                            ),
                            MediaStateChanged::MetadataEpisodeReleased,
                        ));
                    } else {
                        for (before_episode, after_episode) in
                            zip(s1.episodes.iter(), s2.episodes.iter())
                        {
                            if before_episode.name != after_episode.name {
                                notifications.push((
                                    format!(
                                        "Episode name changed from {:#?} to {:#?} (S{}E{})",
                                        before_episode.name,
                                        after_episode.name,
                                        s1.season_number,
                                        before_episode.episode_number
                                    ),
                                    MediaStateChanged::MetadataEpisodeNameChanged,
                                ));
                            }
                            if before_episode.poster_images != after_episode.poster_images {
                                notifications.push((
                                    format!(
                                        "Episode image changed for S{}E{}",
                                        s1.season_number, before_episode.episode_number
                                    ),
                                    MediaStateChanged::MetadataEpisodeImagesChanged,
                                ));
                            }
                            if let (Some(pd1), Some(pd2)) =
                                (before_episode.publish_date, after_episode.publish_date)
                            {
                                if pd1 != pd2 {
                                    notifications.push((
                                            format!(
                                                "Episode release date changed from {:?} to {:?} (S{}E{})",
                                                pd1,
                                                pd2,
                                                s1.season_number,
                                                before_episode.episode_number
                                            ),
                                            MediaStateChanged::MetadataReleaseDateChanged,
                                        ));
                                }
                            }
                        }
                    }
                }
            }
        };
        if let (Some(a1), Some(a2)) = (&meta.anime_specifics, &input.anime_specifics) {
            if let (Some(e1), Some(e2)) = (a1.episodes, a2.episodes) {
                if e1 != e2 {
                    notifications.push((
                        format!("Number of episodes changed from {:#?} to {:#?}", e1, e2),
                        MediaStateChanged::MetadataChaptersOrEpisodesChanged,
                    ));
                }
            }
        };
        if let (Some(m1), Some(m2)) = (&meta.manga_specifics, &input.manga_specifics) {
            if let (Some(c1), Some(c2)) = (m1.chapters, m2.chapters) {
                if c1 != c2 {
                    notifications.push((
                        format!("Number of chapters changed from {:#?} to {:#?}", c1, c2),
                        MediaStateChanged::MetadataChaptersOrEpisodesChanged,
                    ));
                }
            }
        };
        if let (Some(p1), Some(p2)) = (&meta.podcast_specifics, &input.podcast_specifics) {
            if p1.episodes.len() != p2.episodes.len() {
                notifications.push((
                    format!(
                        "Number of episodes changed from {:#?} to {:#?}",
                        p1.episodes.len(),
                        p2.episodes.len()
                    ),
                    MediaStateChanged::MetadataEpisodeReleased,
                ));
            } else {
                for (before_episode, after_episode) in zip(p1.episodes.iter(), p2.episodes.iter()) {
                    if before_episode.title != after_episode.title {
                        notifications.push((
                            format!(
                                "Episode name changed from {:#?} to {:#?} (EP{})",
                                before_episode.title, after_episode.title, before_episode.number
                            ),
                            MediaStateChanged::MetadataEpisodeNameChanged,
                        ));
                    }
                    if before_episode.thumbnail != after_episode.thumbnail {
                        notifications.push((
                            format!("Episode image changed for EP{}", before_episode.number),
                            MediaStateChanged::MetadataEpisodeImagesChanged,
                        ));
                    }
                }
            }
        };

        let notifications = notifications
            .into_iter()
            .map(|n| (format!("{} for {:?}.", n.0, meta.title), n.1))
            .collect_vec();

        let mut images = vec![];
        images.extend(input.url_images.into_iter().map(|i| MetadataImage {
            url: StoredUrl::Url(i.image),
        }));
        images.extend(input.s3_images.into_iter().map(|i| MetadataImage {
            url: StoredUrl::S3(i.image),
        }));
        let free_creators = if input.creators.is_empty() {
            None
        } else {
            Some(input.creators)
        };
        let watch_providers = if input.watch_providers.is_empty() {
            None
        } else {
            Some(input.watch_providers)
        };

        let mut meta: metadata::ActiveModel = meta.into();
        meta.last_updated_on = ActiveValue::Set(Utc::now());
        meta.title = ActiveValue::Set(input.title);
        meta.is_nsfw = ActiveValue::Set(input.is_nsfw);
        meta.is_partial = ActiveValue::Set(Some(false));
        meta.provider_rating = ActiveValue::Set(input.provider_rating);
        meta.description = ActiveValue::Set(input.description);
        meta.images = ActiveValue::Set(Some(images));
        meta.videos = ActiveValue::Set(Some(input.videos));
        meta.production_status = ActiveValue::Set(input.production_status);
        meta.original_language = ActiveValue::Set(input.original_language);
        meta.publish_year = ActiveValue::Set(input.publish_year);
        meta.publish_date = ActiveValue::Set(input.publish_date);
        meta.free_creators = ActiveValue::Set(free_creators);
        meta.watch_providers = ActiveValue::Set(watch_providers);
        meta.anime_specifics = ActiveValue::Set(input.anime_specifics);
        meta.audio_book_specifics = ActiveValue::Set(input.audio_book_specifics);
        meta.manga_specifics = ActiveValue::Set(input.manga_specifics);
        meta.movie_specifics = ActiveValue::Set(input.movie_specifics);
        meta.podcast_specifics = ActiveValue::Set(input.podcast_specifics);
        meta.show_specifics = ActiveValue::Set(input.show_specifics);
        meta.book_specifics = ActiveValue::Set(input.book_specifics);
        meta.video_game_specifics = ActiveValue::Set(input.video_game_specifics);
        meta.visual_novel_specifics = ActiveValue::Set(input.visual_novel_specifics);
        meta.external_identifiers = ActiveValue::Set(input.external_identifiers);
        let metadata = meta.update(&self.db).await.unwrap();

        self.change_metadata_associations(
            &metadata.id,
            metadata.lot,
            metadata.source,
            input.genres,
            input.suggestions,
            input.group_identifiers,
            input.people,
        )
        .await?;
        Ok(notifications)
    }

    async fn associate_person_with_metadata(
        &self,
        metadata_id: &str,
        person: PartialMetadataPerson,
        index: usize,
    ) -> Result<()> {
        let role = person.role.clone();
        let db_person = self
            .commit_person(CommitPersonInput {
                identifier: person.identifier.clone(),
                source: person.source,
                source_specifics: person.source_specifics,
                name: person.name,
            })
            .await?;
        let intermediate = metadata_to_person::ActiveModel {
            metadata_id: ActiveValue::Set(metadata_id.to_owned()),
            person_id: ActiveValue::Set(db_person.id),
            role: ActiveValue::Set(role),
            index: ActiveValue::Set(Some(index.try_into().unwrap())),
            character: ActiveValue::Set(person.character),
        };
        intermediate.insert(&self.db).await.ok();
        Ok(())
    }

    async fn deploy_associate_group_with_metadata_job(
        &self,
        lot: MediaLot,
        source: MediaSource,
        identifier: String,
    ) -> Result<()> {
        self.perform_application_job
            .clone()
            .enqueue(ApplicationJob::AssociateGroupWithMetadata(
                lot, source, identifier,
            ))
            .await
            .unwrap();
        Ok(())
    }

    pub async fn commit_metadata_group_internal(
        &self,
        identifier: &String,
        lot: MediaLot,
        source: MediaSource,
    ) -> Result<(String, Vec<PartialMetadataWithoutId>)> {
        let existing_group = MetadataGroup::find()
            .filter(metadata_group::Column::Identifier.eq(identifier))
            .filter(metadata_group::Column::Lot.eq(lot))
            .filter(metadata_group::Column::Source.eq(source))
            .one(&self.db)
            .await?;
        let provider = self.get_metadata_provider(lot, source).await?;
        let (group_details, associated_items) = provider.metadata_group_details(identifier).await?;
        let group_id = match existing_group {
            Some(eg) => eg.id,
            None => {
                let mut db_group: metadata_group::ActiveModel =
                    group_details.into_model("".to_string(), None).into();
                db_group.id = ActiveValue::NotSet;
                let new_group = db_group.insert(&self.db).await?;
                new_group.id
            }
        };
        Ok((group_id, associated_items))
    }

    async fn associate_suggestion_with_metadata(
        &self,
        data: PartialMetadataWithoutId,
        metadata_id: &str,
    ) -> Result<()> {
        let db_partial_metadata = self.create_partial_metadata(data).await?;
        let intermediate = metadata_to_metadata::ActiveModel {
            from_metadata_id: ActiveValue::Set(metadata_id.to_owned()),
            to_metadata_id: ActiveValue::Set(db_partial_metadata.id),
            relation: ActiveValue::Set(MetadataToMetadataRelation::Suggestion),
            ..Default::default()
        };
        intermediate.insert(&self.db).await.ok();
        Ok(())
    }

    async fn create_partial_metadata(
        &self,
        data: PartialMetadataWithoutId,
    ) -> Result<PartialMetadata> {
        let mode = if let Some(c) = Metadata::find()
            .filter(metadata::Column::Identifier.eq(&data.identifier))
            .filter(metadata::Column::Lot.eq(data.lot))
            .filter(metadata::Column::Source.eq(data.source))
            .one(&self.db)
            .await
            .unwrap()
        {
            c
        } else {
            let image = data.image.clone().map(|i| {
                vec![MetadataImage {
                    url: StoredUrl::Url(i),
                }]
            });
            let c = metadata::ActiveModel {
                title: ActiveValue::Set(data.title),
                identifier: ActiveValue::Set(data.identifier),
                lot: ActiveValue::Set(data.lot),
                source: ActiveValue::Set(data.source),
                images: ActiveValue::Set(image),
                is_partial: ActiveValue::Set(Some(true)),
                ..Default::default()
            };
            c.insert(&self.db).await?
        };
        let model = PartialMetadata {
            id: mode.id,
            title: mode.title,
            identifier: mode.identifier,
            lot: mode.lot,
            source: mode.source,
            image: data.image,
        };
        Ok(model)
    }

    async fn associate_genre_with_metadata(&self, name: String, metadata_id: &str) -> Result<()> {
        let db_genre = if let Some(c) = Genre::find()
            .filter(genre::Column::Name.eq(&name))
            .one(&self.db)
            .await
            .unwrap()
        {
            c
        } else {
            let c = genre::ActiveModel {
                name: ActiveValue::Set(name),
                ..Default::default()
            };
            c.insert(&self.db).await.unwrap()
        };
        let intermediate = metadata_to_genre::ActiveModel {
            metadata_id: ActiveValue::Set(metadata_id.to_owned()),
            genre_id: ActiveValue::Set(db_genre.id),
        };
        intermediate.insert(&self.db).await.ok();
        Ok(())
    }

    pub async fn update_seen_item(
        &self,
        user_id: String,
        input: UpdateSeenItemInput,
    ) -> Result<bool> {
        let seen = match Seen::find_by_id(input.seen_id).one(&self.db).await.unwrap() {
            Some(s) => s,
            None => return Err(Error::new("No seen found for this user and metadata")),
        };
        if seen.user_id != user_id {
            return Err(Error::new("No seen found for this user and metadata"));
        }
        let mut seen: seen::ActiveModel = seen.into();
        if let Some(started_on) = input.started_on {
            seen.started_on = ActiveValue::Set(Some(started_on));
        }
        if let Some(finished_on) = input.finished_on {
            seen.finished_on = ActiveValue::Set(Some(finished_on));
        }
        if let Some(provider_watched_on) = input.provider_watched_on {
            seen.provider_watched_on = ActiveValue::Set(Some(provider_watched_on));
        }
        let seen = seen.update(&self.db).await.unwrap();
        self.after_media_seen_tasks(seen).await?;
        Ok(true)
    }

    pub async fn commit_metadata_internal(
        &self,
        details: MediaDetails,
        is_partial: Option<bool>,
    ) -> Result<metadata::Model> {
        let mut images = vec![];
        images.extend(details.url_images.into_iter().map(|i| MetadataImage {
            url: StoredUrl::Url(i.image),
        }));
        images.extend(details.s3_images.into_iter().map(|i| MetadataImage {
            url: StoredUrl::S3(i.image),
        }));
        let metadata = metadata::ActiveModel {
            lot: ActiveValue::Set(details.lot),
            source: ActiveValue::Set(details.source),
            title: ActiveValue::Set(details.title),
            description: ActiveValue::Set(details.description),
            publish_year: ActiveValue::Set(details.publish_year),
            publish_date: ActiveValue::Set(details.publish_date),
            images: ActiveValue::Set(Some(images)),
            videos: ActiveValue::Set(Some(details.videos)),
            identifier: ActiveValue::Set(details.identifier),
            audio_book_specifics: ActiveValue::Set(details.audio_book_specifics),
            anime_specifics: ActiveValue::Set(details.anime_specifics),
            book_specifics: ActiveValue::Set(details.book_specifics),
            manga_specifics: ActiveValue::Set(details.manga_specifics),
            movie_specifics: ActiveValue::Set(details.movie_specifics),
            podcast_specifics: ActiveValue::Set(details.podcast_specifics),
            show_specifics: ActiveValue::Set(details.show_specifics),
            video_game_specifics: ActiveValue::Set(details.video_game_specifics),
            visual_novel_specifics: ActiveValue::Set(details.visual_novel_specifics),
            provider_rating: ActiveValue::Set(details.provider_rating),
            production_status: ActiveValue::Set(details.production_status),
            original_language: ActiveValue::Set(details.original_language),
            external_identifiers: ActiveValue::Set(details.external_identifiers),
            is_nsfw: ActiveValue::Set(details.is_nsfw),
            is_partial: ActiveValue::Set(is_partial),
            free_creators: ActiveValue::Set(if details.creators.is_empty() {
                None
            } else {
                Some(details.creators)
            }),
            watch_providers: ActiveValue::Set(if details.watch_providers.is_empty() {
                None
            } else {
                Some(details.watch_providers)
            }),
            ..Default::default()
        };
        let metadata = metadata.insert(&self.db).await?;

        self.change_metadata_associations(
            &metadata.id,
            metadata.lot,
            metadata.source,
            details.genres.clone(),
            details.suggestions.clone(),
            details.group_identifiers.clone(),
            details.people.clone(),
        )
        .await?;
        Ok(metadata)
    }

    #[allow(clippy::too_many_arguments)]
    async fn change_metadata_associations(
        &self,
        metadata_id: &String,
        lot: MediaLot,
        source: MediaSource,
        genres: Vec<String>,
        suggestions: Vec<PartialMetadataWithoutId>,
        groups: Vec<String>,
        people: Vec<PartialMetadataPerson>,
    ) -> Result<()> {
        MetadataToPerson::delete_many()
            .filter(metadata_to_person::Column::MetadataId.eq(metadata_id))
            .exec(&self.db)
            .await?;
        MetadataToGenre::delete_many()
            .filter(metadata_to_genre::Column::MetadataId.eq(metadata_id))
            .exec(&self.db)
            .await?;
        MetadataToMetadata::delete_many()
            .filter(metadata_to_metadata::Column::FromMetadataId.eq(metadata_id))
            .filter(
                metadata_to_metadata::Column::Relation.eq(MetadataToMetadataRelation::Suggestion),
            )
            .exec(&self.db)
            .await?;
        for (index, creator) in people.into_iter().enumerate() {
            self.associate_person_with_metadata(metadata_id, creator, index)
                .await
                .ok();
        }
        for genre in genres {
            self.associate_genre_with_metadata(genre, metadata_id)
                .await
                .ok();
        }
        for suggestion in suggestions {
            self.associate_suggestion_with_metadata(suggestion, metadata_id)
                .await
                .ok();
        }
        for group_identifier in groups {
            self.deploy_associate_group_with_metadata_job(lot, source, group_identifier)
                .await
                .ok();
        }
        Ok(())
    }

    pub async fn deploy_update_metadata_job(
        &self,
        metadata_id: &String,
        force_update: bool,
    ) -> Result<bool> {
        let metadata = Metadata::find_by_id(metadata_id)
            .one(&self.db)
            .await
            .unwrap()
            .unwrap();
        self.perform_application_job
            .clone()
            .enqueue(ApplicationJob::UpdateMetadata(metadata.id, force_update))
            .await
            .unwrap();
        Ok(true)
    }

    pub async fn deploy_update_person_job(&self, person_id: String) -> Result<bool> {
        let person = Person::find_by_id(person_id)
            .one(&self.db)
            .await
            .unwrap()
            .unwrap();
        self.perform_application_job
            .clone()
            .enqueue(ApplicationJob::UpdatePerson(person.id))
            .await
            .unwrap();
        Ok(true)
    }

    pub async fn merge_metadata(
        &self,
        user_id: String,
        merge_from: String,
        merge_into: String,
    ) -> Result<bool> {
        let txn = self.db.begin().await?;
        for old_seen in Seen::find()
            .filter(seen::Column::MetadataId.eq(&merge_from))
            .filter(seen::Column::UserId.eq(&user_id))
            .all(&txn)
            .await
            .unwrap()
        {
            let old_seen_active: seen::ActiveModel = old_seen.clone().into();
            let new_seen = seen::ActiveModel {
                id: ActiveValue::NotSet,
                last_updated_on: ActiveValue::NotSet,
                num_times_updated: ActiveValue::NotSet,
                metadata_id: ActiveValue::Set(merge_into.clone()),
                ..old_seen_active
            };
            new_seen.insert(&txn).await?;
            old_seen.delete(&txn).await?;
        }
        for old_review in Review::find()
            .filter(review::Column::MetadataId.eq(&merge_from))
            .filter(review::Column::UserId.eq(&user_id))
            .all(&txn)
            .await
            .unwrap()
        {
            let old_review_active: review::ActiveModel = old_review.clone().into();
            let new_review = review::ActiveModel {
                id: ActiveValue::NotSet,
                metadata_id: ActiveValue::Set(Some(merge_into.clone())),
                ..old_review_active
            };
            new_review.insert(&txn).await?;
            old_review.delete(&txn).await?;
        }
        let collections = Collection::find()
            .select_only()
            .column(collection::Column::Id)
            .left_join(UserToCollection)
            .filter(user_to_collection::Column::UserId.eq(&user_id))
            .into_tuple::<String>()
            .all(&txn)
            .await
            .unwrap();
        for item in CollectionToEntity::find()
            .filter(collection_to_entity::Column::MetadataId.eq(&merge_from))
            .filter(collection_to_entity::Column::CollectionId.is_in(collections))
            .all(&txn)
            .await?
            .into_iter()
        {
            if CollectionToEntity::find()
                .filter(collection_to_entity::Column::CollectionId.eq(item.collection_id.clone()))
                .filter(collection_to_entity::Column::MetadataId.eq(&merge_into))
                .count(&txn)
                .await?
                == 0
            {
                let mut item_active: collection_to_entity::ActiveModel = item.into();
                item_active.metadata_id = ActiveValue::Set(Some(merge_into.clone()));
                item_active.update(&txn).await?;
            }
        }
        if let Some(_association) = get_user_to_entity_association(
            &user_id,
            Some(merge_into.clone()),
            None,
            None,
            None,
            &txn,
        )
        .await
        {
            let old_association = get_user_to_entity_association(
                &user_id,
                Some(merge_from.clone()),
                None,
                None,
                None,
                &txn,
            )
            .await
            .unwrap();
            let mut cloned: user_to_entity::ActiveModel = old_association.clone().into();
            cloned.needs_to_be_updated = ActiveValue::Set(Some(true));
            cloned.update(&txn).await?;
        } else {
            UserToEntity::update_many()
                .filter(user_to_entity::Column::MetadataId.eq(merge_from))
                .filter(user_to_entity::Column::UserId.eq(user_id))
                .set(user_to_entity::ActiveModel {
                    metadata_id: ActiveValue::Set(Some(merge_into.clone())),
                    ..Default::default()
                })
                .exec(&txn)
                .await?;
        }
        txn.commit().await?;
        Ok(true)
    }

    pub async fn user_preferences(&self, user_id: &String) -> Result<UserPreferences> {
        let mut preferences = user_by_id(&self.db, user_id).await?.preferences;
        preferences.features_enabled.media.anime =
            self.config.anime_and_manga.is_enabled() && preferences.features_enabled.media.anime;
        preferences.features_enabled.media.audio_book =
            self.config.audio_books.is_enabled() && preferences.features_enabled.media.audio_book;
        preferences.features_enabled.media.book =
            self.config.books.is_enabled() && preferences.features_enabled.media.book;
        preferences.features_enabled.media.show =
            self.config.movies_and_shows.is_enabled() && preferences.features_enabled.media.show;
        preferences.features_enabled.media.manga =
            self.config.anime_and_manga.is_enabled() && preferences.features_enabled.media.manga;
        preferences.features_enabled.media.movie =
            self.config.movies_and_shows.is_enabled() && preferences.features_enabled.media.movie;
        preferences.features_enabled.media.podcast =
            self.config.podcasts.is_enabled() && preferences.features_enabled.media.podcast;
        preferences.features_enabled.media.video_game =
            self.config.video_games.is_enabled() && preferences.features_enabled.media.video_game;
        Ok(preferences)
    }

    pub async fn metadata_search(
        &self,
        user_id: &String,
        input: MetadataSearchInput,
    ) -> Result<SearchResults<MetadataSearchItemResponse>> {
        let query = input.search.query.unwrap_or_default();
        if query.is_empty() {
            return Ok(SearchResults {
                details: SearchDetails {
                    total: 0,
                    next_page: None,
                },
                items: vec![],
            });
        }
        let cloned_user_id = user_id.to_owned();
        let preferences = user_by_id(&self.db, user_id).await?.preferences;
        let provider = self.get_metadata_provider(input.lot, input.source).await?;
        let results = provider
            .metadata_search(&query, input.search.page, preferences.general.display_nsfw)
            .await?;
        let all_identifiers = results
            .items
            .iter()
            .map(|i| i.identifier.to_owned())
            .collect_vec();
        let interactions = Metadata::find()
            .join(
                JoinType::LeftJoin,
                metadata::Relation::UserToEntity
                    .def()
                    .on_condition(move |_left, right| {
                        Condition::all().add(
                            Expr::col((right, user_to_entity::Column::UserId))
                                .eq(cloned_user_id.clone()),
                        )
                    }),
            )
            .select_only()
            .column(metadata::Column::Identifier)
            .column_as(
                Expr::col((Alias::new("metadata"), metadata::Column::Id)),
                "database_id",
            )
            .column_as(
                Expr::col((Alias::new("user_to_entity"), user_to_entity::Column::Id)).is_not_null(),
                "has_interacted",
            )
            .filter(metadata::Column::Lot.eq(input.lot))
            .filter(metadata::Column::Source.eq(input.source))
            .filter(metadata::Column::Identifier.is_in(&all_identifiers))
            .into_tuple::<(String, String, bool)>()
            .all(&self.db)
            .await?
            .into_iter()
            .map(|(key, value1, value2)| (key, (value1, value2)));
        let interactions = HashMap::<_, _>::from_iter(interactions.into_iter());
        let data = results
            .items
            .into_iter()
            .map(|i| {
                let interaction = interactions.get(&i.identifier).cloned();
                MetadataSearchItemResponse {
                    has_interacted: interaction.clone().unwrap_or_default().1,
                    database_id: interaction.map(|i| i.0),
                    item: i,
                }
            })
            .collect();
        let results = SearchResults {
            details: results.details,
            items: data,
        };
        Ok(results)
    }

    pub async fn people_search(
        &self,
        user_id: &String,
        input: PeopleSearchInput,
    ) -> Result<SearchResults<PeopleSearchItem>> {
        let query = input.search.query.unwrap_or_default();
        if query.is_empty() {
            return Ok(SearchResults {
                details: SearchDetails {
                    total: 0,
                    next_page: None,
                },
                items: vec![],
            });
        }
        let preferences = user_by_id(&self.db, user_id).await?.preferences;
        let provider = self.get_non_metadata_provider(input.source).await?;
        let results = provider
            .people_search(
                &query,
                input.search.page,
                &input.source_specifics,
                preferences.general.display_nsfw,
            )
            .await?;
        Ok(results)
    }

    pub async fn metadata_group_search(
        &self,
        user_id: &String,
        input: MetadataGroupSearchInput,
    ) -> Result<SearchResults<MetadataGroupSearchItem>> {
        let query = input.search.query.unwrap_or_default();
        if query.is_empty() {
            return Ok(SearchResults {
                details: SearchDetails {
                    total: 0,
                    next_page: None,
                },
                items: vec![],
            });
        }
        let preferences = user_by_id(&self.db, user_id).await?.preferences;
        let provider = self.get_metadata_provider(input.lot, input.source).await?;
        let results = provider
            .metadata_group_search(&query, input.search.page, preferences.general.display_nsfw)
            .await?;
        Ok(results)
    }

    pub async fn get_openlibrary_service(&self) -> Result<OpenlibraryService> {
        Ok(OpenlibraryService::new(
            &self.config.books.openlibrary,
            self.config.frontend.page_size,
        )
        .await)
    }

    pub async fn get_isbn_service(&self) -> Result<GoogleBooksService> {
        Ok(GoogleBooksService::new(
            &self.config.books.google_books,
            self.config.frontend.page_size,
        )
        .await)
    }

    async fn get_metadata_provider(&self, lot: MediaLot, source: MediaSource) -> Result<Provider> {
        let err = || Err(Error::new("This source is not supported".to_owned()));
        let service: Provider = match source {
            MediaSource::Vndb => Box::new(
                VndbService::new(&self.config.visual_novels, self.config.frontend.page_size).await,
            ),
            MediaSource::Openlibrary => Box::new(self.get_openlibrary_service().await?),
            MediaSource::Itunes => Box::new(
                ITunesService::new(&self.config.podcasts.itunes, self.config.frontend.page_size)
                    .await,
            ),
            MediaSource::GoogleBooks => Box::new(self.get_isbn_service().await?),
            MediaSource::Audible => Box::new(
                AudibleService::new(
                    &self.config.audio_books.audible,
                    self.config.frontend.page_size,
                )
                .await,
            ),
            MediaSource::Listennotes => Box::new(
                ListennotesService::new(&self.config.podcasts, self.config.frontend.page_size)
                    .await,
            ),
            MediaSource::Tmdb => match lot {
                MediaLot::Show => Box::new(
                    TmdbShowService::new(
                        &self.config.movies_and_shows.tmdb,
                        *self.timezone,
                        self.config.frontend.page_size,
                    )
                    .await,
                ),
                MediaLot::Movie => Box::new(
                    TmdbMovieService::new(
                        &self.config.movies_and_shows.tmdb,
                        *self.timezone,
                        self.config.frontend.page_size,
                    )
                    .await,
                ),
                _ => return err(),
            },
            MediaSource::Anilist => match lot {
                MediaLot::Anime => Box::new(
                    AnilistAnimeService::new(
                        &self.config.anime_and_manga.anilist,
                        self.config.frontend.page_size,
                    )
                    .await,
                ),
                MediaLot::Manga => Box::new(
                    AnilistMangaService::new(
                        &self.config.anime_and_manga.anilist,
                        self.config.frontend.page_size,
                    )
                    .await,
                ),
                _ => return err(),
            },
            MediaSource::Mal => match lot {
                MediaLot::Anime => Box::new(
                    MalAnimeService::new(
                        &self.config.anime_and_manga.mal,
                        self.config.frontend.page_size,
                    )
                    .await,
                ),
                MediaLot::Manga => Box::new(
                    MalMangaService::new(
                        &self.config.anime_and_manga.mal,
                        self.config.frontend.page_size,
                    )
                    .await,
                ),
                _ => return err(),
            },
            MediaSource::Igdb => Box::new(
                IgdbService::new(&self.config.video_games, self.config.frontend.page_size).await,
            ),
            MediaSource::MangaUpdates => Box::new(
                MangaUpdatesService::new(
                    &self.config.anime_and_manga.manga_updates,
                    self.config.frontend.page_size,
                )
                .await,
            ),
            MediaSource::Custom => return err(),
        };
        Ok(service)
    }

    pub async fn get_tmdb_non_media_service(&self) -> Result<NonMediaTmdbService> {
        Ok(NonMediaTmdbService::new(&self.config.movies_and_shows.tmdb, *self.timezone).await)
    }

    async fn get_non_metadata_provider(&self, source: MediaSource) -> Result<Provider> {
        let err = || Err(Error::new("This source is not supported".to_owned()));
        let service: Provider = match source {
            MediaSource::Vndb => Box::new(
                VndbService::new(&self.config.visual_novels, self.config.frontend.page_size).await,
            ),
            MediaSource::Openlibrary => Box::new(self.get_openlibrary_service().await?),
            MediaSource::Itunes => Box::new(
                ITunesService::new(&self.config.podcasts.itunes, self.config.frontend.page_size)
                    .await,
            ),
            MediaSource::GoogleBooks => Box::new(
                GoogleBooksService::new(
                    &self.config.books.google_books,
                    self.config.frontend.page_size,
                )
                .await,
            ),
            MediaSource::Audible => Box::new(
                AudibleService::new(
                    &self.config.audio_books.audible,
                    self.config.frontend.page_size,
                )
                .await,
            ),
            MediaSource::Listennotes => Box::new(
                ListennotesService::new(&self.config.podcasts, self.config.frontend.page_size)
                    .await,
            ),
            MediaSource::Igdb => Box::new(
                IgdbService::new(&self.config.video_games, self.config.frontend.page_size).await,
            ),
            MediaSource::MangaUpdates => Box::new(
                MangaUpdatesService::new(
                    &self.config.anime_and_manga.manga_updates,
                    self.config.frontend.page_size,
                )
                .await,
            ),
            MediaSource::Tmdb => Box::new(self.get_tmdb_non_media_service().await?),
            MediaSource::Anilist => Box::new(
                NonMediaAnilistService::new(
                    &self.config.anime_and_manga.anilist,
                    self.config.frontend.page_size,
                )
                .await,
            ),
            MediaSource::Mal => Box::new(NonMediaMalService::new().await),
            MediaSource::Custom => return err(),
        };
        Ok(service)
    }

    async fn details_from_provider(
        &self,
        lot: MediaLot,
        source: MediaSource,
        identifier: &str,
    ) -> Result<MediaDetails> {
        let provider = self.get_metadata_provider(lot, source).await?;
        let results = provider.metadata_details(identifier).await?;
        Ok(results)
    }

    pub async fn commit_metadata(&self, input: CommitMediaInput) -> Result<metadata::Model> {
        if let Some(m) = Metadata::find()
            .filter(metadata::Column::Lot.eq(input.lot))
            .filter(metadata::Column::Source.eq(input.source))
            .filter(metadata::Column::Identifier.eq(input.identifier.clone()))
            .one(&self.db)
            .await?
        {
            if input.force_update.unwrap_or_default() {
                tracing::debug!("Forcing update of metadata with id {}", m.id);
                self.update_metadata_and_notify_users(&m.id, true).await?;
            }
            Ok(m)
        } else {
            let details = self
                .details_from_provider(input.lot, input.source, &input.identifier)
                .await?;
            let media = self.commit_metadata_internal(details, None).await?;
            Ok(media)
        }
    }

    pub async fn commit_person(&self, input: CommitPersonInput) -> Result<StringIdObject> {
        if let Some(p) = Person::find()
            .filter(person::Column::Source.eq(input.source))
            .filter(person::Column::Identifier.eq(input.identifier.clone()))
            .apply_if(input.source_specifics.clone(), |query, v| {
                query.filter(person::Column::SourceSpecifics.eq(v))
            })
            .one(&self.db)
            .await?
            .map(|p| StringIdObject { id: p.id })
        {
            Ok(p)
        } else {
            let person = person::ActiveModel {
                identifier: ActiveValue::Set(input.identifier),
                source: ActiveValue::Set(input.source),
                source_specifics: ActiveValue::Set(input.source_specifics),
                name: ActiveValue::Set(input.name),
                is_partial: ActiveValue::Set(Some(true)),
                ..Default::default()
            };
            let person = person.insert(&self.db).await?;
            Ok(StringIdObject { id: person.id })
        }
    }

    pub async fn commit_metadata_group(&self, input: CommitMediaInput) -> Result<StringIdObject> {
        let (group_id, associated_items) = self
            .commit_metadata_group_internal(&input.identifier, input.lot, input.source)
            .await?;
        for (idx, media) in associated_items.into_iter().enumerate() {
            let db_partial_metadata = self.create_partial_metadata(media).await?;
            MetadataToMetadataGroup::delete_many()
                .filter(metadata_to_metadata_group::Column::MetadataGroupId.eq(&group_id))
                .filter(metadata_to_metadata_group::Column::MetadataId.eq(&db_partial_metadata.id))
                .exec(&self.db)
                .await
                .ok();
            let intermediate = metadata_to_metadata_group::ActiveModel {
                metadata_group_id: ActiveValue::Set(group_id.clone()),
                metadata_id: ActiveValue::Set(db_partial_metadata.id),
                part: ActiveValue::Set((idx + 1).try_into().unwrap()),
            };
            intermediate.insert(&self.db).await.ok();
        }
        Ok(StringIdObject { id: group_id })
    }

    async fn item_reviews(
        &self,
        user_id: &String,
        metadata_id: Option<String>,
        person_id: Option<String>,
        metadata_group_id: Option<String>,
        collection_id: Option<String>,
    ) -> Result<Vec<ReviewItem>> {
        let all_reviews = Review::find()
            .select_only()
            .column(review::Column::Id)
            .order_by_desc(review::Column::PostedOn)
            .apply_if(metadata_id, |query, v| {
                query.filter(review::Column::MetadataId.eq(v))
            })
            .apply_if(metadata_group_id, |query, v| {
                query.filter(review::Column::MetadataGroupId.eq(v))
            })
            .apply_if(person_id, |query, v| {
                query.filter(review::Column::PersonId.eq(v))
            })
            .apply_if(collection_id, |query, v| {
                query.filter(review::Column::CollectionId.eq(v))
            })
            .into_tuple::<String>()
            .all(&self.db)
            .await
            .unwrap();
        let mut reviews = vec![];
        for r_id in all_reviews {
            reviews.push(review_by_id(&self.db, r_id, user_id, true).await?);
        }
        let all_reviews = reviews
            .into_iter()
            .filter(|r| match r.visibility {
                Visibility::Private => &r.posted_by.id == user_id,
                _ => true,
            })
            .collect();
        Ok(all_reviews)
    }

    pub async fn user_collections_list(
        &self,
        user_id: &String,
        name: Option<String>,
    ) -> Result<Vec<CollectionItem>> {
        // TODO: Replace when https://github.com/SeaQL/sea-query/pull/787 is merged
        struct JsonBuildObject;
        impl Iden for JsonBuildObject {
            fn unquoted(&self, s: &mut dyn Write) {
                write!(s, "JSON_BUILD_OBJECT").unwrap();
            }
        }
        struct JsonAgg;
        impl Iden for JsonAgg {
            fn unquoted(&self, s: &mut dyn Write) {
                write!(s, "JSON_AGG").unwrap();
            }
        }
        let collaborators_subquery = Query::select()
            .from(UserToCollection)
            .expr(SimpleExpr::FunctionCall(
                Func::cust(JsonAgg).arg(
                    Func::cust(JsonBuildObject)
                        .arg(Expr::val("id"))
                        .arg(Expr::col((AliasedUser::Table, AliasedUser::Id)))
                        .arg(Expr::val("name"))
                        .arg(Expr::col((AliasedUser::Table, AliasedUser::Name))),
                ),
            ))
            .join(
                JoinType::InnerJoin,
                AliasedUser::Table,
                Expr::col((
                    AliasedUserToCollection::Table,
                    AliasedUserToCollection::UserId,
                ))
                .equals((AliasedUser::Table, AliasedUser::Id)),
            )
            .and_where(
                Expr::col((
                    AliasedUserToCollection::Table,
                    AliasedUserToCollection::CollectionId,
                ))
                .equals((AliasedCollection::Table, AliasedCollection::Id)),
            )
            .and_where(
                Expr::col((AliasedUser::Table, AliasedUser::Id))
                    .not_equals((AliasedCollection::Table, AliasedCollection::UserId)),
            )
            .to_owned();
        let count_subquery = Query::select()
            .expr(collection_to_entity::Column::Id.count())
            .from(CollectionToEntity)
            .and_where(
                Expr::col((
                    AliasedCollectionToEntity::Table,
                    AliasedCollectionToEntity::CollectionId,
                ))
                .equals((
                    AliasedUserToCollection::Table,
                    AliasedUserToCollection::CollectionId,
                )),
            )
            .to_owned();
        let collections = Collection::find()
            .apply_if(name, |query, v| {
                query.filter(collection::Column::Name.eq(v))
            })
            .select_only()
            .column(collection::Column::Id)
            .column(collection::Column::Name)
            .column_as(
                collection::Column::Name
                    .is_in(DefaultCollection::iter().map(|s| s.to_string()))
                    .and(collection::Column::UserId.eq(user_id)),
                "is_default",
            )
            .column(collection::Column::InformationTemplate)
            .expr_as_(
                SimpleExpr::SubQuery(None, Box::new(count_subquery.into_sub_query_statement())),
                "count",
            )
            .expr_as_(
                SimpleExpr::FunctionCall(Func::coalesce([
                    SimpleExpr::SubQuery(
                        None,
                        Box::new(collaborators_subquery.into_sub_query_statement()),
                    ),
                    SimpleExpr::FunctionCall(Func::cast_as(Expr::val("[]"), Alias::new("JSON"))),
                ])),
                "collaborators",
            )
            .column(collection::Column::Description)
            .column_as(
                SimpleExpr::FunctionCall(
                    Func::cust(JsonBuildObject)
                        .arg(Expr::val("id"))
                        .arg(Expr::col((AliasedUser::Table, AliasedUser::Id)))
                        .arg(Expr::val("name"))
                        .arg(Expr::col((AliasedUser::Table, AliasedUser::Name))),
                ),
                "creator",
            )
            .order_by_desc(collection::Column::LastUpdatedOn)
            .left_join(User)
            .left_join(UserToCollection)
            .filter(user_to_collection::Column::UserId.eq(user_id))
            .into_model::<CollectionItem>()
            .all(&self.db)
            .await
            .unwrap();
        Ok(collections)
    }

    pub async fn collection_contents(
        &self,
        input: CollectionContentsInput,
    ) -> Result<CollectionContents> {
        let search = input.search.unwrap_or_default();
        let sort = input.sort.unwrap_or_default();
        let filter = input.filter.unwrap_or_default();
        let page: u64 = search.page.unwrap_or(1).try_into().unwrap();
        let maybe_collection = Collection::find_by_id(input.collection_id.clone())
            .one(&self.db)
            .await
            .unwrap();
        let collection = match maybe_collection {
            Some(c) => c,
            None => return Err(Error::new("Collection not found".to_owned())),
        };

        let take = input
            .take
            .unwrap_or_else(|| self.config.frontend.page_size.try_into().unwrap());
        let results = if take != 0 {
            let paginator = CollectionToEntity::find()
                .left_join(Metadata)
                .left_join(MetadataGroup)
                .left_join(Person)
                .left_join(Exercise)
                .left_join(Workout)
                .filter(collection_to_entity::Column::CollectionId.eq(collection.id.clone()))
                .apply_if(search.query, |query, v| {
                    query.filter(
                        Condition::any()
                            .add(
                                Expr::col((AliasedMetadata::Table, AliasedMetadata::Title))
                                    .ilike(ilike_sql(&v)),
                            )
                            .add(
                                Expr::col((
                                    AliasedMetadataGroup::Table,
                                    AliasedMetadataGroup::Title,
                                ))
                                .ilike(ilike_sql(&v)),
                            )
                            .add(
                                Expr::col((AliasedPerson::Table, AliasedPerson::Name))
                                    .ilike(ilike_sql(&v)),
                            )
                            .add(
                                Expr::col((AliasedExercise::Table, AliasedExercise::Id))
                                    .ilike(ilike_sql(&v)),
                            ),
                    )
                })
                .apply_if(filter.metadata_lot, |query, v| {
                    query.filter(
                        Condition::any()
                            .add(Expr::col((AliasedMetadata::Table, AliasedMetadata::Lot)).eq(v)),
                    )
                })
                .apply_if(filter.entity_type, |query, v| {
                    let f = match v {
                        EntityLot::Metadata => {
                            collection_to_entity::Column::MetadataId.is_not_null()
                        }
                        EntityLot::MetadataGroup => {
                            collection_to_entity::Column::MetadataGroupId.is_not_null()
                        }
                        EntityLot::Person => collection_to_entity::Column::PersonId.is_not_null(),
                        EntityLot::Exercise => {
                            collection_to_entity::Column::ExerciseId.is_not_null()
                        }
                        EntityLot::Workout => collection_to_entity::Column::WorkoutId.is_not_null(),
                        EntityLot::Collection => unreachable!(),
                    };
                    query.filter(f)
                })
                .order_by(
                    match sort.by {
                        CollectionContentsSortBy::LastUpdatedOn => {
                            Expr::col(collection_to_entity::Column::LastUpdatedOn)
                        }
                        CollectionContentsSortBy::Title => Expr::expr(Func::coalesce([
                            Expr::col((AliasedMetadata::Table, AliasedMetadata::Title)).into(),
                            Expr::col((AliasedMetadataGroup::Table, AliasedMetadataGroup::Title))
                                .into(),
                            Expr::col((AliasedPerson::Table, AliasedPerson::Name)).into(),
                            Expr::col((AliasedExercise::Table, AliasedExercise::Id)).into(),
                        ])),
                        CollectionContentsSortBy::Date => Expr::expr(Func::coalesce([
                            Expr::col((AliasedMetadata::Table, AliasedMetadata::PublishDate))
                                .into(),
                            Expr::col((AliasedPerson::Table, AliasedPerson::BirthDate)).into(),
                        ])),
                    },
                    sort.order.into(),
                )
                .paginate(&self.db, take);
            let mut items = vec![];
            let ItemsAndPagesNumber {
                number_of_items,
                number_of_pages,
            } = paginator.num_items_and_pages().await?;
            for cte in paginator.fetch_page(page - 1).await? {
                items.push(EntityWithLot {
                    entity_id: cte.entity_id,
                    entity_lot: cte.entity_lot,
                });
            }
            SearchResults {
                details: SearchDetails {
                    total: number_of_items.try_into().unwrap(),
                    next_page: if page < number_of_pages {
                        Some((page + 1).try_into().unwrap())
                    } else {
                        None
                    },
                },
                items,
            }
        } else {
            SearchResults {
                details: SearchDetails::default(),
                items: vec![],
            }
        };
        let user = collection.find_related(User).one(&self.db).await?.unwrap();
        let reviews = self
            .item_reviews(
                &collection.user_id,
                None,
                None,
                None,
                Some(input.collection_id),
            )
            .await?;
        Ok(CollectionContents {
            details: collection,
            reviews,
            results,
            user,
        })
    }

    pub async fn post_review(
        &self,
        user_id: &String,
        input: PostReviewInput,
    ) -> Result<StringIdObject> {
        let preferences = user_by_id(&self.db, user_id).await?.preferences;
        if preferences.general.disable_reviews {
            return Err(Error::new("Reviews are disabled"));
        }
        let show_ei = if let (Some(season), Some(episode)) =
            (input.show_season_number, input.show_episode_number)
        {
            Some(SeenShowExtraInformation { season, episode })
        } else {
            None
        };
        let podcast_ei = input
            .podcast_episode_number
            .map(|episode| SeenPodcastExtraInformation { episode });
        let anime_ei = input
            .anime_episode_number
            .map(|episode| SeenAnimeExtraInformation {
                episode: Some(episode),
            });
        let manga_ei =
            if input.manga_chapter_number.is_none() && input.manga_volume_number.is_none() {
                None
            } else {
                Some(SeenMangaExtraInformation {
                    chapter: input.manga_chapter_number,
                    volume: input.manga_volume_number,
                })
            };

        if input.rating.is_none() && input.text.is_none() {
            return Err(Error::new("At-least one of rating or review is required."));
        }
        let mut review_obj = review::ActiveModel {
            id: match input.review_id.clone() {
                Some(i) => ActiveValue::Unchanged(i),
                None => ActiveValue::NotSet,
            },
            rating: ActiveValue::Set(input.rating.map(
                |r| match preferences.general.review_scale {
                    UserReviewScale::OutOfFive => r * dec!(20),
                    UserReviewScale::OutOfHundred => r,
                },
            )),
            text: ActiveValue::Set(input.text),
            user_id: ActiveValue::Set(user_id.to_owned()),
            metadata_id: ActiveValue::Set(input.metadata_id),
            metadata_group_id: ActiveValue::Set(input.metadata_group_id),
            person_id: ActiveValue::Set(input.person_id),
            collection_id: ActiveValue::Set(input.collection_id),
            show_extra_information: ActiveValue::Set(show_ei),
            podcast_extra_information: ActiveValue::Set(podcast_ei),
            anime_extra_information: ActiveValue::Set(anime_ei),
            manga_extra_information: ActiveValue::Set(manga_ei),
            comments: ActiveValue::Set(vec![]),
            ..Default::default()
        };
        if let Some(s) = input.is_spoiler {
            review_obj.is_spoiler = ActiveValue::Set(s);
        }
        if let Some(v) = input.visibility {
            review_obj.visibility = ActiveValue::Set(v);
        }
        if let Some(d) = input.date {
            review_obj.posted_on = ActiveValue::Set(d);
        }
        let insert = review_obj.save(&self.db).await.unwrap();
        if insert.visibility.unwrap() == Visibility::Public {
            let (obj_id, obj_title, entity_lot) = if let Some(mi) = insert.metadata_id.unwrap() {
                (
                    mi.to_string(),
                    self.generic_metadata(&mi).await?.model.title,
                    EntityLot::Metadata,
                )
            } else if let Some(mgi) = insert.metadata_group_id.unwrap() {
                (
                    mgi.to_string(),
                    self.metadata_group_details(mgi).await?.details.title,
                    EntityLot::MetadataGroup,
                )
            } else if let Some(pi) = insert.person_id.unwrap() {
                (
                    pi.to_string(),
                    self.person_details(pi).await?.details.name,
                    EntityLot::Person,
                )
            } else if let Some(ci) = insert.collection_id.unwrap() {
                (
                    ci.clone(),
                    self.collection_contents(CollectionContentsInput {
                        collection_id: ci,
                        filter: None,
                        search: None,
                        take: None,
                        sort: None,
                    })
                    .await?
                    .details
                    .name,
                    EntityLot::Collection,
                )
            } else {
                unreachable!()
            };
            let user = user_by_id(&self.db, &insert.user_id.unwrap()).await?;
            // DEV: Do not send notification if updating a review
            if input.review_id.is_none() {
                self.perform_core_application_job
                    .clone()
                    .enqueue(CoreApplicationJob::ReviewPosted(ReviewPostedEvent {
                        obj_id,
                        obj_title,
                        entity_lot,
                        username: user.name,
                        review_id: insert.id.clone().unwrap(),
                    }))
                    .await
                    .unwrap();
            }
        }
        Ok(StringIdObject {
            id: insert.id.unwrap(),
        })
    }

    pub async fn delete_review(&self, user_id: String, review_id: String) -> Result<bool> {
        let review = Review::find()
            .filter(review::Column::Id.eq(review_id))
            .one(&self.db)
            .await
            .unwrap();
        match review {
            Some(r) => {
                if r.user_id == user_id {
                    associate_user_with_entity(
                        &user_id,
                        r.metadata_id.clone(),
                        r.person_id.clone(),
                        None,
                        r.metadata_group_id.clone(),
                        &self.db,
                    )
                    .await?;
                    r.delete(&self.db).await?;
                    Ok(true)
                } else {
                    Err(Error::new("This review does not belong to you".to_owned()))
                }
            }
            None => Ok(false),
        }
    }

    pub async fn create_or_update_collection(
        &self,
        user_id: &String,
        input: CreateOrUpdateCollectionInput,
    ) -> Result<StringIdObject> {
        let meta = Collection::find()
            .filter(collection::Column::Name.eq(input.name.clone()))
            .filter(collection::Column::UserId.eq(user_id))
            .one(&self.db)
            .await
            .unwrap();
        let mut new_name = input.name.clone();
        match meta {
            Some(m) if input.update_id.is_none() => Ok(StringIdObject { id: m.id }),
            _ => {
                let col = collection::ActiveModel {
                    id: match input.update_id {
                        Some(i) => {
                            let already = Collection::find_by_id(i.clone())
                                .one(&self.db)
                                .await
                                .unwrap()
                                .unwrap();
                            if DefaultCollection::iter()
                                .map(|s| s.to_string())
                                .contains(&already.name)
                            {
                                new_name = already.name;
                            }
                            ActiveValue::Unchanged(i.clone())
                        }
                        None => ActiveValue::NotSet,
                    },
                    last_updated_on: ActiveValue::Set(Utc::now()),
                    name: ActiveValue::Set(new_name),
                    user_id: ActiveValue::Set(user_id.to_owned()),
                    description: ActiveValue::Set(input.description),
                    information_template: ActiveValue::Set(input.information_template),
                    ..Default::default()
                };
                let inserted = col.save(&self.db).await.map_err(|_| {
                    Error::new("There was an error creating the collection".to_owned())
                })?;
                let id = inserted.id.unwrap();
                user_to_collection::ActiveModel {
                    user_id: ActiveValue::Set(user_id.to_owned()),
                    collection_id: ActiveValue::Set(id.clone()),
                }
                .insert(&self.db)
                .await
                .ok();
                Ok(StringIdObject { id })
            }
        }
    }

    pub async fn delete_collection(&self, user_id: String, name: &str) -> Result<bool> {
        if DefaultCollection::iter().any(|col_name| col_name.to_string() == name) {
            return Err(Error::new("Can not delete a default collection".to_owned()));
        }
        let collection = Collection::find()
            .filter(collection::Column::Name.eq(name))
            .filter(collection::Column::UserId.eq(user_id.to_owned()))
            .one(&self.db)
            .await?;
        let resp = if let Some(c) = collection {
            Collection::delete_by_id(c.id).exec(&self.db).await.is_ok()
        } else {
            false
        };
        Ok(resp)
    }

    pub async fn add_entity_to_collection(
        &self,
        user_id: &String,
        input: ChangeCollectionToEntityInput,
    ) -> Result<bool> {
        add_entity_to_collection(&self.db, user_id, input, &self.perform_core_application_job).await
    }

    pub async fn remove_entity_from_collection(
        &self,
        user_id: &String,
        input: ChangeCollectionToEntityInput,
    ) -> Result<StringIdObject> {
        let collect = Collection::find()
            .left_join(UserToCollection)
            .filter(collection::Column::Name.eq(input.collection_name))
            .filter(user_to_collection::Column::UserId.eq(input.creator_user_id))
            .one(&self.db)
            .await
            .unwrap()
            .unwrap();
        CollectionToEntity::delete_many()
            .filter(collection_to_entity::Column::CollectionId.eq(collect.id.clone()))
            .filter(
                collection_to_entity::Column::MetadataId
                    .eq(input.metadata_id.clone())
                    .or(collection_to_entity::Column::PersonId.eq(input.person_id.clone()))
                    .or(collection_to_entity::Column::MetadataGroupId
                        .eq(input.metadata_group_id.clone()))
                    .or(collection_to_entity::Column::ExerciseId.eq(input.exercise_id.clone()))
                    .or(collection_to_entity::Column::WorkoutId.eq(input.workout_id.clone())),
            )
            .exec(&self.db)
            .await?;
        if input.workout_id.is_none() {
            associate_user_with_entity(
                user_id,
                input.metadata_id,
                input.person_id,
                input.exercise_id,
                input.metadata_group_id,
                &self.db,
            )
            .await?;
        }
        Ok(StringIdObject { id: collect.id })
    }

    pub async fn delete_seen_item(
        &self,
        user_id: &String,
        seen_id: String,
    ) -> Result<StringIdObject> {
        let seen_item = Seen::find_by_id(seen_id).one(&self.db).await.unwrap();
        if let Some(si) = seen_item {
            let cloned_seen = si.clone();
            let (ssn, sen) = match &si.show_extra_information {
                Some(d) => (Some(d.season), Some(d.episode)),
                None => (None, None),
            };
            let pen = si.podcast_extra_information.as_ref().map(|d| d.episode);
            let aen = si.anime_extra_information.as_ref().and_then(|d| d.episode);
            let mcn = si.manga_extra_information.as_ref().and_then(|d| d.chapter);
            let mvn = si.manga_extra_information.as_ref().and_then(|d| d.volume);
            let cache = ProgressUpdateCache {
                user_id: user_id.to_owned(),
                metadata_id: si.metadata_id.clone(),
                show_season_number: ssn,
                show_episode_number: sen,
                podcast_episode_number: pen,
                anime_episode_number: aen,
                manga_chapter_number: mcn,
                manga_volume_number: mvn,
            };
            self.seen_progress_cache.cache_remove(&cache).unwrap();
            let seen_id = si.id.clone();
            let metadata_id = si.metadata_id.clone();
            if &si.user_id != user_id {
                return Err(Error::new(
                    "This seen item does not belong to this user".to_owned(),
                ));
            }
            si.delete(&self.db).await.trace_ok();
            associate_user_with_entity(user_id, Some(metadata_id), None, None, None, &self.db)
                .await?;
            self.after_media_seen_tasks(cloned_seen).await?;
            Ok(StringIdObject { id: seen_id })
        } else {
            Err(Error::new("This seen item does not exist".to_owned()))
        }
    }

    async fn update_metadata(
        &self,
        metadata_id: &String,
        force_update: bool,
    ) -> Result<Vec<(String, MediaStateChanged)>> {
        let metadata = Metadata::find_by_id(metadata_id)
            .one(&self.db)
            .await
            .unwrap()
            .unwrap();
        if !force_update {
            // check whether the metadata needs to be updated
            let provider = self
                .get_metadata_provider(metadata.lot, metadata.source)
                .await?;
            if let Ok(false) = provider
                .metadata_updated_since(&metadata.identifier, metadata.last_updated_on)
                .await
            {
                tracing::debug!("Metadata {:?} does not need to be updated", metadata_id);
                return Ok(vec![]);
            }
        }
        tracing::debug!("Updating metadata for {:?}", metadata_id);
        Metadata::update_many()
            .filter(metadata::Column::Id.eq(metadata_id))
            .col_expr(metadata::Column::IsPartial, Expr::value(false))
            .exec(&self.db)
            .await?;
        let maybe_details = self
            .details_from_provider(metadata.lot, metadata.source, &metadata.identifier)
            .await;
        let notifications = match maybe_details {
            Ok(details) => self.update_media(metadata_id, details).await?,
            Err(e) => {
                tracing::error!("Error while updating metadata = {:?}: {:?}", metadata_id, e);
                vec![]
            }
        };
        tracing::debug!("Updated metadata for {:?}", metadata_id);
        Ok(notifications)
    }

    pub async fn update_metadata_and_notify_users(
        &self,
        metadata_id: &String,
        force_update: bool,
    ) -> Result<()> {
        let notifications = self
            .update_metadata(metadata_id, force_update)
            .await
            .unwrap();
        if !notifications.is_empty() {
            let (meta_map, _, _) = self.get_entities_monitored_by().await.unwrap();
            let users_to_notify = meta_map.get(metadata_id).cloned().unwrap_or_default();
            for notification in notifications {
                for user_id in users_to_notify.iter() {
                    self.queue_media_state_changed_notification_for_user(user_id, &notification)
                        .await
                        .trace_ok();
                }
            }
        }
        Ok(())
    }

    pub async fn user_details(&self, token: &str) -> Result<UserDetailsResult> {
        let found_token = user_id_from_token(token, &self.config.users.jwt_secret);
        if let Ok(user_id) = found_token {
            let user = user_by_id(&self.db, &user_id).await?;
            Ok(UserDetailsResult::Ok(Box::new(user)))
        } else {
            Ok(UserDetailsResult::Error(UserDetailsError {
                error: UserDetailsErrorVariant::AuthTokenInvalid,
            }))
        }
    }

    pub async fn latest_user_summary(&self, user_id: &String) -> Result<user_summary::Model> {
        let ls = UserSummary::find_by_id(user_id)
            .one(&self.db)
            .await?
            .unwrap();
        Ok(ls)
    }

    #[tracing::instrument(skip(self))]
    pub async fn calculate_user_summary(
        &self,
        user_id: &String,
        calculate_from_beginning: bool,
    ) -> Result<()> {
        let (mut ls, start_from) = match calculate_from_beginning {
            true => {
                UserToEntity::update_many()
                    .filter(user_to_entity::Column::UserId.eq(user_id))
                    .col_expr(
                        user_to_entity::Column::MetadataUnitsConsumed,
                        Expr::value(Some(0)),
                    )
                    .exec(&self.db)
                    .await?;
                (UserSummaryData::default(), None)
            }
            false => {
                let here = self.latest_user_summary(user_id).await?;
                let time = here.calculated_on;
                (here.data, Some(time))
            }
        };

        tracing::debug!("Calculating numbers summary for user: {:?}", ls);

        let metadata_num_reviews = Review::find()
            .filter(review::Column::UserId.eq(user_id.to_owned()))
            .filter(review::Column::MetadataId.is_not_null())
            .count(&self.db)
            .await?;

        tracing::debug!(
            "Calculated number of metadata reviews for user: {:?}",
            metadata_num_reviews
        );

        let person_num_reviews = Review::find()
            .filter(review::Column::UserId.eq(user_id.to_owned()))
            .filter(review::Column::PersonId.is_not_null())
            .count(&self.db)
            .await?;

        tracing::debug!(
            "Calculated number of person reviews for user: {:?}",
            person_num_reviews
        );

        let num_measurements = UserMeasurement::find()
            .filter(user_measurement::Column::UserId.eq(user_id.to_owned()))
            .count(&self.db)
            .await?;

        tracing::debug!(
            "Calculated number measurements for user: {:?}",
            num_measurements
        );

        let num_workouts = Workout::find()
            .filter(workout::Column::UserId.eq(user_id.to_owned()))
            .count(&self.db)
            .await?;

        tracing::debug!("Calculated number workouts for user: {:?}", num_workouts);

        let num_metadata_interacted_with = UserToEntity::find()
            .filter(user_to_entity::Column::UserId.eq(user_id.to_owned()))
            .filter(user_to_entity::Column::MetadataId.is_not_null())
            .count(&self.db)
            .await?;

        tracing::debug!(
            "Calculated number metadata interacted with for user: {:?}",
            num_metadata_interacted_with
        );

        let num_people_interacted_with = UserToEntity::find()
            .filter(user_to_entity::Column::UserId.eq(user_id.to_owned()))
            .filter(user_to_entity::Column::PersonId.is_not_null())
            .count(&self.db)
            .await?;

        tracing::debug!(
            "Calculated number people interacted with for user: {:?}",
            num_people_interacted_with
        );

        let num_exercises_interacted_with = UserToEntity::find()
            .filter(user_to_entity::Column::UserId.eq(user_id.to_owned()))
            .filter(user_to_entity::Column::ExerciseId.is_not_null())
            .count(&self.db)
            .await?;

        tracing::debug!(
            "Calculated number exercises interacted with for user: {:?}",
            num_exercises_interacted_with
        );

        let (total_workout_time, total_workout_weight) = Workout::find()
            .filter(workout::Column::UserId.eq(user_id.to_owned()))
            .select_only()
            .column_as(
                Expr::cust("coalesce(extract(epoch from sum(end_time - start_time)) / 60, 0)"),
                "minutes",
            )
            .column_as(
                Expr::cust("coalesce(sum((summary -> 'total' ->> 'weight')::numeric), 0)"),
                "weight",
            )
            .into_tuple::<(Decimal, Decimal)>()
            .one(&self.db)
            .await?
            .unwrap();

        tracing::debug!(
            "Calculated total workout time for user: {:?}",
            total_workout_time
        );

        ls.media.metadata_overall.reviewed = metadata_num_reviews;
        ls.media.metadata_overall.interacted_with = num_metadata_interacted_with;
        ls.media.people_overall.reviewed = person_num_reviews;
        ls.media.people_overall.interacted_with = num_people_interacted_with;
        ls.fitness.measurements_recorded = num_measurements;
        ls.fitness.exercises_interacted_with = num_exercises_interacted_with;
        ls.fitness.workouts.recorded = num_workouts;
        ls.fitness.workouts.weight = total_workout_weight;
        ls.fitness.workouts.duration = total_workout_time;

        tracing::debug!("Calculated numbers summary for user: {:?}", ls);

        let mut seen_items = Seen::find()
            .filter(seen::Column::UserId.eq(user_id.to_owned()))
            .filter(seen::Column::UserId.eq(user_id.to_owned()))
            .filter(seen::Column::Progress.eq(100))
            .apply_if(start_from, |query, v| {
                query.filter(seen::Column::LastUpdatedOn.gt(v))
            })
            .find_also_related(Metadata)
            .stream(&self.db)
            .await?;

        while let Some((seen, metadata)) = seen_items.try_next().await.unwrap() {
            let meta = metadata.to_owned().unwrap();
            let mut units_consumed = None;
            if let Some(item) = meta.audio_book_specifics {
                ls.unique_items.audio_books.insert(meta.id.clone());
                if let Some(r) = item.runtime {
                    ls.media.audio_books.runtime += r;
                    units_consumed = Some(r);
                }
            } else if let Some(item) = meta.book_specifics {
                ls.unique_items.books.insert(meta.id.clone());
                if let Some(pg) = item.pages {
                    ls.media.books.pages += pg;
                    units_consumed = Some(pg);
                }
            } else if let Some(item) = meta.movie_specifics {
                ls.unique_items.movies.insert(meta.id.clone());
                if let Some(r) = item.runtime {
                    ls.media.movies.runtime += r;
                    units_consumed = Some(r);
                }
            } else if let Some(_item) = meta.anime_specifics {
                ls.unique_items.anime.insert(meta.id.clone());
                if let Some(s) = seen.anime_extra_information.to_owned() {
                    if let Some(episode) = s.episode {
                        ls.unique_items
                            .anime_episodes
                            .insert((meta.id.clone(), episode));
                        units_consumed = Some(1);
                    }
                }
            } else if let Some(_item) = meta.manga_specifics {
                ls.unique_items.manga.insert(meta.id.clone());
                if let Some(s) = seen.manga_extra_information.to_owned() {
                    units_consumed = Some(1);
                    if let Some(chapter) = s.chapter {
                        ls.unique_items
                            .manga_chapters
                            .insert((meta.id.clone(), chapter));
                    }
                    if let Some(volume) = s.volume {
                        ls.unique_items
                            .manga_volumes
                            .insert((meta.id.clone(), volume));
                    }
                }
            } else if let Some(item) = meta.show_specifics {
                ls.unique_items.shows.insert(meta.id.clone());
                if let Some(s) = seen.show_extra_information.to_owned() {
                    if let Some((season, episode)) = item.get_episode(s.season, s.episode) {
                        if let Some(r) = episode.runtime {
                            ls.media.shows.runtime += r;
                            units_consumed = Some(r);
                        }
                        ls.unique_items.show_episodes.insert((
                            meta.id.clone(),
                            season.season_number,
                            episode.episode_number,
                        ));
                        ls.unique_items
                            .show_seasons
                            .insert((meta.id.clone(), season.season_number));
                    }
                };
            } else if let Some(item) = meta.podcast_specifics {
                ls.unique_items.podcasts.insert(meta.id.clone());
                if let Some(s) = seen.podcast_extra_information.to_owned() {
                    if let Some(episode) = item.episode_by_number(s.episode) {
                        if let Some(r) = episode.runtime {
                            ls.media.podcasts.runtime += r;
                            units_consumed = Some(r);
                        }
                        ls.unique_items
                            .podcast_episodes
                            .insert((meta.id.clone(), s.episode));
                    }
                }
            } else if let Some(_item) = meta.video_game_specifics {
                ls.unique_items.video_games.insert(meta.id.clone());
            } else if let Some(item) = meta.visual_novel_specifics {
                ls.unique_items.visual_novels.insert(meta.id.clone());
                if let Some(r) = item.length {
                    ls.media.visual_novels.runtime += r;
                    units_consumed = Some(r);
                }
            };

            if let Some(consumed_update) = units_consumed {
                UserToEntity::update_many()
                    .filter(user_to_entity::Column::UserId.eq(user_id))
                    .filter(user_to_entity::Column::MetadataId.eq(&meta.id))
                    .col_expr(
                        user_to_entity::Column::MetadataUnitsConsumed,
                        Expr::expr(Func::coalesce([
                            Expr::col(user_to_entity::Column::MetadataUnitsConsumed).into(),
                            Expr::val(0).into(),
                        ]))
                        .add(consumed_update),
                    )
                    .exec(&self.db)
                    .await?;
            }
        }

        ls.media.podcasts.played_episodes = ls.unique_items.podcast_episodes.len();
        ls.media.podcasts.played = ls.unique_items.podcasts.len();

        ls.media.shows.watched_episodes = ls.unique_items.show_episodes.len();
        ls.media.shows.watched_seasons = ls.unique_items.show_seasons.len();
        ls.media.shows.watched = ls.unique_items.shows.len();

        ls.media.anime.episodes = ls.unique_items.anime_episodes.len();
        ls.media.anime.watched = ls.unique_items.anime.len();

        ls.media.manga.read = ls.unique_items.manga.len();
        ls.media.manga.chapters = ls.unique_items.manga_chapters.len();

        ls.media.video_games.played = ls.unique_items.video_games.len();
        ls.media.audio_books.played = ls.unique_items.audio_books.len();
        ls.media.books.read = ls.unique_items.books.len();
        ls.media.movies.watched = ls.unique_items.movies.len();
        ls.media.visual_novels.played = ls.unique_items.visual_novels.len();

        let usr = UserSummary::insert(user_summary::ActiveModel {
            data: ActiveValue::Set(ls),
            calculated_on: ActiveValue::Set(Utc::now()),
            user_id: ActiveValue::Set(user_id.to_owned()),
            is_fresh: ActiveValue::Set(calculate_from_beginning),
        })
        .on_conflict(
            OnConflict::column(user_summary::Column::UserId)
                .update_columns([
                    user_summary::Column::Data,
                    user_summary::Column::IsFresh,
                    user_summary::Column::CalculatedOn,
                ])
                .to_owned(),
        )
        .exec_with_returning(&self.db)
        .await?;
        tracing::debug!("Calculated summary for user: {:?}", usr.user_id);
        Ok(())
    }

    pub async fn register_user(&self, input: RegisterUserInput) -> Result<RegisterResult> {
        if !self.config.users.allow_registration
            && input.admin_access_token.unwrap_or_default() != self.config.server.admin_access_token
        {
            return Ok(RegisterResult::Error(RegisterError {
                error: RegisterErrorVariant::Disabled,
            }));
        }
        let (filter, username, password) = match input.data.clone() {
            AuthUserInput::Oidc(data) => (
                user::Column::OidcIssuerId.eq(&data.issuer_id),
                data.email,
                None,
            ),
            AuthUserInput::Password(data) => (
                user::Column::Name.eq(&data.username),
                data.username,
                Some(data.password),
            ),
        };
        if User::find().filter(filter).count(&self.db).await.unwrap() != 0 {
            return Ok(RegisterResult::Error(RegisterError {
                error: RegisterErrorVariant::IdentifierAlreadyExists,
            }));
        };
        let oidc_issuer_id = match input.data {
            AuthUserInput::Oidc(data) => Some(data.issuer_id),
            AuthUserInput::Password(_) => None,
        };
        let lot = if User::find().count(&self.db).await.unwrap() == 0 {
            UserLot::Admin
        } else {
            UserLot::Normal
        };
        let user = user::ActiveModel {
            id: ActiveValue::Set(format!("usr_{}", nanoid!(12))),
            name: ActiveValue::Set(username),
            password: ActiveValue::Set(password),
            oidc_issuer_id: ActiveValue::Set(oidc_issuer_id),
            lot: ActiveValue::Set(lot),
            preferences: ActiveValue::Set(UserPreferences::default()),
            ..Default::default()
        };
        let user = user.insert(&self.db).await.unwrap();
        tracing::debug!("User {:?} registered with id {:?}", user.name, user.id);
        self.user_created_job(&user.id).await?;
        self.calculate_user_summary(&user.id, true).await?;
        Ok(RegisterResult::Ok(StringIdObject { id: user.id }))
    }

    pub async fn login_user(&self, input: AuthUserInput) -> Result<LoginResult> {
        let filter = match input.clone() {
            AuthUserInput::Oidc(input) => user::Column::OidcIssuerId.eq(input.issuer_id),
            AuthUserInput::Password(input) => user::Column::Name.eq(input.username),
        };
        match User::find().filter(filter).one(&self.db).await.unwrap() {
            None => Ok(LoginResult::Error(LoginError {
                error: LoginErrorVariant::UsernameDoesNotExist,
            })),
            Some(user) => {
                if user.is_disabled.unwrap_or_default() {
                    return Ok(LoginResult::Error(LoginError {
                        error: LoginErrorVariant::AccountDisabled,
                    }));
                }
                if self.config.users.validate_password {
                    if let AuthUserInput::Password(PasswordUserInput { password, .. }) = input {
                        if let Some(hashed_password) = user.password {
                            let parsed_hash = PasswordHash::new(&hashed_password).unwrap();
                            if get_password_hasher()
                                .verify_password(password.as_bytes(), &parsed_hash)
                                .is_err()
                            {
                                return Ok(LoginResult::Error(LoginError {
                                    error: LoginErrorVariant::CredentialsMismatch,
                                }));
                            }
                        } else {
                            return Ok(LoginResult::Error(LoginError {
                                error: LoginErrorVariant::IncorrectProviderChosen,
                            }));
                        }
                    }
                }
                let jwt_key = self.generate_auth_token(user.id).await?;
                Ok(LoginResult::Ok(LoginResponse { api_key: jwt_key }))
            }
        }
    }

    // this job is run when a user is created for the first time
    async fn user_created_job(&self, user_id: &String) -> Result<()> {
        for col in DefaultCollection::iter() {
            let meta = col.meta().to_owned();
            self.create_or_update_collection(
                user_id,
                CreateOrUpdateCollectionInput {
                    name: col.to_string(),
                    description: Some(meta.1.to_owned()),
                    information_template: meta.0,
                    ..Default::default()
                },
            )
            .await
            .ok();
        }
        Ok(())
    }

    pub async fn update_user(
        &self,
        user_id: Option<String>,
        input: UpdateUserInput,
    ) -> Result<StringIdObject> {
        if user_id.unwrap_or_default() != input.user_id
            && input.admin_access_token.unwrap_or_default() != self.config.server.admin_access_token
        {
            return Err(Error::new("Admin access token mismatch".to_owned()));
        }
        let mut user_obj: user::ActiveModel = User::find_by_id(input.user_id)
            .one(&self.db)
            .await
            .unwrap()
            .unwrap()
            .into();
        if let Some(n) = input.username {
            user_obj.name = ActiveValue::Set(n);
        }
        if let Some(p) = input.password {
            user_obj.password = ActiveValue::Set(Some(p));
        }
        if let Some(i) = input.extra_information {
            user_obj.extra_information = ActiveValue::Set(Some(i));
        }
        if let Some(l) = input.lot {
            user_obj.lot = ActiveValue::Set(l);
        }
        if let Some(d) = input.is_disabled {
            user_obj.is_disabled = ActiveValue::Set(Some(d));
        }
        let user_obj = user_obj.update(&self.db).await.unwrap();
        Ok(StringIdObject { id: user_obj.id })
    }

    async fn regenerate_user_summaries(&self) -> Result<()> {
        let all_users = User::find()
            .select_only()
            .column(user::Column::Id)
            .into_tuple::<String>()
            .all(&self.db)
            .await
            .unwrap();
        for user_id in all_users {
            self.calculate_user_summary(&user_id, false).await?;
        }
        Ok(())
    }

    pub async fn create_custom_metadata(
        &self,
        user_id: String,
        input: CreateCustomMetadataInput,
    ) -> Result<metadata::Model> {
        let identifier = nanoid!(10);
        let images = input
            .images
            .unwrap_or_default()
            .into_iter()
            .map(|i| MetadataImageForMediaDetails { image: i })
            .collect();
        let videos = input
            .videos
            .unwrap_or_default()
            .into_iter()
            .map(|i| MetadataVideo {
                identifier: StoredUrl::S3(i),
                source: MetadataVideoSource::Custom,
            })
            .collect();
        let creators = input
            .creators
            .unwrap_or_default()
            .into_iter()
            .map(|c| MetadataFreeCreator {
                name: c,
                role: "Creator".to_string(),
                image: None,
            })
            .collect();
        let is_partial = match input.lot {
            MediaLot::Anime => input.anime_specifics.is_none(),
            MediaLot::AudioBook => input.audio_book_specifics.is_none(),
            MediaLot::Book => input.book_specifics.is_none(),
            MediaLot::Manga => input.manga_specifics.is_none(),
            MediaLot::Movie => input.movie_specifics.is_none(),
            MediaLot::Podcast => input.podcast_specifics.is_none(),
            MediaLot::Show => input.show_specifics.is_none(),
            MediaLot::VideoGame => input.video_game_specifics.is_none(),
            MediaLot::VisualNovel => input.visual_novel_specifics.is_none(),
        };
        let details = MediaDetails {
            identifier,
            title: input.title,
            description: input.description,
            lot: input.lot,
            source: MediaSource::Custom,
            creators,
            genres: input.genres.unwrap_or_default(),
            s3_images: images,
            videos,
            publish_year: input.publish_year,
            anime_specifics: input.anime_specifics,
            audio_book_specifics: input.audio_book_specifics,
            book_specifics: input.book_specifics,
            manga_specifics: input.manga_specifics,
            movie_specifics: input.movie_specifics,
            podcast_specifics: input.podcast_specifics,
            show_specifics: input.show_specifics,
            video_game_specifics: input.video_game_specifics,
            visual_novel_specifics: input.visual_novel_specifics,
            ..Default::default()
        };
        let media = self
            .commit_metadata_internal(details, Some(is_partial))
            .await?;
        self.add_entity_to_collection(
            &user_id,
            ChangeCollectionToEntityInput {
                creator_user_id: user_id.to_owned(),
                collection_name: DefaultCollection::Custom.to_string(),
                metadata_id: Some(media.id.clone()),
                ..Default::default()
            },
        )
        .await?;
        Ok(media)
    }

    fn get_db_stmt(&self, stmt: SelectStatement) -> Statement {
        let (sql, values) = stmt.build(PostgresQueryBuilder {});
        Statement::from_sql_and_values(DatabaseBackend::Postgres, sql, values)
    }

    pub async fn update_user_preference(
        &self,
        user_id: String,
        input: UpdateUserPreferenceInput,
    ) -> Result<bool> {
        let err = || Error::new("Incorrect property value encountered");
        let user_model = user_by_id(&self.db, &user_id).await?;
        let mut preferences = user_model.preferences.clone();
        match input.property.is_empty() {
            true => {
                preferences = UserPreferences::default();
            }
            false => {
                let (left, right) = input.property.split_once('.').ok_or_else(err)?;
                let value_bool = input.value.parse::<bool>();
                let value_usize = input.value.parse::<usize>();
                match left {
                    "fitness" => {
                        let (left, right) = right.split_once('.').ok_or_else(err)?;
                        match left {
                            "measurements" => {
                                let (left, right) = right.split_once('.').ok_or_else(err)?;
                                match left {
                                    "custom" => {
                                        let value = serde_json::from_str(&input.value).unwrap();
                                        preferences.fitness.measurements.custom = value;
                                    }
                                    "inbuilt" => match right {
                                        "weight" => {
                                            preferences.fitness.measurements.inbuilt.weight =
                                                value_bool.unwrap();
                                        }
                                        "body_mass_index" => {
                                            preferences
                                                .fitness
                                                .measurements
                                                .inbuilt
                                                .body_mass_index = value_bool.unwrap();
                                        }
                                        "total_body_water" => {
                                            preferences
                                                .fitness
                                                .measurements
                                                .inbuilt
                                                .total_body_water = value_bool.unwrap();
                                        }
                                        "muscle" => {
                                            preferences.fitness.measurements.inbuilt.muscle =
                                                value_bool.unwrap();
                                        }
                                        "lean_body_mass" => {
                                            preferences
                                                .fitness
                                                .measurements
                                                .inbuilt
                                                .lean_body_mass = value_bool.unwrap();
                                        }
                                        "body_fat" => {
                                            preferences.fitness.measurements.inbuilt.body_fat =
                                                value_bool.unwrap();
                                        }
                                        "bone_mass" => {
                                            preferences.fitness.measurements.inbuilt.bone_mass =
                                                value_bool.unwrap();
                                        }
                                        "visceral_fat" => {
                                            preferences.fitness.measurements.inbuilt.visceral_fat =
                                                value_bool.unwrap();
                                        }
                                        "waist_circumference" => {
                                            preferences
                                                .fitness
                                                .measurements
                                                .inbuilt
                                                .waist_circumference = value_bool.unwrap();
                                        }
                                        "waist_to_height_ratio" => {
                                            preferences
                                                .fitness
                                                .measurements
                                                .inbuilt
                                                .waist_to_height_ratio = value_bool.unwrap();
                                        }
                                        "hip_circumference" => {
                                            preferences
                                                .fitness
                                                .measurements
                                                .inbuilt
                                                .hip_circumference = value_bool.unwrap();
                                        }
                                        "waist_to_hip_ratio" => {
                                            preferences
                                                .fitness
                                                .measurements
                                                .inbuilt
                                                .waist_to_hip_ratio = value_bool.unwrap();
                                        }
                                        "chest_circumference" => {
                                            preferences
                                                .fitness
                                                .measurements
                                                .inbuilt
                                                .chest_circumference = value_bool.unwrap();
                                        }
                                        "thigh_circumference" => {
                                            preferences
                                                .fitness
                                                .measurements
                                                .inbuilt
                                                .thigh_circumference = value_bool.unwrap();
                                        }
                                        "biceps_circumference" => {
                                            preferences
                                                .fitness
                                                .measurements
                                                .inbuilt
                                                .biceps_circumference = value_bool.unwrap();
                                        }
                                        "neck_circumference" => {
                                            preferences
                                                .fitness
                                                .measurements
                                                .inbuilt
                                                .neck_circumference = value_bool.unwrap();
                                        }
                                        "body_fat_caliper" => {
                                            preferences
                                                .fitness
                                                .measurements
                                                .inbuilt
                                                .body_fat_caliper = value_bool.unwrap();
                                        }
                                        "chest_skinfold" => {
                                            preferences
                                                .fitness
                                                .measurements
                                                .inbuilt
                                                .chest_skinfold = value_bool.unwrap();
                                        }
                                        "abdominal_skinfold" => {
                                            preferences
                                                .fitness
                                                .measurements
                                                .inbuilt
                                                .abdominal_skinfold = value_bool.unwrap();
                                        }
                                        "thigh_skinfold" => {
                                            preferences
                                                .fitness
                                                .measurements
                                                .inbuilt
                                                .thigh_skinfold = value_bool.unwrap();
                                        }
                                        "basal_metabolic_rate" => {
                                            preferences
                                                .fitness
                                                .measurements
                                                .inbuilt
                                                .basal_metabolic_rate = value_bool.unwrap();
                                        }
                                        "total_daily_energy_expenditure" => {
                                            preferences
                                                .fitness
                                                .measurements
                                                .inbuilt
                                                .total_daily_energy_expenditure =
                                                value_bool.unwrap();
                                        }
                                        "calories" => {
                                            preferences.fitness.measurements.inbuilt.calories =
                                                value_bool.unwrap();
                                        }
                                        _ => return Err(err()),
                                    },
                                    _ => return Err(err()),
                                }
                            }
                            "exercises" => match right {
                                "save_history" => {
                                    preferences.fitness.exercises.save_history =
                                        value_usize.unwrap()
                                }
                                "unit_system" => {
                                    preferences.fitness.exercises.unit_system =
                                        UserUnitSystem::from_str(&input.value).unwrap();
                                }
                                _ => return Err(err()),
                            },
                            _ => return Err(err()),
                        }
                    }
                    "features_enabled" => {
                        let (left, right) = right.split_once('.').ok_or_else(err)?;
                        match left {
                            "others" => match right {
                                "collections" => {
                                    preferences.features_enabled.others.collections =
                                        value_bool.unwrap()
                                }
                                "calendar" => {
                                    preferences.features_enabled.others.calendar =
                                        value_bool.unwrap()
                                }
                                _ => return Err(err()),
                            },
                            "fitness" => match right {
                                "enabled" => {
                                    preferences.features_enabled.fitness.enabled =
                                        value_bool.unwrap()
                                }
                                "measurements" => {
                                    preferences.features_enabled.fitness.measurements =
                                        value_bool.unwrap()
                                }
                                "workouts" => {
                                    preferences.features_enabled.fitness.workouts =
                                        value_bool.unwrap()
                                }
                                _ => return Err(err()),
                            },
                            "media" => {
                                match right {
                                    "enabled" => {
                                        preferences.features_enabled.media.enabled =
                                            value_bool.unwrap()
                                    }
                                    "audio_book" => {
                                        preferences.features_enabled.media.audio_book =
                                            value_bool.unwrap()
                                    }
                                    "book" => {
                                        preferences.features_enabled.media.book =
                                            value_bool.unwrap()
                                    }
                                    "movie" => {
                                        preferences.features_enabled.media.movie =
                                            value_bool.unwrap()
                                    }
                                    "podcast" => {
                                        preferences.features_enabled.media.podcast =
                                            value_bool.unwrap()
                                    }
                                    "show" => {
                                        preferences.features_enabled.media.show =
                                            value_bool.unwrap()
                                    }
                                    "video_game" => {
                                        preferences.features_enabled.media.video_game =
                                            value_bool.unwrap()
                                    }
                                    "visual_novel" => {
                                        preferences.features_enabled.media.visual_novel =
                                            value_bool.unwrap()
                                    }
                                    "manga" => {
                                        preferences.features_enabled.media.manga =
                                            value_bool.unwrap()
                                    }
                                    "anime" => {
                                        preferences.features_enabled.media.anime =
                                            value_bool.unwrap()
                                    }
                                    "people" => {
                                        preferences.features_enabled.media.people =
                                            value_bool.unwrap()
                                    }
                                    "groups" => {
                                        preferences.features_enabled.media.groups =
                                            value_bool.unwrap()
                                    }
                                    "genres" => {
                                        preferences.features_enabled.media.genres =
                                            value_bool.unwrap()
                                    }
                                    _ => return Err(err()),
                                };
                            }
                            _ => return Err(err()),
                        }
                    }
                    "notifications" => match right {
                        "to_send" => {
                            preferences.notifications.to_send =
                                serde_json::from_str(&input.value).unwrap();
                        }
                        "enabled" => {
                            preferences.notifications.enabled = value_bool.unwrap();
                        }
                        _ => return Err(err()),
                    },
                    "general" => match right {
                        "review_scale" => {
                            preferences.general.review_scale =
                                UserReviewScale::from_str(&input.value).unwrap();
                        }
                        "display_nsfw" => {
                            preferences.general.display_nsfw = value_bool.unwrap();
                        }
                        "dashboard" => {
                            let value = serde_json::from_str::<Vec<UserGeneralDashboardElement>>(
                                &input.value,
                            )
                            .unwrap();
                            let default_general_preferences = UserGeneralPreferences::default();
                            if value.len() != default_general_preferences.dashboard.len() {
                                return Err(err());
                            }
                            preferences.general.dashboard = value;
                        }
                        "disable_integrations" => {
                            preferences.general.disable_integrations = value_bool.unwrap();
                        }
                        "persist_queries" => {
                            preferences.general.persist_queries = value_bool.unwrap();
                        }
                        "disable_navigation_animation" => {
                            preferences.general.disable_navigation_animation = value_bool.unwrap();
                        }
                        "disable_videos" => {
                            preferences.general.disable_videos = value_bool.unwrap();
                        }
                        "disable_watch_providers" => {
                            preferences.general.disable_watch_providers = value_bool.unwrap();
                        }
                        "watch_providers" => {
                            preferences.general.watch_providers =
                                serde_json::from_str(&input.value).unwrap();
                        }
                        "disable_reviews" => {
                            preferences.general.disable_reviews = value_bool.unwrap();
                        }
                        _ => return Err(err()),
                    },
                    _ => return Err(err()),
                };
            }
        };
        let mut user_model: user::ActiveModel = user_model.into();
        user_model.preferences = ActiveValue::Set(preferences);
        user_model.update(&self.db).await?;
        Ok(true)
    }

    pub async fn user_integrations(&self, user_id: &String) -> Result<Vec<integration::Model>> {
        let integrations = Integration::find()
            .filter(integration::Column::UserId.eq(user_id))
            .all(&self.db)
            .await?;
        Ok(integrations)
    }

    pub async fn user_notification_platforms(
        &self,
        user_id: &String,
    ) -> Result<Vec<notification_platform::Model>> {
        let all_notifications = NotificationPlatform::find()
            .filter(notification_platform::Column::UserId.eq(user_id))
            .all(&self.db)
            .await?;
        Ok(all_notifications)
    }

    pub async fn create_user_integration(
        &self,
        user_id: String,
        input: CreateUserIntegrationInput,
    ) -> Result<StringIdObject> {
        if input.minimum_progress > input.maximum_progress {
            return Err(Error::new(
                "Minimum progress cannot be greater than maximum progress",
            ));
        }
        let lot = match input.provider {
            IntegrationProvider::Audiobookshelf => IntegrationLot::Yank,
            IntegrationProvider::Komga => IntegrationLot::Yank,
            IntegrationProvider::Radarr | IntegrationProvider::Sonarr => IntegrationLot::Push,
            _ => IntegrationLot::Sink,
        };
        let to_insert = integration::ActiveModel {
            lot: ActiveValue::Set(lot),
            user_id: ActiveValue::Set(user_id),
            provider: ActiveValue::Set(input.provider),
            minimum_progress: ActiveValue::Set(input.minimum_progress),
            maximum_progress: ActiveValue::Set(input.maximum_progress),
            provider_specifics: ActiveValue::Set(input.provider_specifics),
            ..Default::default()
        };
        let integration = to_insert.insert(&self.db).await?;
        Ok(StringIdObject { id: integration.id })
    }

    pub async fn update_user_integration(
        &self,
        user_id: String,
        input: UpdateUserIntegrationInput,
    ) -> Result<bool> {
        let db_integration = Integration::find_by_id(input.integration_id)
            .one(&self.db)
            .await?
            .ok_or_else(|| Error::new("Integration with the given id does not exist"))?;
        if db_integration.user_id != user_id {
            return Err(Error::new("Integration does not belong to the user"));
        }
        if input.minimum_progress > input.maximum_progress {
            return Err(Error::new(
                "Minimum progress cannot be greater than maximum progress",
            ));
        }
        let mut db_integration: integration::ActiveModel = db_integration.into();
        if let Some(s) = input.minimum_progress {
            db_integration.minimum_progress = ActiveValue::Set(Some(s));
        }
        if let Some(s) = input.maximum_progress {
            db_integration.maximum_progress = ActiveValue::Set(Some(s));
        }
        if let Some(d) = input.is_disabled {
            db_integration.is_disabled = ActiveValue::Set(Some(d));
        }
        db_integration.update(&self.db).await?;
        Ok(true)
    }

    pub async fn delete_user_integration(
        &self,
        user_id: String,
        integration_id: String,
    ) -> Result<bool> {
        let integration = Integration::find_by_id(integration_id)
            .one(&self.db)
            .await?
            .ok_or_else(|| Error::new("Integration with the given id does not exist"))?;
        if integration.user_id != user_id {
            return Err(Error::new("Integration does not belong to the user"));
        }
        integration.delete(&self.db).await?;
        Ok(true)
    }

    pub async fn create_user_notification_platform(
        &self,
        user_id: String,
        input: CreateUserNotificationPlatformInput,
    ) -> Result<String> {
        let specifics = match input.lot {
            NotificationPlatformLot::Apprise => NotificationPlatformSpecifics::Apprise {
                url: input.base_url.unwrap(),
                key: input.api_token.unwrap(),
            },
            NotificationPlatformLot::Discord => NotificationPlatformSpecifics::Discord {
                url: input.base_url.unwrap(),
            },
            NotificationPlatformLot::Gotify => NotificationPlatformSpecifics::Gotify {
                url: input.base_url.unwrap(),
                token: input.api_token.unwrap(),
                priority: input.priority,
            },
            NotificationPlatformLot::Ntfy => NotificationPlatformSpecifics::Ntfy {
                url: input.base_url,
                topic: input.api_token.unwrap(),
                priority: input.priority,
                auth_header: input.auth_header,
            },
            NotificationPlatformLot::PushBullet => NotificationPlatformSpecifics::PushBullet {
                api_token: input.api_token.unwrap(),
            },
            NotificationPlatformLot::PushOver => NotificationPlatformSpecifics::PushOver {
                key: input.api_token.unwrap(),
                app_key: input.auth_header,
            },
            NotificationPlatformLot::PushSafer => NotificationPlatformSpecifics::PushSafer {
                key: input.api_token.unwrap(),
            },
            NotificationPlatformLot::Email => NotificationPlatformSpecifics::Email {
                email: input.api_token.unwrap(),
            },
            NotificationPlatformLot::Telegram => NotificationPlatformSpecifics::Telegram {
                bot_token: input.api_token.unwrap(),
                chat_id: input.chat_id.unwrap(),
            },
        };
        let description = match &specifics {
            NotificationPlatformSpecifics::Apprise { url, key } => {
                format!("URL: {}, Key: {}", url, key)
            }
            NotificationPlatformSpecifics::Discord { url } => {
                format!("Webhook: {}", url)
            }
            NotificationPlatformSpecifics::Gotify { url, token, .. } => {
                format!("URL: {}, Token: {}", url, token)
            }
            NotificationPlatformSpecifics::Ntfy { url, topic, .. } => {
                format!("URL: {:?}, Topic: {}", url, topic)
            }
            NotificationPlatformSpecifics::PushBullet { api_token } => {
                format!("API Token: {}", api_token)
            }
            NotificationPlatformSpecifics::PushOver { key, app_key } => {
                format!("Key: {}, App Key: {:?}", key, app_key)
            }
            NotificationPlatformSpecifics::PushSafer { key } => {
                format!("Key: {}", key)
            }
            NotificationPlatformSpecifics::Email { email } => {
                format!("ID: {}", email)
            }
            NotificationPlatformSpecifics::Telegram { chat_id, .. } => {
                format!("Chat ID: {}", chat_id)
            }
        };
        let notification = notification_platform::ActiveModel {
            lot: ActiveValue::Set(input.lot),
            user_id: ActiveValue::Set(user_id),
            platform_specifics: ActiveValue::Set(specifics),
            description: ActiveValue::Set(description),
            ..Default::default()
        };
        let new_notification_id = notification.insert(&self.db).await?.id;
        Ok(new_notification_id)
    }

    pub async fn update_user_notification_platform(
        &self,
        user_id: String,
        input: UpdateUserNotificationPlatformInput,
    ) -> Result<bool> {
        let db_notification = NotificationPlatform::find_by_id(input.notification_id)
            .one(&self.db)
            .await?
            .ok_or_else(|| Error::new("Notification platform with the given id does not exist"))?;
        if db_notification.user_id != user_id {
            return Err(Error::new(
                "Notification platform does not belong to the user",
            ));
        }
        let mut db_notification: notification_platform::ActiveModel = db_notification.into();
        if let Some(s) = input.is_disabled {
            db_notification.is_disabled = ActiveValue::Set(Some(s));
        }
        db_notification.update(&self.db).await?;
        Ok(true)
    }

    pub async fn delete_user_notification_platform(
        &self,
        user_id: String,
        notification_id: String,
    ) -> Result<bool> {
        let notification = NotificationPlatform::find_by_id(notification_id)
            .one(&self.db)
            .await?
            .ok_or_else(|| Error::new("Notification platform with the given id does not exist"))?;
        if notification.user_id != user_id {
            return Err(Error::new(
                "Notification platform does not belong to the user",
            ));
        }
        notification.delete(&self.db).await?;
        Ok(true)
    }

    pub fn providers_language_information(&self) -> Vec<ProviderLanguageInformation> {
        MediaSource::iter()
            .map(|source| {
                let (supported, default) = match source {
                    MediaSource::Itunes => (
                        ITunesService::supported_languages(),
                        ITunesService::default_language(),
                    ),
                    MediaSource::Audible => (
                        AudibleService::supported_languages(),
                        AudibleService::default_language(),
                    ),
                    MediaSource::Openlibrary => (
                        OpenlibraryService::supported_languages(),
                        OpenlibraryService::default_language(),
                    ),
                    MediaSource::Tmdb => (
                        TmdbService::supported_languages(),
                        TmdbService::default_language(),
                    ),
                    MediaSource::Listennotes => (
                        ListennotesService::supported_languages(),
                        ListennotesService::default_language(),
                    ),
                    MediaSource::GoogleBooks => (
                        GoogleBooksService::supported_languages(),
                        GoogleBooksService::default_language(),
                    ),
                    MediaSource::Igdb => (
                        IgdbService::supported_languages(),
                        IgdbService::default_language(),
                    ),
                    MediaSource::MangaUpdates => (
                        MangaUpdatesService::supported_languages(),
                        MangaUpdatesService::default_language(),
                    ),
                    MediaSource::Anilist => (
                        AnilistService::supported_languages(),
                        AnilistService::default_language(),
                    ),
                    MediaSource::Mal => (
                        MalService::supported_languages(),
                        MalService::default_language(),
                    ),
                    MediaSource::Custom => (
                        CustomService::supported_languages(),
                        CustomService::default_language(),
                    ),
                    MediaSource::Vndb => (
                        VndbService::supported_languages(),
                        VndbService::default_language(),
                    ),
                };
                ProviderLanguageInformation {
                    supported,
                    default,
                    source,
                }
            })
            .collect()
    }

    pub async fn yank_integrations_data_for_user(&self, user_id: &String) -> Result<bool> {
        let preferences = self.user_preferences(user_id).await?;
        if preferences.general.disable_integrations {
            return Ok(false);
        }
        let integrations = Integration::find()
            .filter(integration::Column::UserId.eq(user_id))
            .all(&self.db)
            .await?;
        let mut progress_updates = vec![];
        let mut collection_updates = vec![];
        let mut to_update_integrations = vec![];
        let integration_service = self.get_integration_service();
        for integration in integrations.into_iter() {
            if integration.is_disabled.unwrap_or_default() {
                tracing::debug!("Integration {} is disabled", integration.id);
                continue;
            }
            let response = match integration.provider {
                IntegrationProvider::Audiobookshelf => {
                    let specifics = integration.clone().provider_specifics.unwrap();
                    integration_service
                        .audiobookshelf_progress(
                            &specifics.audiobookshelf_base_url.unwrap(),
                            &specifics.audiobookshelf_token.unwrap(),
                            &self.get_isbn_service().await.unwrap(),
                            |input| self.commit_metadata(input),
                        )
                        .await
                }
                IntegrationProvider::Komga => {
                    let specifics = integration.clone().provider_specifics.unwrap();
                    integration_service
                        .komga_progress(
                            &specifics.komga_base_url.unwrap(),
<<<<<<< HEAD
                            &specifics.komga_cookie.unwrap(),
=======
                            &specifics.komga_username.unwrap(),
                            &specifics.komga_password.unwrap(),
>>>>>>> 3d21694f
                            specifics.komga_provider.unwrap(),
                        )
                        .await
                }
                _ => continue,
            };
            if let Ok((seen_progress, collection_progress)) = response {
                collection_updates.extend(collection_progress);
                to_update_integrations.push(integration.id.clone());
                progress_updates.push((integration, seen_progress));
            }
        }
        for (integration, progress_updates) in progress_updates.into_iter() {
            for pu in progress_updates.into_iter() {
                self.integration_progress_update(&integration, pu, user_id)
                    .await
                    .trace_ok();
            }
        }
        for col_update in collection_updates.into_iter() {
            let metadata::Model { id, .. } = self
                .commit_metadata(CommitMediaInput {
                    lot: col_update.lot,
                    source: col_update.source,
                    identifier: col_update.identifier.clone(),
                    force_update: None,
                })
                .await?;
            self.add_entity_to_collection(
                user_id,
                ChangeCollectionToEntityInput {
                    creator_user_id: user_id.to_owned(),
                    collection_name: col_update.collection,
                    metadata_id: Some(id.clone()),
                    ..Default::default()
                },
            )
            .await
            .trace_ok();
        }
        Integration::update_many()
            .filter(integration::Column::Id.is_in(to_update_integrations))
            .col_expr(
                integration::Column::LastTriggeredOn,
                Expr::value(Utc::now()),
            )
            .exec(&self.db)
            .await?;
        Ok(true)
    }

    async fn yank_integrations_data(&self) -> Result<()> {
        let users_with_integrations = Integration::find()
            .filter(integration::Column::Lot.eq(IntegrationLot::Yank))
            .select_only()
            .column(integration::Column::UserId)
            .into_tuple::<String>()
            .all(&self.db)
            .await?;
        for user_id in users_with_integrations {
            tracing::debug!("Yanking integrations data for user {}", user_id);
            self.yank_integrations_data_for_user(&user_id).await?;
        }
        Ok(())
    }

    pub async fn sync_integrations_data(&self) -> Result<()> {
        tracing::trace!("Syncing integrations data...");
        self.yank_integrations_data().await.unwrap();
        Ok(())
    }

    pub async fn handle_entity_added_to_collection_event(
        &self,
        user_id: String,
        collection_to_entity_id: Uuid,
    ) -> Result<()> {
        let cte = CollectionToEntity::find_by_id(collection_to_entity_id)
            .one(&self.db)
            .await?
            .ok_or_else(|| Error::new("Collection to entity does not exist"))?;
        if !matches!(cte.entity_lot, EntityLot::Metadata) {
            return Ok(());
        }
        let integration_service = self.get_integration_service();
        let integrations = Integration::find()
            .filter(integration::Column::UserId.eq(user_id))
            .filter(integration::Column::Lot.eq(IntegrationLot::Push))
            .all(&self.db)
            .await?;
        for integration in integrations {
            let possible_collection_ids = match integration.provider_specifics.clone() {
                Some(s) => match integration.provider {
                    IntegrationProvider::Radarr => s.radarr_sync_collection_ids.unwrap_or_default(),
                    IntegrationProvider::Sonarr => s.sonarr_sync_collection_ids.unwrap_or_default(),
                    _ => vec![],
                },
                None => vec![],
            };
            if !possible_collection_ids.contains(&cte.collection_id) {
                continue;
            }
            let specifics = integration.provider_specifics.unwrap();
            let metadata = Metadata::find_by_id(&cte.entity_id)
                .one(&self.db)
                .await?
                .ok_or_else(|| Error::new("Metadata does not exist"))?;
            let maybe_entity_id = match metadata.lot {
                MediaLot::Show => metadata
                    .external_identifiers
                    .and_then(|ei| ei.tvdb_id.map(|i| i.to_string())),
                _ => Some(metadata.identifier.clone()),
            };
            if let Some(entity_id) = maybe_entity_id {
                let _push_result = match integration.provider {
                    IntegrationProvider::Radarr => {
                        integration_service
                            .radarr_push(
                                specifics.radarr_base_url.unwrap(),
                                specifics.radarr_api_key.unwrap(),
                                specifics.radarr_profile_id.unwrap(),
                                specifics.radarr_root_folder_path.unwrap(),
                                entity_id,
                            )
                            .await
                    }
                    IntegrationProvider::Sonarr => {
                        integration_service
                            .sonarr_push(
                                specifics.sonarr_base_url.unwrap(),
                                specifics.sonarr_api_key.unwrap(),
                                specifics.sonarr_profile_id.unwrap(),
                                specifics.sonarr_root_folder_path.unwrap(),
                                entity_id,
                            )
                            .await
                    }
                    _ => unreachable!(),
                };
            }
        }
        Ok(())
    }

    pub async fn admin_account_guard(&self, user_id: &String) -> Result<()> {
        let main_user = user_by_id(&self.db, user_id).await?;
        if main_user.lot != UserLot::Admin {
            return Err(Error::new(BackendError::AdminOnlyAction.to_string()));
        }
        Ok(())
    }

    pub async fn users_list(&self, query: Option<String>) -> Result<Vec<user::Model>> {
        let users = User::find()
            .apply_if(query, |query, value| {
                query.filter(Expr::col(user::Column::Name).ilike(ilike_sql(&value)))
            })
            .order_by_asc(user::Column::Name)
            .all(&self.db)
            .await?;
        Ok(users)
    }

    pub async fn delete_user(&self, to_delete_user_id: String) -> Result<bool> {
        let maybe_user = User::find_by_id(to_delete_user_id).one(&self.db).await?;
        if let Some(u) = maybe_user {
            if self
                .users_list(None)
                .await?
                .into_iter()
                .filter(|u| u.lot == UserLot::Admin)
                .collect_vec()
                .len()
                == 1
                && u.lot == UserLot::Admin
            {
                return Ok(false);
            }
            u.delete(&self.db).await?;
            Ok(true)
        } else {
            Ok(false)
        }
    }

    pub async fn process_integration_webhook(
        &self,
        integration_slug: String,
        payload: String,
    ) -> Result<String> {
        tracing::debug!(
            "Processing integration webhook for slug: {}",
            integration_slug
        );
        let integration = Integration::find_by_id(integration_slug)
            .one(&self.db)
            .await?
            .ok_or_else(|| Error::new("Integration does not exist".to_owned()))?;
        let preferences = self.user_preferences(&integration.user_id).await?;
        if integration.is_disabled.unwrap_or_default() || preferences.general.disable_integrations {
            return Err(Error::new("Integration is disabled".to_owned()));
        }
        let service = self.get_integration_service();
        let maybe_progress_update = match integration.provider {
            IntegrationProvider::Kodi => service.kodi_progress(&payload).await,
            IntegrationProvider::Emby => service.emby_progress(&payload).await,
            IntegrationProvider::Jellyfin => service.jellyfin_progress(&payload).await,
            IntegrationProvider::Plex => {
                let specifics = integration.clone().provider_specifics.unwrap();
                service
                    .plex_progress(&payload, specifics.plex_username)
                    .await
            }
            _ => return Err(Error::new("Unsupported integration source".to_owned())),
        };
        match maybe_progress_update {
            Ok(pu) => {
                self.integration_progress_update(&integration, pu, &integration.user_id)
                    .await?;
                let mut to_update: integration::ActiveModel = integration.into();
                to_update.last_triggered_on = ActiveValue::Set(Some(Utc::now()));
                to_update.update(&self.db).await?;
                Ok("Progress updated successfully".to_owned())
            }
            Err(e) => Err(Error::new(e.to_string())),
        }
    }

    #[tracing::instrument(skip(self))]
    async fn integration_progress_update(
        &self,
        integration: &integration::Model,
        pu: IntegrationMediaSeen,
        user_id: &String,
    ) -> Result<()> {
        if pu.progress < integration.minimum_progress.unwrap() {
            return Ok(());
        }
        let progress = if pu.progress > integration.maximum_progress.unwrap() {
            dec!(100)
        } else {
            pu.progress
        };
        let metadata::Model { id, .. } = self
            .commit_metadata(CommitMediaInput {
                lot: pu.lot,
                source: pu.source,
                identifier: pu.identifier,
                force_update: None,
            })
            .await?;
        if let Err(err) = self
            .progress_update(
                ProgressUpdateInput {
                    metadata_id: id,
                    progress: Some(progress),
                    date: Some(Utc::now().date_naive()),
                    show_season_number: pu.show_season_number,
                    show_episode_number: pu.show_episode_number,
                    podcast_episode_number: pu.podcast_episode_number,
                    anime_episode_number: pu.anime_episode_number,
                    manga_chapter_number: pu.manga_chapter_number,
                    manga_volume_number: pu.manga_volume_number,
                    provider_watched_on: pu.provider_watched_on,
                    change_state: None,
                },
                user_id,
                true,
            )
            .await
        {
            tracing::debug!("Error updating progress: {:?}", err);
        };
        Ok(())
    }

    async fn after_media_seen_tasks(&self, seen: seen::Model) -> Result<()> {
        let add_entity_to_collection = |collection_name: &str| {
            self.add_entity_to_collection(
                &seen.user_id,
                ChangeCollectionToEntityInput {
                    creator_user_id: seen.user_id.clone(),
                    collection_name: collection_name.to_string(),
                    metadata_id: Some(seen.metadata_id.clone()),
                    ..Default::default()
                },
            )
        };
        let remove_entity_from_collection = |collection_name: &str| {
            self.remove_entity_from_collection(
                &seen.user_id,
                ChangeCollectionToEntityInput {
                    creator_user_id: seen.user_id.clone(),
                    collection_name: collection_name.to_string(),
                    metadata_id: Some(seen.metadata_id.clone()),
                    ..Default::default()
                },
            )
        };
        remove_entity_from_collection(&DefaultCollection::Watchlist.to_string())
            .await
            .ok();
        match seen.state {
            SeenState::InProgress => {
                for col in &[DefaultCollection::InProgress, DefaultCollection::Monitoring] {
                    add_entity_to_collection(&col.to_string()).await.ok();
                }
            }
            SeenState::Dropped | SeenState::OnAHold => {
                remove_entity_from_collection(&DefaultCollection::InProgress.to_string())
                    .await
                    .ok();
            }
            SeenState::Completed => {
                let metadata = self.generic_metadata(&seen.metadata_id).await?;
                if metadata.model.lot == MediaLot::Podcast
                    || metadata.model.lot == MediaLot::Show
                    || metadata.model.lot == MediaLot::Anime
                    || metadata.model.lot == MediaLot::Manga
                {
                    let (is_complete, _) = self
                        .is_metadata_finished_by_user(&seen.user_id, &metadata)
                        .await?;
                    if is_complete {
                        remove_entity_from_collection(&DefaultCollection::InProgress.to_string())
                            .await
                            .ok();
                        add_entity_to_collection(&DefaultCollection::Completed.to_string())
                            .await
                            .ok();
                    } else {
                        for col in &[DefaultCollection::InProgress, DefaultCollection::Monitoring] {
                            add_entity_to_collection(&col.to_string()).await.ok();
                        }
                    }
                } else {
                    add_entity_to_collection(&DefaultCollection::Completed.to_string())
                        .await
                        .ok();
                    for col in &[DefaultCollection::InProgress, DefaultCollection::Monitoring] {
                        remove_entity_from_collection(&col.to_string()).await.ok();
                    }
                };
            }
        };
        Ok(())
    }

    async fn is_metadata_finished_by_user(
        &self,
        user_id: &String,
        metadata: &MetadataBaseData,
    ) -> Result<(bool, Vec<seen::Model>)> {
        let metadata = metadata.clone();
        let seen_history = self.seen_history(user_id, &metadata.model.id).await?;
        let is_finished = if metadata.model.lot == MediaLot::Podcast
            || metadata.model.lot == MediaLot::Show
            || metadata.model.lot == MediaLot::Anime
            || metadata.model.lot == MediaLot::Manga
        {
            // DEV: If all episodes have been seen the same number of times, the media can be
            // considered finished.
            let all_episodes = if let Some(s) = metadata.model.show_specifics {
                s.seasons
                    .into_iter()
                    .filter(|s| !SHOW_SPECIAL_SEASON_NAMES.contains(&s.name.as_str()))
                    .flat_map(|s| {
                        s.episodes
                            .into_iter()
                            .map(move |e| format!("{}-{}", s.season_number, e.episode_number))
                    })
                    .collect_vec()
            } else if let Some(p) = metadata.model.podcast_specifics {
                p.episodes
                    .into_iter()
                    .map(|e| format!("{}", e.number))
                    .collect_vec()
            } else if let Some(e) = metadata.model.anime_specifics.and_then(|a| a.episodes) {
                (1..e + 1).map(|e| format!("{}", e)).collect_vec()
            } else if let Some(c) = metadata.model.manga_specifics.and_then(|m| m.chapters) {
                (1..c + 1).map(|e| format!("{}", e)).collect_vec()
            } else {
                vec![]
            };
            if all_episodes.is_empty() {
                return Ok((true, seen_history));
            }
            let mut bag =
                HashMap::<String, i32>::from_iter(all_episodes.iter().cloned().map(|e| (e, 0)));
            seen_history
                .clone()
                .into_iter()
                .map(|h| {
                    if let Some(s) = h.show_extra_information {
                        format!("{}-{}", s.season, s.episode)
                    } else if let Some(p) = h.podcast_extra_information {
                        format!("{}", p.episode)
                    } else if let Some(a) = h.anime_extra_information.and_then(|a| a.episode) {
                        format!("{}", a)
                    } else if let Some(m) = h.manga_extra_information.and_then(|m| m.chapter) {
                        format!("{}", m)
                    } else {
                        String::new()
                    }
                })
                .for_each(|ep| {
                    bag.entry(ep).and_modify(|c| *c += 1);
                });
            let values = bag.values().cloned().collect_vec();

            let min_value = values.iter().min();
            let max_value = values.iter().max();

            match (min_value, max_value) {
                (Some(min), Some(max)) => min == max && *min != 0,
                _ => false,
            }
        } else {
            seen_history.iter().any(|h| h.state == SeenState::Completed)
        };
        Ok((is_finished, seen_history))
    }

    async fn queue_notifications_to_user_platforms(
        &self,
        user_id: &String,
        msg: &str,
    ) -> Result<bool> {
        let user_details = user_by_id(&self.db, user_id).await?;
        if user_details.preferences.notifications.enabled {
            let insert_data = queued_notification::ActiveModel {
                user_id: ActiveValue::Set(user_id.to_owned()),
                message: ActiveValue::Set(msg.to_owned()),
                ..Default::default()
            };
            insert_data.insert(&self.db).await?;
        } else {
            tracing::debug!("User has disabled notifications");
        }
        Ok(true)
    }

    async fn update_watchlist_metadata_and_queue_notifications(&self) -> Result<()> {
        let (meta_map, _, _) = self.get_entities_monitored_by().await?;
        tracing::debug!(
            "Users to be notified for metadata state changes: {:?}",
            meta_map
        );
        for (metadata_id, to_notify) in meta_map {
            let notifications = self.update_metadata(&metadata_id, false).await?;
            for user in to_notify {
                for notification in notifications.iter() {
                    self.queue_media_state_changed_notification_for_user(&user, notification)
                        .await?;
                }
            }
        }
        Ok(())
    }

    async fn update_monitored_people_and_queue_notifications(&self) -> Result<()> {
        let (_, _, person_map) = self.get_entities_monitored_by().await?;
        tracing::debug!(
            "Users to be notified for people state changes: {:?}",
            person_map
        );
        for (person_id, to_notify) in person_map {
            let notifications = self
                .update_person(person_id.parse().unwrap())
                .await
                .unwrap_or_default();
            for user in to_notify {
                for notification in notifications.iter() {
                    self.queue_media_state_changed_notification_for_user(&user, notification)
                        .await?;
                }
            }
        }
        Ok(())
    }

    async fn queue_media_state_changed_notification_for_user(
        &self,
        user_id: &String,
        notification: &(String, MediaStateChanged),
    ) -> Result<()> {
        let (msg, change) = notification;
        let notification_preferences = self.user_preferences(user_id).await?.notifications;
        if notification_preferences.enabled && notification_preferences.to_send.contains(change) {
            self.queue_notifications_to_user_platforms(user_id, msg)
                .await
                .trace_ok();
        } else {
            tracing::debug!("User id = {user_id} has disabled notifications for {change}");
        }
        Ok(())
    }

    pub async fn genres_list(&self, input: SearchInput) -> Result<SearchResults<GenreListItem>> {
        let page: u64 = input.page.unwrap_or(1).try_into().unwrap();
        let num_items = "num_items";
        let query = Genre::find()
            .column_as(
                Expr::expr(Func::count(Expr::col((
                    AliasedMetadataToGenre::Table,
                    AliasedMetadataToGenre::MetadataId,
                )))),
                num_items,
            )
            .apply_if(input.query, |query, v| {
                query.filter(
                    Condition::all().add(Expr::col(genre::Column::Name).ilike(ilike_sql(&v))),
                )
            })
            .join(JoinType::Join, genre::Relation::MetadataToGenre.def())
            .group_by(Expr::tuple([
                Expr::col(genre::Column::Id).into(),
                Expr::col(genre::Column::Name).into(),
            ]))
            .order_by(Expr::col(Alias::new(num_items)), Order::Desc);
        let paginator = query
            .clone()
            .into_model::<GenreListItem>()
            .paginate(&self.db, self.config.frontend.page_size.try_into().unwrap());
        let ItemsAndPagesNumber {
            number_of_items,
            number_of_pages,
        } = paginator.num_items_and_pages().await?;
        let mut items = vec![];
        for c in paginator.fetch_page(page - 1).await? {
            items.push(c);
        }
        Ok(SearchResults {
            details: SearchDetails {
                total: number_of_items.try_into().unwrap(),
                next_page: if page < number_of_pages {
                    Some((page + 1).try_into().unwrap())
                } else {
                    None
                },
            },
            items,
        })
    }

    pub async fn metadata_groups_list(
        &self,
        user_id: String,
        input: MetadataGroupsListInput,
    ) -> Result<SearchResults<String>> {
        let page: u64 = input.search.page.unwrap_or(1).try_into().unwrap();
        let alias = "parts";
        let media_items_col = Expr::col(Alias::new(alias));
        let (order_by, sort_order) = match input.sort {
            None => (media_items_col, Order::Desc),
            Some(ord) => (
                match ord.by {
                    PersonSortBy::Name => Expr::col(metadata_group::Column::Title),
                    PersonSortBy::MediaItems => media_items_col,
                },
                ord.order.into(),
            ),
        };
        let query = MetadataGroup::find()
            .select_only()
            .column(metadata_group::Column::Id)
            .group_by(metadata_group::Column::Id)
            .inner_join(UserToEntity)
            .filter(user_to_entity::Column::UserId.eq(&user_id))
            .filter(metadata_group::Column::Id.is_not_null())
            .apply_if(input.search.query, |query, v| {
                query.filter(
                    Condition::all()
                        .add(Expr::col(metadata_group::Column::Title).ilike(ilike_sql(&v))),
                )
            })
            .apply_if(
                input.filter.clone().and_then(|f| f.collections),
                |query, v| {
                    apply_collection_filter(
                        query,
                        Some(v),
                        input.invert_collection,
                        metadata_group::Column::Id,
                        collection_to_entity::Column::MetadataGroupId,
                    )
                },
            )
            .order_by(order_by, sort_order);
        let paginator = query
            .column(metadata_group::Column::Id)
            .clone()
            .into_tuple::<String>()
            .paginate(&self.db, self.config.frontend.page_size.try_into().unwrap());
        let ItemsAndPagesNumber {
            number_of_items,
            number_of_pages,
        } = paginator.num_items_and_pages().await?;
        let mut items = vec![];
        for c in paginator.fetch_page(page - 1).await? {
            items.push(c);
        }
        Ok(SearchResults {
            details: SearchDetails {
                total: number_of_items.try_into().unwrap(),
                next_page: if page < number_of_pages {
                    Some((page + 1).try_into().unwrap())
                } else {
                    None
                },
            },
            items,
        })
    }

    pub async fn people_list(
        &self,
        user_id: String,
        input: PeopleListInput,
    ) -> Result<SearchResults<String>> {
        #[derive(Debug, FromQueryResult)]
        struct PartialCreator {
            id: String,
        }
        let page: u64 = input.search.page.unwrap_or(1).try_into().unwrap();
        let alias = "media_count";
        let media_items_col = Expr::col(Alias::new(alias));
        let (order_by, sort_order) = match input.sort {
            None => (media_items_col, Order::Desc),
            Some(ord) => (
                match ord.by {
                    PersonSortBy::Name => Expr::col(person::Column::Name),
                    PersonSortBy::MediaItems => media_items_col,
                },
                ord.order.into(),
            ),
        };
        let query = Person::find()
            .apply_if(input.search.query, |query, v| {
                query.filter(
                    Condition::all().add(Expr::col(person::Column::Name).ilike(ilike_sql(&v))),
                )
            })
            .apply_if(
                input.filter.clone().and_then(|f| f.collections),
                |query, v| {
                    apply_collection_filter(
                        query,
                        Some(v),
                        input.invert_collection,
                        person::Column::Id,
                        collection_to_entity::Column::PersonId,
                    )
                },
            )
            .column_as(
                Expr::expr(Func::count(Expr::col((
                    Alias::new("metadata_to_person"),
                    metadata_to_person::Column::MetadataId,
                )))),
                alias,
            )
            .filter(user_to_entity::Column::UserId.eq(user_id))
            .left_join(MetadataToPerson)
            .inner_join(UserToEntity)
            .group_by(person::Column::Id)
            .group_by(person::Column::Name)
            .order_by(order_by, sort_order);
        let creators_paginator = query
            .clone()
            .into_model::<PartialCreator>()
            .paginate(&self.db, self.config.frontend.page_size.try_into().unwrap());
        let ItemsAndPagesNumber {
            number_of_items,
            number_of_pages,
        } = creators_paginator.num_items_and_pages().await?;
        let mut creators = vec![];
        for cr in creators_paginator.fetch_page(page - 1).await? {
            creators.push(cr.id);
        }
        Ok(SearchResults {
            details: SearchDetails {
                total: number_of_items.try_into().unwrap(),
                next_page: if page < number_of_pages {
                    Some((page + 1).try_into().unwrap())
                } else {
                    None
                },
            },
            items: creators,
        })
    }

    pub async fn person_details(&self, person_id: String) -> Result<PersonDetails> {
        let mut details = Person::find_by_id(person_id.clone())
            .one(&self.db)
            .await?
            .unwrap();
        if details.is_partial.unwrap_or_default() {
            self.deploy_update_person_job(person_id.clone()).await?;
        }
        details.display_images =
            metadata_images_as_urls(&details.images, &self.file_storage_service).await;
        let associations = MetadataToPerson::find()
            .filter(metadata_to_person::Column::PersonId.eq(person_id))
            .order_by_asc(metadata_to_person::Column::Index)
            .all(&self.db)
            .await?;
        let mut contents: HashMap<_, Vec<_>> = HashMap::new();
        for assoc in associations {
            let to_push = PersonDetailsItemWithCharacter {
                character: assoc.character,
                media_id: assoc.metadata_id,
            };
            contents
                .entry(assoc.role)
                .and_modify(|e| {
                    e.push(to_push.clone());
                })
                .or_insert(vec![to_push]);
        }
        let contents = contents
            .into_iter()
            .sorted_by_key(|(role, _)| role.clone())
            .map(|(name, items)| PersonDetailsGroupedByRole { name, items })
            .collect_vec();
        let slug = slug::slugify(&details.name);
        let identifier = &details.identifier;
        let source_url = match details.source {
            MediaSource::Custom
            | MediaSource::Anilist
            | MediaSource::Listennotes
            | MediaSource::Itunes
            | MediaSource::MangaUpdates
            | MediaSource::Mal
            | MediaSource::Vndb
            | MediaSource::GoogleBooks => None,
            MediaSource::Audible => Some(format!(
                "https://www.audible.com/author/{slug}/{identifier}"
            )),
            MediaSource::Openlibrary => Some(format!(
                "https://openlibrary.org/authors/{identifier}/{slug}"
            )),
            MediaSource::Tmdb => Some(format!(
                "https://www.themoviedb.org/person/{identifier}-{slug}"
            )),
            MediaSource::Igdb => Some(format!("https://www.igdb.com/companies/{slug}")),
        };
        Ok(PersonDetails {
            details,
            contents,
            source_url,
        })
    }

    pub async fn genre_details(&self, input: GenreDetailsInput) -> Result<GenreDetails> {
        let page = input.page.unwrap_or(1);
        let genre = Genre::find_by_id(input.genre_id.clone())
            .one(&self.db)
            .await?
            .unwrap();
        let paginator = MetadataToGenre::find()
            .filter(metadata_to_genre::Column::GenreId.eq(input.genre_id))
            .paginate(&self.db, self.config.frontend.page_size as u64);
        let ItemsAndPagesNumber {
            number_of_items,
            number_of_pages,
        } = paginator.num_items_and_pages().await?;
        let mut contents = vec![];
        for association_items in paginator.fetch_page(page - 1).await? {
            contents.push(association_items.metadata_id);
        }
        Ok(GenreDetails {
            details: GenreListItem {
                id: genre.id,
                name: genre.name,
                num_items: Some(number_of_items.try_into().unwrap()),
            },
            contents: SearchResults {
                details: SearchDetails {
                    total: number_of_items.try_into().unwrap(),
                    next_page: if page < number_of_pages {
                        Some((page + 1).try_into().unwrap())
                    } else {
                        None
                    },
                },
                items: contents,
            },
        })
    }

    pub async fn metadata_group_details(
        &self,
        metadata_group_id: String,
    ) -> Result<MetadataGroupDetails> {
        let mut group = MetadataGroup::find_by_id(metadata_group_id)
            .one(&self.db)
            .await?
            .unwrap();
        let mut images = vec![];
        for image in group.images.iter() {
            images.push(
                self.file_storage_service
                    .get_stored_asset(image.url.clone())
                    .await,
            );
        }
        group.display_images = images;
        let slug = slug::slugify(&group.title);
        let identifier = &group.identifier;

        let source_url = match group.source {
            MediaSource::Custom
            | MediaSource::Anilist
            | MediaSource::Listennotes
            | MediaSource::Itunes
            | MediaSource::MangaUpdates
            | MediaSource::Mal
            | MediaSource::Openlibrary
            | MediaSource::Vndb
            | MediaSource::GoogleBooks => None,
            MediaSource::Audible => Some(format!(
                "https://www.audible.com/series/{slug}/{identifier}"
            )),
            MediaSource::Tmdb => Some(format!(
                "https://www.themoviedb.org/collections/{identifier}-{slug}"
            )),
            MediaSource::Igdb => Some(format!("https://www.igdb.com/collection/{slug}")),
        };

        let contents = MetadataToMetadataGroup::find()
            .select_only()
            .column(metadata_to_metadata_group::Column::MetadataId)
            .filter(metadata_to_metadata_group::Column::MetadataGroupId.eq(group.id.clone()))
            .order_by_asc(metadata_to_metadata_group::Column::Part)
            .into_tuple::<String>()
            .all(&self.db)
            .await?;
        Ok(MetadataGroupDetails {
            details: group,
            source_url,
            contents,
        })
    }

    async fn queue_pending_reminders(&self) -> Result<()> {
        #[derive(Debug, Serialize, Deserialize)]
        #[serde(rename_all = "PascalCase")]
        struct UserMediaReminder {
            reminder: NaiveDate,
            text: String,
        }
        for (cte, col) in CollectionToEntity::find()
            .find_also_related(Collection)
            .filter(collection::Column::Name.eq(DefaultCollection::Reminders.to_string()))
            .all(&self.db)
            .await?
        {
            if let Some(reminder) = cte.information {
                let reminder: UserMediaReminder =
                    serde_json::from_str(&serde_json::to_string(&reminder)?)?;
                let col = col.unwrap();
                let related_users = col.find_related(UserToCollection).all(&self.db).await?;
                if get_current_date(self.timezone.as_ref()) == reminder.reminder {
                    for user in related_users {
                        self.queue_notifications_to_user_platforms(&user.user_id, &reminder.text)
                            .await?;
                        self.remove_entity_from_collection(
                            &user.user_id,
                            ChangeCollectionToEntityInput {
                                creator_user_id: col.user_id.clone(),
                                collection_name: DefaultCollection::Reminders.to_string(),
                                metadata_id: cte.metadata_id.clone(),
                                exercise_id: cte.exercise_id.clone(),
                                metadata_group_id: cte.metadata_group_id.clone(),
                                person_id: cte.person_id.clone(),
                                ..Default::default()
                            },
                        )
                        .await?;
                    }
                }
            }
        }
        Ok(())
    }

    pub async fn generate_auth_token(&self, user_id: String) -> Result<String> {
        let auth_token = sign(
            user_id,
            &self.config.users.jwt_secret,
            self.config.users.token_valid_for_days,
        )?;
        Ok(auth_token)
    }

    pub async fn create_review_comment(
        &self,
        user_id: String,
        input: CreateReviewCommentInput,
    ) -> Result<bool> {
        let review = Review::find_by_id(input.review_id)
            .one(&self.db)
            .await?
            .unwrap();
        let mut comments = review.comments.clone();
        if input.should_delete.unwrap_or_default() {
            let position = comments
                .iter()
                .position(|r| &r.id == input.comment_id.as_ref().unwrap())
                .unwrap();
            comments.remove(position);
        } else if input.increment_likes.unwrap_or_default() {
            let comment = comments
                .iter_mut()
                .find(|r| &r.id == input.comment_id.as_ref().unwrap())
                .unwrap();
            comment.liked_by.insert(user_id.clone());
        } else if input.decrement_likes.unwrap_or_default() {
            let comment = comments
                .iter_mut()
                .find(|r| &r.id == input.comment_id.as_ref().unwrap())
                .unwrap();
            comment.liked_by.remove(&user_id);
        } else {
            let user = user_by_id(&self.db, &user_id).await?;
            comments.push(ImportOrExportItemReviewComment {
                id: nanoid!(20),
                text: input.text.unwrap(),
                user: IdAndNamedObject {
                    id: user_id,
                    name: user.name,
                },
                liked_by: HashSet::new(),
                created_on: Utc::now(),
            });
        }
        let mut review: review::ActiveModel = review.into();
        review.comments = ActiveValue::Set(comments);
        review.update(&self.db).await?;
        Ok(true)
    }

    #[tracing::instrument(skip(self))]
    pub async fn recalculate_calendar_events(&self) -> Result<()> {
        let date_to_calculate_from = get_current_date(self.timezone.as_ref()).pred_opt().unwrap();

        let mut meta_stream = Metadata::find()
            .filter(metadata::Column::LastUpdatedOn.gte(date_to_calculate_from))
            .filter(metadata::Column::IsPartial.eq(false))
            .stream(&self.db)
            .await?;

        while let Some(meta) = meta_stream.try_next().await? {
            tracing::trace!("Processing metadata id = {:#?}", meta.id);
            let calendar_events = meta.find_related(CalendarEvent).all(&self.db).await?;
            for cal_event in calendar_events {
                let mut need_to_delete = true;
                if let Some(show) = cal_event.metadata_show_extra_information {
                    if let Some(show_info) = &meta.show_specifics {
                        if let Some((season, ep)) = show_info.get_episode(show.season, show.episode)
                        {
                            if !SHOW_SPECIAL_SEASON_NAMES.contains(&season.name.as_str()) {
                                if let Some(publish_date) = ep.publish_date {
                                    if publish_date == cal_event.date {
                                        need_to_delete = false;
                                    }
                                }
                            }
                        }
                    }
                } else if let Some(podcast) = cal_event.metadata_podcast_extra_information {
                    if let Some(podcast_info) = &meta.podcast_specifics {
                        if let Some(ep) = podcast_info.episode_by_number(podcast.episode) {
                            if ep.publish_date == cal_event.date {
                                need_to_delete = false;
                            }
                        }
                    }
                } else if let Some(anime) = cal_event.metadata_anime_extra_information {
                    if let Some(anime_info) = &meta.anime_specifics {
                        if let Some(schedule) = &anime_info.airing_schedule {
                            schedule.iter().for_each(|s| {
                                if Some(s.episode) == anime.episode
                                    && s.airing_at == cal_event.timestamp
                                {
                                    need_to_delete = false;
                                }
                            });
                        }
                    }
                } else if cal_event.date == meta.publish_date.unwrap() {
                    need_to_delete = false;
                };

                if need_to_delete {
                    tracing::debug!(
                        "Need to delete calendar event id = {:#?} since it is outdated",
                        cal_event.id
                    );
                    CalendarEvent::delete_by_id(cal_event.id)
                        .exec(&self.db)
                        .await?;
                }
            }
        }

        tracing::debug!("Finished deleting invalid calendar events");

        let mut metadata_stream = Metadata::find()
            .filter(metadata::Column::LastUpdatedOn.gte(date_to_calculate_from))
            .filter(
                metadata::Column::IsPartial
                    .is_null()
                    .or(metadata::Column::IsPartial.eq(false)),
            )
            .order_by_desc(metadata::Column::LastUpdatedOn)
            .stream(&self.db)
            .await?;
        let mut calendar_events_inserts = vec![];
        let mut metadata_updates = vec![];
        while let Some(meta) = metadata_stream.try_next().await? {
            let calendar_event_template = calendar_event::ActiveModel {
                metadata_id: ActiveValue::Set(Some(meta.id.clone())),
                ..Default::default()
            };
            if let Some(ps) = &meta.podcast_specifics {
                for episode in ps.episodes.iter() {
                    let mut event = calendar_event_template.clone();
                    event.timestamp =
                        ActiveValue::Set(episode.publish_date.and_hms_opt(0, 0, 0).unwrap());
                    event.metadata_podcast_extra_information =
                        ActiveValue::Set(Some(SeenPodcastExtraInformation {
                            episode: episode.number,
                        }));
                    calendar_events_inserts.push(event);
                }
            } else if let Some(ss) = &meta.show_specifics {
                for season in ss.seasons.iter() {
                    if SHOW_SPECIAL_SEASON_NAMES.contains(&season.name.as_str()) {
                        continue;
                    }
                    for episode in season.episodes.iter() {
                        if let Some(date) = episode.publish_date {
                            let mut event = calendar_event_template.clone();
                            event.timestamp = ActiveValue::Set(date.and_hms_opt(0, 0, 0).unwrap());
                            event.metadata_show_extra_information =
                                ActiveValue::Set(Some(SeenShowExtraInformation {
                                    season: season.season_number,
                                    episode: episode.episode_number,
                                }));

                            calendar_events_inserts.push(event);
                        }
                    }
                }
            } else if let Some(ans) = &meta.anime_specifics {
                if let Some(schedule) = &ans.airing_schedule {
                    for episode in schedule.iter() {
                        let mut event = calendar_event_template.clone();
                        event.timestamp = ActiveValue::Set(episode.airing_at);
                        event.metadata_anime_extra_information =
                            ActiveValue::Set(Some(SeenAnimeExtraInformation {
                                episode: Some(episode.episode),
                            }));
                        calendar_events_inserts.push(event);
                    }
                }
            } else if let Some(publish_date) = meta.publish_date {
                let mut event = calendar_event_template.clone();
                event.timestamp = ActiveValue::Set(publish_date.and_hms_opt(0, 0, 0).unwrap());
                calendar_events_inserts.push(event);
            };
            metadata_updates.push(meta.id.clone());
        }
        for cal_insert in calendar_events_inserts {
            tracing::debug!("Inserting calendar event: {:?}", cal_insert);
            cal_insert.insert(&self.db).await.ok();
        }
        tracing::debug!("Finished updating calendar events");
        Ok(())
    }

    #[tracing::instrument(skip(self))]
    async fn queue_notifications_for_released_media(&self) -> Result<()> {
        let today = get_current_date(self.timezone.as_ref());
        let calendar_events = CalendarEvent::find()
            .filter(calendar_event::Column::Date.eq(today))
            .find_also_related(Metadata)
            .all(&self.db)
            .await?;
        let notifications = calendar_events
            .into_iter()
            .map(|(cal_event, meta)| {
                let meta = meta.unwrap();
                let url = self.get_entity_details_frontend_url(
                    meta.id.to_string(),
                    EntityLot::Metadata,
                    None,
                );
                let notification = if let Some(show) = cal_event.metadata_show_extra_information {
                    format!(
                        "S{}E{} of {} ({}) has been released today.",
                        show.season, show.episode, meta.title, url
                    )
                } else if let Some(podcast) = cal_event.metadata_podcast_extra_information {
                    format!(
                        "E{} of {} ({}) has been released today.",
                        podcast.episode, meta.title, url
                    )
                } else {
                    format!("{} ({}) has been released today.", meta.title, url)
                };
                (
                    meta.id.to_string(),
                    (notification, MediaStateChanged::MetadataPublished),
                )
            })
            .collect_vec();
        let (meta_map, _, _) = self.get_entities_monitored_by().await?;
        for (metadata_id, notification) in notifications.into_iter() {
            let users_to_notify = meta_map.get(&metadata_id).cloned().unwrap_or_default();
            for user in users_to_notify {
                self.queue_media_state_changed_notification_for_user(&user, &notification)
                    .await?;
            }
        }
        Ok(())
    }

    async fn update_person(&self, person_id: String) -> Result<Vec<(String, MediaStateChanged)>> {
        let mut notifications = vec![];
        let person = Person::find_by_id(person_id.clone())
            .one(&self.db)
            .await?
            .unwrap();
        let provider = self.get_non_metadata_provider(person.source).await?;
        let provider_person = provider
            .person_details(&person.identifier, &person.source_specifics)
            .await?;
        let images = provider_person.images.map(|images| {
            images
                .into_iter()
                .map(|i| MetadataImage {
                    url: StoredUrl::Url(i),
                })
                .collect()
        });
        let mut default_state_changes = person.clone().state_changes.unwrap_or_default();
        let mut to_update_person: person::ActiveModel = person.clone().into();
        to_update_person.last_updated_on = ActiveValue::Set(Utc::now());
        to_update_person.description = ActiveValue::Set(provider_person.description);
        to_update_person.gender = ActiveValue::Set(provider_person.gender);
        to_update_person.birth_date = ActiveValue::Set(provider_person.birth_date);
        to_update_person.death_date = ActiveValue::Set(provider_person.death_date);
        to_update_person.place = ActiveValue::Set(provider_person.place);
        to_update_person.website = ActiveValue::Set(provider_person.website);
        to_update_person.images = ActiveValue::Set(images);
        to_update_person.is_partial = ActiveValue::Set(Some(false));
        to_update_person.name = ActiveValue::Set(provider_person.name);
        for (role, media) in provider_person.related.clone() {
            let title = media.title.clone();
            let pm = self.create_partial_metadata(media).await?;
            let already_intermediate = MetadataToPerson::find()
                .filter(metadata_to_person::Column::MetadataId.eq(&pm.id))
                .filter(metadata_to_person::Column::PersonId.eq(&person_id))
                .filter(metadata_to_person::Column::Role.eq(&role))
                .one(&self.db)
                .await?;
            if already_intermediate.is_none() {
                let intermediate = metadata_to_person::ActiveModel {
                    person_id: ActiveValue::Set(person.id.clone()),
                    metadata_id: ActiveValue::Set(pm.id.clone()),
                    role: ActiveValue::Set(role.clone()),
                    ..Default::default()
                };
                intermediate.insert(&self.db).await.unwrap();
            }
            let search_for = MediaAssociatedPersonStateChanges {
                media: CommitMediaInput {
                    identifier: pm.identifier.clone(),
                    lot: pm.lot,
                    source: pm.source,
                    ..Default::default()
                },
                role: role.clone(),
            };
            if !default_state_changes.media_associated.contains(&search_for) {
                notifications.push((
                    format!(
                        "{} has been associated with {} as {}",
                        person.name, title, role
                    ),
                    MediaStateChanged::PersonMediaAssociated,
                ));
                default_state_changes.media_associated.insert(search_for);
            }
        }
        to_update_person.state_changes = ActiveValue::Set(Some(default_state_changes));
        to_update_person.update(&self.db).await.unwrap();
        Ok(notifications)
    }

    pub async fn update_person_and_notify_users(&self, person_id: String) -> Result<()> {
        let notifications = self
            .update_person(person_id.clone())
            .await
            .unwrap_or_default();
        if !notifications.is_empty() {
            let (_, _, person_map) = self.get_entities_monitored_by().await.unwrap();
            let users_to_notify = person_map.get(&person_id).cloned().unwrap_or_default();
            for notification in notifications {
                for user_id in users_to_notify.iter() {
                    self.queue_media_state_changed_notification_for_user(user_id, &notification)
                        .await
                        .trace_ok();
                }
            }
        }
        Ok(())
    }

    async fn get_entities_monitored_by(
        &self,
    ) -> Result<(
        EntityBeingMonitoredByMap,
        EntityBeingMonitoredByMap,
        EntityBeingMonitoredByMap,
    )> {
        #[derive(Debug, FromQueryResult, Clone, Default)]
        struct UsersToBeNotified {
            entity_id: String,
            to_notify: Vec<String>,
        }
        let get_sql = |entity_type: &str| {
            format!(
                r#"
SELECT
    m.id as entity_id,
    array_agg(DISTINCT u.id) as to_notify
FROM {entity_type} m
JOIN collection_to_entity cte ON m.id = cte.{entity_type}_id
JOIN collection c ON cte.collection_id = c.id AND c.name = '{}'
JOIN "user" u ON c.user_id = u.id
GROUP BY m.id;
        "#,
                DefaultCollection::Monitoring
            )
        };
        let meta_map: Vec<_> = UsersToBeNotified::find_by_statement(
            Statement::from_sql_and_values(DbBackend::Postgres, get_sql("metadata"), []),
        )
        .all(&self.db)
        .await?;
        let meta_map = meta_map
            .into_iter()
            .map(|m| (m.entity_id, m.to_notify))
            .collect::<EntityBeingMonitoredByMap>();
        let meta_group_map: Vec<_> = UsersToBeNotified::find_by_statement(
            Statement::from_sql_and_values(DbBackend::Postgres, get_sql("metadata_group"), []),
        )
        .all(&self.db)
        .await?;
        let meta_group_map = meta_group_map
            .into_iter()
            .map(|m| (m.entity_id, m.to_notify))
            .collect::<EntityBeingMonitoredByMap>();
        let person_map: Vec<_> = UsersToBeNotified::find_by_statement(
            Statement::from_sql_and_values(DbBackend::Postgres, get_sql("person"), []),
        )
        .all(&self.db)
        .await?;
        let person_map = person_map
            .into_iter()
            .map(|m| (m.entity_id, m.to_notify))
            .collect::<EntityBeingMonitoredByMap>();
        Ok((meta_map, meta_group_map, person_map))
    }

    pub async fn handle_review_posted_event(&self, event: ReviewPostedEvent) -> Result<()> {
        let (meta_map, meta_group_map, person_map) = self.get_entities_monitored_by().await?;
        let monitored_by = match event.entity_lot {
            EntityLot::Metadata => meta_map.get(&event.obj_id).cloned().unwrap_or_default(),
            EntityLot::MetadataGroup => meta_group_map
                .get(&event.obj_id)
                .cloned()
                .unwrap_or_default(),
            EntityLot::Person => person_map.get(&event.obj_id).cloned().unwrap_or_default(),
            _ => vec![],
        };
        let users = User::find()
            .select_only()
            .column(user::Column::Id)
            .filter(user::Column::Id.is_in(monitored_by))
            .filter(Expr::cust(format!(
                "(preferences -> 'notifications' -> 'to_send' ? '{}') = true",
                MediaStateChanged::ReviewPosted
            )))
            .into_tuple::<String>()
            .all(&self.db)
            .await?;
        for user_id in users {
            let url = self.get_entity_details_frontend_url(
                event.obj_id.clone(),
                event.entity_lot,
                Some("reviews"),
            );
            self.queue_notifications_to_user_platforms(
                &user_id,
                &format!(
                    "New review posted for {} ({}, {}) by {}.",
                    event.obj_title, event.entity_lot, url, event.username
                ),
            )
            .await?;
        }
        Ok(())
    }

    fn get_entity_details_frontend_url(
        &self,
        id: String,
        entity_lot: EntityLot,
        default_tab: Option<&str>,
    ) -> String {
        let mut url = match entity_lot {
            EntityLot::Metadata => format!("media/item/{}", id),
            EntityLot::Collection => format!("collections/{}", id),
            EntityLot::Person => format!("media/people/item/{}", id),
            EntityLot::Workout => format!("fitness/workouts/{}", id),
            EntityLot::Exercise => format!("fitness/exercises/{}", id),
            EntityLot::MetadataGroup => format!("media/groups/item/{}", id),
        };
        url = format!("{}/{}", self.config.frontend.url, url);
        if let Some(tab) = default_tab {
            url += format!("?defaultTab={}", tab).as_str()
        }
        url
    }

    pub async fn get_oidc_redirect_url(&self) -> Result<String> {
        match self.oidc_client.as_ref() {
            Some(client) => {
                let (authorize_url, _, _) = client
                    .authorize_url(
                        AuthenticationFlow::<CoreResponseType>::AuthorizationCode,
                        CsrfToken::new_random,
                        Nonce::new_random,
                    )
                    .add_scope(Scope::new("email".to_string()))
                    .url();
                Ok(authorize_url.to_string())
            }
            _ => Err(Error::new("OIDC client not configured")),
        }
    }

    pub async fn get_oidc_token(&self, code: String) -> Result<OidcTokenOutput> {
        match self.oidc_client.as_ref() {
            Some(client) => {
                let token = client
                    .exchange_code(AuthorizationCode::new(code))
                    .request_async(async_http_client)
                    .await?;
                let id_token = token.id_token().unwrap();
                let claims = id_token.claims(&client.id_token_verifier(), empty_nonce_verifier)?;
                let subject = claims.subject().to_string();
                let email = claims
                    .email()
                    .map(|e| e.to_string())
                    .ok_or_else(|| Error::new("Email not found in OIDC token claims"))?;
                Ok(OidcTokenOutput { subject, email })
            }
            _ => Err(Error::new("OIDC client not configured")),
        }
    }

    pub async fn user_by_oidc_issuer_id(&self, oidc_issuer_id: String) -> Result<Option<String>> {
        let user = User::find()
            .filter(user::Column::OidcIssuerId.eq(oidc_issuer_id))
            .one(&self.db)
            .await?
            .map(|u| u.id);
        Ok(user)
    }

    async fn invalidate_import_jobs(&self) -> Result<()> {
        let all_jobs = ImportReport::find()
            .filter(import_report::Column::WasSuccess.is_null())
            .all(&self.db)
            .await?;
        for job in all_jobs {
            if Utc::now() - job.started_on > ChronoDuration::try_hours(24).unwrap() {
                tracing::debug!("Invalidating job with id = {id}", id = job.id);
                let mut job: import_report::ActiveModel = job.into();
                job.was_success = ActiveValue::Set(Some(false));
                job.save(&self.db).await?;
            }
        }
        Ok(())
    }

    async fn remove_old_entities_from_monitoring_collection(&self) -> Result<()> {
        #[derive(Debug, FromQueryResult)]
        struct CustomQueryResponse {
            id: i32,
            created_on: DateTimeUtc,
            last_updated_on: Option<DateTimeUtc>,
        }
        let all_cte = CollectionToEntity::find()
            .select_only()
            .column(collection_to_entity::Column::Id)
            .column(collection_to_entity::Column::CreatedOn)
            .column(metadata::Column::LastUpdatedOn)
            .left_join(Metadata)
            .inner_join(Collection)
            .filter(collection::Column::Name.eq(DefaultCollection::Monitoring.to_string()))
            .order_by_asc(collection_to_entity::Column::Id)
            .into_model::<CustomQueryResponse>()
            .all(&self.db)
            .await?;
        let mut to_delete = vec![];
        for cte in all_cte {
            let delta = cte.last_updated_on.unwrap_or_else(Utc::now) - cte.created_on;
            if delta.num_days().abs() > self.config.media.monitoring_remove_after_days {
                to_delete.push(cte.id);
            }
        }
        CollectionToEntity::delete_many()
            .filter(collection_to_entity::Column::Id.is_in(to_delete))
            .exec(&self.db)
            .await?;
        Ok(())
    }

    pub async fn remove_useless_data(&self) -> Result<()> {
        let mut metadata_stream = Metadata::find()
            .select_only()
            .column(metadata::Column::Id)
            .left_join(UserToEntity)
            .filter(user_to_entity::Column::MetadataId.is_null())
            .into_tuple::<String>()
            .stream(&self.db)
            .await?;
        while let Some(meta) = metadata_stream.try_next().await? {
            tracing::debug!("Removing metadata id = {:#?}", meta);
            Metadata::delete_by_id(meta).exec(&self.db).await?;
        }
        let mut people_stream = Person::find()
            .select_only()
            .column(person::Column::Id)
            .left_join(UserToEntity)
            .filter(user_to_entity::Column::PersonId.is_null())
            .into_tuple::<String>()
            .stream(&self.db)
            .await?;
        while let Some(person) = people_stream.try_next().await? {
            tracing::debug!("Removing person id = {:#?}", person);
            Person::delete_by_id(person).exec(&self.db).await?;
        }
        let mut metadata_group_stream = MetadataGroup::find()
            .select_only()
            .column(metadata_group::Column::Id)
            .left_join(UserToEntity)
            .filter(user_to_entity::Column::MetadataGroupId.is_null())
            .into_tuple::<String>()
            .stream(&self.db)
            .await?;
        while let Some(meta_group) = metadata_group_stream.try_next().await? {
            tracing::debug!("Removing metadata group id = {:#?}", meta_group);
            MetadataGroup::delete_by_id(meta_group)
                .exec(&self.db)
                .await?;
        }
        let mut genre_stream = Genre::find()
            .select_only()
            .column(genre::Column::Id)
            .left_join(MetadataToGenre)
            .filter(metadata_to_genre::Column::MetadataId.is_null())
            .into_tuple::<String>()
            .stream(&self.db)
            .await?;
        while let Some(genre) = genre_stream.try_next().await? {
            tracing::debug!("Removing genre id = {:#?}", genre);
            Genre::delete_by_id(genre).exec(&self.db).await?;
        }
        tracing::debug!("Deleting all queued notifications");
        QueuedNotification::delete_many().exec(&self.db).await?;
        Ok(())
    }

    pub async fn test_user_notification_platforms(&self, user_id: &String) -> Result<bool> {
        let notifications = NotificationPlatform::find()
            .filter(notification_platform::Column::UserId.eq(user_id))
            .all(&self.db)
            .await?;
        for platform in notifications {
            if platform.is_disabled.unwrap_or_default() {
                continue;
            }
            let msg = format!("This is a test notification for platform: {}", platform.lot);
            send_notification(platform.platform_specifics, &self.config, &msg).await?;
        }
        Ok(true)
    }

    #[tracing::instrument(skip(self))]
    pub async fn send_pending_notifications(&self) -> Result<()> {
        let users = User::find().all(&self.db).await?;
        for user_details in users {
            tracing::debug!("Sending notification to user: {:?}", user_details.id);
            let notifications = QueuedNotification::find()
                .filter(queued_notification::Column::UserId.eq(&user_details.id))
                .all(&self.db)
                .await?;
            if notifications.is_empty() {
                continue;
            }
            let msg = notifications
                .into_iter()
                .map(|n| n.message)
                .collect::<Vec<String>>()
                .join("\n");
            let platforms = NotificationPlatform::find()
                .filter(notification_platform::Column::UserId.eq(&user_details.id))
                .all(&self.db)
                .await?;
            for notification in platforms {
                if notification.is_disabled.unwrap_or_default() {
                    tracing::debug!(
                        "Skipping sending notification to user: {} for platform: {} since it is disabled",
                        user_details.id,
                        notification.lot
                    );
                    continue;
                }
                if let Err(err) =
                    send_notification(notification.platform_specifics, &self.config, &msg).await
                {
                    tracing::trace!("Error sending notification: {:?}", err);
                }
            }
        }
        Ok(())
    }

    pub async fn perform_background_jobs(&self) -> Result<()> {
        tracing::debug!("Starting background jobs...");

        tracing::trace!("Invalidating invalid media import jobs");
        self.invalidate_import_jobs().await.trace_ok();
        tracing::trace!("Removing stale entities from Monitoring collection");
        self.remove_old_entities_from_monitoring_collection()
            .await
            .trace_ok();
        tracing::trace!("Checking for updates for media in Watchlist");
        self.update_watchlist_metadata_and_queue_notifications()
            .await
            .trace_ok();
        tracing::trace!("Checking for updates for monitored people");
        self.update_monitored_people_and_queue_notifications()
            .await
            .trace_ok();
        tracing::trace!("Checking and queuing any pending reminders");
        self.queue_pending_reminders().await.trace_ok();
        tracing::trace!("Recalculating calendar events");
        self.recalculate_calendar_events().await.trace_ok();
        tracing::trace!("Queuing notifications for released media");
        self.queue_notifications_for_released_media()
            .await
            .trace_ok();
        tracing::trace!("Sending all pending notifications");
        self.send_pending_notifications().await.trace_ok();
        tracing::trace!("Cleaning up user and metadata association");
        self.cleanup_user_and_metadata_association()
            .await
            .trace_ok();
        tracing::trace!("Removing old user summaries and regenerating them");
        self.regenerate_user_summaries().await.trace_ok();
        tracing::trace!("Removing useless data");
        self.remove_useless_data().await.trace_ok();

        tracing::debug!("Completed background jobs...");
        Ok(())
    }

    #[cfg(debug_assertions)]
    pub async fn development_mutation(&self) -> Result<bool> {
        Ok(true)
    }
}<|MERGE_RESOLUTION|>--- conflicted
+++ resolved
@@ -4447,12 +4447,8 @@
                     integration_service
                         .komga_progress(
                             &specifics.komga_base_url.unwrap(),
-<<<<<<< HEAD
-                            &specifics.komga_cookie.unwrap(),
-=======
                             &specifics.komga_username.unwrap(),
                             &specifics.komga_password.unwrap(),
->>>>>>> 3d21694f
                             specifics.komga_provider.unwrap(),
                         )
                         .await
