use std::{
    collections::{HashMap, HashSet},
    fmt::{self},
    iter::zip,
    path::PathBuf,
    sync::Arc,
};

use apalis::prelude::{MemoryStorage, MessageQueue};
use application_utils::get_current_date;
use async_graphql::{Enum, Error, Result};
use background::{ApplicationJob, CoreApplicationJob};
use cached::{DiskCache, IOCached};
use chrono::{Days, Duration as ChronoDuration, NaiveDate, Utc};
use common_models::{
    BackendError, BackgroundJob, ChangeCollectionToEntityInput, DefaultCollection,
    IdAndNamedObject, MediaStateChanged, SearchDetails, SearchInput, StoredUrl, StringIdObject,
};
use common_utils::{
    get_first_and_last_day_of_month, ryot_log, IsFeatureEnabled, SHOW_SPECIAL_SEASON_NAMES,
    TEMP_DIR, VERSION,
};
use database_models::{
    access_link, calendar_event, collection, collection_to_entity,
    functions::{associate_user_with_entity, get_user_to_entity_association},
    genre, import_report, integration, metadata, metadata_group, metadata_to_genre,
    metadata_to_metadata, metadata_to_metadata_group, metadata_to_person, notification_platform,
    person,
    prelude::{
        AccessLink, CalendarEvent, Collection, CollectionToEntity, Genre, ImportReport,
        Integration, Metadata, MetadataGroup, MetadataToGenre, MetadataToMetadata,
        MetadataToMetadataGroup, MetadataToPerson, NotificationPlatform, Person,
        QueuedNotification, Review, Seen, User, UserToCollection, UserToEntity,
    },
    queued_notification, review, seen, user, user_to_collection, user_to_entity,
};
use database_utils::{
    add_entity_to_collection, admin_account_guard, apply_collection_filter,
    deploy_job_to_calculate_user_activities_and_summary, entity_in_collections, ilike_sql,
    item_reviews, remove_entity_from_collection, revoke_access_link, user_by_id,
    user_preferences_by_id,
};
use dependent_models::{
    CoreDetails, GenreDetails, MetadataBaseData, MetadataGroupDetails, PersonDetails,
    SearchResults, UserMetadataDetails, UserMetadataGroupDetails, UserPersonDetails,
};
use enums::{
    EntityLot, IntegrationLot, IntegrationProvider, MediaLot, MediaSource,
    MetadataToMetadataRelation, SeenState, UserToMediaReason, Visibility,
};
use file_storage_service::FileStorageService;
use futures::TryStreamExt;
use integration_service::{integration_type::IntegrationType, IntegrationService};
use itertools::Itertools;
use markdown::{to_html_with_options as markdown_to_html_opts, CompileOptions, Options};
use media_models::{
    first_metadata_image_as_url, metadata_images_as_urls, CommitMediaInput, CommitPersonInput,
    CreateCustomMetadataInput, CreateReviewCommentInput, GenreDetailsInput, GenreListItem,
    GraphqlCalendarEvent, GraphqlMediaAssets, GraphqlMetadataDetails, GraphqlMetadataGroup,
    GraphqlVideoAsset, GroupedCalendarEvent, ImportOrExportItemReviewComment, IntegrationMediaSeen,
    MediaAssociatedPersonStateChanges, MediaDetails, MediaGeneralFilter, MediaSortBy,
    MetadataCreator, MetadataCreatorGroupedByRole, MetadataFreeCreator, MetadataGroupSearchInput,
    MetadataGroupSearchItem, MetadataGroupsListInput, MetadataImage, MetadataImageForMediaDetails,
    MetadataListInput, MetadataPartialDetails, MetadataSearchInput, MetadataSearchItemResponse,
    MetadataVideo, MetadataVideoSource, PartialMetadata, PartialMetadataPerson,
    PartialMetadataWithoutId, PeopleListInput, PeopleSearchInput, PeopleSearchItem,
    PersonDetailsGroupedByRole, PersonDetailsItemWithCharacter, PersonSortBy, PodcastSpecifics,
    PostReviewInput, ProgressUpdateError, ProgressUpdateErrorVariant, ProgressUpdateInput,
    ProgressUpdateResultUnion, ProviderLanguageInformation, ReviewPostedEvent,
    SeenAnimeExtraInformation, SeenMangaExtraInformation, SeenPodcastExtraInformation,
    SeenShowExtraInformation, ShowSpecifics, UpdateSeenItemInput, UserCalendarEventInput,
    UserMediaNextEntry, UserMetadataDetailsEpisodeProgress, UserMetadataDetailsShowSeasonProgress,
    UserUpcomingCalendarEventInput,
};
use migrations::{
    AliasedMetadata, AliasedMetadataToGenre, AliasedReview, AliasedSeen, AliasedUserToEntity,
};
use nanoid::nanoid;
use notification_service::send_notification;
use providers::{
    anilist::{AnilistAnimeService, AnilistMangaService, AnilistService, NonMediaAnilistService},
    audible::AudibleService,
    google_books::GoogleBooksService,
    igdb::IgdbService,
    itunes::ITunesService,
    listennotes::ListennotesService,
    mal::{MalAnimeService, MalMangaService, MalService, NonMediaMalService},
    manga_updates::MangaUpdatesService,
    openlibrary::OpenlibraryService,
    tmdb::{NonMediaTmdbService, TmdbMovieService, TmdbService, TmdbShowService},
    vndb::VndbService,
};
use rust_decimal::Decimal;
use rust_decimal_macros::dec;
use sea_orm::{
    prelude::DateTimeUtc, sea_query::NullOrdering, ActiveModelTrait, ActiveValue, ColumnTrait,
    ConnectionTrait, DatabaseBackend, DatabaseConnection, DbBackend, EntityTrait, FromQueryResult,
    ItemsAndPagesNumber, Iterable, JoinType, ModelTrait, Order, PaginatorTrait, QueryFilter,
    QueryOrder, QuerySelect, QueryTrait, RelationTrait, Statement, TransactionTrait,
};
use sea_query::{
    extension::postgres::PgExpr, Alias, Asterisk, Cond, Condition, Expr, Func, PgFunc,
    PostgresQueryBuilder, Query, SelectStatement,
};
use serde::{Deserialize, Serialize};
use traits::{MediaProvider, MediaProviderLanguages, TraceOk};
use user_models::UserReviewScale;
use uuid::Uuid;

type Provider = Box<(dyn MediaProvider + Send + Sync)>;

#[derive(Debug, Clone)]
struct CustomService {}

impl MediaProviderLanguages for CustomService {
    fn supported_languages() -> Vec<String> {
        ["us"].into_iter().map(String::from).collect()
    }

    fn default_language() -> String {
        "us".to_owned()
    }
}

#[derive(Debug, Ord, PartialEq, Eq, PartialOrd, Clone, Hash)]
struct ProgressUpdateCache {
    user_id: String,
    metadata_id: String,
    show_season_number: Option<i32>,
    show_episode_number: Option<i32>,
    podcast_episode_number: Option<i32>,
    anime_episode_number: Option<i32>,
    manga_chapter_number: Option<i32>,
    manga_volume_number: Option<i32>,
}

impl fmt::Display for ProgressUpdateCache {
    fn fmt(&self, f: &mut fmt::Formatter<'_>) -> fmt::Result {
        write!(f, "{:#?}", self)
    }
}

pub struct MiscellaneousService {
    oidc_enabled: bool,
    db: DatabaseConnection,
    timezone: Arc<chrono_tz::Tz>,
    config: Arc<config::AppConfig>,
    file_storage_service: Arc<FileStorageService>,
    perform_application_job: MemoryStorage<ApplicationJob>,
    seen_progress_cache: DiskCache<ProgressUpdateCache, ()>,
    perform_core_application_job: MemoryStorage<CoreApplicationJob>,
}

impl MiscellaneousService {
    pub async fn new(
        oidc_enabled: bool,
        db: &DatabaseConnection,
        timezone: Arc<chrono_tz::Tz>,
        config: Arc<config::AppConfig>,
        file_storage_service: Arc<FileStorageService>,
        perform_application_job: &MemoryStorage<ApplicationJob>,
        perform_core_application_job: &MemoryStorage<CoreApplicationJob>,
    ) -> Self {
        let cache_name = "seen_progress_cache";
        let path = PathBuf::new().join(TEMP_DIR);
        let seen_progress_cache = DiskCache::new(cache_name)
            .set_lifespan(
                ChronoDuration::try_hours(config.server.progress_update_threshold)
                    .unwrap()
                    .num_seconds()
                    .try_into()
                    .unwrap(),
            )
            .set_disk_directory(path)
            .build()
            .unwrap();

        Self {
            config,
            timezone,
            oidc_enabled,
            db: db.clone(),
            seen_progress_cache,
            file_storage_service,
            perform_application_job: perform_application_job.clone(),
            perform_core_application_job: perform_core_application_job.clone(),
        }
    }
}

type EntityBeingMonitoredByMap = HashMap<String, Vec<String>>;

impl MiscellaneousService {
    pub async fn update_claimed_recommendations_and_download_new_ones(&self) -> Result<()> {
        ryot_log!(
            debug,
            "Updating old recommendations to not be recommendations anymore"
        );
        let mut metadata_stream = Metadata::find()
            .select_only()
            .column(metadata::Column::Id)
            .filter(metadata::Column::IsRecommendation.eq(true))
            .into_tuple::<String>()
            .stream(&self.db)
            .await?;
        let mut recommendations_to_update = vec![];
        while let Some(meta) = metadata_stream.try_next().await? {
            let num_ute = UserToEntity::find()
                .filter(user_to_entity::Column::MetadataId.eq(&meta))
                .count(&self.db)
                .await?;
            if num_ute > 0 {
                recommendations_to_update.push(meta);
            }
        }
        Metadata::update_many()
            .filter(metadata::Column::Id.is_in(recommendations_to_update))
            .set(metadata::ActiveModel {
                is_recommendation: ActiveValue::Set(None),
                ..Default::default()
            })
            .exec(&self.db)
            .await?;
        ryot_log!(debug, "Downloading new recommendations for users");
        #[derive(Debug, FromQueryResult)]
        struct CustomQueryResponse {
            lot: MediaLot,
            source: MediaSource,
            identifier: String,
        }
        let media_items = CustomQueryResponse::find_by_statement(Statement::from_sql_and_values(
            DbBackend::Postgres,
            r#"
SELECT "m"."lot", "m"."identifier", "m"."source"
FROM (
    SELECT "user_id", "metadata_id" FROM "user_to_entity"
    WHERE "user_id" IN (SELECT "id" from "user") AND "metadata_id" IS NOT NULL
) "sub"
JOIN "metadata" "m" ON "sub"."metadata_id" = "m"."id" AND "m"."source" NOT IN ($1, $2, $3)
ORDER BY RANDOM() LIMIT 10;
        "#,
            [
                MediaSource::GoogleBooks.into(),
                MediaSource::Itunes.into(),
                MediaSource::Vndb.into(),
            ],
        ))
        .all(&self.db)
        .await?;
        let mut media_item_ids = vec![];
        for media in media_items.into_iter() {
            let provider = self.get_metadata_provider(media.lot, media.source).await?;
            if let Ok(recommendations) = provider
                .get_recommendations_for_metadata(&media.identifier)
                .await
            {
                for mut rec in recommendations {
                    rec.is_recommendation = Some(true);
                    if let Ok(meta) = self.create_partial_metadata(rec).await {
                        media_item_ids.push(meta.id);
                    }
                }
            }
        }
        Ok(())
    }

    pub async fn revoke_invalid_access_tokens(&self) -> Result<()> {
        let access_links = AccessLink::find()
            .select_only()
            .column(access_link::Column::Id)
            .filter(
                Condition::any()
                    .add(
                        Expr::col(access_link::Column::TimesUsed)
                            .gte(Expr::col(access_link::Column::MaximumUses)),
                    )
                    .add(access_link::Column::ExpiresOn.lte(Utc::now())),
            )
            .into_tuple::<String>()
            .all(&self.db)
            .await?;
        for access_link in access_links {
            revoke_access_link(&self.db, access_link).await?;
        }
        Ok(())
    }

    pub async fn core_details(&self) -> CoreDetails {
        let mut files_enabled = self.config.file_storage.is_enabled();
        if files_enabled && !self.file_storage_service.is_enabled().await {
            files_enabled = false;
        }
        CoreDetails {
            is_pro: true,
            version: VERSION.to_owned(),
            file_storage_enabled: files_enabled,
            oidc_enabled: self.oidc_enabled,
            page_limit: self.config.frontend.page_size,
            docs_link: "https://docs.ryot.io".to_owned(),
            backend_errors: BackendError::iter().collect(),
            smtp_enabled: self.config.server.smtp.is_enabled(),
            website_url: "https://ryot.io".to_owned(),
            signup_allowed: self.config.users.allow_registration,
            local_auth_disabled: self.config.users.disable_local_auth,
            token_valid_for_days: self.config.users.token_valid_for_days,
            repository_link: "https://github.com/ignisda/ryot".to_owned(),
        }
    }

    fn get_integration_service(&self) -> IntegrationService {
        IntegrationService::new(&self.db)
    }

    async fn metadata_assets(&self, meta: &metadata::Model) -> Result<GraphqlMediaAssets> {
        let images = metadata_images_as_urls(&meta.images, &self.file_storage_service).await;
        let mut videos = vec![];
        if let Some(vids) = &meta.videos {
            for v in vids.clone() {
                let url = self
                    .file_storage_service
                    .get_stored_asset(v.identifier)
                    .await;
                videos.push(GraphqlVideoAsset {
                    source: v.source,
                    video_id: url,
                })
            }
        }
        Ok(GraphqlMediaAssets { images, videos })
    }

    async fn generic_metadata(&self, metadata_id: &String) -> Result<MetadataBaseData> {
        let mut meta = match Metadata::find_by_id(metadata_id)
            .one(&self.db)
            .await
            .unwrap()
        {
            Some(m) => m,
            None => return Err(Error::new("The record does not exist".to_owned())),
        };
        let genres = meta
            .find_related(Genre)
            .order_by_asc(genre::Column::Name)
            .into_model::<GenreListItem>()
            .all(&self.db)
            .await
            .unwrap();
        #[derive(Debug, FromQueryResult)]
        struct PartialCreator {
            id: String,
            name: String,
            images: Option<Vec<MetadataImage>>,
            role: String,
            character: Option<String>,
        }
        let crts = MetadataToPerson::find()
            .expr(Expr::col(Asterisk))
            .filter(metadata_to_person::Column::MetadataId.eq(&meta.id))
            .join(
                JoinType::Join,
                metadata_to_person::Relation::Person
                    .def()
                    .on_condition(|left, right| {
                        Condition::all().add(
                            Expr::col((left, metadata_to_person::Column::PersonId))
                                .equals((right, person::Column::Id)),
                        )
                    }),
            )
            .order_by_asc(metadata_to_person::Column::Index)
            .into_model::<PartialCreator>()
            .all(&self.db)
            .await?;
        let mut creators: HashMap<String, Vec<_>> = HashMap::new();
        for cr in crts {
            let image = first_metadata_image_as_url(&cr.images, &self.file_storage_service).await;
            let creator = MetadataCreator {
                image,
                name: cr.name,
                id: Some(cr.id),
                character: cr.character,
            };
            creators
                .entry(cr.role)
                .and_modify(|e| {
                    e.push(creator.clone());
                })
                .or_insert(vec![creator.clone()]);
        }
        if let Some(free_creators) = &meta.free_creators {
            for cr in free_creators.clone() {
                let creator = MetadataCreator {
                    id: None,
                    name: cr.name,
                    image: cr.image,
                    character: None,
                };
                creators
                    .entry(cr.role)
                    .and_modify(|e| {
                        e.push(creator.clone());
                    })
                    .or_insert(vec![creator.clone()]);
            }
        }
        if let Some(ref mut d) = meta.description {
            *d = markdown_to_html_opts(
                d,
                &Options {
                    compile: CompileOptions {
                        allow_dangerous_html: true,
                        allow_dangerous_protocol: true,
                        ..CompileOptions::default()
                    },
                    ..Options::default()
                },
            )
            .unwrap();
        }
        let creators = creators
            .into_iter()
            .sorted_by(|(k1, _), (k2, _)| k1.cmp(k2))
            .map(|(name, items)| MetadataCreatorGroupedByRole { name, items })
            .collect_vec();
        let suggestions = MetadataToMetadata::find()
            .select_only()
            .column(metadata_to_metadata::Column::ToMetadataId)
            .filter(metadata_to_metadata::Column::FromMetadataId.eq(&meta.id))
            .filter(
                metadata_to_metadata::Column::Relation.eq(MetadataToMetadataRelation::Suggestion),
            )
            .into_tuple::<String>()
            .all(&self.db)
            .await?;
        let assets = self.metadata_assets(&meta).await.unwrap();
        Ok(MetadataBaseData {
            model: meta,
            creators,
            assets,
            genres,
            suggestions,
        })
    }

    pub async fn metadata_partial_details(
        &self,
        metadata_id: &String,
    ) -> Result<MetadataPartialDetails> {
        let mut metadata = Metadata::find_by_id(metadata_id)
            .select_only()
            .columns([
                metadata::Column::Id,
                metadata::Column::Lot,
                metadata::Column::Title,
                metadata::Column::Images,
                metadata::Column::PublishYear,
            ])
            .into_model::<MetadataPartialDetails>()
            .one(&self.db)
            .await
            .unwrap()
            .ok_or_else(|| Error::new("The record does not exist".to_owned()))?;
        metadata.image =
            first_metadata_image_as_url(&metadata.images, &self.file_storage_service).await;
        Ok(metadata)
    }

    pub async fn metadata_details(&self, metadata_id: &String) -> Result<GraphqlMetadataDetails> {
        let MetadataBaseData {
            model,
            creators,
            assets,
            genres,
            suggestions,
        } = self.generic_metadata(metadata_id).await?;
        if model.is_partial.unwrap_or_default() {
            self.deploy_update_metadata_job(metadata_id, true).await?;
        }
        let slug = slug::slugify(&model.title);
        let identifier = &model.identifier;
        let source_url = match model.source {
            MediaSource::Custom => None,
            // DEV: This is updated by the specifics
            MediaSource::MangaUpdates => None,
            MediaSource::Itunes => Some(format!(
                "https://podcasts.apple.com/us/podcast/{slug}/id{identifier}"
            )),
            MediaSource::GoogleBooks => Some(format!(
                "https://www.google.co.in/books/edition/{slug}/{identifier}"
            )),
            MediaSource::Audible => Some(format!("https://www.audible.com/pd/{slug}/{identifier}")),
            MediaSource::Openlibrary => {
                Some(format!("https://openlibrary.org/works/{identifier}/{slug}"))
            }
            MediaSource::Tmdb => {
                let bw = match model.lot {
                    MediaLot::Movie => "movie",
                    MediaLot::Show => "tv",
                    _ => unreachable!(),
                };
                Some(format!(
                    "https://www.themoviedb.org/{bw}/{identifier}-{slug}"
                ))
            }
            MediaSource::Listennotes => Some(format!(
                "https://www.listennotes.com/podcasts/{slug}-{identifier}"
            )),
            MediaSource::Igdb => Some(format!("https://www.igdb.com/games/{slug}")),
            MediaSource::Anilist => {
                let bw = match model.lot {
                    MediaLot::Anime => "anime",
                    MediaLot::Manga => "manga",
                    _ => unreachable!(),
                };
                Some(format!("https://anilist.co/{bw}/{identifier}/{slug}"))
            }
            MediaSource::Mal => {
                let bw = match model.lot {
                    MediaLot::Anime => "anime",
                    MediaLot::Manga => "manga",
                    _ => unreachable!(),
                };
                Some(format!("https://myanimelist.net/{bw}/{identifier}/{slug}"))
            }
            MediaSource::Vndb => Some(format!("https://vndb.org/{identifier}")),
        };

        let group = {
            let association = MetadataToMetadataGroup::find()
                .filter(metadata_to_metadata_group::Column::MetadataId.eq(metadata_id))
                .one(&self.db)
                .await?;
            match association {
                None => None,
                Some(a) => {
                    let grp = a.find_related(MetadataGroup).one(&self.db).await?.unwrap();
                    Some(GraphqlMetadataGroup {
                        id: grp.id,
                        name: grp.title,
                        part: a.part,
                    })
                }
            }
        };
        let watch_providers = model.watch_providers.unwrap_or_default();

        let resp = GraphqlMetadataDetails {
            id: model.id,
            lot: model.lot,
            title: model.title,
            source: model.source,
            is_nsfw: model.is_nsfw,
            is_partial: model.is_partial,
            identifier: model.identifier,
            description: model.description,
            publish_date: model.publish_date,
            publish_year: model.publish_year,
            provider_rating: model.provider_rating,
            production_status: model.production_status,
            original_language: model.original_language,
            book_specifics: model.book_specifics,
            show_specifics: model.show_specifics,
            movie_specifics: model.movie_specifics,
            manga_specifics: model.manga_specifics,
            anime_specifics: model.anime_specifics,
            podcast_specifics: model.podcast_specifics,
            video_game_specifics: model.video_game_specifics,
            audio_book_specifics: model.audio_book_specifics,
            visual_novel_specifics: model.visual_novel_specifics,
            group,
            assets,
            genres,
            creators,
            source_url,
            suggestions,
            watch_providers,
        };
        Ok(resp)
    }

    pub async fn user_metadata_details(
        &self,
        user_id: String,
        metadata_id: String,
    ) -> Result<UserMetadataDetails> {
        let media_details = self.generic_metadata(&metadata_id).await?;
<<<<<<< HEAD
        let collections = entity_in_collections(
            &self.db,
            &user_id,
            Some(metadata_id.clone()),
            None,
            None,
            None,
            None,
            None,
        )
        .await?;
        let reviews = item_reviews(
            &self.db,
            &user_id,
            Some(metadata_id.clone()),
            None,
            None,
            None,
        )
        .await?;
=======
        let collections =
            entity_in_collections(&self.db, &user_id, metadata_id.clone(), EntityLot::Metadata)
                .await?;
        let reviews =
            item_reviews(&self.db, &user_id, metadata_id.clone(), EntityLot::Metadata).await?;
>>>>>>> 92fcdfd1
        let (_, history) = self
            .is_metadata_finished_by_user(&user_id, &media_details)
            .await?;
        let in_progress = history
            .iter()
            .find(|h| h.state == SeenState::InProgress || h.state == SeenState::OnAHold)
            .cloned();
        let next_entry = history.first().and_then(|h| {
            if let Some(s) = &media_details.model.show_specifics {
                let all_episodes = s
                    .seasons
                    .iter()
                    .map(|s| (s.season_number, &s.episodes))
                    .collect_vec()
                    .into_iter()
                    .flat_map(|(s, e)| {
                        e.iter().map(move |e| UserMediaNextEntry {
                            season: Some(s),
                            episode: Some(e.episode_number),
                            ..Default::default()
                        })
                    })
                    .collect_vec();
                let next = all_episodes.iter().position(|e| {
                    e.season == Some(h.show_extra_information.as_ref().unwrap().season)
                        && e.episode == Some(h.show_extra_information.as_ref().unwrap().episode)
                });
                Some(all_episodes.get(next? + 1)?.clone())
            } else if let Some(p) = &media_details.model.podcast_specifics {
                let all_episodes = p
                    .episodes
                    .iter()
                    .map(|e| UserMediaNextEntry {
                        episode: Some(e.number),
                        ..Default::default()
                    })
                    .collect_vec();
                let next = all_episodes.iter().position(|e| {
                    e.episode == Some(h.podcast_extra_information.as_ref().unwrap().episode)
                });
                Some(all_episodes.get(next? + 1)?.clone())
            } else if let Some(_anime_spec) = &media_details.model.anime_specifics {
                h.anime_extra_information.as_ref().and_then(|hist| {
                    hist.episode.map(|e| UserMediaNextEntry {
                        episode: Some(e + 1),
                        ..Default::default()
                    })
                })
            } else if let Some(_manga_spec) = &media_details.model.manga_specifics {
                h.manga_extra_information.as_ref().and_then(|hist| {
                    hist.chapter
                        .map(|e| UserMediaNextEntry {
                            chapter: Some(e + 1),
                            ..Default::default()
                        })
                        .or(hist.volume.map(|e| UserMediaNextEntry {
                            volume: Some(e + 1),
                            ..Default::default()
                        }))
                })
            } else {
                None
            }
        });
        let metadata_alias = Alias::new("m");
        let seen_alias = Alias::new("s");
        let seen_select = Query::select()
            .expr_as(
                Expr::col((metadata_alias.clone(), AliasedMetadata::Id)),
                Alias::new("metadata_id"),
            )
            .expr_as(
                Func::count(Expr::col((seen_alias.clone(), AliasedSeen::MetadataId))),
                Alias::new("num_times_seen"),
            )
            .from_as(AliasedMetadata::Table, metadata_alias.clone())
            .join_as(
                JoinType::LeftJoin,
                AliasedSeen::Table,
                seen_alias.clone(),
                Expr::col((metadata_alias.clone(), AliasedMetadata::Id))
                    .equals((seen_alias.clone(), AliasedSeen::MetadataId)),
            )
            .and_where(Expr::col((metadata_alias.clone(), AliasedMetadata::Id)).eq(&metadata_id))
            .group_by_col((metadata_alias.clone(), AliasedMetadata::Id))
            .to_owned();
        let stmt = self.get_db_stmt(seen_select);
        let seen_by = self
            .db
            .query_one(stmt)
            .await?
            .map(|qr| qr.try_get_by_index::<i64>(1).unwrap())
            .unwrap();
        let seen_by: usize = seen_by.try_into().unwrap();
        let user_to_meta =
            get_user_to_entity_association(&self.db, &user_id, metadata_id, EntityLot::Metadata)
                .await;
        let average_rating = if reviews.is_empty() {
            None
        } else {
            let total_rating = reviews.iter().flat_map(|r| r.rating).collect_vec();
            let sum = total_rating.iter().sum::<Decimal>();
            if sum == dec!(0) {
                None
            } else {
                Some(sum / Decimal::from(total_rating.iter().len()))
            }
        };
        let seen_by_user_count = history.len();
        let show_progress = if let Some(show_specifics) = media_details.model.show_specifics {
            let mut seasons = vec![];
            for season in show_specifics.seasons {
                let mut episodes = vec![];
                for episode in season.episodes {
                    let seen = history
                        .iter()
                        .filter(|h| {
                            h.show_extra_information.as_ref().map_or(false, |s| {
                                s.season == season.season_number
                                    && s.episode == episode.episode_number
                            })
                        })
                        .collect_vec();
                    episodes.push(UserMetadataDetailsEpisodeProgress {
                        episode_number: episode.episode_number,
                        times_seen: seen.len(),
                    })
                }
                let times_season_seen = episodes
                    .iter()
                    .map(|e| e.times_seen)
                    .min()
                    .unwrap_or_default();
                seasons.push(UserMetadataDetailsShowSeasonProgress {
                    episodes,
                    times_seen: times_season_seen,
                    season_number: season.season_number,
                })
            }
            Some(seasons)
        } else {
            None
        };
        let podcast_progress =
            if let Some(podcast_specifics) = media_details.model.podcast_specifics {
                let mut episodes = vec![];
                for episode in podcast_specifics.episodes {
                    let seen = history
                        .iter()
                        .filter(|h| {
                            h.podcast_extra_information
                                .as_ref()
                                .map_or(false, |s| s.episode == episode.number)
                        })
                        .collect_vec();
                    episodes.push(UserMetadataDetailsEpisodeProgress {
                        episode_number: episode.number,
                        times_seen: seen.len(),
                    })
                }
                Some(episodes)
            } else {
                None
            };
        Ok(UserMetadataDetails {
            reviews,
            history,
            next_entry,
            collections,
            in_progress,
            show_progress,
            average_rating,
            podcast_progress,
            seen_by_user_count,
            seen_by_all_count: seen_by,
            has_interacted: user_to_meta.is_some(),
            media_reason: user_to_meta.and_then(|n| n.media_reason),
        })
    }

    pub async fn user_person_details(
        &self,
        user_id: String,
        person_id: String,
    ) -> Result<UserPersonDetails> {
<<<<<<< HEAD
        let reviews = item_reviews(
            &self.db,
            &user_id,
            None,
            Some(person_id.clone()),
            None,
            None,
        )
        .await?;
        let collections = entity_in_collections(
            &self.db,
            &user_id,
            None,
            Some(person_id),
            None,
            None,
            None,
            None,
        )
        .await?;
=======
        let reviews =
            item_reviews(&self.db, &user_id, person_id.clone(), EntityLot::Person).await?;
        let collections =
            entity_in_collections(&self.db, &user_id, person_id, EntityLot::Person).await?;
>>>>>>> 92fcdfd1
        Ok(UserPersonDetails {
            reviews,
            collections,
        })
    }

    pub async fn user_metadata_group_details(
        &self,
        user_id: String,
        metadata_group_id: String,
    ) -> Result<UserMetadataGroupDetails> {
        let collections = entity_in_collections(
            &self.db,
            &user_id,
<<<<<<< HEAD
            None,
            None,
            Some(metadata_group_id.clone()),
            None,
            None,
            None,
=======
            metadata_group_id.clone(),
            EntityLot::MetadataGroup,
>>>>>>> 92fcdfd1
        )
        .await?;
        let reviews = item_reviews(
            &self.db,
            &user_id,
            metadata_group_id,
            EntityLot::MetadataGroup,
        )
        .await?;
        Ok(UserMetadataGroupDetails {
            reviews,
            collections,
        })
    }

    async fn get_calendar_events(
        &self,
        user_id: String,
        only_monitored: bool,
        start_date: Option<NaiveDate>,
        end_date: Option<NaiveDate>,
        media_limit: Option<u64>,
    ) -> Result<Vec<GraphqlCalendarEvent>> {
        #[derive(Debug, FromQueryResult, Clone)]
        struct CalEvent {
            id: String,
            m_lot: MediaLot,
            date: NaiveDate,
            m_title: String,
            metadata_id: String,
            m_images: Option<Vec<MetadataImage>>,
            m_show_specifics: Option<ShowSpecifics>,
            m_podcast_specifics: Option<PodcastSpecifics>,
            metadata_show_extra_information: Option<SeenShowExtraInformation>,
            metadata_podcast_extra_information: Option<SeenPodcastExtraInformation>,
            metadata_anime_extra_information: Option<SeenAnimeExtraInformation>,
        }
        let all_events = CalendarEvent::find()
            .column_as(
                Expr::col((AliasedMetadata::Table, AliasedMetadata::Lot)),
                "m_lot",
            )
            .column_as(
                Expr::col((AliasedMetadata::Table, AliasedMetadata::Title)),
                "m_title",
            )
            .column_as(
                Expr::col((AliasedMetadata::Table, AliasedMetadata::Images)),
                "m_images",
            )
            .column_as(
                Expr::col((AliasedMetadata::Table, AliasedMetadata::ShowSpecifics)),
                "m_show_specifics",
            )
            .column_as(
                Expr::col((AliasedMetadata::Table, AliasedMetadata::PodcastSpecifics)),
                "m_podcast_specifics",
            )
            .filter(
                Expr::col((AliasedUserToEntity::Table, AliasedUserToEntity::UserId)).eq(user_id),
            )
            .inner_join(Metadata)
            .join_rev(
                JoinType::Join,
                UserToEntity::belongs_to(CalendarEvent)
                    .from(user_to_entity::Column::MetadataId)
                    .to(calendar_event::Column::MetadataId)
                    .on_condition(move |left, _right| {
                        Condition::all().add_option(match only_monitored {
                            true => Some(Expr::val(UserToMediaReason::Monitoring.to_string()).eq(
                                PgFunc::any(Expr::col((left, user_to_entity::Column::MediaReason))),
                            )),
                            false => None,
                        })
                    })
                    .into(),
            )
            .order_by_asc(calendar_event::Column::Date)
            .apply_if(end_date, |q, v| {
                q.filter(calendar_event::Column::Date.gte(v))
            })
            .apply_if(start_date, |q, v| {
                q.filter(calendar_event::Column::Date.lte(v))
            })
            .limit(media_limit)
            .into_model::<CalEvent>()
            .all(&self.db)
            .await?;
        let mut events = vec![];
        for evt in all_events {
            let mut calc = GraphqlCalendarEvent {
                calendar_event_id: evt.id,
                date: evt.date,
                metadata_id: evt.metadata_id,
                metadata_title: evt.m_title,
                metadata_lot: evt.m_lot,
                ..Default::default()
            };
            let mut image = None;
            let mut title = None;

            if let Some(s) = evt.metadata_show_extra_information {
                if let Some(sh) = evt.m_show_specifics {
                    if let Some((_, ep)) = sh.get_episode(s.season, s.episode) {
                        image = ep.poster_images.first().cloned();
                        title = Some(ep.name.clone());
                    }
                }
                calc.show_extra_information = Some(s);
            } else if let Some(p) = evt.metadata_podcast_extra_information {
                if let Some(po) = evt.m_podcast_specifics {
                    if let Some(ep) = po.episode_by_number(p.episode) {
                        image = ep.thumbnail.clone();
                        title = Some(ep.title.clone());
                    }
                };
                calc.podcast_extra_information = Some(p);
            } else if let Some(a) = evt.metadata_anime_extra_information {
                calc.anime_extra_information = Some(a);
            };

            if image.is_none() {
                image = first_metadata_image_as_url(&evt.m_images, &self.file_storage_service).await
            }
            calc.metadata_image = image;
            calc.episode_name = title;
            events.push(calc);
        }
        Ok(events)
    }

    pub async fn user_calendar_events(
        &self,
        user_id: String,
        input: UserCalendarEventInput,
    ) -> Result<Vec<GroupedCalendarEvent>> {
        let (end_date, start_date) = get_first_and_last_day_of_month(input.year, input.month);
        let events = self
            .get_calendar_events(user_id, false, Some(start_date), Some(end_date), None)
            .await?;
        let grouped_events = events
            .into_iter()
            .chunk_by(|event| event.date)
            .into_iter()
            .map(|(date, events)| GroupedCalendarEvent {
                date,
                events: events.collect(),
            })
            .collect();
        Ok(grouped_events)
    }

    pub async fn user_upcoming_calendar_events(
        &self,
        user_id: String,
        input: UserUpcomingCalendarEventInput,
    ) -> Result<Vec<GraphqlCalendarEvent>> {
        let from_date = Utc::now().date_naive();
        let (media_limit, to_date) = match input {
            UserUpcomingCalendarEventInput::NextMedia(l) => (Some(l), None),
            UserUpcomingCalendarEventInput::NextDays(d) => {
                (None, from_date.checked_add_days(Days::new(d)))
            }
        };
        let events = self
            .get_calendar_events(user_id, true, to_date, Some(from_date), media_limit)
            .await?;
        Ok(events)
    }

    async fn seen_history(
        &self,
        user_id: &String,
        metadata_id: &String,
    ) -> Result<Vec<seen::Model>> {
        let seen_items = Seen::find()
            .filter(seen::Column::UserId.eq(user_id))
            .filter(seen::Column::MetadataId.eq(metadata_id))
            .order_by_desc(seen::Column::LastUpdatedOn)
            .all(&self.db)
            .await
            .unwrap();
        Ok(seen_items)
    }

    pub async fn metadata_list(
        &self,
        user_id: String,
        input: MetadataListInput,
    ) -> Result<SearchResults<String>> {
        let preferences = user_preferences_by_id(&self.db, &user_id, &self.config).await?;

        let avg_rating_col = "user_average_rating";
        let cloned_user_id_1 = user_id.clone();
        let cloned_user_id_2 = user_id.clone();
        #[derive(Debug, FromQueryResult)]
        struct InnerMediaSearchItem {
            id: String,
        }

        let order_by = input
            .sort
            .clone()
            .map(|a| Order::from(a.order))
            .unwrap_or(Order::Asc);

        let select = Metadata::find()
            .select_only()
            .column(metadata::Column::Id)
            .expr_as(
                Func::round_with_precision(
                    Func::avg(
                        Expr::col((AliasedReview::Table, AliasedReview::Rating)).div(
                            match preferences.general.review_scale {
                                UserReviewScale::OutOfFive => 20,
                                UserReviewScale::OutOfHundred => 1,
                            },
                        ),
                    ),
                    match preferences.general.review_scale {
                        UserReviewScale::OutOfFive => 1,
                        UserReviewScale::OutOfHundred => 0,
                    },
                ),
                avg_rating_col,
            )
            .group_by(metadata::Column::Id)
            .group_by(user_to_entity::Column::MediaReason)
            .filter(user_to_entity::Column::UserId.eq(&user_id))
            .apply_if(input.lot, |query, v| {
                query.filter(metadata::Column::Lot.eq(v))
            })
            .inner_join(UserToEntity)
            .join(
                JoinType::LeftJoin,
                metadata::Relation::Review
                    .def()
                    .on_condition(move |_left, right| {
                        Condition::all().add(
                            Expr::col((right, review::Column::UserId)).eq(cloned_user_id_1.clone()),
                        )
                    }),
            )
            .join(
                JoinType::LeftJoin,
                metadata::Relation::Seen
                    .def()
                    .on_condition(move |_left, right| {
                        Condition::all().add(
                            Expr::col((right, seen::Column::UserId)).eq(cloned_user_id_2.clone()),
                        )
                    }),
            )
            .apply_if(input.search.query.clone(), |query, v| {
                query.filter(
                    Cond::any()
                        .add(Expr::col(metadata::Column::Title).ilike(ilike_sql(&v)))
                        .add(Expr::col(metadata::Column::Description).ilike(ilike_sql(&v))),
                )
            })
            .apply_if(
                input.filter.clone().and_then(|f| f.collections),
                |query, v| {
                    apply_collection_filter(
                        query,
                        Some(v),
                        input.invert_collection,
                        metadata::Column::Id,
                        collection_to_entity::Column::MetadataId,
                    )
                },
            )
            .apply_if(input.filter.and_then(|f| f.general), |query, v| match v {
                MediaGeneralFilter::All => query.filter(metadata::Column::Id.is_not_null()),
                MediaGeneralFilter::Rated => query.filter(review::Column::Id.is_not_null()),
                MediaGeneralFilter::Unrated => query.filter(review::Column::Id.is_null()),
                MediaGeneralFilter::Unfinished => query.filter(
                    Expr::expr(
                        Expr::val(UserToMediaReason::Finished.to_string())
                            .eq(PgFunc::any(Expr::col(user_to_entity::Column::MediaReason))),
                    )
                    .not(),
                ),
                s => query.filter(seen::Column::State.eq(match s {
                    MediaGeneralFilter::Dropped => SeenState::Dropped,
                    MediaGeneralFilter::OnAHold => SeenState::OnAHold,
                    _ => unreachable!(),
                })),
            })
            .apply_if(input.sort.map(|s| s.by), |query, v| match v {
                MediaSortBy::LastUpdated => query
                    .order_by(user_to_entity::Column::LastUpdatedOn, order_by)
                    .group_by(user_to_entity::Column::LastUpdatedOn),
                MediaSortBy::Title => query.order_by(metadata::Column::Title, order_by),
                MediaSortBy::ReleaseDate => query.order_by_with_nulls(
                    metadata::Column::PublishYear,
                    order_by,
                    NullOrdering::Last,
                ),
                MediaSortBy::LastSeen => query.order_by_with_nulls(
                    seen::Column::FinishedOn.max(),
                    order_by,
                    NullOrdering::Last,
                ),
                MediaSortBy::UserRating => query.order_by_with_nulls(
                    Expr::col(Alias::new(avg_rating_col)),
                    order_by,
                    NullOrdering::Last,
                ),
                MediaSortBy::ProviderRating => query.order_by_with_nulls(
                    metadata::Column::ProviderRating,
                    order_by,
                    NullOrdering::Last,
                ),
            });
        let total: i32 = select.clone().count(&self.db).await?.try_into().unwrap();

        let items = select
            .limit(self.config.frontend.page_size as u64)
            .offset(((input.search.page.unwrap() - 1) * self.config.frontend.page_size) as u64)
            .into_model::<InnerMediaSearchItem>()
            .all(&self.db)
            .await?
            .into_iter()
            .map(|m| m.id)
            .collect_vec();

        let next_page =
            if total - ((input.search.page.unwrap()) * self.config.frontend.page_size) > 0 {
                Some(input.search.page.unwrap() + 1)
            } else {
                None
            };
        Ok(SearchResults {
            details: SearchDetails { next_page, total },
            items,
        })
    }

    pub async fn progress_update(
        &self,
        input: ProgressUpdateInput,
        user_id: &String,
        // update only if media has not been consumed for this user in the last `n` duration
        respect_cache: bool,
    ) -> Result<ProgressUpdateResultUnion> {
        let cache = ProgressUpdateCache {
            user_id: user_id.to_owned(),
            metadata_id: input.metadata_id.clone(),
            show_season_number: input.show_season_number,
            show_episode_number: input.show_episode_number,
            podcast_episode_number: input.podcast_episode_number,
            anime_episode_number: input.anime_episode_number,
            manga_chapter_number: input.manga_chapter_number,
            manga_volume_number: input.manga_volume_number,
        };
        let in_cache = self.seen_progress_cache.cache_get(&cache).unwrap();
        if respect_cache && in_cache.is_some() {
            return Ok(ProgressUpdateResultUnion::Error(ProgressUpdateError {
                error: ProgressUpdateErrorVariant::AlreadySeen,
            }));
        }
        ryot_log!(debug, "Input for progress_update = {:?}", input);

        let all_prev_seen = Seen::find()
            .filter(seen::Column::Progress.lt(100))
            .filter(seen::Column::UserId.eq(user_id))
            .filter(seen::Column::State.ne(SeenState::Dropped))
            .filter(seen::Column::MetadataId.eq(&input.metadata_id))
            .order_by_desc(seen::Column::LastUpdatedOn)
            .all(&self.db)
            .await
            .unwrap();
        #[derive(Debug, Serialize, Deserialize, Enum, Clone, PartialEq, Eq, Copy)]
        enum ProgressUpdateAction {
            Update,
            Now,
            InThePast,
            JustStarted,
            ChangeState,
        }
        let action = match input.change_state {
            None => match input.progress {
                None => ProgressUpdateAction::ChangeState,
                Some(p) => {
                    if p == dec!(100) {
                        match input.date {
                            None => ProgressUpdateAction::InThePast,
                            Some(u) => {
                                if get_current_date(&self.timezone) == u {
                                    if all_prev_seen.is_empty() {
                                        ProgressUpdateAction::Now
                                    } else {
                                        ProgressUpdateAction::Update
                                    }
                                } else {
                                    ProgressUpdateAction::InThePast
                                }
                            }
                        }
                    } else if all_prev_seen.is_empty() {
                        ProgressUpdateAction::JustStarted
                    } else {
                        ProgressUpdateAction::Update
                    }
                }
            },
            Some(_) => ProgressUpdateAction::ChangeState,
        };
        ryot_log!(debug, "Progress update action = {:?}", action);
        let err = || {
            Ok(ProgressUpdateResultUnion::Error(ProgressUpdateError {
                error: ProgressUpdateErrorVariant::NoSeenInProgress,
            }))
        };
        let seen = match action {
            ProgressUpdateAction::Update => {
                let prev_seen = all_prev_seen[0].clone();
                let progress = input.progress.unwrap();
                let watched_on = prev_seen.provider_watched_on.clone();
                if prev_seen.progress == progress && watched_on == input.provider_watched_on {
                    return Ok(ProgressUpdateResultUnion::Error(ProgressUpdateError {
                        error: ProgressUpdateErrorVariant::UpdateWithoutProgressUpdate,
                    }));
                }
                let mut updated_at = prev_seen.updated_at.clone();
                let now = Utc::now();
                if prev_seen.progress != progress {
                    updated_at.push(now);
                }
                let mut last_seen: seen::ActiveModel = prev_seen.into();
                last_seen.state = ActiveValue::Set(SeenState::InProgress);
                last_seen.progress = ActiveValue::Set(progress);
                last_seen.updated_at = ActiveValue::Set(updated_at);
                last_seen.provider_watched_on =
                    ActiveValue::Set(input.provider_watched_on.or(watched_on));
                if progress == dec!(100) {
                    last_seen.finished_on = ActiveValue::Set(Some(now.date_naive()));
                }

                // This is needed for manga as some of the apps will update in weird orders
                // For example with komga mihon will update out of order to the server
                if input.manga_chapter_number.is_some() {
                    last_seen.manga_extra_information =
                        ActiveValue::set(Some(SeenMangaExtraInformation {
                            chapter: input.manga_chapter_number,
                            volume: input.manga_volume_number,
                        }))
                }

                last_seen.update(&self.db).await.unwrap()
            }
            ProgressUpdateAction::ChangeState => {
                let new_state = input.change_state.unwrap_or(SeenState::Dropped);
                let last_seen = Seen::find()
                    .filter(seen::Column::UserId.eq(user_id))
                    .filter(seen::Column::MetadataId.eq(input.metadata_id))
                    .order_by_desc(seen::Column::LastUpdatedOn)
                    .one(&self.db)
                    .await
                    .unwrap();
                match last_seen {
                    Some(ls) => {
                        let watched_on = ls.provider_watched_on.clone();
                        let mut updated_at = ls.updated_at.clone();
                        let now = Utc::now();
                        updated_at.push(now);
                        let mut last_seen: seen::ActiveModel = ls.into();
                        last_seen.state = ActiveValue::Set(new_state);
                        last_seen.updated_at = ActiveValue::Set(updated_at);
                        last_seen.provider_watched_on =
                            ActiveValue::Set(input.provider_watched_on.or(watched_on));
                        last_seen.update(&self.db).await.unwrap()
                    }
                    None => {
                        return err();
                    }
                }
            }
            ProgressUpdateAction::Now
            | ProgressUpdateAction::InThePast
            | ProgressUpdateAction::JustStarted => {
                let meta = Metadata::find_by_id(&input.metadata_id)
                    .one(&self.db)
                    .await
                    .unwrap()
                    .unwrap();
                ryot_log!(
                    debug,
                    "Progress update for meta {:?} ({:?})",
                    meta.title,
                    meta.lot
                );

                let show_ei = if matches!(meta.lot, MediaLot::Show) {
                    let season = input.show_season_number.ok_or_else(|| {
                        Error::new("Season number is required for show progress update")
                    })?;
                    let episode = input.show_episode_number.ok_or_else(|| {
                        Error::new("Episode number is required for show progress update")
                    })?;
                    Some(SeenShowExtraInformation { season, episode })
                } else {
                    None
                };
                let podcast_ei = if matches!(meta.lot, MediaLot::Podcast) {
                    let episode = input.podcast_episode_number.ok_or_else(|| {
                        Error::new("Episode number is required for podcast progress update")
                    })?;
                    Some(SeenPodcastExtraInformation { episode })
                } else {
                    None
                };
                let anime_ei = if matches!(meta.lot, MediaLot::Anime) {
                    Some(SeenAnimeExtraInformation {
                        episode: input.anime_episode_number,
                    })
                } else {
                    None
                };
                let manga_ei = if matches!(meta.lot, MediaLot::Manga) {
                    Some(SeenMangaExtraInformation {
                        chapter: input.manga_chapter_number,
                        volume: input.manga_volume_number,
                    })
                } else {
                    None
                };
                let finished_on = if action == ProgressUpdateAction::JustStarted {
                    None
                } else {
                    input.date
                };
                ryot_log!(debug, "Progress update finished on = {:?}", finished_on);
                let (progress, started_on) = if matches!(action, ProgressUpdateAction::JustStarted)
                {
                    (
                        input.progress.unwrap_or(dec!(0)),
                        Some(Utc::now().date_naive()),
                    )
                } else {
                    (dec!(100), None)
                };
                ryot_log!(debug, "Progress update percentage = {:?}", progress);
                let seen_insert = seen::ActiveModel {
                    progress: ActiveValue::Set(progress),
                    user_id: ActiveValue::Set(user_id.to_owned()),
                    metadata_id: ActiveValue::Set(input.metadata_id),
                    started_on: ActiveValue::Set(started_on),
                    finished_on: ActiveValue::Set(finished_on),
                    state: ActiveValue::Set(SeenState::InProgress),
                    provider_watched_on: ActiveValue::Set(input.provider_watched_on),
                    show_extra_information: ActiveValue::Set(show_ei),
                    podcast_extra_information: ActiveValue::Set(podcast_ei),
                    anime_extra_information: ActiveValue::Set(anime_ei),
                    manga_extra_information: ActiveValue::Set(manga_ei),
                    ..Default::default()
                };
                seen_insert.insert(&self.db).await.unwrap()
            }
        };
        ryot_log!(debug, "Progress update = {:?}", seen);
        let id = seen.id.clone();
        if seen.state == SeenState::Completed && respect_cache {
            self.seen_progress_cache.cache_set(cache, ()).unwrap();
        }
        self.after_media_seen_tasks(seen).await?;
        Ok(ProgressUpdateResultUnion::Ok(StringIdObject { id }))
    }

    pub async fn deploy_bulk_progress_update(
        &self,
        user_id: String,
        input: Vec<ProgressUpdateInput>,
    ) -> Result<bool> {
        self.perform_core_application_job
            .clone()
            .enqueue(CoreApplicationJob::BulkProgressUpdate(user_id, input))
            .await
            .unwrap();
        Ok(true)
    }

    pub async fn bulk_progress_update(
        &self,
        user_id: String,
        input: Vec<ProgressUpdateInput>,
    ) -> Result<bool> {
        for seen in input {
            self.progress_update(seen, &user_id, false).await.trace_ok();
        }
        Ok(true)
    }

    pub async fn deploy_background_job(
        &self,
        user_id: &String,
        job_name: BackgroundJob,
    ) -> Result<bool> {
        let core_storage = &mut self.perform_core_application_job.clone();
        let storage = &mut self.perform_application_job.clone();
        match job_name {
            BackgroundJob::UpdateAllMetadata
            | BackgroundJob::UpdateAllExercises
            | BackgroundJob::RecalculateCalendarEvents
            | BackgroundJob::PerformBackgroundTasks => {
                admin_account_guard(&self.db, user_id).await?;
            }
            _ => {}
        }
        match job_name {
            BackgroundJob::UpdateAllMetadata => {
                let many_metadata = Metadata::find()
                    .select_only()
                    .column(metadata::Column::Id)
                    .order_by_asc(metadata::Column::LastUpdatedOn)
                    .into_tuple::<String>()
                    .all(&self.db)
                    .await
                    .unwrap();
                for metadata_id in many_metadata {
                    self.deploy_update_metadata_job(&metadata_id, true).await?;
                }
            }
            BackgroundJob::UpdateAllExercises => {
                self.perform_application_job
                    .enqueue(ApplicationJob::UpdateExerciseLibrary)
                    .await
                    .unwrap();
            }
            BackgroundJob::RecalculateCalendarEvents => {
                storage
                    .enqueue(ApplicationJob::RecalculateCalendarEvents)
                    .await
                    .unwrap();
            }
            BackgroundJob::PerformBackgroundTasks => {
                storage
                    .enqueue(ApplicationJob::PerformBackgroundTasks)
                    .await
                    .unwrap();
            }
            BackgroundJob::SyncIntegrationsData => {
                core_storage
                    .enqueue(CoreApplicationJob::SyncIntegrationsData(user_id.to_owned()))
                    .await
                    .unwrap();
            }
            BackgroundJob::CalculateUserActivitiesAndSummary => {
                storage
                    .enqueue(ApplicationJob::RecalculateUserActivitiesAndSummary(
                        user_id.to_owned(),
                        true,
                    ))
                    .await
                    .unwrap();
            }
            BackgroundJob::ReEvaluateUserWorkouts => {
                storage
                    .enqueue(ApplicationJob::ReEvaluateUserWorkouts(user_id.to_owned()))
                    .await
                    .unwrap();
            }
        };
        Ok(true)
    }

    async fn cleanup_user_and_metadata_association(&self) -> Result<()> {
        let all_users = User::find()
            .select_only()
            .column(user::Column::Id)
            .into_tuple::<String>()
            .all(&self.db)
            .await
            .unwrap();
        for user_id in all_users {
            let collections = Collection::find()
                .column(collection::Column::Id)
                .column(collection::Column::UserId)
                .left_join(UserToCollection)
                .filter(user_to_collection::Column::UserId.eq(&user_id))
                .all(&self.db)
                .await
                .unwrap();
            let monitoring_collection_id = collections
                .iter()
                .find(|c| {
                    c.name == DefaultCollection::Monitoring.to_string() && c.user_id == user_id
                })
                .map(|c| c.id.clone())
                .unwrap();
            let watchlist_collection_id = collections
                .iter()
                .find(|c| {
                    c.name == DefaultCollection::Watchlist.to_string() && c.user_id == user_id
                })
                .map(|c| c.id.clone())
                .unwrap();
            let owned_collection_id = collections
                .iter()
                .find(|c| c.name == DefaultCollection::Owned.to_string() && c.user_id == user_id)
                .map(|c| c.id.clone())
                .unwrap();
            let reminder_collection_id = collections
                .iter()
                .find(|c| {
                    c.name == DefaultCollection::Reminders.to_string() && c.user_id == user_id
                })
                .map(|c| c.id.clone())
                .unwrap();
            let all_user_to_entities = UserToEntity::find()
                .filter(user_to_entity::Column::NeedsToBeUpdated.eq(true))
                .filter(user_to_entity::Column::UserId.eq(user_id))
                .all(&self.db)
                .await
                .unwrap();
            for ute in all_user_to_entities {
                let mut new_reasons = HashSet::new();
                if let Some(metadata_id) = ute.metadata_id.clone() {
                    let metadata = self.generic_metadata(&metadata_id).await?;
                    let (is_finished, seen_history) = self
                        .is_metadata_finished_by_user(&ute.user_id, &metadata)
                        .await?;
                    if !seen_history.is_empty() {
                        new_reasons.insert(UserToMediaReason::Seen);
                    }
                    if !seen_history.is_empty() && is_finished {
                        new_reasons.insert(UserToMediaReason::Finished);
                    }
                } else if ute.person_id.is_some() || ute.metadata_group_id.is_some() {
                } else {
                    ryot_log!(debug, "Skipping user_to_entity = {:?}", ute.id);
                    continue;
                };

                let collections_part_of = CollectionToEntity::find()
                    .select_only()
                    .column(collection_to_entity::Column::CollectionId)
                    .filter(
                        collection_to_entity::Column::MetadataId
                            .eq(ute.metadata_id.clone())
                            .or(collection_to_entity::Column::PersonId.eq(ute.person_id.clone()))
                            .or(collection_to_entity::Column::MetadataGroupId
                                .eq(ute.metadata_group_id.clone())),
                    )
                    .filter(collection_to_entity::Column::CollectionId.is_not_null())
                    .into_tuple::<String>()
                    .all(&self.db)
                    .await
                    .unwrap();
                if Review::find()
                    .filter(review::Column::UserId.eq(&ute.user_id))
                    .filter(
                        review::Column::MetadataId
                            .eq(ute.metadata_id.clone())
                            .or(review::Column::MetadataGroupId.eq(ute.metadata_group_id.clone()))
                            .or(review::Column::PersonId.eq(ute.person_id.clone())),
                    )
                    .count(&self.db)
                    .await
                    .unwrap()
                    > 0
                {
                    new_reasons.insert(UserToMediaReason::Reviewed);
                }
                let is_in_collection = !collections_part_of.is_empty();
                let is_monitoring = collections_part_of.contains(&monitoring_collection_id);
                let is_watchlist = collections_part_of.contains(&watchlist_collection_id);
                let is_owned = collections_part_of.contains(&owned_collection_id);
                let has_reminder = collections_part_of.contains(&reminder_collection_id);
                if is_in_collection {
                    new_reasons.insert(UserToMediaReason::Collection);
                }
                if is_monitoring {
                    new_reasons.insert(UserToMediaReason::Monitoring);
                }
                if is_watchlist {
                    new_reasons.insert(UserToMediaReason::Watchlist);
                }
                if is_owned {
                    new_reasons.insert(UserToMediaReason::Owned);
                }
                if has_reminder {
                    new_reasons.insert(UserToMediaReason::Reminder);
                }
                let previous_reasons =
                    HashSet::from_iter(ute.media_reason.clone().unwrap_or_default().into_iter());
                if new_reasons.is_empty() {
                    ryot_log!(debug, "Deleting user_to_entity = {id:?}", id = (&ute.id));
                    ute.delete(&self.db).await.unwrap();
                } else {
                    let mut ute: user_to_entity::ActiveModel = ute.into();
                    if new_reasons != previous_reasons {
                        ryot_log!(debug, "Updating user_to_entity = {id:?}", id = (&ute.id));
                        ute.media_reason =
                            ActiveValue::Set(Some(new_reasons.into_iter().collect()));
                    }
                    ute.needs_to_be_updated = ActiveValue::Set(None);
                    ute.update(&self.db).await.unwrap();
                }
            }
        }
        Ok(())
    }

    async fn update_media(
        &self,
        metadata_id: &String,
        input: MediaDetails,
    ) -> Result<Vec<(String, MediaStateChanged)>> {
        let mut notifications = vec![];

        let meta = Metadata::find_by_id(metadata_id)
            .one(&self.db)
            .await
            .unwrap()
            .unwrap();

        if let (Some(p1), Some(p2)) = (&meta.production_status, &input.production_status) {
            if p1 != p2 {
                notifications.push((
                    format!("Status changed from {:#?} to {:#?}", p1, p2),
                    MediaStateChanged::MetadataStatusChanged,
                ));
            }
        }
        if let (Some(p1), Some(p2)) = (meta.publish_year, input.publish_year) {
            if p1 != p2 {
                notifications.push((
                    format!("Publish year from {:#?} to {:#?}", p1, p2),
                    MediaStateChanged::MetadataReleaseDateChanged,
                ));
            }
        }
        if let (Some(s1), Some(s2)) = (&meta.show_specifics, &input.show_specifics) {
            if s1.seasons.len() != s2.seasons.len() {
                notifications.push((
                    format!(
                        "Number of seasons changed from {:#?} to {:#?}",
                        s1.seasons.len(),
                        s2.seasons.len()
                    ),
                    MediaStateChanged::MetadataNumberOfSeasonsChanged,
                ));
            } else {
                for (s1, s2) in zip(s1.seasons.iter(), s2.seasons.iter()) {
                    if SHOW_SPECIAL_SEASON_NAMES.contains(&s1.name.as_str())
                        && SHOW_SPECIAL_SEASON_NAMES.contains(&s2.name.as_str())
                    {
                        continue;
                    }
                    if s1.episodes.len() != s2.episodes.len() {
                        notifications.push((
                            format!(
                                "Number of episodes changed from {:#?} to {:#?} (Season {})",
                                s1.episodes.len(),
                                s2.episodes.len(),
                                s1.season_number
                            ),
                            MediaStateChanged::MetadataEpisodeReleased,
                        ));
                    } else {
                        for (before_episode, after_episode) in
                            zip(s1.episodes.iter(), s2.episodes.iter())
                        {
                            if before_episode.name != after_episode.name {
                                notifications.push((
                                    format!(
                                        "Episode name changed from {:#?} to {:#?} (S{}E{})",
                                        before_episode.name,
                                        after_episode.name,
                                        s1.season_number,
                                        before_episode.episode_number
                                    ),
                                    MediaStateChanged::MetadataEpisodeNameChanged,
                                ));
                            }
                            if before_episode.poster_images != after_episode.poster_images {
                                notifications.push((
                                    format!(
                                        "Episode image changed for S{}E{}",
                                        s1.season_number, before_episode.episode_number
                                    ),
                                    MediaStateChanged::MetadataEpisodeImagesChanged,
                                ));
                            }
                            if let (Some(pd1), Some(pd2)) =
                                (before_episode.publish_date, after_episode.publish_date)
                            {
                                if pd1 != pd2 {
                                    notifications.push((
                                            format!(
                                                "Episode release date changed from {:?} to {:?} (S{}E{})",
                                                pd1,
                                                pd2,
                                                s1.season_number,
                                                before_episode.episode_number
                                            ),
                                            MediaStateChanged::MetadataReleaseDateChanged,
                                        ));
                                }
                            }
                        }
                    }
                }
            }
        };
        if let (Some(a1), Some(a2)) = (&meta.anime_specifics, &input.anime_specifics) {
            if let (Some(e1), Some(e2)) = (a1.episodes, a2.episodes) {
                if e1 != e2 {
                    notifications.push((
                        format!("Number of episodes changed from {:#?} to {:#?}", e1, e2),
                        MediaStateChanged::MetadataChaptersOrEpisodesChanged,
                    ));
                }
            }
        };
        if let (Some(m1), Some(m2)) = (&meta.manga_specifics, &input.manga_specifics) {
            if let (Some(c1), Some(c2)) = (m1.chapters, m2.chapters) {
                if c1 != c2 {
                    notifications.push((
                        format!("Number of chapters changed from {:#?} to {:#?}", c1, c2),
                        MediaStateChanged::MetadataChaptersOrEpisodesChanged,
                    ));
                }
            }
        };
        if let (Some(p1), Some(p2)) = (&meta.podcast_specifics, &input.podcast_specifics) {
            if p1.episodes.len() != p2.episodes.len() {
                notifications.push((
                    format!(
                        "Number of episodes changed from {:#?} to {:#?}",
                        p1.episodes.len(),
                        p2.episodes.len()
                    ),
                    MediaStateChanged::MetadataEpisodeReleased,
                ));
            } else {
                for (before_episode, after_episode) in zip(p1.episodes.iter(), p2.episodes.iter()) {
                    if before_episode.title != after_episode.title {
                        notifications.push((
                            format!(
                                "Episode name changed from {:#?} to {:#?} (EP{})",
                                before_episode.title, after_episode.title, before_episode.number
                            ),
                            MediaStateChanged::MetadataEpisodeNameChanged,
                        ));
                    }
                    if before_episode.thumbnail != after_episode.thumbnail {
                        notifications.push((
                            format!("Episode image changed for EP{}", before_episode.number),
                            MediaStateChanged::MetadataEpisodeImagesChanged,
                        ));
                    }
                }
            }
        };

        let notifications = notifications
            .into_iter()
            .map(|n| (format!("{} for {:?}.", n.0, meta.title), n.1))
            .collect_vec();

        let mut images = vec![];
        images.extend(input.url_images.into_iter().map(|i| MetadataImage {
            url: StoredUrl::Url(i.image),
        }));
        images.extend(input.s3_images.into_iter().map(|i| MetadataImage {
            url: StoredUrl::S3(i.image),
        }));
        let free_creators = if input.creators.is_empty() {
            None
        } else {
            Some(input.creators)
        };
        let watch_providers = if input.watch_providers.is_empty() {
            None
        } else {
            Some(input.watch_providers)
        };

        let mut meta: metadata::ActiveModel = meta.into();
        meta.last_updated_on = ActiveValue::Set(Utc::now());
        meta.title = ActiveValue::Set(input.title);
        meta.is_nsfw = ActiveValue::Set(input.is_nsfw);
        meta.is_partial = ActiveValue::Set(Some(false));
        meta.provider_rating = ActiveValue::Set(input.provider_rating);
        meta.description = ActiveValue::Set(input.description);
        meta.images = ActiveValue::Set(Some(images));
        meta.videos = ActiveValue::Set(Some(input.videos));
        meta.production_status = ActiveValue::Set(input.production_status);
        meta.original_language = ActiveValue::Set(input.original_language);
        meta.publish_year = ActiveValue::Set(input.publish_year);
        meta.publish_date = ActiveValue::Set(input.publish_date);
        meta.free_creators = ActiveValue::Set(free_creators);
        meta.watch_providers = ActiveValue::Set(watch_providers);
        meta.anime_specifics = ActiveValue::Set(input.anime_specifics);
        meta.audio_book_specifics = ActiveValue::Set(input.audio_book_specifics);
        meta.manga_specifics = ActiveValue::Set(input.manga_specifics);
        meta.movie_specifics = ActiveValue::Set(input.movie_specifics);
        meta.podcast_specifics = ActiveValue::Set(input.podcast_specifics);
        meta.show_specifics = ActiveValue::Set(input.show_specifics);
        meta.book_specifics = ActiveValue::Set(input.book_specifics);
        meta.video_game_specifics = ActiveValue::Set(input.video_game_specifics);
        meta.visual_novel_specifics = ActiveValue::Set(input.visual_novel_specifics);
        meta.external_identifiers = ActiveValue::Set(input.external_identifiers);
        let metadata = meta.update(&self.db).await.unwrap();

        self.change_metadata_associations(
            &metadata.id,
            metadata.lot,
            metadata.source,
            input.genres,
            input.suggestions,
            input.group_identifiers,
            input.people,
        )
        .await?;
        Ok(notifications)
    }

    async fn associate_person_with_metadata(
        &self,
        metadata_id: &str,
        person: PartialMetadataPerson,
        index: usize,
    ) -> Result<()> {
        let role = person.role.clone();
        let db_person = self
            .commit_person(CommitPersonInput {
                identifier: person.identifier.clone(),
                source: person.source,
                source_specifics: person.source_specifics,
                name: person.name,
            })
            .await?;
        let intermediate = metadata_to_person::ActiveModel {
            metadata_id: ActiveValue::Set(metadata_id.to_owned()),
            person_id: ActiveValue::Set(db_person.id),
            role: ActiveValue::Set(role),
            index: ActiveValue::Set(Some(index.try_into().unwrap())),
            character: ActiveValue::Set(person.character),
        };
        intermediate.insert(&self.db).await.ok();
        Ok(())
    }

    async fn deploy_associate_group_with_metadata_job(
        &self,
        lot: MediaLot,
        source: MediaSource,
        identifier: String,
    ) -> Result<()> {
        self.perform_application_job
            .clone()
            .enqueue(ApplicationJob::AssociateGroupWithMetadata(
                lot, source, identifier,
            ))
            .await
            .unwrap();
        Ok(())
    }

    pub async fn commit_metadata_group_internal(
        &self,
        identifier: &String,
        lot: MediaLot,
        source: MediaSource,
    ) -> Result<(String, Vec<PartialMetadataWithoutId>)> {
        let existing_group = MetadataGroup::find()
            .filter(metadata_group::Column::Identifier.eq(identifier))
            .filter(metadata_group::Column::Lot.eq(lot))
            .filter(metadata_group::Column::Source.eq(source))
            .one(&self.db)
            .await?;
        let provider = self.get_metadata_provider(lot, source).await?;
        let (group_details, associated_items) = provider.metadata_group_details(identifier).await?;
        let group_id = match existing_group {
            Some(eg) => eg.id,
            None => {
                let mut db_group: metadata_group::ActiveModel =
                    group_details.into_model("".to_string(), None).into();
                db_group.id = ActiveValue::NotSet;
                let new_group = db_group.insert(&self.db).await?;
                new_group.id
            }
        };
        Ok((group_id, associated_items))
    }

    async fn associate_suggestion_with_metadata(
        &self,
        data: PartialMetadataWithoutId,
        metadata_id: &str,
    ) -> Result<()> {
        let db_partial_metadata = self.create_partial_metadata(data).await?;
        let intermediate = metadata_to_metadata::ActiveModel {
            from_metadata_id: ActiveValue::Set(metadata_id.to_owned()),
            to_metadata_id: ActiveValue::Set(db_partial_metadata.id),
            relation: ActiveValue::Set(MetadataToMetadataRelation::Suggestion),
            ..Default::default()
        };
        intermediate.insert(&self.db).await.ok();
        Ok(())
    }

    async fn create_partial_metadata(
        &self,
        data: PartialMetadataWithoutId,
    ) -> Result<PartialMetadata> {
        let mode = if let Some(c) = Metadata::find()
            .filter(metadata::Column::Identifier.eq(&data.identifier))
            .filter(metadata::Column::Lot.eq(data.lot))
            .filter(metadata::Column::Source.eq(data.source))
            .one(&self.db)
            .await
            .unwrap()
        {
            c
        } else {
            let image = data.image.clone().map(|i| {
                vec![MetadataImage {
                    url: StoredUrl::Url(i),
                }]
            });
            let c = metadata::ActiveModel {
                title: ActiveValue::Set(data.title),
                identifier: ActiveValue::Set(data.identifier),
                lot: ActiveValue::Set(data.lot),
                source: ActiveValue::Set(data.source),
                images: ActiveValue::Set(image),
                is_partial: ActiveValue::Set(Some(true)),
                is_recommendation: ActiveValue::Set(data.is_recommendation),
                ..Default::default()
            };
            c.insert(&self.db).await?
        };
        let model = PartialMetadata {
            id: mode.id,
            title: mode.title,
            identifier: mode.identifier,
            lot: mode.lot,
            source: mode.source,
            image: data.image,
            is_recommendation: mode.is_recommendation,
        };
        Ok(model)
    }

    async fn associate_genre_with_metadata(&self, name: String, metadata_id: &str) -> Result<()> {
        let db_genre = if let Some(c) = Genre::find()
            .filter(genre::Column::Name.eq(&name))
            .one(&self.db)
            .await
            .unwrap()
        {
            c
        } else {
            let c = genre::ActiveModel {
                name: ActiveValue::Set(name),
                ..Default::default()
            };
            c.insert(&self.db).await.unwrap()
        };
        let intermediate = metadata_to_genre::ActiveModel {
            metadata_id: ActiveValue::Set(metadata_id.to_owned()),
            genre_id: ActiveValue::Set(db_genre.id),
        };
        intermediate.insert(&self.db).await.ok();
        Ok(())
    }

    pub async fn update_seen_item(
        &self,
        user_id: String,
        input: UpdateSeenItemInput,
    ) -> Result<bool> {
        let seen = match Seen::find_by_id(input.seen_id).one(&self.db).await.unwrap() {
            Some(s) => s,
            None => return Err(Error::new("No seen found for this user and metadata")),
        };
        if seen.user_id != user_id {
            return Err(Error::new("No seen found for this user and metadata"));
        }
        let mut seen: seen::ActiveModel = seen.into();
        if let Some(started_on) = input.started_on {
            seen.started_on = ActiveValue::Set(Some(started_on));
        }
        if let Some(finished_on) = input.finished_on {
            seen.finished_on = ActiveValue::Set(Some(finished_on));
        }
        if let Some(provider_watched_on) = input.provider_watched_on {
            seen.provider_watched_on = ActiveValue::Set(Some(provider_watched_on));
        }
        let seen = seen.update(&self.db).await.unwrap();
        self.after_media_seen_tasks(seen).await?;
        Ok(true)
    }

    pub async fn commit_metadata_internal(
        &self,
        details: MediaDetails,
        is_partial: Option<bool>,
    ) -> Result<metadata::Model> {
        let mut images = vec![];
        images.extend(details.url_images.into_iter().map(|i| MetadataImage {
            url: StoredUrl::Url(i.image),
        }));
        images.extend(details.s3_images.into_iter().map(|i| MetadataImage {
            url: StoredUrl::S3(i.image),
        }));
        let metadata = metadata::ActiveModel {
            lot: ActiveValue::Set(details.lot),
            source: ActiveValue::Set(details.source),
            title: ActiveValue::Set(details.title),
            description: ActiveValue::Set(details.description),
            publish_year: ActiveValue::Set(details.publish_year),
            publish_date: ActiveValue::Set(details.publish_date),
            images: ActiveValue::Set(Some(images)),
            videos: ActiveValue::Set(Some(details.videos)),
            identifier: ActiveValue::Set(details.identifier),
            audio_book_specifics: ActiveValue::Set(details.audio_book_specifics),
            anime_specifics: ActiveValue::Set(details.anime_specifics),
            book_specifics: ActiveValue::Set(details.book_specifics),
            manga_specifics: ActiveValue::Set(details.manga_specifics),
            movie_specifics: ActiveValue::Set(details.movie_specifics),
            podcast_specifics: ActiveValue::Set(details.podcast_specifics),
            show_specifics: ActiveValue::Set(details.show_specifics),
            video_game_specifics: ActiveValue::Set(details.video_game_specifics),
            visual_novel_specifics: ActiveValue::Set(details.visual_novel_specifics),
            provider_rating: ActiveValue::Set(details.provider_rating),
            production_status: ActiveValue::Set(details.production_status),
            original_language: ActiveValue::Set(details.original_language),
            external_identifiers: ActiveValue::Set(details.external_identifiers),
            is_nsfw: ActiveValue::Set(details.is_nsfw),
            is_partial: ActiveValue::Set(is_partial),
            free_creators: ActiveValue::Set(if details.creators.is_empty() {
                None
            } else {
                Some(details.creators)
            }),
            watch_providers: ActiveValue::Set(if details.watch_providers.is_empty() {
                None
            } else {
                Some(details.watch_providers)
            }),
            ..Default::default()
        };
        let metadata = metadata.insert(&self.db).await?;

        self.change_metadata_associations(
            &metadata.id,
            metadata.lot,
            metadata.source,
            details.genres.clone(),
            details.suggestions.clone(),
            details.group_identifiers.clone(),
            details.people.clone(),
        )
        .await?;
        Ok(metadata)
    }

    #[allow(clippy::too_many_arguments)]
    async fn change_metadata_associations(
        &self,
        metadata_id: &String,
        lot: MediaLot,
        source: MediaSource,
        genres: Vec<String>,
        suggestions: Vec<PartialMetadataWithoutId>,
        groups: Vec<String>,
        people: Vec<PartialMetadataPerson>,
    ) -> Result<()> {
        MetadataToPerson::delete_many()
            .filter(metadata_to_person::Column::MetadataId.eq(metadata_id))
            .exec(&self.db)
            .await?;
        MetadataToGenre::delete_many()
            .filter(metadata_to_genre::Column::MetadataId.eq(metadata_id))
            .exec(&self.db)
            .await?;
        MetadataToMetadata::delete_many()
            .filter(metadata_to_metadata::Column::FromMetadataId.eq(metadata_id))
            .filter(
                metadata_to_metadata::Column::Relation.eq(MetadataToMetadataRelation::Suggestion),
            )
            .exec(&self.db)
            .await?;
        for (index, creator) in people.into_iter().enumerate() {
            self.associate_person_with_metadata(metadata_id, creator, index)
                .await
                .ok();
        }
        for genre in genres {
            self.associate_genre_with_metadata(genre, metadata_id)
                .await
                .ok();
        }
        for suggestion in suggestions {
            self.associate_suggestion_with_metadata(suggestion, metadata_id)
                .await
                .ok();
        }
        for group_identifier in groups {
            self.deploy_associate_group_with_metadata_job(lot, source, group_identifier)
                .await
                .ok();
        }
        Ok(())
    }

    pub async fn deploy_update_metadata_job(
        &self,
        metadata_id: &String,
        force_update: bool,
    ) -> Result<bool> {
        self.perform_application_job
            .clone()
            .enqueue(ApplicationJob::UpdateMetadata(
                metadata_id.to_owned(),
                force_update,
            ))
            .await
            .unwrap();
        Ok(true)
    }

    pub async fn deploy_update_person_job(&self, person_id: String) -> Result<bool> {
        let person = Person::find_by_id(person_id)
            .one(&self.db)
            .await
            .unwrap()
            .unwrap();
        self.perform_application_job
            .clone()
            .enqueue(ApplicationJob::UpdatePerson(person.id))
            .await
            .unwrap();
        Ok(true)
    }

    pub async fn merge_metadata(
        &self,
        user_id: String,
        merge_from: String,
        merge_into: String,
    ) -> Result<bool> {
        let txn = self.db.begin().await?;
        for old_seen in Seen::find()
            .filter(seen::Column::MetadataId.eq(&merge_from))
            .filter(seen::Column::UserId.eq(&user_id))
            .all(&txn)
            .await
            .unwrap()
        {
            let old_seen_active: seen::ActiveModel = old_seen.clone().into();
            let new_seen = seen::ActiveModel {
                id: ActiveValue::NotSet,
                last_updated_on: ActiveValue::NotSet,
                num_times_updated: ActiveValue::NotSet,
                metadata_id: ActiveValue::Set(merge_into.clone()),
                ..old_seen_active
            };
            new_seen.insert(&txn).await?;
            old_seen.delete(&txn).await?;
        }
        for old_review in Review::find()
            .filter(review::Column::MetadataId.eq(&merge_from))
            .filter(review::Column::UserId.eq(&user_id))
            .all(&txn)
            .await
            .unwrap()
        {
            let old_review_active: review::ActiveModel = old_review.clone().into();
            let new_review = review::ActiveModel {
                id: ActiveValue::NotSet,
                metadata_id: ActiveValue::Set(Some(merge_into.clone())),
                ..old_review_active
            };
            new_review.insert(&txn).await?;
            old_review.delete(&txn).await?;
        }
        let collections = Collection::find()
            .select_only()
            .column(collection::Column::Id)
            .left_join(UserToCollection)
            .filter(user_to_collection::Column::UserId.eq(&user_id))
            .into_tuple::<String>()
            .all(&txn)
            .await
            .unwrap();
        for item in CollectionToEntity::find()
            .filter(collection_to_entity::Column::MetadataId.eq(&merge_from))
            .filter(collection_to_entity::Column::CollectionId.is_in(collections))
            .all(&txn)
            .await?
            .into_iter()
        {
            if CollectionToEntity::find()
                .filter(collection_to_entity::Column::CollectionId.eq(item.collection_id.clone()))
                .filter(collection_to_entity::Column::MetadataId.eq(&merge_into))
                .count(&txn)
                .await?
                == 0
            {
                let mut item_active: collection_to_entity::ActiveModel = item.into();
                item_active.metadata_id = ActiveValue::Set(Some(merge_into.clone()));
                item_active.update(&txn).await?;
            }
        }
        if let Some(_association) =
            get_user_to_entity_association(&txn, &user_id, merge_into.clone(), EntityLot::Metadata)
                .await
        {
            let old_association = get_user_to_entity_association(
                &txn,
                &user_id,
                merge_from.clone(),
                EntityLot::Metadata,
            )
            .await
            .unwrap();
            let mut cloned: user_to_entity::ActiveModel = old_association.clone().into();
            cloned.needs_to_be_updated = ActiveValue::Set(Some(true));
            cloned.update(&txn).await?;
        } else {
            UserToEntity::update_many()
                .filter(user_to_entity::Column::MetadataId.eq(merge_from))
                .filter(user_to_entity::Column::UserId.eq(user_id))
                .set(user_to_entity::ActiveModel {
                    metadata_id: ActiveValue::Set(Some(merge_into.clone())),
                    ..Default::default()
                })
                .exec(&txn)
                .await?;
        }
        txn.commit().await?;
        Ok(true)
    }

    pub async fn metadata_search(
        &self,
        user_id: &String,
        input: MetadataSearchInput,
    ) -> Result<SearchResults<MetadataSearchItemResponse>> {
        let query = input.search.query.unwrap_or_default();
        if query.is_empty() {
            return Ok(SearchResults {
                details: SearchDetails {
                    total: 0,
                    next_page: None,
                },
                items: vec![],
            });
        }
        let cloned_user_id = user_id.to_owned();
        let preferences = user_preferences_by_id(&self.db, user_id, &self.config).await?;
        let provider = self.get_metadata_provider(input.lot, input.source).await?;
        let results = provider
            .metadata_search(&query, input.search.page, preferences.general.display_nsfw)
            .await?;
        let all_identifiers = results
            .items
            .iter()
            .map(|i| i.identifier.to_owned())
            .collect_vec();
        let interactions = Metadata::find()
            .join(
                JoinType::LeftJoin,
                metadata::Relation::UserToEntity
                    .def()
                    .on_condition(move |_left, right| {
                        Condition::all().add(
                            Expr::col((right, user_to_entity::Column::UserId))
                                .eq(cloned_user_id.clone()),
                        )
                    }),
            )
            .select_only()
            .column(metadata::Column::Identifier)
            .column_as(
                Expr::col((Alias::new("metadata"), metadata::Column::Id)),
                "database_id",
            )
            .column_as(
                Expr::col((Alias::new("user_to_entity"), user_to_entity::Column::Id)).is_not_null(),
                "has_interacted",
            )
            .filter(metadata::Column::Lot.eq(input.lot))
            .filter(metadata::Column::Source.eq(input.source))
            .filter(metadata::Column::Identifier.is_in(&all_identifiers))
            .into_tuple::<(String, String, bool)>()
            .all(&self.db)
            .await?
            .into_iter()
            .map(|(key, value1, value2)| (key, (value1, value2)));
        let interactions = HashMap::<_, _>::from_iter(interactions.into_iter());
        let data = results
            .items
            .into_iter()
            .map(|i| {
                let interaction = interactions.get(&i.identifier).cloned();
                MetadataSearchItemResponse {
                    has_interacted: interaction.clone().unwrap_or_default().1,
                    database_id: interaction.map(|i| i.0),
                    item: i,
                }
            })
            .collect();
        let results = SearchResults {
            details: results.details,
            items: data,
        };
        Ok(results)
    }

    pub async fn people_search(
        &self,
        user_id: &String,
        input: PeopleSearchInput,
    ) -> Result<SearchResults<PeopleSearchItem>> {
        let query = input.search.query.unwrap_or_default();
        if query.is_empty() {
            return Ok(SearchResults {
                details: SearchDetails {
                    total: 0,
                    next_page: None,
                },
                items: vec![],
            });
        }
        let preferences = user_preferences_by_id(&self.db, user_id, &self.config).await?;
        let provider = self.get_non_metadata_provider(input.source).await?;
        let results = provider
            .people_search(
                &query,
                input.search.page,
                &input.source_specifics,
                preferences.general.display_nsfw,
            )
            .await?;
        Ok(results)
    }

    pub async fn metadata_group_search(
        &self,
        user_id: &String,
        input: MetadataGroupSearchInput,
    ) -> Result<SearchResults<MetadataGroupSearchItem>> {
        let query = input.search.query.unwrap_or_default();
        if query.is_empty() {
            return Ok(SearchResults {
                details: SearchDetails {
                    total: 0,
                    next_page: None,
                },
                items: vec![],
            });
        }
        let preferences = user_preferences_by_id(&self.db, user_id, &self.config).await?;
        let provider = self.get_metadata_provider(input.lot, input.source).await?;
        let results = provider
            .metadata_group_search(&query, input.search.page, preferences.general.display_nsfw)
            .await?;
        Ok(results)
    }

    pub async fn get_openlibrary_service(&self) -> Result<OpenlibraryService> {
        Ok(OpenlibraryService::new(
            &self.config.books.openlibrary,
            self.config.frontend.page_size,
        )
        .await)
    }

    pub async fn get_isbn_service(&self) -> Result<GoogleBooksService> {
        Ok(GoogleBooksService::new(
            &self.config.books.google_books,
            self.config.frontend.page_size,
        )
        .await)
    }

    async fn get_metadata_provider(&self, lot: MediaLot, source: MediaSource) -> Result<Provider> {
        let err = || Err(Error::new("This source is not supported".to_owned()));
        let service: Provider = match source {
            MediaSource::Vndb => Box::new(
                VndbService::new(&self.config.visual_novels, self.config.frontend.page_size).await,
            ),
            MediaSource::Openlibrary => Box::new(self.get_openlibrary_service().await?),
            MediaSource::Itunes => Box::new(
                ITunesService::new(&self.config.podcasts.itunes, self.config.frontend.page_size)
                    .await,
            ),
            MediaSource::GoogleBooks => Box::new(self.get_isbn_service().await?),
            MediaSource::Audible => Box::new(
                AudibleService::new(
                    &self.config.audio_books.audible,
                    self.config.frontend.page_size,
                )
                .await,
            ),
            MediaSource::Listennotes => Box::new(
                ListennotesService::new(&self.config.podcasts, self.config.frontend.page_size)
                    .await,
            ),
            MediaSource::Tmdb => match lot {
                MediaLot::Show => Box::new(
                    TmdbShowService::new(
                        &self.config.movies_and_shows.tmdb,
                        *self.timezone,
                        self.config.frontend.page_size,
                    )
                    .await,
                ),
                MediaLot::Movie => Box::new(
                    TmdbMovieService::new(
                        &self.config.movies_and_shows.tmdb,
                        *self.timezone,
                        self.config.frontend.page_size,
                    )
                    .await,
                ),
                _ => return err(),
            },
            MediaSource::Anilist => match lot {
                MediaLot::Anime => Box::new(
                    AnilistAnimeService::new(
                        &self.config.anime_and_manga.anilist,
                        self.config.frontend.page_size,
                    )
                    .await,
                ),
                MediaLot::Manga => Box::new(
                    AnilistMangaService::new(
                        &self.config.anime_and_manga.anilist,
                        self.config.frontend.page_size,
                    )
                    .await,
                ),
                _ => return err(),
            },
            MediaSource::Mal => match lot {
                MediaLot::Anime => Box::new(
                    MalAnimeService::new(
                        &self.config.anime_and_manga.mal,
                        self.config.frontend.page_size,
                    )
                    .await,
                ),
                MediaLot::Manga => Box::new(
                    MalMangaService::new(
                        &self.config.anime_and_manga.mal,
                        self.config.frontend.page_size,
                    )
                    .await,
                ),
                _ => return err(),
            },
            MediaSource::Igdb => Box::new(
                IgdbService::new(&self.config.video_games, self.config.frontend.page_size).await,
            ),
            MediaSource::MangaUpdates => Box::new(
                MangaUpdatesService::new(
                    &self.config.anime_and_manga.manga_updates,
                    self.config.frontend.page_size,
                )
                .await,
            ),
            MediaSource::Custom => return err(),
        };
        Ok(service)
    }

    pub async fn get_tmdb_non_media_service(&self) -> Result<NonMediaTmdbService> {
        Ok(NonMediaTmdbService::new(&self.config.movies_and_shows.tmdb, *self.timezone).await)
    }

    async fn get_non_metadata_provider(&self, source: MediaSource) -> Result<Provider> {
        let err = || Err(Error::new("This source is not supported".to_owned()));
        let service: Provider = match source {
            MediaSource::Vndb => Box::new(
                VndbService::new(&self.config.visual_novels, self.config.frontend.page_size).await,
            ),
            MediaSource::Openlibrary => Box::new(self.get_openlibrary_service().await?),
            MediaSource::Itunes => Box::new(
                ITunesService::new(&self.config.podcasts.itunes, self.config.frontend.page_size)
                    .await,
            ),
            MediaSource::GoogleBooks => Box::new(
                GoogleBooksService::new(
                    &self.config.books.google_books,
                    self.config.frontend.page_size,
                )
                .await,
            ),
            MediaSource::Audible => Box::new(
                AudibleService::new(
                    &self.config.audio_books.audible,
                    self.config.frontend.page_size,
                )
                .await,
            ),
            MediaSource::Listennotes => Box::new(
                ListennotesService::new(&self.config.podcasts, self.config.frontend.page_size)
                    .await,
            ),
            MediaSource::Igdb => Box::new(
                IgdbService::new(&self.config.video_games, self.config.frontend.page_size).await,
            ),
            MediaSource::MangaUpdates => Box::new(
                MangaUpdatesService::new(
                    &self.config.anime_and_manga.manga_updates,
                    self.config.frontend.page_size,
                )
                .await,
            ),
            MediaSource::Tmdb => Box::new(self.get_tmdb_non_media_service().await?),
            MediaSource::Anilist => Box::new(
                NonMediaAnilistService::new(
                    &self.config.anime_and_manga.anilist,
                    self.config.frontend.page_size,
                )
                .await,
            ),
            MediaSource::Mal => Box::new(NonMediaMalService::new().await),
            MediaSource::Custom => return err(),
        };
        Ok(service)
    }

    async fn details_from_provider(
        &self,
        lot: MediaLot,
        source: MediaSource,
        identifier: &str,
    ) -> Result<MediaDetails> {
        let provider = self.get_metadata_provider(lot, source).await?;
        let results = provider.metadata_details(identifier).await?;
        Ok(results)
    }

    pub async fn commit_metadata(&self, input: CommitMediaInput) -> Result<metadata::Model> {
        if let Some(m) = Metadata::find()
            .filter(metadata::Column::Lot.eq(input.lot))
            .filter(metadata::Column::Source.eq(input.source))
            .filter(metadata::Column::Identifier.eq(input.identifier.clone()))
            .one(&self.db)
            .await?
        {
            if input.force_update.unwrap_or_default() {
                ryot_log!(debug, "Forcing update of metadata with id {}", m.id);
                self.update_metadata_and_notify_users(&m.id, true).await?;
            }
            Ok(m)
        } else {
            let details = self
                .details_from_provider(input.lot, input.source, &input.identifier)
                .await?;
            let media = self.commit_metadata_internal(details, None).await?;
            Ok(media)
        }
    }

    pub async fn commit_person(&self, input: CommitPersonInput) -> Result<StringIdObject> {
        if let Some(p) = Person::find()
            .filter(person::Column::Source.eq(input.source))
            .filter(person::Column::Identifier.eq(input.identifier.clone()))
            .apply_if(input.source_specifics.clone(), |query, v| {
                query.filter(person::Column::SourceSpecifics.eq(v))
            })
            .one(&self.db)
            .await?
            .map(|p| StringIdObject { id: p.id })
        {
            Ok(p)
        } else {
            let person = person::ActiveModel {
                identifier: ActiveValue::Set(input.identifier),
                source: ActiveValue::Set(input.source),
                source_specifics: ActiveValue::Set(input.source_specifics),
                name: ActiveValue::Set(input.name),
                is_partial: ActiveValue::Set(Some(true)),
                ..Default::default()
            };
            let person = person.insert(&self.db).await?;
            Ok(StringIdObject { id: person.id })
        }
    }

    pub async fn commit_metadata_group(&self, input: CommitMediaInput) -> Result<StringIdObject> {
        let (group_id, associated_items) = self
            .commit_metadata_group_internal(&input.identifier, input.lot, input.source)
            .await?;
        for (idx, media) in associated_items.into_iter().enumerate() {
            let db_partial_metadata = self.create_partial_metadata(media).await?;
            MetadataToMetadataGroup::delete_many()
                .filter(metadata_to_metadata_group::Column::MetadataGroupId.eq(&group_id))
                .filter(metadata_to_metadata_group::Column::MetadataId.eq(&db_partial_metadata.id))
                .exec(&self.db)
                .await
                .ok();
            let intermediate = metadata_to_metadata_group::ActiveModel {
                metadata_group_id: ActiveValue::Set(group_id.clone()),
                metadata_id: ActiveValue::Set(db_partial_metadata.id),
                part: ActiveValue::Set((idx + 1).try_into().unwrap()),
            };
            intermediate.insert(&self.db).await.ok();
        }
        Ok(StringIdObject { id: group_id })
    }

    pub async fn post_review(
        &self,
        user_id: &String,
        input: PostReviewInput,
    ) -> Result<StringIdObject> {
        let preferences = user_preferences_by_id(&self.db, user_id, &self.config).await?;
        if preferences.general.disable_reviews {
            return Err(Error::new("Reviews are disabled"));
        }
        let show_ei = if let (Some(season), Some(episode)) =
            (input.show_season_number, input.show_episode_number)
        {
            Some(SeenShowExtraInformation { season, episode })
        } else {
            None
        };
        let podcast_ei = input
            .podcast_episode_number
            .map(|episode| SeenPodcastExtraInformation { episode });
        let anime_ei = input
            .anime_episode_number
            .map(|episode| SeenAnimeExtraInformation {
                episode: Some(episode),
            });
        let manga_ei =
            if input.manga_chapter_number.is_none() && input.manga_volume_number.is_none() {
                None
            } else {
                Some(SeenMangaExtraInformation {
                    chapter: input.manga_chapter_number,
                    volume: input.manga_volume_number,
                })
            };

        if input.rating.is_none() && input.text.is_none() {
            return Err(Error::new("At-least one of rating or review is required."));
        }
        let mut review_obj = review::ActiveModel {
            id: match input.review_id.clone() {
                Some(i) => ActiveValue::Unchanged(i),
                None => ActiveValue::NotSet,
            },
            rating: ActiveValue::Set(input.rating.map(
                |r| match preferences.general.review_scale {
                    UserReviewScale::OutOfFive => r * dec!(20),
                    UserReviewScale::OutOfHundred => r,
                },
            )),
            text: ActiveValue::Set(input.text),
            user_id: ActiveValue::Set(user_id.to_owned()),
            show_extra_information: ActiveValue::Set(show_ei),
            anime_extra_information: ActiveValue::Set(anime_ei),
            manga_extra_information: ActiveValue::Set(manga_ei),
            podcast_extra_information: ActiveValue::Set(podcast_ei),
            comments: ActiveValue::Set(vec![]),
            ..Default::default()
        };
        let entity_id = input.entity_id.clone();
        match input.entity_lot {
            EntityLot::Metadata => review_obj.metadata_id = ActiveValue::Set(Some(entity_id)),
            EntityLot::Person => review_obj.person_id = ActiveValue::Set(Some(entity_id)),
            EntityLot::MetadataGroup => {
                review_obj.metadata_group_id = ActiveValue::Set(Some(entity_id))
            }
            EntityLot::Collection => review_obj.collection_id = ActiveValue::Set(Some(entity_id)),
            EntityLot::Exercise => review_obj.exercise_id = ActiveValue::Set(Some(entity_id)),
            EntityLot::Workout => unreachable!(),
        };
        if let Some(s) = input.is_spoiler {
            review_obj.is_spoiler = ActiveValue::Set(s);
        }
        if let Some(v) = input.visibility {
            review_obj.visibility = ActiveValue::Set(v);
        }
        if let Some(d) = input.date {
            review_obj.posted_on = ActiveValue::Set(d);
        }
        let insert = review_obj.save(&self.db).await.unwrap();
        if insert.visibility.unwrap() == Visibility::Public {
            let entity_lot = insert.entity_lot.unwrap();
            let id = insert.entity_id.unwrap();
            let obj_title = match entity_lot {
                EntityLot::Metadata => {
                    Metadata::find_by_id(&id)
                        .one(&self.db)
                        .await?
                        .unwrap()
                        .title
                }
                EntityLot::MetadataGroup => {
                    MetadataGroup::find_by_id(&id)
                        .one(&self.db)
                        .await?
                        .unwrap()
                        .title
                }
                EntityLot::Person => Person::find_by_id(&id).one(&self.db).await?.unwrap().name,
                EntityLot::Collection => {
                    Collection::find_by_id(&id)
                        .one(&self.db)
                        .await?
                        .unwrap()
                        .name
                }
                EntityLot::Exercise => id.clone(),
                EntityLot::Workout => unreachable!(),
            };
            let user = user_by_id(&self.db, &insert.user_id.unwrap()).await?;
            // DEV: Do not send notification if updating a review
            if input.review_id.is_none() {
                self.perform_core_application_job
                    .clone()
                    .enqueue(CoreApplicationJob::ReviewPosted(ReviewPostedEvent {
                        obj_title,
                        entity_lot,
                        obj_id: id,
                        username: user.name,
                        review_id: insert.id.clone().unwrap(),
                    }))
                    .await
                    .unwrap();
            }
        }
        Ok(StringIdObject {
            id: insert.id.unwrap(),
        })
    }

    pub async fn delete_review(&self, user_id: String, review_id: String) -> Result<bool> {
        let review = Review::find()
            .filter(review::Column::Id.eq(review_id))
            .one(&self.db)
            .await
            .unwrap();
        match review {
            Some(r) => {
                if r.user_id == user_id {
                    associate_user_with_entity(
                        &self.db,
                        &user_id,
                        r.entity_id.clone(),
                        r.entity_lot,
                    )
                    .await?;
                    r.delete(&self.db).await?;
                    Ok(true)
                } else {
                    Err(Error::new("This review does not belong to you".to_owned()))
                }
            }
            None => Ok(false),
        }
    }

    pub async fn delete_seen_item(
        &self,
        user_id: &String,
        seen_id: String,
    ) -> Result<StringIdObject> {
        let seen_item = Seen::find_by_id(seen_id).one(&self.db).await.unwrap();
        if let Some(si) = seen_item {
            let cloned_seen = si.clone();
            let (ssn, sen) = match &si.show_extra_information {
                Some(d) => (Some(d.season), Some(d.episode)),
                None => (None, None),
            };
            let pen = si.podcast_extra_information.as_ref().map(|d| d.episode);
            let aen = si.anime_extra_information.as_ref().and_then(|d| d.episode);
            let mcn = si.manga_extra_information.as_ref().and_then(|d| d.chapter);
            let mvn = si.manga_extra_information.as_ref().and_then(|d| d.volume);
            let cache = ProgressUpdateCache {
                user_id: user_id.to_owned(),
                metadata_id: si.metadata_id.clone(),
                show_season_number: ssn,
                show_episode_number: sen,
                podcast_episode_number: pen,
                anime_episode_number: aen,
                manga_chapter_number: mcn,
                manga_volume_number: mvn,
            };
            self.seen_progress_cache.cache_remove(&cache).unwrap();
            let seen_id = si.id.clone();
            let metadata_id = si.metadata_id.clone();
            if &si.user_id != user_id {
                return Err(Error::new(
                    "This seen item does not belong to this user".to_owned(),
                ));
            }
            si.delete(&self.db).await.trace_ok();
            associate_user_with_entity(&self.db, user_id, metadata_id, EntityLot::Metadata).await?;
            self.after_media_seen_tasks(cloned_seen).await?;
            Ok(StringIdObject { id: seen_id })
        } else {
            Err(Error::new("This seen item does not exist".to_owned()))
        }
    }

    async fn update_metadata(
        &self,
        metadata_id: &String,
        force_update: bool,
    ) -> Result<Vec<(String, MediaStateChanged)>> {
        let metadata = Metadata::find_by_id(metadata_id)
            .one(&self.db)
            .await
            .unwrap()
            .unwrap();
        if !force_update {
            // check whether the metadata needs to be updated
            let provider = self
                .get_metadata_provider(metadata.lot, metadata.source)
                .await?;
            if let Ok(false) = provider
                .metadata_updated_since(&metadata.identifier, metadata.last_updated_on)
                .await
            {
                ryot_log!(
                    debug,
                    "Metadata {:?} does not need to be updated",
                    metadata_id
                );
                return Ok(vec![]);
            }
        }
        ryot_log!(debug, "Updating metadata for {:?}", metadata_id);
        Metadata::update_many()
            .filter(metadata::Column::Id.eq(metadata_id))
            .col_expr(metadata::Column::IsPartial, Expr::value(false))
            .exec(&self.db)
            .await?;
        let maybe_details = self
            .details_from_provider(metadata.lot, metadata.source, &metadata.identifier)
            .await;
        let notifications = match maybe_details {
            Ok(details) => self.update_media(metadata_id, details).await?,
            Err(e) => {
                ryot_log!(
                    error,
                    "Error while updating metadata = {:?}: {:?}",
                    metadata_id,
                    e
                );
                vec![]
            }
        };
        ryot_log!(debug, "Updated metadata for {:?}", metadata_id);
        Ok(notifications)
    }

    pub async fn update_metadata_and_notify_users(
        &self,
        metadata_id: &String,
        force_update: bool,
    ) -> Result<()> {
        let notifications = self
            .update_metadata(metadata_id, force_update)
            .await
            .unwrap();
        if !notifications.is_empty() {
            let (meta_map, _, _) = self.get_entities_monitored_by().await.unwrap();
            let users_to_notify = meta_map.get(metadata_id).cloned().unwrap_or_default();
            for notification in notifications {
                for user_id in users_to_notify.iter() {
                    self.queue_media_state_changed_notification_for_user(user_id, &notification)
                        .await
                        .trace_ok();
                }
            }
        }
        Ok(())
    }

    async fn regenerate_user_summaries(&self) -> Result<()> {
        let all_users = User::find()
            .select_only()
            .column(user::Column::Id)
            .into_tuple::<String>()
            .all(&self.db)
            .await
            .unwrap();
        for user_id in all_users {
            deploy_job_to_calculate_user_activities_and_summary(
                &self.perform_application_job,
                &user_id,
                false,
            )
            .await?;
        }
        Ok(())
    }

    pub async fn create_custom_metadata(
        &self,
        user_id: String,
        input: CreateCustomMetadataInput,
    ) -> Result<metadata::Model> {
        let identifier = nanoid!(10);
        let images = input
            .images
            .unwrap_or_default()
            .into_iter()
            .map(|i| MetadataImageForMediaDetails { image: i })
            .collect();
        let videos = input
            .videos
            .unwrap_or_default()
            .into_iter()
            .map(|i| MetadataVideo {
                identifier: StoredUrl::S3(i),
                source: MetadataVideoSource::Custom,
            })
            .collect();
        let creators = input
            .creators
            .unwrap_or_default()
            .into_iter()
            .map(|c| MetadataFreeCreator {
                name: c,
                role: "Creator".to_string(),
                image: None,
            })
            .collect();
        let is_partial = match input.lot {
            MediaLot::Anime => input.anime_specifics.is_none(),
            MediaLot::AudioBook => input.audio_book_specifics.is_none(),
            MediaLot::Book => input.book_specifics.is_none(),
            MediaLot::Manga => input.manga_specifics.is_none(),
            MediaLot::Movie => input.movie_specifics.is_none(),
            MediaLot::Podcast => input.podcast_specifics.is_none(),
            MediaLot::Show => input.show_specifics.is_none(),
            MediaLot::VideoGame => input.video_game_specifics.is_none(),
            MediaLot::VisualNovel => input.visual_novel_specifics.is_none(),
        };
        let details = MediaDetails {
            identifier,
            title: input.title,
            description: input.description,
            lot: input.lot,
            source: MediaSource::Custom,
            creators,
            genres: input.genres.unwrap_or_default(),
            s3_images: images,
            videos,
            publish_year: input.publish_year,
            anime_specifics: input.anime_specifics,
            audio_book_specifics: input.audio_book_specifics,
            book_specifics: input.book_specifics,
            manga_specifics: input.manga_specifics,
            movie_specifics: input.movie_specifics,
            podcast_specifics: input.podcast_specifics,
            show_specifics: input.show_specifics,
            video_game_specifics: input.video_game_specifics,
            visual_novel_specifics: input.visual_novel_specifics,
            ..Default::default()
        };
        let media = self
            .commit_metadata_internal(details, Some(is_partial))
            .await?;
        add_entity_to_collection(
            &self.db,
            &user_id,
            ChangeCollectionToEntityInput {
                creator_user_id: user_id.to_owned(),
                collection_name: DefaultCollection::Custom.to_string(),
                entity_id: media.id.clone(),
                entity_lot: EntityLot::Metadata,
                ..Default::default()
            },
            &self.perform_core_application_job,
        )
        .await?;
        Ok(media)
    }

    fn get_db_stmt(&self, stmt: SelectStatement) -> Statement {
        let (sql, values) = stmt.build(PostgresQueryBuilder {});
        Statement::from_sql_and_values(DatabaseBackend::Postgres, sql, values)
    }

    pub fn providers_language_information(&self) -> Vec<ProviderLanguageInformation> {
        MediaSource::iter()
            .map(|source| {
                let (supported, default) = match source {
                    MediaSource::Itunes => (
                        ITunesService::supported_languages(),
                        ITunesService::default_language(),
                    ),
                    MediaSource::Audible => (
                        AudibleService::supported_languages(),
                        AudibleService::default_language(),
                    ),
                    MediaSource::Openlibrary => (
                        OpenlibraryService::supported_languages(),
                        OpenlibraryService::default_language(),
                    ),
                    MediaSource::Tmdb => (
                        TmdbService::supported_languages(),
                        TmdbService::default_language(),
                    ),
                    MediaSource::Listennotes => (
                        ListennotesService::supported_languages(),
                        ListennotesService::default_language(),
                    ),
                    MediaSource::GoogleBooks => (
                        GoogleBooksService::supported_languages(),
                        GoogleBooksService::default_language(),
                    ),
                    MediaSource::Igdb => (
                        IgdbService::supported_languages(),
                        IgdbService::default_language(),
                    ),
                    MediaSource::MangaUpdates => (
                        MangaUpdatesService::supported_languages(),
                        MangaUpdatesService::default_language(),
                    ),
                    MediaSource::Anilist => (
                        AnilistService::supported_languages(),
                        AnilistService::default_language(),
                    ),
                    MediaSource::Mal => (
                        MalService::supported_languages(),
                        MalService::default_language(),
                    ),
                    MediaSource::Custom => (
                        CustomService::supported_languages(),
                        CustomService::default_language(),
                    ),
                    MediaSource::Vndb => (
                        VndbService::supported_languages(),
                        VndbService::default_language(),
                    ),
                };
                ProviderLanguageInformation {
                    supported,
                    default,
                    source,
                }
            })
            .collect()
    }

    pub async fn yank_integrations_data_for_user(&self, user_id: &String) -> Result<bool> {
        let preferences = user_preferences_by_id(&self.db, user_id, &self.config).await?;
        if preferences.general.disable_integrations {
            return Ok(false);
        }
        let integrations = Integration::find()
            .filter(integration::Column::UserId.eq(user_id))
            .all(&self.db)
            .await?;
        let mut progress_updates = vec![];
        let mut collection_updates = vec![];
        let mut to_update_integrations = vec![];
        let integration_service = self.get_integration_service();
        for integration in integrations.into_iter() {
            if integration.is_disabled.unwrap_or_default() {
                ryot_log!(debug, "Integration {} is disabled", integration.id);
                continue;
            }
            let response = match integration.provider {
                IntegrationProvider::Audiobookshelf => {
                    let specifics = integration.clone().provider_specifics.unwrap();
                    integration_service
                        .process_progress_commit(
                            IntegrationType::Audiobookshelf(
                                specifics.audiobookshelf_base_url.unwrap(),
                                specifics.audiobookshelf_token.unwrap(),
                                integration.sync_to_owned_collection,
                                self.get_isbn_service().await.unwrap(),
                            ),
                            |input| self.commit_metadata(input),
                        )
                        .await
                }
                IntegrationProvider::Komga => {
                    let specifics = integration.clone().provider_specifics.unwrap();
                    integration_service
                        .process_progress(IntegrationType::Komga(
                            specifics.komga_base_url.unwrap(),
                            specifics.komga_username.unwrap(),
                            specifics.komga_password.unwrap(),
                            specifics.komga_provider.unwrap(),
                        ))
                        .await
                }
                _ => continue,
            };
            if let Ok((seen_progress, collection_progress)) = response {
                collection_updates.extend(collection_progress);
                to_update_integrations.push(integration.id.clone());
                progress_updates.push((integration, seen_progress));
            }
        }
        for (integration, progress_updates) in progress_updates.into_iter() {
            for pu in progress_updates.into_iter() {
                self.integration_progress_update(&integration, pu, user_id)
                    .await
                    .trace_ok();
            }
        }
        for col_update in collection_updates.into_iter() {
            let metadata::Model { id, .. } = self
                .commit_metadata(CommitMediaInput {
                    lot: col_update.lot,
                    source: col_update.source,
                    identifier: col_update.identifier.clone(),
                    force_update: None,
                })
                .await?;
            add_entity_to_collection(
                &self.db,
                user_id,
                ChangeCollectionToEntityInput {
                    creator_user_id: user_id.to_owned(),
                    collection_name: col_update.collection,
                    entity_id: id.clone(),
                    entity_lot: EntityLot::Metadata,
                    ..Default::default()
                },
                &self.perform_core_application_job,
            )
            .await
            .trace_ok();
        }
        Integration::update_many()
            .filter(integration::Column::Id.is_in(to_update_integrations))
            .col_expr(
                integration::Column::LastTriggeredOn,
                Expr::value(Utc::now()),
            )
            .exec(&self.db)
            .await?;
        Ok(true)
    }

    async fn yank_integrations_data(&self) -> Result<()> {
        let users_with_integrations = Integration::find()
            .filter(integration::Column::Lot.eq(IntegrationLot::Yank))
            .select_only()
            .column(integration::Column::UserId)
            .into_tuple::<String>()
            .all(&self.db)
            .await?;
        for user_id in users_with_integrations {
            ryot_log!(debug, "Yanking integrations data for user {}", user_id);
            self.yank_integrations_data_for_user(&user_id).await?;
        }
        Ok(())
    }

    pub async fn sync_integrations_data(&self) -> Result<()> {
        ryot_log!(trace, "Syncing integrations data...");
        self.yank_integrations_data().await.unwrap();
        Ok(())
    }

    pub async fn handle_entity_added_to_collection_event(
        &self,
        user_id: String,
        collection_to_entity_id: Uuid,
    ) -> Result<()> {
        let cte = CollectionToEntity::find_by_id(collection_to_entity_id)
            .one(&self.db)
            .await?
            .ok_or_else(|| Error::new("Collection to entity does not exist"))?;
        if !matches!(cte.entity_lot, EntityLot::Metadata) {
            return Ok(());
        }
        let integration_service = self.get_integration_service();
        let integrations = Integration::find()
            .filter(integration::Column::UserId.eq(user_id))
            .filter(integration::Column::Lot.eq(IntegrationLot::Push))
            .all(&self.db)
            .await?;
        for integration in integrations {
            let possible_collection_ids = match integration.provider_specifics.clone() {
                Some(s) => match integration.provider {
                    IntegrationProvider::Radarr => s.radarr_sync_collection_ids.unwrap_or_default(),
                    IntegrationProvider::Sonarr => s.sonarr_sync_collection_ids.unwrap_or_default(),
                    _ => vec![],
                },
                None => vec![],
            };
            if !possible_collection_ids.contains(&cte.collection_id) {
                continue;
            }
            let specifics = integration.provider_specifics.unwrap();
            let metadata = Metadata::find_by_id(&cte.entity_id)
                .one(&self.db)
                .await?
                .ok_or_else(|| Error::new("Metadata does not exist"))?;
            let maybe_entity_id = match metadata.lot {
                MediaLot::Show => metadata
                    .external_identifiers
                    .and_then(|ei| ei.tvdb_id.map(|i| i.to_string())),
                _ => Some(metadata.identifier.clone()),
            };
            if let Some(entity_id) = maybe_entity_id {
                let _push_result = match integration.provider {
                    IntegrationProvider::Radarr => {
                        integration_service
                            .push(IntegrationType::Radarr(
                                specifics.radarr_base_url.unwrap(),
                                specifics.radarr_api_key.unwrap(),
                                specifics.radarr_profile_id.unwrap(),
                                specifics.radarr_root_folder_path.unwrap(),
                                entity_id,
                            ))
                            .await
                    }
                    IntegrationProvider::Sonarr => {
                        integration_service
                            .push(IntegrationType::Sonarr(
                                specifics.sonarr_base_url.unwrap(),
                                specifics.sonarr_api_key.unwrap(),
                                specifics.sonarr_profile_id.unwrap(),
                                specifics.sonarr_root_folder_path.unwrap(),
                                entity_id,
                            ))
                            .await
                    }
                    _ => unreachable!(),
                };
            }
        }
        Ok(())
    }

    pub async fn process_integration_webhook(
        &self,
        integration_slug: String,
        payload: String,
    ) -> Result<String> {
        ryot_log!(
            debug,
            "Processing integration webhook for slug: {}",
            integration_slug
        );
        let integration = Integration::find_by_id(integration_slug)
            .one(&self.db)
            .await?
            .ok_or_else(|| Error::new("Integration does not exist".to_owned()))?;
        let preferences =
            user_preferences_by_id(&self.db, &integration.user_id, &self.config).await?;
        if integration.is_disabled.unwrap_or_default() || preferences.general.disable_integrations {
            return Err(Error::new("Integration is disabled".to_owned()));
        }
        let service = self.get_integration_service();
        let maybe_progress_update = match integration.provider {
            IntegrationProvider::Kodi => {
                service
                    .process_progress(IntegrationType::Kodi(payload.clone()))
                    .await
            }
            IntegrationProvider::Emby => {
                service
                    .process_progress(IntegrationType::Emby(payload.clone()))
                    .await
            }
            IntegrationProvider::Jellyfin => {
                service
                    .process_progress(IntegrationType::Jellyfin(payload.clone()))
                    .await
            }
            IntegrationProvider::Plex => {
                let specifics = integration.clone().provider_specifics.unwrap();
                service
                    .process_progress(IntegrationType::Plex(
                        payload.clone(),
                        specifics.plex_username,
                    ))
                    .await
            }
            _ => return Err(Error::new("Unsupported integration source".to_owned())),
        };
        match maybe_progress_update {
            Ok(pu) => {
                let media_vec = pu.0;
                for media in media_vec {
                    self.integration_progress_update(
                        &integration,
                        media.clone(),
                        &integration.user_id,
                    )
                    .await?;
                }
                let mut to_update: integration::ActiveModel = integration.into();
                to_update.last_triggered_on = ActiveValue::Set(Some(Utc::now()));
                to_update.update(&self.db).await?;
                Ok("Progress updated successfully".to_owned())
            }
            Err(e) => Err(Error::new(e.to_string())),
        }
    }

    async fn integration_progress_update(
        &self,
        integration: &integration::Model,
        pu: IntegrationMediaSeen,
        user_id: &String,
    ) -> Result<()> {
        if pu.progress < integration.minimum_progress.unwrap() {
            return Ok(());
        }
        let progress = if pu.progress > integration.maximum_progress.unwrap() {
            dec!(100)
        } else {
            pu.progress
        };
        let metadata::Model { id, .. } = self
            .commit_metadata(CommitMediaInput {
                lot: pu.lot,
                source: pu.source,
                identifier: pu.identifier,
                force_update: None,
            })
            .await?;
        if let Err(err) = self
            .progress_update(
                ProgressUpdateInput {
                    metadata_id: id,
                    progress: Some(progress),
                    date: Some(get_current_date(&self.timezone)),
                    show_season_number: pu.show_season_number,
                    show_episode_number: pu.show_episode_number,
                    podcast_episode_number: pu.podcast_episode_number,
                    anime_episode_number: pu.anime_episode_number,
                    manga_chapter_number: pu.manga_chapter_number,
                    manga_volume_number: pu.manga_volume_number,
                    provider_watched_on: pu.provider_watched_on,
                    change_state: None,
                },
                user_id,
                true,
            )
            .await
        {
            ryot_log!(debug, "Error updating progress: {:?}", err);
        };
        Ok(())
    }

    async fn after_media_seen_tasks(&self, seen: seen::Model) -> Result<()> {
        let add_entity_to_collection = |collection_name: &str| {
            add_entity_to_collection(
                &self.db,
                &seen.user_id,
                ChangeCollectionToEntityInput {
                    creator_user_id: seen.user_id.clone(),
                    collection_name: collection_name.to_string(),
                    entity_id: seen.metadata_id.clone(),
                    entity_lot: EntityLot::Metadata,
                    ..Default::default()
                },
                &self.perform_core_application_job,
            )
        };
        let remove_entity_from_collection = |collection_name: &str| {
            remove_entity_from_collection(
                &self.db,
                &seen.user_id,
                ChangeCollectionToEntityInput {
                    creator_user_id: seen.user_id.clone(),
                    collection_name: collection_name.to_string(),
                    entity_id: seen.metadata_id.clone(),
                    entity_lot: EntityLot::Metadata,
                    ..Default::default()
                },
            )
        };
        remove_entity_from_collection(&DefaultCollection::Watchlist.to_string())
            .await
            .ok();
        match seen.state {
            SeenState::InProgress => {
                for col in &[DefaultCollection::InProgress, DefaultCollection::Monitoring] {
                    add_entity_to_collection(&col.to_string()).await.ok();
                }
            }
            SeenState::Dropped | SeenState::OnAHold => {
                remove_entity_from_collection(&DefaultCollection::InProgress.to_string())
                    .await
                    .ok();
            }
            SeenState::Completed => {
                let metadata = self.generic_metadata(&seen.metadata_id).await?;
                if metadata.model.lot == MediaLot::Podcast
                    || metadata.model.lot == MediaLot::Show
                    || metadata.model.lot == MediaLot::Anime
                    || metadata.model.lot == MediaLot::Manga
                {
                    let (is_complete, _) = self
                        .is_metadata_finished_by_user(&seen.user_id, &metadata)
                        .await?;
                    if is_complete {
                        remove_entity_from_collection(&DefaultCollection::InProgress.to_string())
                            .await
                            .ok();
                        add_entity_to_collection(&DefaultCollection::Completed.to_string())
                            .await
                            .ok();
                    } else {
                        for col in &[DefaultCollection::InProgress, DefaultCollection::Monitoring] {
                            add_entity_to_collection(&col.to_string()).await.ok();
                        }
                    }
                } else {
                    add_entity_to_collection(&DefaultCollection::Completed.to_string())
                        .await
                        .ok();
                    for col in &[DefaultCollection::InProgress, DefaultCollection::Monitoring] {
                        remove_entity_from_collection(&col.to_string()).await.ok();
                    }
                };
            }
        };
        Ok(())
    }

    async fn is_metadata_finished_by_user(
        &self,
        user_id: &String,
        metadata: &MetadataBaseData,
    ) -> Result<(bool, Vec<seen::Model>)> {
        let metadata = metadata.clone();
        let seen_history = self.seen_history(user_id, &metadata.model.id).await?;
        let is_finished = if metadata.model.lot == MediaLot::Podcast
            || metadata.model.lot == MediaLot::Show
            || metadata.model.lot == MediaLot::Anime
            || metadata.model.lot == MediaLot::Manga
        {
            // DEV: If all episodes have been seen the same number of times, the media can be
            // considered finished.
            let all_episodes = if let Some(s) = metadata.model.show_specifics {
                s.seasons
                    .into_iter()
                    .filter(|s| !SHOW_SPECIAL_SEASON_NAMES.contains(&s.name.as_str()))
                    .flat_map(|s| {
                        s.episodes
                            .into_iter()
                            .map(move |e| format!("{}-{}", s.season_number, e.episode_number))
                    })
                    .collect_vec()
            } else if let Some(p) = metadata.model.podcast_specifics {
                p.episodes
                    .into_iter()
                    .map(|e| format!("{}", e.number))
                    .collect_vec()
            } else if let Some(e) = metadata.model.anime_specifics.and_then(|a| a.episodes) {
                (1..e + 1).map(|e| format!("{}", e)).collect_vec()
            } else if let Some(c) = metadata.model.manga_specifics.and_then(|m| m.chapters) {
                (1..c + 1).map(|e| format!("{}", e)).collect_vec()
            } else {
                vec![]
            };
            if all_episodes.is_empty() {
                return Ok((true, seen_history));
            }
            let mut bag =
                HashMap::<String, i32>::from_iter(all_episodes.iter().cloned().map(|e| (e, 0)));
            seen_history
                .clone()
                .into_iter()
                .map(|h| {
                    if let Some(s) = h.show_extra_information {
                        format!("{}-{}", s.season, s.episode)
                    } else if let Some(p) = h.podcast_extra_information {
                        format!("{}", p.episode)
                    } else if let Some(a) = h.anime_extra_information.and_then(|a| a.episode) {
                        format!("{}", a)
                    } else if let Some(m) = h.manga_extra_information.and_then(|m| m.chapter) {
                        format!("{}", m)
                    } else {
                        String::new()
                    }
                })
                .for_each(|ep| {
                    bag.entry(ep).and_modify(|c| *c += 1);
                });
            let values = bag.values().cloned().collect_vec();

            let min_value = values.iter().min();
            let max_value = values.iter().max();

            match (min_value, max_value) {
                (Some(min), Some(max)) => min == max && *min != 0,
                _ => false,
            }
        } else {
            seen_history.iter().any(|h| h.state == SeenState::Completed)
        };
        Ok((is_finished, seen_history))
    }

    async fn queue_notifications_to_user_platforms(
        &self,
        user_id: &String,
        msg: &str,
    ) -> Result<bool> {
        let user_details = user_by_id(&self.db, user_id).await?;
        if user_details.preferences.notifications.enabled {
            let insert_data = queued_notification::ActiveModel {
                user_id: ActiveValue::Set(user_id.to_owned()),
                message: ActiveValue::Set(msg.to_owned()),
                ..Default::default()
            };
            insert_data.insert(&self.db).await?;
        } else {
            ryot_log!(debug, "User has disabled notifications");
        }
        Ok(true)
    }

    async fn update_watchlist_metadata_and_queue_notifications(&self) -> Result<()> {
        let (meta_map, _, _) = self.get_entities_monitored_by().await?;
        ryot_log!(
            debug,
            "Users to be notified for metadata state changes: {:?}",
            meta_map
        );
        for (metadata_id, to_notify) in meta_map {
            let notifications = self.update_metadata(&metadata_id, false).await?;
            for user in to_notify {
                for notification in notifications.iter() {
                    self.queue_media_state_changed_notification_for_user(&user, notification)
                        .await?;
                }
            }
        }
        Ok(())
    }

    async fn update_monitored_people_and_queue_notifications(&self) -> Result<()> {
        let (_, _, person_map) = self.get_entities_monitored_by().await?;
        ryot_log!(
            debug,
            "Users to be notified for people state changes: {:?}",
            person_map
        );
        for (person_id, to_notify) in person_map {
            let notifications = self
                .update_person(person_id.parse().unwrap())
                .await
                .unwrap_or_default();
            for user in to_notify {
                for notification in notifications.iter() {
                    self.queue_media_state_changed_notification_for_user(&user, notification)
                        .await?;
                }
            }
        }
        Ok(())
    }

    async fn queue_media_state_changed_notification_for_user(
        &self,
        user_id: &String,
        notification: &(String, MediaStateChanged),
    ) -> Result<()> {
        let (msg, change) = notification;
        let notification_preferences = user_preferences_by_id(&self.db, user_id, &self.config)
            .await?
            .notifications;
        if notification_preferences.enabled && notification_preferences.to_send.contains(change) {
            self.queue_notifications_to_user_platforms(user_id, msg)
                .await
                .trace_ok();
        } else {
            ryot_log!(
                debug,
                "User id = {user_id} has disabled notifications for {change}"
            );
        }
        Ok(())
    }

    pub async fn genres_list(&self, input: SearchInput) -> Result<SearchResults<GenreListItem>> {
        let page: u64 = input.page.unwrap_or(1).try_into().unwrap();
        let num_items = "num_items";
        let query = Genre::find()
            .column_as(
                Expr::expr(Func::count(Expr::col((
                    AliasedMetadataToGenre::Table,
                    AliasedMetadataToGenre::MetadataId,
                )))),
                num_items,
            )
            .apply_if(input.query, |query, v| {
                query.filter(
                    Condition::all().add(Expr::col(genre::Column::Name).ilike(ilike_sql(&v))),
                )
            })
            .join(JoinType::Join, genre::Relation::MetadataToGenre.def())
            .group_by(Expr::tuple([
                Expr::col(genre::Column::Id).into(),
                Expr::col(genre::Column::Name).into(),
            ]))
            .order_by(Expr::col(Alias::new(num_items)), Order::Desc);
        let paginator = query
            .clone()
            .into_model::<GenreListItem>()
            .paginate(&self.db, self.config.frontend.page_size.try_into().unwrap());
        let ItemsAndPagesNumber {
            number_of_items,
            number_of_pages,
        } = paginator.num_items_and_pages().await?;
        let mut items = vec![];
        for c in paginator.fetch_page(page - 1).await? {
            items.push(c);
        }
        Ok(SearchResults {
            details: SearchDetails {
                total: number_of_items.try_into().unwrap(),
                next_page: if page < number_of_pages {
                    Some((page + 1).try_into().unwrap())
                } else {
                    None
                },
            },
            items,
        })
    }

    pub async fn metadata_groups_list(
        &self,
        user_id: String,
        input: MetadataGroupsListInput,
    ) -> Result<SearchResults<String>> {
        let page: u64 = input.search.page.unwrap_or(1).try_into().unwrap();
        let alias = "parts";
        let media_items_col = Expr::col(Alias::new(alias));
        let (order_by, sort_order) = match input.sort {
            None => (media_items_col, Order::Desc),
            Some(ord) => (
                match ord.by {
                    PersonSortBy::Name => Expr::col(metadata_group::Column::Title),
                    PersonSortBy::MediaItems => media_items_col,
                },
                ord.order.into(),
            ),
        };
        let query = MetadataGroup::find()
            .select_only()
            .column(metadata_group::Column::Id)
            .group_by(metadata_group::Column::Id)
            .inner_join(UserToEntity)
            .filter(user_to_entity::Column::UserId.eq(&user_id))
            .filter(metadata_group::Column::Id.is_not_null())
            .apply_if(input.search.query, |query, v| {
                query.filter(
                    Condition::all()
                        .add(Expr::col(metadata_group::Column::Title).ilike(ilike_sql(&v))),
                )
            })
            .apply_if(
                input.filter.clone().and_then(|f| f.collections),
                |query, v| {
                    apply_collection_filter(
                        query,
                        Some(v),
                        input.invert_collection,
                        metadata_group::Column::Id,
                        collection_to_entity::Column::MetadataGroupId,
                    )
                },
            )
            .order_by(order_by, sort_order);
        let paginator = query
            .column(metadata_group::Column::Id)
            .clone()
            .into_tuple::<String>()
            .paginate(&self.db, self.config.frontend.page_size.try_into().unwrap());
        let ItemsAndPagesNumber {
            number_of_items,
            number_of_pages,
        } = paginator.num_items_and_pages().await?;
        let mut items = vec![];
        for c in paginator.fetch_page(page - 1).await? {
            items.push(c);
        }
        Ok(SearchResults {
            details: SearchDetails {
                total: number_of_items.try_into().unwrap(),
                next_page: if page < number_of_pages {
                    Some((page + 1).try_into().unwrap())
                } else {
                    None
                },
            },
            items,
        })
    }

    pub async fn people_list(
        &self,
        user_id: String,
        input: PeopleListInput,
    ) -> Result<SearchResults<String>> {
        #[derive(Debug, FromQueryResult)]
        struct PartialCreator {
            id: String,
        }
        let page: u64 = input.search.page.unwrap_or(1).try_into().unwrap();
        let alias = "media_count";
        let media_items_col = Expr::col(Alias::new(alias));
        let (order_by, sort_order) = match input.sort {
            None => (media_items_col, Order::Desc),
            Some(ord) => (
                match ord.by {
                    PersonSortBy::Name => Expr::col(person::Column::Name),
                    PersonSortBy::MediaItems => media_items_col,
                },
                ord.order.into(),
            ),
        };
        let query = Person::find()
            .apply_if(input.search.query, |query, v| {
                query.filter(
                    Condition::all().add(Expr::col(person::Column::Name).ilike(ilike_sql(&v))),
                )
            })
            .apply_if(
                input.filter.clone().and_then(|f| f.collections),
                |query, v| {
                    apply_collection_filter(
                        query,
                        Some(v),
                        input.invert_collection,
                        person::Column::Id,
                        collection_to_entity::Column::PersonId,
                    )
                },
            )
            .column_as(
                Expr::expr(Func::count(Expr::col((
                    Alias::new("metadata_to_person"),
                    metadata_to_person::Column::MetadataId,
                )))),
                alias,
            )
            .filter(user_to_entity::Column::UserId.eq(user_id))
            .left_join(MetadataToPerson)
            .inner_join(UserToEntity)
            .group_by(person::Column::Id)
            .group_by(person::Column::Name)
            .order_by(order_by, sort_order);
        let creators_paginator = query
            .clone()
            .into_model::<PartialCreator>()
            .paginate(&self.db, self.config.frontend.page_size.try_into().unwrap());
        let ItemsAndPagesNumber {
            number_of_items,
            number_of_pages,
        } = creators_paginator.num_items_and_pages().await?;
        let mut creators = vec![];
        for cr in creators_paginator.fetch_page(page - 1).await? {
            creators.push(cr.id);
        }
        Ok(SearchResults {
            details: SearchDetails {
                total: number_of_items.try_into().unwrap(),
                next_page: if page < number_of_pages {
                    Some((page + 1).try_into().unwrap())
                } else {
                    None
                },
            },
            items: creators,
        })
    }

    pub async fn person_details(&self, person_id: String) -> Result<PersonDetails> {
        let mut details = Person::find_by_id(person_id.clone())
            .one(&self.db)
            .await?
            .unwrap();
        if details.is_partial.unwrap_or_default() {
            self.deploy_update_person_job(person_id.clone()).await?;
        }
        details.display_images =
            metadata_images_as_urls(&details.images, &self.file_storage_service).await;
        let associations = MetadataToPerson::find()
            .filter(metadata_to_person::Column::PersonId.eq(person_id))
            .order_by_asc(metadata_to_person::Column::Index)
            .all(&self.db)
            .await?;
        let mut contents: HashMap<_, Vec<_>> = HashMap::new();
        for assoc in associations {
            let to_push = PersonDetailsItemWithCharacter {
                character: assoc.character,
                media_id: assoc.metadata_id,
            };
            contents
                .entry(assoc.role)
                .and_modify(|e| {
                    e.push(to_push.clone());
                })
                .or_insert(vec![to_push]);
        }
        let contents = contents
            .into_iter()
            .sorted_by_key(|(role, _)| role.clone())
            .map(|(name, items)| PersonDetailsGroupedByRole { name, items })
            .collect_vec();
        let slug = slug::slugify(&details.name);
        let identifier = &details.identifier;
        let source_url = match details.source {
            MediaSource::Custom
            | MediaSource::Anilist
            | MediaSource::Listennotes
            | MediaSource::Itunes
            | MediaSource::MangaUpdates
            | MediaSource::Mal
            | MediaSource::Vndb
            | MediaSource::GoogleBooks => None,
            MediaSource::Audible => Some(format!(
                "https://www.audible.com/author/{slug}/{identifier}"
            )),
            MediaSource::Openlibrary => Some(format!(
                "https://openlibrary.org/authors/{identifier}/{slug}"
            )),
            MediaSource::Tmdb => Some(format!(
                "https://www.themoviedb.org/person/{identifier}-{slug}"
            )),
            MediaSource::Igdb => Some(format!("https://www.igdb.com/companies/{slug}")),
        };
        Ok(PersonDetails {
            details,
            contents,
            source_url,
        })
    }

    pub async fn genre_details(&self, input: GenreDetailsInput) -> Result<GenreDetails> {
        let page = input.page.unwrap_or(1);
        let genre = Genre::find_by_id(input.genre_id.clone())
            .one(&self.db)
            .await?
            .unwrap();
        let paginator = MetadataToGenre::find()
            .filter(metadata_to_genre::Column::GenreId.eq(input.genre_id))
            .paginate(&self.db, self.config.frontend.page_size as u64);
        let ItemsAndPagesNumber {
            number_of_items,
            number_of_pages,
        } = paginator.num_items_and_pages().await?;
        let mut contents = vec![];
        for association_items in paginator.fetch_page(page - 1).await? {
            contents.push(association_items.metadata_id);
        }
        Ok(GenreDetails {
            details: GenreListItem {
                id: genre.id,
                name: genre.name,
                num_items: Some(number_of_items.try_into().unwrap()),
            },
            contents: SearchResults {
                details: SearchDetails {
                    total: number_of_items.try_into().unwrap(),
                    next_page: if page < number_of_pages {
                        Some((page + 1).try_into().unwrap())
                    } else {
                        None
                    },
                },
                items: contents,
            },
        })
    }

    pub async fn metadata_group_details(
        &self,
        metadata_group_id: String,
    ) -> Result<MetadataGroupDetails> {
        let mut group = MetadataGroup::find_by_id(metadata_group_id)
            .one(&self.db)
            .await?
            .unwrap();
        let mut images = vec![];
        for image in group.images.iter() {
            images.push(
                self.file_storage_service
                    .get_stored_asset(image.url.clone())
                    .await,
            );
        }
        group.display_images = images;
        let slug = slug::slugify(&group.title);
        let identifier = &group.identifier;

        let source_url = match group.source {
            MediaSource::Custom
            | MediaSource::Anilist
            | MediaSource::Listennotes
            | MediaSource::Itunes
            | MediaSource::MangaUpdates
            | MediaSource::Mal
            | MediaSource::Openlibrary
            | MediaSource::Vndb
            | MediaSource::GoogleBooks => None,
            MediaSource::Audible => Some(format!(
                "https://www.audible.com/series/{slug}/{identifier}"
            )),
            MediaSource::Tmdb => Some(format!(
                "https://www.themoviedb.org/collections/{identifier}-{slug}"
            )),
            MediaSource::Igdb => Some(format!("https://www.igdb.com/collection/{slug}")),
        };

        let contents = MetadataToMetadataGroup::find()
            .select_only()
            .column(metadata_to_metadata_group::Column::MetadataId)
            .filter(metadata_to_metadata_group::Column::MetadataGroupId.eq(group.id.clone()))
            .order_by_asc(metadata_to_metadata_group::Column::Part)
            .into_tuple::<String>()
            .all(&self.db)
            .await?;
        Ok(MetadataGroupDetails {
            details: group,
            source_url,
            contents,
        })
    }

    async fn queue_pending_reminders(&self) -> Result<()> {
        #[derive(Debug, Serialize, Deserialize)]
        #[serde(rename_all = "PascalCase")]
        struct UserMediaReminder {
            reminder: NaiveDate,
            text: String,
        }
        for (cte, col) in CollectionToEntity::find()
            .find_also_related(Collection)
            .filter(collection::Column::Name.eq(DefaultCollection::Reminders.to_string()))
            .all(&self.db)
            .await?
        {
            if let Some(reminder) = cte.information {
                let reminder: UserMediaReminder =
                    serde_json::from_str(&serde_json::to_string(&reminder)?)?;
                let col = col.unwrap();
                let related_users = col.find_related(UserToCollection).all(&self.db).await?;
                if get_current_date(self.timezone.as_ref()) == reminder.reminder {
                    for user in related_users {
                        self.queue_notifications_to_user_platforms(&user.user_id, &reminder.text)
                            .await?;
                        remove_entity_from_collection(
                            &self.db,
                            &user.user_id,
                            ChangeCollectionToEntityInput {
                                creator_user_id: col.user_id.clone(),
                                collection_name: DefaultCollection::Reminders.to_string(),
                                entity_id: cte.entity_id.clone(),
                                entity_lot: cte.entity_lot,
                                ..Default::default()
                            },
                        )
                        .await?;
                    }
                }
            }
        }
        Ok(())
    }

    pub async fn create_review_comment(
        &self,
        user_id: String,
        input: CreateReviewCommentInput,
    ) -> Result<bool> {
        let review = Review::find_by_id(input.review_id)
            .one(&self.db)
            .await?
            .unwrap();
        let mut comments = review.comments.clone();
        if input.should_delete.unwrap_or_default() {
            let position = comments
                .iter()
                .position(|r| &r.id == input.comment_id.as_ref().unwrap())
                .unwrap();
            comments.remove(position);
        } else if input.increment_likes.unwrap_or_default() {
            let comment = comments
                .iter_mut()
                .find(|r| &r.id == input.comment_id.as_ref().unwrap())
                .unwrap();
            comment.liked_by.insert(user_id.clone());
        } else if input.decrement_likes.unwrap_or_default() {
            let comment = comments
                .iter_mut()
                .find(|r| &r.id == input.comment_id.as_ref().unwrap())
                .unwrap();
            comment.liked_by.remove(&user_id);
        } else {
            let user = user_by_id(&self.db, &user_id).await?;
            comments.push(ImportOrExportItemReviewComment {
                id: nanoid!(20),
                text: input.text.unwrap(),
                user: IdAndNamedObject {
                    id: user_id,
                    name: user.name,
                },
                liked_by: HashSet::new(),
                created_on: Utc::now(),
            });
        }
        let mut review: review::ActiveModel = review.into();
        review.comments = ActiveValue::Set(comments);
        review.update(&self.db).await?;
        Ok(true)
    }

    pub async fn recalculate_calendar_events(&self) -> Result<()> {
        let date_to_calculate_from = get_current_date(self.timezone.as_ref()).pred_opt().unwrap();

        let mut meta_stream = Metadata::find()
            .filter(metadata::Column::LastUpdatedOn.gte(date_to_calculate_from))
            .filter(metadata::Column::IsPartial.eq(false))
            .stream(&self.db)
            .await?;

        while let Some(meta) = meta_stream.try_next().await? {
            ryot_log!(trace, "Processing metadata id = {:#?}", meta.id);
            let calendar_events = meta.find_related(CalendarEvent).all(&self.db).await?;
            for cal_event in calendar_events {
                let mut need_to_delete = true;
                if let Some(show) = cal_event.metadata_show_extra_information {
                    if let Some(show_info) = &meta.show_specifics {
                        if let Some((season, ep)) = show_info.get_episode(show.season, show.episode)
                        {
                            if !SHOW_SPECIAL_SEASON_NAMES.contains(&season.name.as_str()) {
                                if let Some(publish_date) = ep.publish_date {
                                    if publish_date == cal_event.date {
                                        need_to_delete = false;
                                    }
                                }
                            }
                        }
                    }
                } else if let Some(podcast) = cal_event.metadata_podcast_extra_information {
                    if let Some(podcast_info) = &meta.podcast_specifics {
                        if let Some(ep) = podcast_info.episode_by_number(podcast.episode) {
                            if ep.publish_date == cal_event.date {
                                need_to_delete = false;
                            }
                        }
                    }
                } else if let Some(anime) = cal_event.metadata_anime_extra_information {
                    if let Some(anime_info) = &meta.anime_specifics {
                        if let Some(schedule) = &anime_info.airing_schedule {
                            schedule.iter().for_each(|s| {
                                if Some(s.episode) == anime.episode
                                    && s.airing_at == cal_event.timestamp
                                {
                                    need_to_delete = false;
                                }
                            });
                        }
                    }
                } else if cal_event.date == meta.publish_date.unwrap() {
                    need_to_delete = false;
                };

                if need_to_delete {
                    ryot_log!(
                        debug,
                        "Need to delete calendar event id = {:#?} since it is outdated",
                        cal_event.id
                    );
                    CalendarEvent::delete_by_id(cal_event.id)
                        .exec(&self.db)
                        .await?;
                }
            }
        }

        ryot_log!(debug, "Finished deleting invalid calendar events");

        let mut metadata_stream = Metadata::find()
            .filter(metadata::Column::LastUpdatedOn.gte(date_to_calculate_from))
            .filter(
                metadata::Column::IsPartial
                    .is_null()
                    .or(metadata::Column::IsPartial.eq(false)),
            )
            .order_by_desc(metadata::Column::LastUpdatedOn)
            .stream(&self.db)
            .await?;
        let mut calendar_events_inserts = vec![];
        let mut metadata_updates = vec![];
        while let Some(meta) = metadata_stream.try_next().await? {
            let calendar_event_template = calendar_event::ActiveModel {
                metadata_id: ActiveValue::Set(Some(meta.id.clone())),
                ..Default::default()
            };
            if let Some(ps) = &meta.podcast_specifics {
                for episode in ps.episodes.iter() {
                    let mut event = calendar_event_template.clone();
                    event.timestamp =
                        ActiveValue::Set(episode.publish_date.and_hms_opt(0, 0, 0).unwrap());
                    event.metadata_podcast_extra_information =
                        ActiveValue::Set(Some(SeenPodcastExtraInformation {
                            episode: episode.number,
                        }));
                    calendar_events_inserts.push(event);
                }
            } else if let Some(ss) = &meta.show_specifics {
                for season in ss.seasons.iter() {
                    if SHOW_SPECIAL_SEASON_NAMES.contains(&season.name.as_str()) {
                        continue;
                    }
                    for episode in season.episodes.iter() {
                        if let Some(date) = episode.publish_date {
                            let mut event = calendar_event_template.clone();
                            event.timestamp = ActiveValue::Set(date.and_hms_opt(0, 0, 0).unwrap());
                            event.metadata_show_extra_information =
                                ActiveValue::Set(Some(SeenShowExtraInformation {
                                    season: season.season_number,
                                    episode: episode.episode_number,
                                }));

                            calendar_events_inserts.push(event);
                        }
                    }
                }
            } else if let Some(ans) = &meta.anime_specifics {
                if let Some(schedule) = &ans.airing_schedule {
                    for episode in schedule.iter() {
                        let mut event = calendar_event_template.clone();
                        event.timestamp = ActiveValue::Set(episode.airing_at);
                        event.metadata_anime_extra_information =
                            ActiveValue::Set(Some(SeenAnimeExtraInformation {
                                episode: Some(episode.episode),
                            }));
                        calendar_events_inserts.push(event);
                    }
                }
            } else if let Some(publish_date) = meta.publish_date {
                let mut event = calendar_event_template.clone();
                event.timestamp = ActiveValue::Set(publish_date.and_hms_opt(0, 0, 0).unwrap());
                calendar_events_inserts.push(event);
            };
            metadata_updates.push(meta.id.clone());
        }
        for cal_insert in calendar_events_inserts {
            ryot_log!(debug, "Inserting calendar event: {:?}", cal_insert);
            cal_insert.insert(&self.db).await.ok();
        }
        ryot_log!(debug, "Finished updating calendar events");
        Ok(())
    }

    async fn queue_notifications_for_released_media(&self) -> Result<()> {
        let today = get_current_date(self.timezone.as_ref());
        let calendar_events = CalendarEvent::find()
            .filter(calendar_event::Column::Date.eq(today))
            .find_also_related(Metadata)
            .all(&self.db)
            .await?;
        let notifications = calendar_events
            .into_iter()
            .map(|(cal_event, meta)| {
                let meta = meta.unwrap();
                let url = self.get_entity_details_frontend_url(
                    meta.id.to_string(),
                    EntityLot::Metadata,
                    None,
                );
                let notification = if let Some(show) = cal_event.metadata_show_extra_information {
                    format!(
                        "S{}E{} of {} ({}) has been released today.",
                        show.season, show.episode, meta.title, url
                    )
                } else if let Some(podcast) = cal_event.metadata_podcast_extra_information {
                    format!(
                        "E{} of {} ({}) has been released today.",
                        podcast.episode, meta.title, url
                    )
                } else {
                    format!("{} ({}) has been released today.", meta.title, url)
                };
                (
                    meta.id.to_string(),
                    (notification, MediaStateChanged::MetadataPublished),
                )
            })
            .collect_vec();
        let (meta_map, _, _) = self.get_entities_monitored_by().await?;
        for (metadata_id, notification) in notifications.into_iter() {
            let users_to_notify = meta_map.get(&metadata_id).cloned().unwrap_or_default();
            for user in users_to_notify {
                self.queue_media_state_changed_notification_for_user(&user, &notification)
                    .await?;
            }
        }
        Ok(())
    }

    async fn update_person(&self, person_id: String) -> Result<Vec<(String, MediaStateChanged)>> {
        let mut notifications = vec![];
        let person = Person::find_by_id(person_id.clone())
            .one(&self.db)
            .await?
            .unwrap();
        let provider = self.get_non_metadata_provider(person.source).await?;
        let provider_person = provider
            .person_details(&person.identifier, &person.source_specifics)
            .await?;
        let images = provider_person.images.map(|images| {
            images
                .into_iter()
                .map(|i| MetadataImage {
                    url: StoredUrl::Url(i),
                })
                .collect()
        });
        let mut default_state_changes = person.clone().state_changes.unwrap_or_default();
        let mut to_update_person: person::ActiveModel = person.clone().into();
        to_update_person.last_updated_on = ActiveValue::Set(Utc::now());
        to_update_person.description = ActiveValue::Set(provider_person.description);
        to_update_person.gender = ActiveValue::Set(provider_person.gender);
        to_update_person.birth_date = ActiveValue::Set(provider_person.birth_date);
        to_update_person.death_date = ActiveValue::Set(provider_person.death_date);
        to_update_person.place = ActiveValue::Set(provider_person.place);
        to_update_person.website = ActiveValue::Set(provider_person.website);
        to_update_person.images = ActiveValue::Set(images);
        to_update_person.is_partial = ActiveValue::Set(Some(false));
        to_update_person.name = ActiveValue::Set(provider_person.name);
        for (role, media) in provider_person.related.clone() {
            let title = media.title.clone();
            let pm = self.create_partial_metadata(media).await?;
            let already_intermediate = MetadataToPerson::find()
                .filter(metadata_to_person::Column::MetadataId.eq(&pm.id))
                .filter(metadata_to_person::Column::PersonId.eq(&person_id))
                .filter(metadata_to_person::Column::Role.eq(&role))
                .one(&self.db)
                .await?;
            if already_intermediate.is_none() {
                let intermediate = metadata_to_person::ActiveModel {
                    person_id: ActiveValue::Set(person.id.clone()),
                    metadata_id: ActiveValue::Set(pm.id.clone()),
                    role: ActiveValue::Set(role.clone()),
                    ..Default::default()
                };
                intermediate.insert(&self.db).await.unwrap();
            }
            let search_for = MediaAssociatedPersonStateChanges {
                media: CommitMediaInput {
                    identifier: pm.identifier.clone(),
                    lot: pm.lot,
                    source: pm.source,
                    ..Default::default()
                },
                role: role.clone(),
            };
            if !default_state_changes.media_associated.contains(&search_for) {
                notifications.push((
                    format!(
                        "{} has been associated with {} as {}",
                        person.name, title, role
                    ),
                    MediaStateChanged::PersonMediaAssociated,
                ));
                default_state_changes.media_associated.insert(search_for);
            }
        }
        to_update_person.state_changes = ActiveValue::Set(Some(default_state_changes));
        to_update_person.update(&self.db).await.unwrap();
        Ok(notifications)
    }

    pub async fn update_person_and_notify_users(&self, person_id: String) -> Result<()> {
        let notifications = self
            .update_person(person_id.clone())
            .await
            .unwrap_or_default();
        if !notifications.is_empty() {
            let (_, _, person_map) = self.get_entities_monitored_by().await.unwrap();
            let users_to_notify = person_map.get(&person_id).cloned().unwrap_or_default();
            for notification in notifications {
                for user_id in users_to_notify.iter() {
                    self.queue_media_state_changed_notification_for_user(user_id, &notification)
                        .await
                        .trace_ok();
                }
            }
        }
        Ok(())
    }

    async fn get_entities_monitored_by(
        &self,
    ) -> Result<(
        EntityBeingMonitoredByMap,
        EntityBeingMonitoredByMap,
        EntityBeingMonitoredByMap,
    )> {
        #[derive(Debug, FromQueryResult, Clone, Default)]
        struct UsersToBeNotified {
            entity_id: String,
            to_notify: Vec<String>,
        }
        let get_sql = |entity_type: &str| {
            format!(
                r#"
SELECT
    m.id as entity_id,
    array_agg(DISTINCT u.id) as to_notify
FROM {entity_type} m
JOIN collection_to_entity cte ON m.id = cte.{entity_type}_id
JOIN collection c ON cte.collection_id = c.id AND c.name = '{}'
JOIN "user" u ON c.user_id = u.id
GROUP BY m.id;
        "#,
                DefaultCollection::Monitoring
            )
        };
        let meta_map: Vec<_> = UsersToBeNotified::find_by_statement(
            Statement::from_sql_and_values(DbBackend::Postgres, get_sql("metadata"), []),
        )
        .all(&self.db)
        .await?;
        let meta_map = meta_map
            .into_iter()
            .map(|m| (m.entity_id, m.to_notify))
            .collect::<EntityBeingMonitoredByMap>();
        let meta_group_map: Vec<_> = UsersToBeNotified::find_by_statement(
            Statement::from_sql_and_values(DbBackend::Postgres, get_sql("metadata_group"), []),
        )
        .all(&self.db)
        .await?;
        let meta_group_map = meta_group_map
            .into_iter()
            .map(|m| (m.entity_id, m.to_notify))
            .collect::<EntityBeingMonitoredByMap>();
        let person_map: Vec<_> = UsersToBeNotified::find_by_statement(
            Statement::from_sql_and_values(DbBackend::Postgres, get_sql("person"), []),
        )
        .all(&self.db)
        .await?;
        let person_map = person_map
            .into_iter()
            .map(|m| (m.entity_id, m.to_notify))
            .collect::<EntityBeingMonitoredByMap>();
        Ok((meta_map, meta_group_map, person_map))
    }

    pub async fn handle_review_posted_event(&self, event: ReviewPostedEvent) -> Result<()> {
        let (meta_map, meta_group_map, person_map) = self.get_entities_monitored_by().await?;
        let monitored_by = match event.entity_lot {
            EntityLot::Metadata => meta_map.get(&event.obj_id).cloned().unwrap_or_default(),
            EntityLot::MetadataGroup => meta_group_map
                .get(&event.obj_id)
                .cloned()
                .unwrap_or_default(),
            EntityLot::Person => person_map.get(&event.obj_id).cloned().unwrap_or_default(),
            _ => vec![],
        };
        let users = User::find()
            .select_only()
            .column(user::Column::Id)
            .filter(user::Column::Id.is_in(monitored_by))
            .filter(Expr::cust(format!(
                "(preferences -> 'notifications' -> 'to_send' ? '{}') = true",
                MediaStateChanged::ReviewPosted
            )))
            .into_tuple::<String>()
            .all(&self.db)
            .await?;
        for user_id in users {
            let url = self.get_entity_details_frontend_url(
                event.obj_id.clone(),
                event.entity_lot,
                Some("reviews"),
            );
            self.queue_notifications_to_user_platforms(
                &user_id,
                &format!(
                    "New review posted for {} ({}, {}) by {}.",
                    event.obj_title, event.entity_lot, url, event.username
                ),
            )
            .await?;
        }
        Ok(())
    }

    fn get_entity_details_frontend_url(
        &self,
        id: String,
        entity_lot: EntityLot,
        default_tab: Option<&str>,
    ) -> String {
        let mut url = match entity_lot {
            EntityLot::Metadata => format!("media/item/{}", id),
            EntityLot::Collection => format!("collections/{}", id),
            EntityLot::Person => format!("media/people/item/{}", id),
            EntityLot::Workout => format!("fitness/workouts/{}", id),
            EntityLot::Exercise => format!("fitness/exercises/{}", id),
            EntityLot::MetadataGroup => format!("media/groups/item/{}", id),
            EntityLot::WorkoutTemplate => format!("fitness/templates/{}", id),
        };
        url = format!("{}/{}", self.config.frontend.url, url);
        if let Some(tab) = default_tab {
            url += format!("?defaultTab={}", tab).as_str()
        }
        url
    }

    async fn invalidate_import_jobs(&self) -> Result<()> {
        let all_jobs = ImportReport::find()
            .filter(import_report::Column::WasSuccess.is_null())
            .all(&self.db)
            .await?;
        for job in all_jobs {
            if Utc::now() - job.started_on > ChronoDuration::try_hours(24).unwrap() {
                ryot_log!(debug, "Invalidating job with id = {id}", id = job.id);
                let mut job: import_report::ActiveModel = job.into();
                job.was_success = ActiveValue::Set(Some(false));
                job.save(&self.db).await?;
            }
        }
        Ok(())
    }

    async fn remove_old_entities_from_monitoring_collection(&self) -> Result<()> {
        #[derive(Debug, FromQueryResult)]
        struct CustomQueryResponse {
            id: Uuid,
            created_on: DateTimeUtc,
            last_updated_on: Option<DateTimeUtc>,
        }
        let all_cte = CollectionToEntity::find()
            .select_only()
            .column(collection_to_entity::Column::Id)
            .column(collection_to_entity::Column::CreatedOn)
            .column(metadata::Column::LastUpdatedOn)
            .left_join(Metadata)
            .inner_join(Collection)
            .filter(collection::Column::Name.eq(DefaultCollection::Monitoring.to_string()))
            .order_by_asc(collection_to_entity::Column::Id)
            .into_model::<CustomQueryResponse>()
            .all(&self.db)
            .await?;
        let mut to_delete = vec![];
        for cte in all_cte {
            let delta = cte.last_updated_on.unwrap_or_else(Utc::now) - cte.created_on;
            if delta.num_days().abs() > self.config.media.monitoring_remove_after_days {
                to_delete.push(cte.id);
            }
        }
        CollectionToEntity::delete_many()
            .filter(collection_to_entity::Column::Id.is_in(to_delete))
            .exec(&self.db)
            .await?;
        Ok(())
    }

    pub async fn remove_useless_data(&self) -> Result<()> {
        let mut metadata_stream = Metadata::find()
            .select_only()
            .column(metadata::Column::Id)
            .left_join(UserToEntity)
            .filter(user_to_entity::Column::MetadataId.is_null())
            .into_tuple::<String>()
            .stream(&self.db)
            .await?;
        while let Some(meta) = metadata_stream.try_next().await? {
            ryot_log!(debug, "Removing metadata id = {:#?}", meta);
            Metadata::delete_by_id(meta).exec(&self.db).await?;
        }
        let mut people_stream = Person::find()
            .select_only()
            .column(person::Column::Id)
            .left_join(UserToEntity)
            .filter(user_to_entity::Column::PersonId.is_null())
            .into_tuple::<String>()
            .stream(&self.db)
            .await?;
        while let Some(person) = people_stream.try_next().await? {
            ryot_log!(debug, "Removing person id = {:#?}", person);
            Person::delete_by_id(person).exec(&self.db).await?;
        }
        let mut metadata_group_stream = MetadataGroup::find()
            .select_only()
            .column(metadata_group::Column::Id)
            .left_join(UserToEntity)
            .filter(user_to_entity::Column::MetadataGroupId.is_null())
            .into_tuple::<String>()
            .stream(&self.db)
            .await?;
        while let Some(meta_group) = metadata_group_stream.try_next().await? {
            ryot_log!(debug, "Removing metadata group id = {:#?}", meta_group);
            MetadataGroup::delete_by_id(meta_group)
                .exec(&self.db)
                .await?;
        }
        let mut genre_stream = Genre::find()
            .select_only()
            .column(genre::Column::Id)
            .left_join(MetadataToGenre)
            .filter(metadata_to_genre::Column::MetadataId.is_null())
            .into_tuple::<String>()
            .stream(&self.db)
            .await?;
        while let Some(genre) = genre_stream.try_next().await? {
            ryot_log!(debug, "Removing genre id = {:#?}", genre);
            Genre::delete_by_id(genre).exec(&self.db).await?;
        }
        ryot_log!(debug, "Deleting all queued notifications");
        QueuedNotification::delete_many().exec(&self.db).await?;
        ryot_log!(debug, "Deleting revoked access tokens");
        AccessLink::delete_many()
            .filter(access_link::Column::IsRevoked.eq(true))
            .exec(&self.db)
            .await?;
        Ok(())
    }

    pub async fn send_pending_notifications(&self) -> Result<()> {
        let users = User::find().all(&self.db).await?;
        for user_details in users {
            ryot_log!(debug, "Sending notification to user: {:?}", user_details.id);
            let notifications = QueuedNotification::find()
                .filter(queued_notification::Column::UserId.eq(&user_details.id))
                .all(&self.db)
                .await?;
            if notifications.is_empty() {
                continue;
            }
            let msg = notifications
                .into_iter()
                .map(|n| n.message)
                .collect::<Vec<String>>()
                .join("\n");
            let platforms = NotificationPlatform::find()
                .filter(notification_platform::Column::UserId.eq(&user_details.id))
                .all(&self.db)
                .await?;
            for notification in platforms {
                if notification.is_disabled.unwrap_or_default() {
                    ryot_log!(
                        debug,
                        "Skipping sending notification to user: {} for platform: {} since it is disabled",
                        user_details.id,
                        notification.lot
                    );
                    continue;
                }
                if let Err(err) =
                    send_notification(notification.platform_specifics, &self.config, &msg).await
                {
                    ryot_log!(trace, "Error sending notification: {:?}", err);
                }
            }
        }
        Ok(())
    }

    pub async fn perform_background_jobs(&self) -> Result<()> {
        ryot_log!(debug, "Starting background jobs...");

        ryot_log!(trace, "Invalidating invalid media import jobs");
        self.invalidate_import_jobs().await.trace_ok();
        ryot_log!(trace, "Removing stale entities from Monitoring collection");
        self.remove_old_entities_from_monitoring_collection()
            .await
            .trace_ok();
        ryot_log!(trace, "Checking for updates for media in Watchlist");
        self.update_watchlist_metadata_and_queue_notifications()
            .await
            .trace_ok();
        ryot_log!(trace, "Checking for updates for monitored people");
        self.update_monitored_people_and_queue_notifications()
            .await
            .trace_ok();
        ryot_log!(trace, "Checking and queuing any pending reminders");
        self.queue_pending_reminders().await.trace_ok();
        ryot_log!(trace, "Recalculating calendar events");
        self.recalculate_calendar_events().await.trace_ok();
        ryot_log!(trace, "Queuing notifications for released media");
        self.queue_notifications_for_released_media()
            .await
            .trace_ok();
        ryot_log!(trace, "Sending all pending notifications");
        self.send_pending_notifications().await.trace_ok();
        ryot_log!(trace, "Cleaning up user and metadata association");
        self.cleanup_user_and_metadata_association()
            .await
            .trace_ok();
        ryot_log!(trace, "Removing old user summaries and regenerating them");
        self.regenerate_user_summaries().await.trace_ok();
        ryot_log!(trace, "Removing useless data");
        self.remove_useless_data().await.trace_ok();
        // DEV: This is called after removing useless data so that recommendations are not
        // delete right after they are downloaded.
        ryot_log!(trace, "Downloading recommendations for users");
        self.update_claimed_recommendations_and_download_new_ones()
            .await
            .trace_ok();
        // DEV: Invalid access tokens are revoked before being deleted, so we call this
        // function after removing useless data.
        ryot_log!(trace, "Revoking invalid access tokens");
        self.revoke_invalid_access_tokens().await.trace_ok();

        ryot_log!(debug, "Completed background jobs...");
        Ok(())
    }

    #[cfg(debug_assertions)]
    pub async fn development_mutation(&self) -> Result<bool> {
        tokio::time::sleep(tokio::time::Duration::from_secs(3)).await;
        Ok(true)
    }
}<|MERGE_RESOLUTION|>--- conflicted
+++ resolved
@@ -585,34 +585,11 @@
         metadata_id: String,
     ) -> Result<UserMetadataDetails> {
         let media_details = self.generic_metadata(&metadata_id).await?;
-<<<<<<< HEAD
-        let collections = entity_in_collections(
-            &self.db,
-            &user_id,
-            Some(metadata_id.clone()),
-            None,
-            None,
-            None,
-            None,
-            None,
-        )
-        .await?;
-        let reviews = item_reviews(
-            &self.db,
-            &user_id,
-            Some(metadata_id.clone()),
-            None,
-            None,
-            None,
-        )
-        .await?;
-=======
         let collections =
             entity_in_collections(&self.db, &user_id, metadata_id.clone(), EntityLot::Metadata)
                 .await?;
         let reviews =
             item_reviews(&self.db, &user_id, metadata_id.clone(), EntityLot::Metadata).await?;
->>>>>>> 92fcdfd1
         let (_, history) = self
             .is_metadata_finished_by_user(&user_id, &media_details)
             .await?;
@@ -798,33 +775,10 @@
         user_id: String,
         person_id: String,
     ) -> Result<UserPersonDetails> {
-<<<<<<< HEAD
-        let reviews = item_reviews(
-            &self.db,
-            &user_id,
-            None,
-            Some(person_id.clone()),
-            None,
-            None,
-        )
-        .await?;
-        let collections = entity_in_collections(
-            &self.db,
-            &user_id,
-            None,
-            Some(person_id),
-            None,
-            None,
-            None,
-            None,
-        )
-        .await?;
-=======
         let reviews =
             item_reviews(&self.db, &user_id, person_id.clone(), EntityLot::Person).await?;
         let collections =
             entity_in_collections(&self.db, &user_id, person_id, EntityLot::Person).await?;
->>>>>>> 92fcdfd1
         Ok(UserPersonDetails {
             reviews,
             collections,
@@ -839,17 +793,8 @@
         let collections = entity_in_collections(
             &self.db,
             &user_id,
-<<<<<<< HEAD
-            None,
-            None,
-            Some(metadata_group_id.clone()),
-            None,
-            None,
-            None,
-=======
             metadata_group_id.clone(),
             EntityLot::MetadataGroup,
->>>>>>> 92fcdfd1
         )
         .await?;
         let reviews = item_reviews(
@@ -2729,7 +2674,7 @@
             }
             EntityLot::Collection => review_obj.collection_id = ActiveValue::Set(Some(entity_id)),
             EntityLot::Exercise => review_obj.exercise_id = ActiveValue::Set(Some(entity_id)),
-            EntityLot::Workout => unreachable!(),
+            EntityLot::Workout | EntityLot::WorkoutTemplate => unreachable!(),
         };
         if let Some(s) = input.is_spoiler {
             review_obj.is_spoiler = ActiveValue::Set(s);
@@ -2768,7 +2713,7 @@
                         .name
                 }
                 EntityLot::Exercise => id.clone(),
-                EntityLot::Workout => unreachable!(),
+                EntityLot::Workout | EntityLot::WorkoutTemplate => unreachable!(),
             };
             let user = user_by_id(&self.db, &insert.user_id.unwrap()).await?;
             // DEV: Do not send notification if updating a review
