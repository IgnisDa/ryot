--- conflicted
+++ resolved
@@ -7,41 +7,11 @@
 };
 
 use apalis::prelude::{MemoryStorage, MessageQueue};
-<<<<<<< HEAD
 use application_utils::get_current_date;
-=======
-use argon2::{Argon2, PasswordHash, PasswordVerifier};
->>>>>>> f537c107
 use async_graphql::{Enum, Error, Result};
+use background::{ApplicationJob, CoreApplicationJob};
 use cached::{DiskCache, IOCached};
 use chrono::{Days, Duration as ChronoDuration, NaiveDate, Utc};
-use enum_meta::Meta;
-use futures::TryStreamExt;
-use itertools::Itertools;
-use markdown::{to_html_with_options as markdown_to_html_opts, CompileOptions, Options};
-use nanoid::nanoid;
-use openidconnect::{
-    core::{CoreClient, CoreResponseType},
-    reqwest::async_http_client,
-    AuthenticationFlow, AuthorizationCode, CsrfToken, Nonce, Scope, TokenResponse,
-};
-use rust_decimal::Decimal;
-use rust_decimal_macros::dec;
-use sea_orm::{
-    prelude::DateTimeUtc, sea_query::NullOrdering, ActiveModelTrait, ActiveValue, ColumnTrait,
-    ConnectionTrait, DatabaseBackend, DatabaseConnection, DbBackend, EntityTrait, FromQueryResult,
-    ItemsAndPagesNumber, Iterable, JoinType, ModelTrait, Order, PaginatorTrait, QueryFilter,
-    QueryOrder, QuerySelect, QueryTrait, RelationTrait, Statement, TransactionTrait,
-};
-use sea_query::{
-    extension::postgres::PgExpr, Alias, Asterisk, Cond, Condition, Expr, Func, Iden, OnConflict,
-    PgFunc, PostgresQueryBuilder, Query, SelectStatement, SimpleExpr, Write,
-};
-use serde::{Deserialize, Serialize};
-use uuid::Uuid;
-
-use application_utils::{get_current_date, user_id_from_token};
-use background::{ApplicationJob, CoreApplicationJob};
 use common_models::{
     BackendError, BackgroundJob, ChangeCollectionToEntityInput, DefaultCollection,
     IdAndNamedObject, MediaStateChanged, SearchDetails, SearchInput, StoredUrl, StringIdObject,
@@ -78,16 +48,10 @@
     MetadataToMetadataRelation, SeenState, UserToMediaReason, Visibility,
 };
 use file_storage_service::FileStorageService;
-<<<<<<< HEAD
 use futures::TryStreamExt;
-use integration_service::IntegrationService;
+use integration_service::{integration_type::IntegrationType, IntegrationService};
 use itertools::Itertools;
 use markdown::{to_html_with_options as markdown_to_html_opts, CompileOptions, Options};
-=======
-use fitness_models::UserUnitSystem;
-use integration_service::{integration_type::IntegrationType, IntegrationService};
-use jwt_service::sign;
->>>>>>> f537c107
 use media_models::{
     first_metadata_image_as_url, metadata_images_as_urls, CommitMediaInput, CommitPersonInput,
     CreateCustomMetadataInput, CreateReviewCommentInput, GenreDetailsInput, GenreListItem,
@@ -107,16 +71,8 @@
     UserMediaNextEntry, UserMetadataDetailsEpisodeProgress, UserMetadataDetailsShowSeasonProgress,
     UserUpcomingCalendarEventInput,
 };
-<<<<<<< HEAD
 use migrations::{AliasedMetadata, AliasedMetadataToGenre, AliasedSeen, AliasedUserToEntity};
 use nanoid::nanoid;
-=======
-use migrations::{
-    AliasedCollection, AliasedCollectionToEntity, AliasedExercise, AliasedMetadata,
-    AliasedMetadataGroup, AliasedMetadataToGenre, AliasedPerson, AliasedSeen, AliasedUser,
-    AliasedUserToCollection, AliasedUserToEntity,
-};
->>>>>>> f537c107
 use notification_service::send_notification;
 use providers::{
     anilist::{AnilistAnimeService, AnilistMangaService, AnilistService, NonMediaAnilistService},
@@ -131,7 +87,6 @@
     tmdb::{NonMediaTmdbService, TmdbMovieService, TmdbService, TmdbShowService},
     vndb::VndbService,
 };
-<<<<<<< HEAD
 use rust_decimal::Decimal;
 use rust_decimal_macros::dec;
 use sea_orm::{
@@ -148,13 +103,6 @@
 use traits::{MediaProvider, MediaProviderLanguages, TraceOk};
 use user_models::UserReviewScale;
 use uuid::Uuid;
-=======
-use traits::{MediaProvider, MediaProviderLanguages, TraceOk};
-use user_models::{
-    NotificationPlatformSpecifics, UserGeneralDashboardElement, UserGeneralPreferences,
-    UserPreferences, UserReviewScale,
-};
->>>>>>> f537c107
 
 type Provider = Box<(dyn MediaProvider + Send + Sync)>;
 
@@ -2940,569 +2888,6 @@
         Statement::from_sql_and_values(DatabaseBackend::Postgres, sql, values)
     }
 
-<<<<<<< HEAD
-=======
-    pub async fn update_user_preference(
-        &self,
-        user_id: String,
-        input: UpdateUserPreferenceInput,
-    ) -> Result<bool> {
-        let err = || Error::new("Incorrect property value encountered");
-        let user_model = user_by_id(&self.db, &user_id).await?;
-        let mut preferences = user_model.preferences.clone();
-        match input.property.is_empty() {
-            true => {
-                preferences = UserPreferences::default();
-            }
-            false => {
-                let (left, right) = input.property.split_once('.').ok_or_else(err)?;
-                let value_bool = input.value.parse::<bool>();
-                let value_usize = input.value.parse::<usize>();
-                match left {
-                    "fitness" => {
-                        let (left, right) = right.split_once('.').ok_or_else(err)?;
-                        match left {
-                            "measurements" => {
-                                let (left, right) = right.split_once('.').ok_or_else(err)?;
-                                match left {
-                                    "custom" => {
-                                        let value = serde_json::from_str(&input.value).unwrap();
-                                        preferences.fitness.measurements.custom = value;
-                                    }
-                                    "inbuilt" => match right {
-                                        "weight" => {
-                                            preferences.fitness.measurements.inbuilt.weight =
-                                                value_bool.unwrap();
-                                        }
-                                        "body_mass_index" => {
-                                            preferences
-                                                .fitness
-                                                .measurements
-                                                .inbuilt
-                                                .body_mass_index = value_bool.unwrap();
-                                        }
-                                        "total_body_water" => {
-                                            preferences
-                                                .fitness
-                                                .measurements
-                                                .inbuilt
-                                                .total_body_water = value_bool.unwrap();
-                                        }
-                                        "muscle" => {
-                                            preferences.fitness.measurements.inbuilt.muscle =
-                                                value_bool.unwrap();
-                                        }
-                                        "lean_body_mass" => {
-                                            preferences
-                                                .fitness
-                                                .measurements
-                                                .inbuilt
-                                                .lean_body_mass = value_bool.unwrap();
-                                        }
-                                        "body_fat" => {
-                                            preferences.fitness.measurements.inbuilt.body_fat =
-                                                value_bool.unwrap();
-                                        }
-                                        "bone_mass" => {
-                                            preferences.fitness.measurements.inbuilt.bone_mass =
-                                                value_bool.unwrap();
-                                        }
-                                        "visceral_fat" => {
-                                            preferences.fitness.measurements.inbuilt.visceral_fat =
-                                                value_bool.unwrap();
-                                        }
-                                        "waist_circumference" => {
-                                            preferences
-                                                .fitness
-                                                .measurements
-                                                .inbuilt
-                                                .waist_circumference = value_bool.unwrap();
-                                        }
-                                        "waist_to_height_ratio" => {
-                                            preferences
-                                                .fitness
-                                                .measurements
-                                                .inbuilt
-                                                .waist_to_height_ratio = value_bool.unwrap();
-                                        }
-                                        "hip_circumference" => {
-                                            preferences
-                                                .fitness
-                                                .measurements
-                                                .inbuilt
-                                                .hip_circumference = value_bool.unwrap();
-                                        }
-                                        "waist_to_hip_ratio" => {
-                                            preferences
-                                                .fitness
-                                                .measurements
-                                                .inbuilt
-                                                .waist_to_hip_ratio = value_bool.unwrap();
-                                        }
-                                        "chest_circumference" => {
-                                            preferences
-                                                .fitness
-                                                .measurements
-                                                .inbuilt
-                                                .chest_circumference = value_bool.unwrap();
-                                        }
-                                        "thigh_circumference" => {
-                                            preferences
-                                                .fitness
-                                                .measurements
-                                                .inbuilt
-                                                .thigh_circumference = value_bool.unwrap();
-                                        }
-                                        "biceps_circumference" => {
-                                            preferences
-                                                .fitness
-                                                .measurements
-                                                .inbuilt
-                                                .biceps_circumference = value_bool.unwrap();
-                                        }
-                                        "neck_circumference" => {
-                                            preferences
-                                                .fitness
-                                                .measurements
-                                                .inbuilt
-                                                .neck_circumference = value_bool.unwrap();
-                                        }
-                                        "body_fat_caliper" => {
-                                            preferences
-                                                .fitness
-                                                .measurements
-                                                .inbuilt
-                                                .body_fat_caliper = value_bool.unwrap();
-                                        }
-                                        "chest_skinfold" => {
-                                            preferences
-                                                .fitness
-                                                .measurements
-                                                .inbuilt
-                                                .chest_skinfold = value_bool.unwrap();
-                                        }
-                                        "abdominal_skinfold" => {
-                                            preferences
-                                                .fitness
-                                                .measurements
-                                                .inbuilt
-                                                .abdominal_skinfold = value_bool.unwrap();
-                                        }
-                                        "thigh_skinfold" => {
-                                            preferences
-                                                .fitness
-                                                .measurements
-                                                .inbuilt
-                                                .thigh_skinfold = value_bool.unwrap();
-                                        }
-                                        "basal_metabolic_rate" => {
-                                            preferences
-                                                .fitness
-                                                .measurements
-                                                .inbuilt
-                                                .basal_metabolic_rate = value_bool.unwrap();
-                                        }
-                                        "total_daily_energy_expenditure" => {
-                                            preferences
-                                                .fitness
-                                                .measurements
-                                                .inbuilt
-                                                .total_daily_energy_expenditure =
-                                                value_bool.unwrap();
-                                        }
-                                        "calories" => {
-                                            preferences.fitness.measurements.inbuilt.calories =
-                                                value_bool.unwrap();
-                                        }
-                                        _ => return Err(err()),
-                                    },
-                                    _ => return Err(err()),
-                                }
-                            }
-                            "exercises" => match right {
-                                "save_history" => {
-                                    preferences.fitness.exercises.save_history =
-                                        value_usize.unwrap()
-                                }
-                                "unit_system" => {
-                                    preferences.fitness.exercises.unit_system =
-                                        UserUnitSystem::from_str(&input.value).unwrap();
-                                }
-                                _ => return Err(err()),
-                            },
-                            _ => return Err(err()),
-                        }
-                    }
-                    "features_enabled" => {
-                        let (left, right) = right.split_once('.').ok_or_else(err)?;
-                        match left {
-                            "others" => match right {
-                                "collections" => {
-                                    preferences.features_enabled.others.collections =
-                                        value_bool.unwrap()
-                                }
-                                "calendar" => {
-                                    preferences.features_enabled.others.calendar =
-                                        value_bool.unwrap()
-                                }
-                                _ => return Err(err()),
-                            },
-                            "fitness" => match right {
-                                "enabled" => {
-                                    preferences.features_enabled.fitness.enabled =
-                                        value_bool.unwrap()
-                                }
-                                "measurements" => {
-                                    preferences.features_enabled.fitness.measurements =
-                                        value_bool.unwrap()
-                                }
-                                "workouts" => {
-                                    preferences.features_enabled.fitness.workouts =
-                                        value_bool.unwrap()
-                                }
-                                _ => return Err(err()),
-                            },
-                            "media" => {
-                                match right {
-                                    "enabled" => {
-                                        preferences.features_enabled.media.enabled =
-                                            value_bool.unwrap()
-                                    }
-                                    "audio_book" => {
-                                        preferences.features_enabled.media.audio_book =
-                                            value_bool.unwrap()
-                                    }
-                                    "book" => {
-                                        preferences.features_enabled.media.book =
-                                            value_bool.unwrap()
-                                    }
-                                    "movie" => {
-                                        preferences.features_enabled.media.movie =
-                                            value_bool.unwrap()
-                                    }
-                                    "podcast" => {
-                                        preferences.features_enabled.media.podcast =
-                                            value_bool.unwrap()
-                                    }
-                                    "show" => {
-                                        preferences.features_enabled.media.show =
-                                            value_bool.unwrap()
-                                    }
-                                    "video_game" => {
-                                        preferences.features_enabled.media.video_game =
-                                            value_bool.unwrap()
-                                    }
-                                    "visual_novel" => {
-                                        preferences.features_enabled.media.visual_novel =
-                                            value_bool.unwrap()
-                                    }
-                                    "manga" => {
-                                        preferences.features_enabled.media.manga =
-                                            value_bool.unwrap()
-                                    }
-                                    "anime" => {
-                                        preferences.features_enabled.media.anime =
-                                            value_bool.unwrap()
-                                    }
-                                    "people" => {
-                                        preferences.features_enabled.media.people =
-                                            value_bool.unwrap()
-                                    }
-                                    "groups" => {
-                                        preferences.features_enabled.media.groups =
-                                            value_bool.unwrap()
-                                    }
-                                    "genres" => {
-                                        preferences.features_enabled.media.genres =
-                                            value_bool.unwrap()
-                                    }
-                                    _ => return Err(err()),
-                                };
-                            }
-                            _ => return Err(err()),
-                        }
-                    }
-                    "notifications" => match right {
-                        "to_send" => {
-                            preferences.notifications.to_send =
-                                serde_json::from_str(&input.value).unwrap();
-                        }
-                        "enabled" => {
-                            preferences.notifications.enabled = value_bool.unwrap();
-                        }
-                        _ => return Err(err()),
-                    },
-                    "general" => match right {
-                        "review_scale" => {
-                            preferences.general.review_scale =
-                                UserReviewScale::from_str(&input.value).unwrap();
-                        }
-                        "display_nsfw" => {
-                            preferences.general.display_nsfw = value_bool.unwrap();
-                        }
-                        "dashboard" => {
-                            let value = serde_json::from_str::<Vec<UserGeneralDashboardElement>>(
-                                &input.value,
-                            )
-                            .unwrap();
-                            let default_general_preferences = UserGeneralPreferences::default();
-                            if value.len() != default_general_preferences.dashboard.len() {
-                                return Err(err());
-                            }
-                            preferences.general.dashboard = value;
-                        }
-                        "disable_integrations" => {
-                            preferences.general.disable_integrations = value_bool.unwrap();
-                        }
-                        "persist_queries" => {
-                            preferences.general.persist_queries = value_bool.unwrap();
-                        }
-                        "disable_navigation_animation" => {
-                            preferences.general.disable_navigation_animation = value_bool.unwrap();
-                        }
-                        "disable_videos" => {
-                            preferences.general.disable_videos = value_bool.unwrap();
-                        }
-                        "disable_watch_providers" => {
-                            preferences.general.disable_watch_providers = value_bool.unwrap();
-                        }
-                        "watch_providers" => {
-                            preferences.general.watch_providers =
-                                serde_json::from_str(&input.value).unwrap();
-                        }
-                        "disable_reviews" => {
-                            preferences.general.disable_reviews = value_bool.unwrap();
-                        }
-                        _ => return Err(err()),
-                    },
-                    _ => return Err(err()),
-                };
-            }
-        };
-        let mut user_model: user::ActiveModel = user_model.into();
-        user_model.preferences = ActiveValue::Set(preferences);
-        user_model.update(&self.db).await?;
-        Ok(true)
-    }
-
-    pub async fn user_integrations(&self, user_id: &String) -> Result<Vec<integration::Model>> {
-        let integrations = Integration::find()
-            .filter(integration::Column::UserId.eq(user_id))
-            .all(&self.db)
-            .await?;
-        Ok(integrations)
-    }
-
-    pub async fn user_notification_platforms(
-        &self,
-        user_id: &String,
-    ) -> Result<Vec<notification_platform::Model>> {
-        let all_notifications = NotificationPlatform::find()
-            .filter(notification_platform::Column::UserId.eq(user_id))
-            .all(&self.db)
-            .await?;
-        Ok(all_notifications)
-    }
-
-    pub async fn create_user_integration(
-        &self,
-        user_id: String,
-        input: CreateUserIntegrationInput,
-    ) -> Result<StringIdObject> {
-        if input.minimum_progress > input.maximum_progress {
-            return Err(Error::new(
-                "Minimum progress cannot be greater than maximum progress",
-            ));
-        }
-        let lot = match input.provider {
-            IntegrationProvider::Audiobookshelf => IntegrationLot::Yank,
-            IntegrationProvider::Komga => IntegrationLot::Yank,
-            IntegrationProvider::Radarr | IntegrationProvider::Sonarr => IntegrationLot::Push,
-            _ => IntegrationLot::Sink,
-        };
-        let to_insert = integration::ActiveModel {
-            lot: ActiveValue::Set(lot),
-            user_id: ActiveValue::Set(user_id),
-            provider: ActiveValue::Set(input.provider),
-            minimum_progress: ActiveValue::Set(input.minimum_progress),
-            maximum_progress: ActiveValue::Set(input.maximum_progress),
-            provider_specifics: ActiveValue::Set(input.provider_specifics),
-            ..Default::default()
-        };
-        let integration = to_insert.insert(&self.db).await?;
-        Ok(StringIdObject { id: integration.id })
-    }
-
-    pub async fn update_user_integration(
-        &self,
-        user_id: String,
-        input: UpdateUserIntegrationInput,
-    ) -> Result<bool> {
-        let db_integration = Integration::find_by_id(input.integration_id)
-            .one(&self.db)
-            .await?
-            .ok_or_else(|| Error::new("Integration with the given id does not exist"))?;
-        if db_integration.user_id != user_id {
-            return Err(Error::new("Integration does not belong to the user"));
-        }
-        if input.minimum_progress > input.maximum_progress {
-            return Err(Error::new(
-                "Minimum progress cannot be greater than maximum progress",
-            ));
-        }
-        let mut db_integration: integration::ActiveModel = db_integration.into();
-        if let Some(s) = input.minimum_progress {
-            db_integration.minimum_progress = ActiveValue::Set(Some(s));
-        }
-        if let Some(s) = input.maximum_progress {
-            db_integration.maximum_progress = ActiveValue::Set(Some(s));
-        }
-        if let Some(d) = input.is_disabled {
-            db_integration.is_disabled = ActiveValue::Set(Some(d));
-        }
-        db_integration.update(&self.db).await?;
-        Ok(true)
-    }
-
-    pub async fn delete_user_integration(
-        &self,
-        user_id: String,
-        integration_id: String,
-    ) -> Result<bool> {
-        let integration = Integration::find_by_id(integration_id)
-            .one(&self.db)
-            .await?
-            .ok_or_else(|| Error::new("Integration with the given id does not exist"))?;
-        if integration.user_id != user_id {
-            return Err(Error::new("Integration does not belong to the user"));
-        }
-        integration.delete(&self.db).await?;
-        Ok(true)
-    }
-
-    pub async fn create_user_notification_platform(
-        &self,
-        user_id: String,
-        input: CreateUserNotificationPlatformInput,
-    ) -> Result<String> {
-        let specifics = match input.lot {
-            NotificationPlatformLot::Apprise => NotificationPlatformSpecifics::Apprise {
-                url: input.base_url.unwrap(),
-                key: input.api_token.unwrap(),
-            },
-            NotificationPlatformLot::Discord => NotificationPlatformSpecifics::Discord {
-                url: input.base_url.unwrap(),
-            },
-            NotificationPlatformLot::Gotify => NotificationPlatformSpecifics::Gotify {
-                url: input.base_url.unwrap(),
-                token: input.api_token.unwrap(),
-                priority: input.priority,
-            },
-            NotificationPlatformLot::Ntfy => NotificationPlatformSpecifics::Ntfy {
-                url: input.base_url,
-                topic: input.api_token.unwrap(),
-                priority: input.priority,
-                auth_header: input.auth_header,
-            },
-            NotificationPlatformLot::PushBullet => NotificationPlatformSpecifics::PushBullet {
-                api_token: input.api_token.unwrap(),
-            },
-            NotificationPlatformLot::PushOver => NotificationPlatformSpecifics::PushOver {
-                key: input.api_token.unwrap(),
-                app_key: input.auth_header,
-            },
-            NotificationPlatformLot::PushSafer => NotificationPlatformSpecifics::PushSafer {
-                key: input.api_token.unwrap(),
-            },
-            NotificationPlatformLot::Email => NotificationPlatformSpecifics::Email {
-                email: input.api_token.unwrap(),
-            },
-            NotificationPlatformLot::Telegram => NotificationPlatformSpecifics::Telegram {
-                bot_token: input.api_token.unwrap(),
-                chat_id: input.chat_id.unwrap(),
-            },
-        };
-        let description = match &specifics {
-            NotificationPlatformSpecifics::Apprise { url, key } => {
-                format!("URL: {}, Key: {}", url, key)
-            }
-            NotificationPlatformSpecifics::Discord { url } => {
-                format!("Webhook: {}", url)
-            }
-            NotificationPlatformSpecifics::Gotify { url, token, .. } => {
-                format!("URL: {}, Token: {}", url, token)
-            }
-            NotificationPlatformSpecifics::Ntfy { url, topic, .. } => {
-                format!("URL: {:?}, Topic: {}", url, topic)
-            }
-            NotificationPlatformSpecifics::PushBullet { api_token } => {
-                format!("API Token: {}", api_token)
-            }
-            NotificationPlatformSpecifics::PushOver { key, app_key } => {
-                format!("Key: {}, App Key: {:?}", key, app_key)
-            }
-            NotificationPlatformSpecifics::PushSafer { key } => {
-                format!("Key: {}", key)
-            }
-            NotificationPlatformSpecifics::Email { email } => {
-                format!("ID: {}", email)
-            }
-            NotificationPlatformSpecifics::Telegram { chat_id, .. } => {
-                format!("Chat ID: {}", chat_id)
-            }
-        };
-        let notification = notification_platform::ActiveModel {
-            lot: ActiveValue::Set(input.lot),
-            user_id: ActiveValue::Set(user_id),
-            platform_specifics: ActiveValue::Set(specifics),
-            description: ActiveValue::Set(description),
-            ..Default::default()
-        };
-        let new_notification_id = notification.insert(&self.db).await?.id;
-        Ok(new_notification_id)
-    }
-
-    pub async fn update_user_notification_platform(
-        &self,
-        user_id: String,
-        input: UpdateUserNotificationPlatformInput,
-    ) -> Result<bool> {
-        let db_notification = NotificationPlatform::find_by_id(input.notification_id)
-            .one(&self.db)
-            .await?
-            .ok_or_else(|| Error::new("Notification platform with the given id does not exist"))?;
-        if db_notification.user_id != user_id {
-            return Err(Error::new(
-                "Notification platform does not belong to the user",
-            ));
-        }
-        let mut db_notification: notification_platform::ActiveModel = db_notification.into();
-        if let Some(s) = input.is_disabled {
-            db_notification.is_disabled = ActiveValue::Set(Some(s));
-        }
-        db_notification.update(&self.db).await?;
-        Ok(true)
-    }
-
-    pub async fn delete_user_notification_platform(
-        &self,
-        user_id: String,
-        notification_id: String,
-    ) -> Result<bool> {
-        let notification = NotificationPlatform::find_by_id(notification_id)
-            .one(&self.db)
-            .await?
-            .ok_or_else(|| Error::new("Notification platform with the given id does not exist"))?;
-        if notification.user_id != user_id {
-            return Err(Error::new(
-                "Notification platform does not belong to the user",
-            ));
-        }
-        notification.delete(&self.db).await?;
-        Ok(true)
-    }
-
->>>>>>> f537c107
     pub fn providers_language_information(&self) -> Vec<ProviderLanguageInformation> {
         MediaSource::iter()
             .map(|source| {
