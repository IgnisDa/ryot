--- conflicted
+++ resolved
@@ -4697,7 +4697,8 @@
         self.regenerate_user_summaries().await.trace_ok();
         ryot_log!(trace, "Removing useless data");
         self.remove_useless_data().await.trace_ok();
-<<<<<<< HEAD
+        ryot_log!(trace, "Putting entities in partial state");
+        self.put_entities_in_partial_state().await.trace_ok();
         // DEV: This is called after removing useless data so that recommendations are not
         // delete right after they are downloaded.
         ryot_log!(trace, "Downloading recommendations for users");
@@ -4708,10 +4709,6 @@
         // function after removing useless data.
         ryot_log!(trace, "Revoking invalid access tokens");
         self.revoke_invalid_access_tokens().await.trace_ok();
-=======
-        ryot_log!(trace, "Putting entities in partial state");
-        self.put_entities_in_partial_state().await.trace_ok();
->>>>>>> fdeb3b23
 
         ryot_log!(debug, "Completed background jobs...");
         Ok(())
