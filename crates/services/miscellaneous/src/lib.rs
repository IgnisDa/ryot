--- conflicted
+++ resolved
@@ -3112,40 +3112,12 @@
                 ryot_log!(debug, "Integration {} is disabled", integration.id);
                 continue;
             }
-<<<<<<< HEAD
-            let response = match integration.provider {
-                IntegrationProvider::Audiobookshelf => {
-                    let specifics = integration.clone().provider_specifics.unwrap();
-                    integration_service
-                        .process_progress_commit(
-                            IntegrationType::Audiobookshelf(
-                                specifics.audiobookshelf_base_url.unwrap(),
-                                specifics.audiobookshelf_token.unwrap(),
-                                integration.sync_to_owned_collection,
-                                self.get_isbn_service().await.unwrap(),
-                            ),
-                            |input| self.commit_metadata(input),
-                        )
-                        .await
-                }
-                IntegrationProvider::Komga => {
-                    let specifics = integration.clone().provider_specifics.unwrap();
-                    integration_service
-                        .process_progress(IntegrationType::Komga(
-                            specifics.komga_base_url.unwrap(),
-                            specifics.komga_username.unwrap(),
-                            specifics.komga_password.unwrap(),
-                            specifics.komga_provider.unwrap(),
-                            integration.sync_to_owned_collection,
-                        ))
-                        .await
-                }
-=======
             let specifics = integration.clone().provider_specifics.unwrap();
             let integration_input = match integration.provider {
                 IntegrationProvider::Audiobookshelf => IntegrationType::Audiobookshelf(
                     specifics.audiobookshelf_base_url.unwrap(),
                     specifics.audiobookshelf_token.unwrap(),
+                    integration.sync_to_owned_collection,
                     self.get_isbn_service().await.unwrap(),
                 ),
                 IntegrationProvider::Komga => IntegrationType::Komga(
@@ -3153,8 +3125,8 @@
                     specifics.komga_username.unwrap(),
                     specifics.komga_password.unwrap(),
                     specifics.komga_provider.unwrap(),
+                    integration.sync_to_owned_collection,
                 ),
->>>>>>> 16a7f55d
                 _ => continue,
             };
             let response = integration_service
