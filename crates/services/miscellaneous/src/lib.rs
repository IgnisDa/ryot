--- conflicted
+++ resolved
@@ -11,10 +11,7 @@
 use argon2::{Argon2, PasswordHash, PasswordVerifier};
 use async_graphql::{Enum, Error, Result};
 use cached::{DiskCache, IOCached};
-<<<<<<< HEAD
 use chrono::{Days, Duration as ChronoDuration, NaiveDate, Timelike, Utc};
-=======
-use chrono::{Days, Duration as ChronoDuration, NaiveDate, Utc};
 use enum_meta::Meta;
 use futures::TryStreamExt;
 use itertools::Itertools;
@@ -42,7 +39,6 @@
 
 use application_utils::{get_current_date, user_id_from_token};
 use background::{ApplicationJob, CoreApplicationJob};
->>>>>>> f537c107
 use common_models::{
     BackendError, BackgroundJob, ChangeCollectionToEntityInput, DefaultCollection,
     IdAndNamedObject, MediaStateChanged, SearchDetails, SearchInput, StoredUrl, StringIdObject,
@@ -84,16 +80,8 @@
 };
 use file_storage_service::FileStorageService;
 use fitness_models::UserUnitSystem;
-<<<<<<< HEAD
-use futures::TryStreamExt;
-use integration_service::IntegrationService;
-use itertools::Itertools;
+use integration_service::{integration_type::IntegrationType, IntegrationService};
 use jwt_service::{sign, AccessLinkClaims};
-use markdown::{to_html_with_options as markdown_to_html_opts, CompileOptions, Options};
-=======
-use integration_service::{integration_type::IntegrationType, IntegrationService};
-use jwt_service::sign;
->>>>>>> f537c107
 use media_models::{
     first_metadata_image_as_url, metadata_images_as_urls, AuthUserInput, CollectionContentsInput,
     CollectionContentsSortBy, CollectionItem, CommitMediaInput, CommitPersonInput,
@@ -4609,20 +4597,13 @@
                 IntegrationProvider::Audiobookshelf => {
                     let specifics = integration.clone().provider_specifics.unwrap();
                     integration_service
-<<<<<<< HEAD
-                        .audiobookshelf_progress(
-                            &specifics.audiobookshelf_base_url.unwrap(),
-                            &specifics.audiobookshelf_token.unwrap(),
-                            integration.sync_to_owned_collection,
-                            &self.get_isbn_service().await.unwrap(),
-=======
                         .process_progress_commit(
                             IntegrationType::Audiobookshelf(
                                 specifics.audiobookshelf_base_url.unwrap(),
                                 specifics.audiobookshelf_token.unwrap(),
+                                integration.sync_to_owned_collection,
                                 self.get_isbn_service().await.unwrap(),
                             ),
->>>>>>> f537c107
                             |input| self.commit_metadata(input),
                         )
                         .await
