use std::{
    collections::{HashMap, HashSet},
    fmt::{self},
    iter::zip,
    path::PathBuf,
    sync::Arc,
};

use apalis::prelude::{MemoryStorage, MessageQueue};
use application_utils::get_current_date;
use async_graphql::{Enum, Error, Result};
use background::{ApplicationJob, CoreApplicationJob};
use cached::{DiskCache, IOCached};
use chrono::{Days, Duration as ChronoDuration, NaiveDate, Utc};
use common_models::{
    BackendError, BackgroundJob, ChangeCollectionToEntityInput, DefaultCollection,
    IdAndNamedObject, MediaStateChanged, SearchDetails, SearchInput, StoredUrl, StringIdObject,
};
use common_utils::{
    get_first_and_last_day_of_month, ryot_log, IsFeatureEnabled, SHOW_SPECIAL_SEASON_NAMES,
    TEMP_DIR, VERSION,
};
use database_models::{
    access_link, calendar_event, collection, collection_to_entity,
    functions::{associate_user_with_entity, get_user_to_entity_association},
    genre, import_report, integration, metadata, metadata_group, metadata_to_genre,
    metadata_to_metadata, metadata_to_metadata_group, metadata_to_person, notification_platform,
    person,
    prelude::{
<<<<<<< HEAD
        AccessLink, CalendarEvent, Collection, CollectionToEntity, Genre, ImportReport,
        Integration, Metadata, MetadataGroup, MetadataToGenre, MetadataToMetadata,
        MetadataToMetadataGroup, MetadataToPerson, NotificationPlatform, Person,
        QueuedNotification, Review, Seen, User, UserToCollection, UserToEntity,
=======
        CalendarEvent, Collection, CollectionToEntity, Genre, ImportReport, Integration, Metadata,
        MetadataGroup, MetadataToGenre, MetadataToMetadata, MetadataToMetadataGroup,
        MetadataToPerson, NotificationPlatform, Person, QueuedNotification, Review, Seen, User,
        UserToEntity,
>>>>>>> 3b6b9226
    },
    queued_notification, review, seen, user, user_to_entity,
};
use database_utils::{
    add_entity_to_collection, admin_account_guard, apply_collection_filter,
    calculate_user_activities_and_summary, entity_in_collections,
    entity_in_collections_with_collection_to_entity_ids, ilike_sql, item_reviews,
    remove_entity_from_collection, revoke_access_link, user_by_id, user_preferences_by_id,
};
use dependent_models::{
    CoreDetails, GenreDetails, MetadataBaseData, MetadataGroupDetails, PersonDetails,
    SearchResults, UserMetadataDetails, UserMetadataGroupDetails, UserPersonDetails,
};
use enums::{
    EntityLot, IntegrationLot, IntegrationProvider, MediaLot, MediaSource,
    MetadataToMetadataRelation, SeenState, UserToMediaReason, Visibility,
};
use file_storage_service::FileStorageService;
use futures::TryStreamExt;
use integration_service::{integration_type::IntegrationType, IntegrationService};
use itertools::Itertools;
use markdown::{to_html_with_options as markdown_to_html_opts, CompileOptions, Options};
use media_models::{
    first_metadata_image_as_url, metadata_images_as_urls, CommitMediaInput, CommitPersonInput,
    CreateCustomMetadataInput, CreateReviewCommentInput, GenreDetailsInput, GenreListItem,
    GraphqlCalendarEvent, GraphqlMediaAssets, GraphqlMetadataDetails, GraphqlMetadataGroup,
    GraphqlVideoAsset, GroupedCalendarEvent, ImportOrExportItemReviewComment, IntegrationMediaSeen,
    MediaAssociatedPersonStateChanges, MediaDetails, MediaGeneralFilter, MediaSortBy,
    MetadataCreator, MetadataCreatorGroupedByRole, MetadataFreeCreator, MetadataGroupSearchInput,
    MetadataGroupSearchItem, MetadataGroupsListInput, MetadataImage, MetadataImageForMediaDetails,
    MetadataListInput, MetadataPartialDetails, MetadataSearchInput, MetadataSearchItemResponse,
    MetadataVideo, MetadataVideoSource, PartialMetadata, PartialMetadataPerson,
    PartialMetadataWithoutId, PeopleListInput, PeopleSearchInput, PeopleSearchItem,
    PersonDetailsGroupedByRole, PersonDetailsItemWithCharacter, PersonSortBy, PodcastSpecifics,
    PostReviewInput, ProgressUpdateError, ProgressUpdateErrorVariant, ProgressUpdateInput,
    ProgressUpdateResultUnion, ProviderLanguageInformation, ReviewPostedEvent,
    SeenAnimeExtraInformation, SeenMangaExtraInformation, SeenPodcastExtraInformation,
    SeenShowExtraInformation, ShowSpecifics, UpdateSeenItemInput, UserCalendarEventInput,
    UserMediaNextEntry, UserMetadataDetailsEpisodeProgress, UserMetadataDetailsShowSeasonProgress,
    UserUpcomingCalendarEventInput,
};
use migrations::{
    AliasedMetadata, AliasedMetadataToGenre, AliasedReview, AliasedSeen, AliasedUserToEntity,
};
use nanoid::nanoid;
use notification_service::send_notification;
use providers::{
    anilist::{AnilistAnimeService, AnilistMangaService, AnilistService, NonMediaAnilistService},
    audible::AudibleService,
    google_books::GoogleBooksService,
    igdb::IgdbService,
    itunes::ITunesService,
    listennotes::ListennotesService,
    mal::{MalAnimeService, MalMangaService, MalService, NonMediaMalService},
    manga_updates::MangaUpdatesService,
    openlibrary::OpenlibraryService,
    tmdb::{NonMediaTmdbService, TmdbMovieService, TmdbService, TmdbShowService},
    vndb::VndbService,
};
use rust_decimal::Decimal;
use rust_decimal_macros::dec;
use sea_orm::{
    prelude::DateTimeUtc, sea_query::NullOrdering, ActiveModelTrait, ActiveValue, ColumnTrait,
    ConnectionTrait, DatabaseBackend, DatabaseConnection, DbBackend, EntityTrait, FromQueryResult,
    ItemsAndPagesNumber, Iterable, JoinType, ModelTrait, Order, PaginatorTrait, QueryFilter,
    QueryOrder, QuerySelect, QueryTrait, RelationTrait, Statement, TransactionTrait,
};
use sea_query::{
    extension::postgres::PgExpr, Alias, Asterisk, Cond, Condition, Expr, Func, PgFunc,
    PostgresQueryBuilder, Query, SelectStatement,
};
use serde::{Deserialize, Serialize};
use traits::{MediaProvider, MediaProviderLanguages, TraceOk};
use user_models::UserReviewScale;
use uuid::Uuid;

type Provider = Box<(dyn MediaProvider + Send + Sync)>;

#[derive(Debug, Clone)]
struct CustomService {}

impl MediaProviderLanguages for CustomService {
    fn supported_languages() -> Vec<String> {
        ["us"].into_iter().map(String::from).collect()
    }

    fn default_language() -> String {
        "us".to_owned()
    }
}

#[derive(Debug, Ord, PartialEq, Eq, PartialOrd, Clone, Hash)]
struct ProgressUpdateCache {
    user_id: String,
    metadata_id: String,
    show_season_number: Option<i32>,
    show_episode_number: Option<i32>,
    podcast_episode_number: Option<i32>,
    anime_episode_number: Option<i32>,
    manga_chapter_number: Option<i32>,
    manga_volume_number: Option<i32>,
}

impl fmt::Display for ProgressUpdateCache {
    fn fmt(&self, f: &mut fmt::Formatter<'_>) -> fmt::Result {
        write!(f, "{:#?}", self)
    }
}

pub struct MiscellaneousService {
    oidc_enabled: bool,
    db: DatabaseConnection,
    timezone: Arc<chrono_tz::Tz>,
    config: Arc<config::AppConfig>,
    file_storage_service: Arc<FileStorageService>,
    perform_application_job: MemoryStorage<ApplicationJob>,
    seen_progress_cache: DiskCache<ProgressUpdateCache, ()>,
    perform_core_application_job: MemoryStorage<CoreApplicationJob>,
}

impl MiscellaneousService {
    pub async fn new(
        oidc_enabled: bool,
        db: &DatabaseConnection,
        timezone: Arc<chrono_tz::Tz>,
        config: Arc<config::AppConfig>,
        file_storage_service: Arc<FileStorageService>,
        perform_application_job: &MemoryStorage<ApplicationJob>,
        perform_core_application_job: &MemoryStorage<CoreApplicationJob>,
    ) -> Self {
        let cache_name = "seen_progress_cache";
        let path = PathBuf::new().join(TEMP_DIR);
        let seen_progress_cache = DiskCache::new(cache_name)
            .set_lifespan(
                ChronoDuration::try_hours(config.server.progress_update_threshold)
                    .unwrap()
                    .num_seconds()
                    .try_into()
                    .unwrap(),
            )
            .set_disk_directory(path)
            .build()
            .unwrap();

        Self {
            config,
            timezone,
            oidc_enabled,
            db: db.clone(),
            seen_progress_cache,
            file_storage_service,
            perform_application_job: perform_application_job.clone(),
            perform_core_application_job: perform_core_application_job.clone(),
        }
    }
}

type EntityBeingMonitoredByMap = HashMap<String, Vec<String>>;

impl MiscellaneousService {
    pub async fn update_claimed_recommendations_and_download_new_ones(&self) -> Result<()> {
        ryot_log!(
            debug,
            "Updating old recommendations to not be recommendations anymore"
        );
        let mut metadata_stream = Metadata::find()
            .select_only()
            .column(metadata::Column::Id)
            .filter(metadata::Column::IsRecommendation.eq(true))
            .into_tuple::<String>()
            .stream(&self.db)
            .await?;
        let mut recommendations_to_update = vec![];
        while let Some(meta) = metadata_stream.try_next().await? {
            let num_ute = UserToEntity::find()
                .filter(user_to_entity::Column::MetadataId.eq(&meta))
                .count(&self.db)
                .await?;
            if num_ute > 0 {
                recommendations_to_update.push(meta);
            }
        }
        Metadata::update_many()
            .filter(metadata::Column::Id.is_in(recommendations_to_update))
            .set(metadata::ActiveModel {
                is_recommendation: ActiveValue::Set(None),
                ..Default::default()
            })
            .exec(&self.db)
            .await?;
        ryot_log!(debug, "Downloading new recommendations for users");
        #[derive(Debug, FromQueryResult)]
        struct CustomQueryResponse {
            lot: MediaLot,
            source: MediaSource,
            identifier: String,
        }
        let media_items = CustomQueryResponse::find_by_statement(Statement::from_sql_and_values(
            DbBackend::Postgres,
            r#"
SELECT "m"."lot", "m"."identifier", "m"."source"
FROM (
    SELECT "user_id", "metadata_id" FROM "user_to_entity"
    WHERE "user_id" IN (SELECT "id" from "user") AND "metadata_id" IS NOT NULL
) "sub"
JOIN "metadata" "m" ON "sub"."metadata_id" = "m"."id" AND "m"."source" NOT IN ($1, $2, $3)
ORDER BY RANDOM() LIMIT 10;
        "#,
            [
                MediaSource::GoogleBooks.into(),
                MediaSource::Itunes.into(),
                MediaSource::Vndb.into(),
            ],
        ))
        .all(&self.db)
        .await?;
        let mut media_item_ids = vec![];
        for media in media_items.into_iter() {
            let provider = self.get_metadata_provider(media.lot, media.source).await?;
            if let Ok(recommendations) = provider
                .get_recommendations_for_metadata(&media.identifier)
                .await
            {
                for mut rec in recommendations {
                    rec.is_recommendation = Some(true);
                    if let Ok(meta) = self.create_partial_metadata(rec).await {
                        media_item_ids.push(meta.id);
                    }
                }
            }
        }
        Ok(())
    }

    pub async fn revoke_invalid_access_tokens(&self) -> Result<()> {
        let access_links = AccessLink::find()
            .select_only()
            .column(access_link::Column::Id)
            .filter(
                Condition::any()
                    .add(
                        Expr::col(access_link::Column::TimesUsed)
                            .gte(Expr::col(access_link::Column::MaximumUses)),
                    )
                    .add(access_link::Column::ExpiresOn.lte(Utc::now())),
            )
            .into_tuple::<String>()
            .all(&self.db)
            .await?;
        for access_link in access_links {
            revoke_access_link(&self.db, access_link).await?;
        }
        Ok(())
    }

    pub async fn core_details(&self) -> CoreDetails {
        let mut files_enabled = self.config.file_storage.is_enabled();
        if files_enabled && !self.file_storage_service.is_enabled().await {
            files_enabled = false;
        }
        CoreDetails {
            is_pro: true,
            version: VERSION.to_owned(),
            file_storage_enabled: files_enabled,
            oidc_enabled: self.oidc_enabled,
            page_limit: self.config.frontend.page_size,
            docs_link: "https://docs.ryot.io".to_owned(),
            backend_errors: BackendError::iter().collect(),
            smtp_enabled: self.config.server.smtp.is_enabled(),
            website_url: "https://ryot.io".to_owned(),
            signup_allowed: self.config.users.allow_registration,
            local_auth_disabled: self.config.users.disable_local_auth,
            token_valid_for_days: self.config.users.token_valid_for_days,
            repository_link: "https://github.com/ignisda/ryot".to_owned(),
        }
    }

    fn get_integration_service(&self) -> IntegrationService {
        IntegrationService::new(&self.db)
    }

    async fn metadata_assets(&self, meta: &metadata::Model) -> Result<GraphqlMediaAssets> {
        let images = metadata_images_as_urls(&meta.images, &self.file_storage_service).await;
        let mut videos = vec![];
        if let Some(vids) = &meta.videos {
            for v in vids.clone() {
                let url = self
                    .file_storage_service
                    .get_stored_asset(v.identifier)
                    .await;
                videos.push(GraphqlVideoAsset {
                    source: v.source,
                    video_id: url,
                })
            }
        }
        Ok(GraphqlMediaAssets { images, videos })
    }

    async fn generic_metadata(&self, metadata_id: &String) -> Result<MetadataBaseData> {
        let mut meta = match Metadata::find_by_id(metadata_id)
            .one(&self.db)
            .await
            .unwrap()
        {
            Some(m) => m,
            None => return Err(Error::new("The record does not exist".to_owned())),
        };
        let genres = meta
            .find_related(Genre)
            .order_by_asc(genre::Column::Name)
            .into_model::<GenreListItem>()
            .all(&self.db)
            .await
            .unwrap();
        #[derive(Debug, FromQueryResult)]
        struct PartialCreator {
            id: String,
            name: String,
            images: Option<Vec<MetadataImage>>,
            role: String,
            character: Option<String>,
        }
        let crts = MetadataToPerson::find()
            .expr(Expr::col(Asterisk))
            .filter(metadata_to_person::Column::MetadataId.eq(&meta.id))
            .join(
                JoinType::Join,
                metadata_to_person::Relation::Person
                    .def()
                    .on_condition(|left, right| {
                        Condition::all().add(
                            Expr::col((left, metadata_to_person::Column::PersonId))
                                .equals((right, person::Column::Id)),
                        )
                    }),
            )
            .order_by_asc(metadata_to_person::Column::Index)
            .into_model::<PartialCreator>()
            .all(&self.db)
            .await?;
        let mut creators: HashMap<String, Vec<_>> = HashMap::new();
        for cr in crts {
            let image = first_metadata_image_as_url(&cr.images, &self.file_storage_service).await;
            let creator = MetadataCreator {
                image,
                name: cr.name,
                id: Some(cr.id),
                character: cr.character,
            };
            creators
                .entry(cr.role)
                .and_modify(|e| {
                    e.push(creator.clone());
                })
                .or_insert(vec![creator.clone()]);
        }
        if let Some(free_creators) = &meta.free_creators {
            for cr in free_creators.clone() {
                let creator = MetadataCreator {
                    id: None,
                    name: cr.name,
                    image: cr.image,
                    character: None,
                };
                creators
                    .entry(cr.role)
                    .and_modify(|e| {
                        e.push(creator.clone());
                    })
                    .or_insert(vec![creator.clone()]);
            }
        }
        if let Some(ref mut d) = meta.description {
            *d = markdown_to_html_opts(
                d,
                &Options {
                    compile: CompileOptions {
                        allow_dangerous_html: true,
                        allow_dangerous_protocol: true,
                        ..CompileOptions::default()
                    },
                    ..Options::default()
                },
            )
            .unwrap();
        }
        let creators = creators
            .into_iter()
            .sorted_by(|(k1, _), (k2, _)| k1.cmp(k2))
            .map(|(name, items)| MetadataCreatorGroupedByRole { name, items })
            .collect_vec();
        let suggestions = MetadataToMetadata::find()
            .select_only()
            .column(metadata_to_metadata::Column::ToMetadataId)
            .filter(metadata_to_metadata::Column::FromMetadataId.eq(&meta.id))
            .filter(
                metadata_to_metadata::Column::Relation.eq(MetadataToMetadataRelation::Suggestion),
            )
            .into_tuple::<String>()
            .all(&self.db)
            .await?;
        let assets = self.metadata_assets(&meta).await.unwrap();
        Ok(MetadataBaseData {
            model: meta,
            creators,
            assets,
            genres,
            suggestions,
        })
    }

    pub async fn metadata_partial_details(
        &self,
        metadata_id: &String,
    ) -> Result<MetadataPartialDetails> {
        let mut metadata = Metadata::find_by_id(metadata_id)
            .select_only()
            .columns([
                metadata::Column::Id,
                metadata::Column::Lot,
                metadata::Column::Title,
                metadata::Column::Images,
                metadata::Column::PublishYear,
            ])
            .into_model::<MetadataPartialDetails>()
            .one(&self.db)
            .await
            .unwrap()
            .ok_or_else(|| Error::new("The record does not exist".to_owned()))?;
        metadata.image =
            first_metadata_image_as_url(&metadata.images, &self.file_storage_service).await;
        Ok(metadata)
    }

    pub async fn metadata_details(&self, metadata_id: &String) -> Result<GraphqlMetadataDetails> {
        let MetadataBaseData {
            model,
            creators,
            assets,
            genres,
            suggestions,
        } = self.generic_metadata(metadata_id).await?;
        if model.is_partial.unwrap_or_default() {
            self.deploy_update_metadata_job(metadata_id, true).await?;
        }
        let slug = slug::slugify(&model.title);
        let identifier = &model.identifier;
        let source_url = match model.source {
            MediaSource::Custom => None,
            // DEV: This is updated by the specifics
            MediaSource::MangaUpdates => None,
            MediaSource::Itunes => Some(format!(
                "https://podcasts.apple.com/us/podcast/{slug}/id{identifier}"
            )),
            MediaSource::GoogleBooks => Some(format!(
                "https://www.google.co.in/books/edition/{slug}/{identifier}"
            )),
            MediaSource::Audible => Some(format!("https://www.audible.com/pd/{slug}/{identifier}")),
            MediaSource::Openlibrary => {
                Some(format!("https://openlibrary.org/works/{identifier}/{slug}"))
            }
            MediaSource::Tmdb => {
                let bw = match model.lot {
                    MediaLot::Movie => "movie",
                    MediaLot::Show => "tv",
                    _ => unreachable!(),
                };
                Some(format!(
                    "https://www.themoviedb.org/{bw}/{identifier}-{slug}"
                ))
            }
            MediaSource::Listennotes => Some(format!(
                "https://www.listennotes.com/podcasts/{slug}-{identifier}"
            )),
            MediaSource::Igdb => Some(format!("https://www.igdb.com/games/{slug}")),
            MediaSource::Anilist => {
                let bw = match model.lot {
                    MediaLot::Anime => "anime",
                    MediaLot::Manga => "manga",
                    _ => unreachable!(),
                };
                Some(format!("https://anilist.co/{bw}/{identifier}/{slug}"))
            }
            MediaSource::Mal => {
                let bw = match model.lot {
                    MediaLot::Anime => "anime",
                    MediaLot::Manga => "manga",
                    _ => unreachable!(),
                };
                Some(format!("https://myanimelist.net/{bw}/{identifier}/{slug}"))
            }
            MediaSource::Vndb => Some(format!("https://vndb.org/{identifier}")),
        };

        let group = {
            let association = MetadataToMetadataGroup::find()
                .filter(metadata_to_metadata_group::Column::MetadataId.eq(metadata_id))
                .one(&self.db)
                .await?;
            match association {
                None => None,
                Some(a) => {
                    let grp = a.find_related(MetadataGroup).one(&self.db).await?.unwrap();
                    Some(GraphqlMetadataGroup {
                        id: grp.id,
                        name: grp.title,
                        part: a.part,
                    })
                }
            }
        };
        let watch_providers = model.watch_providers.unwrap_or_default();

        let resp = GraphqlMetadataDetails {
            id: model.id,
            lot: model.lot,
            title: model.title,
            source: model.source,
            is_nsfw: model.is_nsfw,
            is_partial: model.is_partial,
            identifier: model.identifier,
            description: model.description,
            publish_date: model.publish_date,
            publish_year: model.publish_year,
            provider_rating: model.provider_rating,
            production_status: model.production_status,
            original_language: model.original_language,
            book_specifics: model.book_specifics,
            show_specifics: model.show_specifics,
            movie_specifics: model.movie_specifics,
            manga_specifics: model.manga_specifics,
            anime_specifics: model.anime_specifics,
            podcast_specifics: model.podcast_specifics,
            video_game_specifics: model.video_game_specifics,
            audio_book_specifics: model.audio_book_specifics,
            visual_novel_specifics: model.visual_novel_specifics,
            group,
            assets,
            genres,
            creators,
            source_url,
            suggestions,
            watch_providers,
        };
        Ok(resp)
    }

    pub async fn user_metadata_details(
        &self,
        user_id: String,
        metadata_id: String,
    ) -> Result<UserMetadataDetails> {
        let media_details = self.generic_metadata(&metadata_id).await?;
        let collections =
            entity_in_collections(&self.db, &user_id, &metadata_id, EntityLot::Metadata).await?;
        let reviews = item_reviews(&self.db, &user_id, &metadata_id, EntityLot::Metadata).await?;
        let (_, history) = self
            .is_metadata_finished_by_user(&user_id, &media_details)
            .await?;
        let in_progress = history
            .iter()
            .find(|h| h.state == SeenState::InProgress || h.state == SeenState::OnAHold)
            .cloned();
        let next_entry = history.first().and_then(|h| {
            if let Some(s) = &media_details.model.show_specifics {
                let all_episodes = s
                    .seasons
                    .iter()
                    .map(|s| (s.season_number, &s.episodes))
                    .collect_vec()
                    .into_iter()
                    .flat_map(|(s, e)| {
                        e.iter().map(move |e| UserMediaNextEntry {
                            season: Some(s),
                            episode: Some(e.episode_number),
                            ..Default::default()
                        })
                    })
                    .collect_vec();
                let next = all_episodes.iter().position(|e| {
                    e.season == Some(h.show_extra_information.as_ref().unwrap().season)
                        && e.episode == Some(h.show_extra_information.as_ref().unwrap().episode)
                });
                Some(all_episodes.get(next? + 1)?.clone())
            } else if let Some(p) = &media_details.model.podcast_specifics {
                let all_episodes = p
                    .episodes
                    .iter()
                    .map(|e| UserMediaNextEntry {
                        episode: Some(e.number),
                        ..Default::default()
                    })
                    .collect_vec();
                let next = all_episodes.iter().position(|e| {
                    e.episode == Some(h.podcast_extra_information.as_ref().unwrap().episode)
                });
                Some(all_episodes.get(next? + 1)?.clone())
            } else if let Some(_anime_spec) = &media_details.model.anime_specifics {
                h.anime_extra_information.as_ref().and_then(|hist| {
                    hist.episode.map(|e| UserMediaNextEntry {
                        episode: Some(e + 1),
                        ..Default::default()
                    })
                })
            } else if let Some(_manga_spec) = &media_details.model.manga_specifics {
                h.manga_extra_information.as_ref().and_then(|hist| {
                    hist.chapter
                        .map(|e| UserMediaNextEntry {
                            chapter: Some(e + 1),
                            ..Default::default()
                        })
                        .or(hist.volume.map(|e| UserMediaNextEntry {
                            volume: Some(e + 1),
                            ..Default::default()
                        }))
                })
            } else {
                None
            }
        });
        let metadata_alias = Alias::new("m");
        let seen_alias = Alias::new("s");
        let seen_select = Query::select()
            .expr_as(
                Expr::col((metadata_alias.clone(), AliasedMetadata::Id)),
                Alias::new("metadata_id"),
            )
            .expr_as(
                Func::count(Expr::col((seen_alias.clone(), AliasedSeen::MetadataId))),
                Alias::new("num_times_seen"),
            )
            .from_as(AliasedMetadata::Table, metadata_alias.clone())
            .join_as(
                JoinType::LeftJoin,
                AliasedSeen::Table,
                seen_alias.clone(),
                Expr::col((metadata_alias.clone(), AliasedMetadata::Id))
                    .equals((seen_alias.clone(), AliasedSeen::MetadataId)),
            )
            .and_where(Expr::col((metadata_alias.clone(), AliasedMetadata::Id)).eq(&metadata_id))
            .group_by_col((metadata_alias.clone(), AliasedMetadata::Id))
            .to_owned();
        let stmt = self.get_db_stmt(seen_select);
        let seen_by = self
            .db
            .query_one(stmt)
            .await?
            .map(|qr| qr.try_get_by_index::<i64>(1).unwrap())
            .unwrap();
        let seen_by: usize = seen_by.try_into().unwrap();
        let user_to_meta =
            get_user_to_entity_association(&self.db, &user_id, metadata_id, EntityLot::Metadata)
                .await;
        let average_rating = if reviews.is_empty() {
            None
        } else {
            let total_rating = reviews.iter().flat_map(|r| r.rating).collect_vec();
            let sum = total_rating.iter().sum::<Decimal>();
            if sum == dec!(0) {
                None
            } else {
                Some(sum / Decimal::from(total_rating.iter().len()))
            }
        };
        let seen_by_user_count = history.len();
        let show_progress = if let Some(show_specifics) = media_details.model.show_specifics {
            let mut seasons = vec![];
            for season in show_specifics.seasons {
                let mut episodes = vec![];
                for episode in season.episodes {
                    let seen = history
                        .iter()
                        .filter(|h| {
                            h.show_extra_information.as_ref().map_or(false, |s| {
                                s.season == season.season_number
                                    && s.episode == episode.episode_number
                            })
                        })
                        .collect_vec();
                    episodes.push(UserMetadataDetailsEpisodeProgress {
                        episode_number: episode.episode_number,
                        times_seen: seen.len(),
                    })
                }
                let times_season_seen = episodes
                    .iter()
                    .map(|e| e.times_seen)
                    .min()
                    .unwrap_or_default();
                seasons.push(UserMetadataDetailsShowSeasonProgress {
                    episodes,
                    times_seen: times_season_seen,
                    season_number: season.season_number,
                })
            }
            Some(seasons)
        } else {
            None
        };
        let podcast_progress =
            if let Some(podcast_specifics) = media_details.model.podcast_specifics {
                let mut episodes = vec![];
                for episode in podcast_specifics.episodes {
                    let seen = history
                        .iter()
                        .filter(|h| {
                            h.podcast_extra_information
                                .as_ref()
                                .map_or(false, |s| s.episode == episode.number)
                        })
                        .collect_vec();
                    episodes.push(UserMetadataDetailsEpisodeProgress {
                        episode_number: episode.number,
                        times_seen: seen.len(),
                    })
                }
                Some(episodes)
            } else {
                None
            };
        Ok(UserMetadataDetails {
            reviews,
            history,
            next_entry,
            collections,
            in_progress,
            show_progress,
            average_rating,
            podcast_progress,
            seen_by_user_count,
            seen_by_all_count: seen_by,
            has_interacted: user_to_meta.is_some(),
            media_reason: user_to_meta.and_then(|n| n.media_reason),
        })
    }

    pub async fn user_person_details(
        &self,
        user_id: String,
        person_id: String,
    ) -> Result<UserPersonDetails> {
        let reviews = item_reviews(&self.db, &user_id, &person_id, EntityLot::Person).await?;
        let collections =
            entity_in_collections(&self.db, &user_id, &person_id, EntityLot::Person).await?;
        Ok(UserPersonDetails {
            reviews,
            collections,
        })
    }

    pub async fn user_metadata_group_details(
        &self,
        user_id: String,
        metadata_group_id: String,
    ) -> Result<UserMetadataGroupDetails> {
        let collections = entity_in_collections(
            &self.db,
            &user_id,
            &metadata_group_id,
            EntityLot::MetadataGroup,
        )
        .await?;
        let reviews = item_reviews(
            &self.db,
            &user_id,
            &metadata_group_id,
            EntityLot::MetadataGroup,
        )
        .await?;
        Ok(UserMetadataGroupDetails {
            reviews,
            collections,
        })
    }

    async fn get_calendar_events(
        &self,
        user_id: String,
        only_monitored: bool,
        start_date: Option<NaiveDate>,
        end_date: Option<NaiveDate>,
        media_limit: Option<u64>,
    ) -> Result<Vec<GraphqlCalendarEvent>> {
        #[derive(Debug, FromQueryResult, Clone)]
        struct CalEvent {
            id: String,
            m_lot: MediaLot,
            date: NaiveDate,
            m_title: String,
            metadata_id: String,
            m_images: Option<Vec<MetadataImage>>,
            m_show_specifics: Option<ShowSpecifics>,
            m_podcast_specifics: Option<PodcastSpecifics>,
            metadata_show_extra_information: Option<SeenShowExtraInformation>,
            metadata_podcast_extra_information: Option<SeenPodcastExtraInformation>,
            metadata_anime_extra_information: Option<SeenAnimeExtraInformation>,
        }
        let all_events = CalendarEvent::find()
            .column_as(
                Expr::col((AliasedMetadata::Table, AliasedMetadata::Lot)),
                "m_lot",
            )
            .column_as(
                Expr::col((AliasedMetadata::Table, AliasedMetadata::Title)),
                "m_title",
            )
            .column_as(
                Expr::col((AliasedMetadata::Table, AliasedMetadata::Images)),
                "m_images",
            )
            .column_as(
                Expr::col((AliasedMetadata::Table, AliasedMetadata::ShowSpecifics)),
                "m_show_specifics",
            )
            .column_as(
                Expr::col((AliasedMetadata::Table, AliasedMetadata::PodcastSpecifics)),
                "m_podcast_specifics",
            )
            .filter(
                Expr::col((AliasedUserToEntity::Table, AliasedUserToEntity::UserId)).eq(user_id),
            )
            .inner_join(Metadata)
            .join_rev(
                JoinType::Join,
                UserToEntity::belongs_to(CalendarEvent)
                    .from(user_to_entity::Column::MetadataId)
                    .to(calendar_event::Column::MetadataId)
                    .on_condition(move |left, _right| {
                        Condition::all().add_option(match only_monitored {
                            true => Some(Expr::val(UserToMediaReason::Monitoring.to_string()).eq(
                                PgFunc::any(Expr::col((left, user_to_entity::Column::MediaReason))),
                            )),
                            false => None,
                        })
                    })
                    .into(),
            )
            .order_by_asc(calendar_event::Column::Date)
            .apply_if(end_date, |q, v| {
                q.filter(calendar_event::Column::Date.gte(v))
            })
            .apply_if(start_date, |q, v| {
                q.filter(calendar_event::Column::Date.lte(v))
            })
            .limit(media_limit)
            .into_model::<CalEvent>()
            .all(&self.db)
            .await?;
        let mut events = vec![];
        for evt in all_events {
            let mut calc = GraphqlCalendarEvent {
                calendar_event_id: evt.id,
                date: evt.date,
                metadata_id: evt.metadata_id,
                metadata_title: evt.m_title,
                metadata_lot: evt.m_lot,
                ..Default::default()
            };
            let mut image = None;
            let mut title = None;

            if let Some(s) = evt.metadata_show_extra_information {
                if let Some(sh) = evt.m_show_specifics {
                    if let Some((_, ep)) = sh.get_episode(s.season, s.episode) {
                        image = ep.poster_images.first().cloned();
                        title = Some(ep.name.clone());
                    }
                }
                calc.show_extra_information = Some(s);
            } else if let Some(p) = evt.metadata_podcast_extra_information {
                if let Some(po) = evt.m_podcast_specifics {
                    if let Some(ep) = po.episode_by_number(p.episode) {
                        image = ep.thumbnail.clone();
                        title = Some(ep.title.clone());
                    }
                };
                calc.podcast_extra_information = Some(p);
            } else if let Some(a) = evt.metadata_anime_extra_information {
                calc.anime_extra_information = Some(a);
            };

            if image.is_none() {
                image = first_metadata_image_as_url(&evt.m_images, &self.file_storage_service).await
            }
            calc.metadata_image = image;
            calc.episode_name = title;
            events.push(calc);
        }
        Ok(events)
    }

    pub async fn user_calendar_events(
        &self,
        user_id: String,
        input: UserCalendarEventInput,
    ) -> Result<Vec<GroupedCalendarEvent>> {
        let (end_date, start_date) = get_first_and_last_day_of_month(input.year, input.month);
        let events = self
            .get_calendar_events(user_id, false, Some(start_date), Some(end_date), None)
            .await?;
        let grouped_events = events
            .into_iter()
            .chunk_by(|event| event.date)
            .into_iter()
            .map(|(date, events)| GroupedCalendarEvent {
                date,
                events: events.collect(),
            })
            .collect();
        Ok(grouped_events)
    }

    pub async fn user_upcoming_calendar_events(
        &self,
        user_id: String,
        input: UserUpcomingCalendarEventInput,
    ) -> Result<Vec<GraphqlCalendarEvent>> {
        let from_date = Utc::now().date_naive();
        let (media_limit, to_date) = match input {
            UserUpcomingCalendarEventInput::NextMedia(l) => (Some(l), None),
            UserUpcomingCalendarEventInput::NextDays(d) => {
                (None, from_date.checked_add_days(Days::new(d)))
            }
        };
        let events = self
            .get_calendar_events(user_id, true, to_date, Some(from_date), media_limit)
            .await?;
        Ok(events)
    }

    async fn seen_history(
        &self,
        user_id: &String,
        metadata_id: &String,
    ) -> Result<Vec<seen::Model>> {
        let seen_items = Seen::find()
            .filter(seen::Column::UserId.eq(user_id))
            .filter(seen::Column::MetadataId.eq(metadata_id))
            .order_by_desc(seen::Column::LastUpdatedOn)
            .all(&self.db)
            .await
            .unwrap();
        Ok(seen_items)
    }

    pub async fn metadata_list(
        &self,
        user_id: String,
        input: MetadataListInput,
    ) -> Result<SearchResults<String>> {
        let preferences = user_preferences_by_id(&self.db, &user_id, &self.config).await?;

        let avg_rating_col = "user_average_rating";
        let cloned_user_id_1 = user_id.clone();
        let cloned_user_id_2 = user_id.clone();
        #[derive(Debug, FromQueryResult)]
        struct InnerMediaSearchItem {
            id: String,
        }

        let order_by = input
            .sort
            .clone()
            .map(|a| Order::from(a.order))
            .unwrap_or(Order::Asc);

        let select = Metadata::find()
            .select_only()
            .column(metadata::Column::Id)
            .expr_as(
                Func::round_with_precision(
                    Func::avg(
                        Expr::col((AliasedReview::Table, AliasedReview::Rating)).div(
                            match preferences.general.review_scale {
                                UserReviewScale::OutOfFive => 20,
                                UserReviewScale::OutOfHundred => 1,
                            },
                        ),
                    ),
                    match preferences.general.review_scale {
                        UserReviewScale::OutOfFive => 1,
                        UserReviewScale::OutOfHundred => 0,
                    },
                ),
                avg_rating_col,
            )
            .group_by(metadata::Column::Id)
            .group_by(user_to_entity::Column::MediaReason)
            .filter(user_to_entity::Column::UserId.eq(&user_id))
            .apply_if(input.lot, |query, v| {
                query.filter(metadata::Column::Lot.eq(v))
            })
            .inner_join(UserToEntity)
            .join(
                JoinType::LeftJoin,
                metadata::Relation::Review
                    .def()
                    .on_condition(move |_left, right| {
                        Condition::all().add(
                            Expr::col((right, review::Column::UserId)).eq(cloned_user_id_1.clone()),
                        )
                    }),
            )
            .join(
                JoinType::LeftJoin,
                metadata::Relation::Seen
                    .def()
                    .on_condition(move |_left, right| {
                        Condition::all().add(
                            Expr::col((right, seen::Column::UserId)).eq(cloned_user_id_2.clone()),
                        )
                    }),
            )
            .apply_if(input.search.query.clone(), |query, v| {
                query.filter(
                    Cond::any()
                        .add(Expr::col(metadata::Column::Title).ilike(ilike_sql(&v)))
                        .add(Expr::col(metadata::Column::Description).ilike(ilike_sql(&v))),
                )
            })
            .apply_if(
                input.filter.clone().and_then(|f| f.collections),
                |query, v| {
                    apply_collection_filter(
                        query,
                        Some(v),
                        input.invert_collection,
                        metadata::Column::Id,
                        collection_to_entity::Column::MetadataId,
                    )
                },
            )
            .apply_if(input.filter.and_then(|f| f.general), |query, v| match v {
                MediaGeneralFilter::All => query.filter(metadata::Column::Id.is_not_null()),
                MediaGeneralFilter::Rated => query.filter(review::Column::Id.is_not_null()),
                MediaGeneralFilter::Unrated => query.filter(review::Column::Id.is_null()),
                MediaGeneralFilter::Unfinished => query.filter(
                    Expr::expr(
                        Expr::val(UserToMediaReason::Finished.to_string())
                            .eq(PgFunc::any(Expr::col(user_to_entity::Column::MediaReason))),
                    )
                    .not(),
                ),
                s => query.filter(seen::Column::State.eq(match s {
                    MediaGeneralFilter::Dropped => SeenState::Dropped,
                    MediaGeneralFilter::OnAHold => SeenState::OnAHold,
                    _ => unreachable!(),
                })),
            })
            .apply_if(input.sort.map(|s| s.by), |query, v| match v {
                MediaSortBy::LastUpdated => query
                    .order_by(user_to_entity::Column::LastUpdatedOn, order_by)
                    .group_by(user_to_entity::Column::LastUpdatedOn),
                MediaSortBy::Title => query.order_by(metadata::Column::Title, order_by),
                MediaSortBy::ReleaseDate => query.order_by_with_nulls(
                    metadata::Column::PublishYear,
                    order_by,
                    NullOrdering::Last,
                ),
                MediaSortBy::LastSeen => query.order_by_with_nulls(
                    seen::Column::FinishedOn.max(),
                    order_by,
                    NullOrdering::Last,
                ),
                MediaSortBy::UserRating => query.order_by_with_nulls(
                    Expr::col(Alias::new(avg_rating_col)),
                    order_by,
                    NullOrdering::Last,
                ),
                MediaSortBy::ProviderRating => query.order_by_with_nulls(
                    metadata::Column::ProviderRating,
                    order_by,
                    NullOrdering::Last,
                ),
            });
        let total: i32 = select.clone().count(&self.db).await?.try_into().unwrap();

        let items = select
            .limit(self.config.frontend.page_size as u64)
            .offset(((input.search.page.unwrap() - 1) * self.config.frontend.page_size) as u64)
            .into_model::<InnerMediaSearchItem>()
            .all(&self.db)
            .await?
            .into_iter()
            .map(|m| m.id)
            .collect_vec();

        let next_page =
            if total - ((input.search.page.unwrap()) * self.config.frontend.page_size) > 0 {
                Some(input.search.page.unwrap() + 1)
            } else {
                None
            };
        Ok(SearchResults {
            details: SearchDetails { next_page, total },
            items,
        })
    }

    pub async fn progress_update(
        &self,
        input: ProgressUpdateInput,
        user_id: &String,
        // update only if media has not been consumed for this user in the last `n` duration
        respect_cache: bool,
    ) -> Result<ProgressUpdateResultUnion> {
        let cache = ProgressUpdateCache {
            user_id: user_id.to_owned(),
            metadata_id: input.metadata_id.clone(),
            show_season_number: input.show_season_number,
            show_episode_number: input.show_episode_number,
            podcast_episode_number: input.podcast_episode_number,
            anime_episode_number: input.anime_episode_number,
            manga_chapter_number: input.manga_chapter_number,
            manga_volume_number: input.manga_volume_number,
        };
        let in_cache = self.seen_progress_cache.cache_get(&cache).unwrap();
        if respect_cache && in_cache.is_some() {
            return Ok(ProgressUpdateResultUnion::Error(ProgressUpdateError {
                error: ProgressUpdateErrorVariant::AlreadySeen,
            }));
        }
        ryot_log!(debug, "Input for progress_update = {:?}", input);

        let all_prev_seen = Seen::find()
            .filter(seen::Column::Progress.lt(100))
            .filter(seen::Column::UserId.eq(user_id))
            .filter(seen::Column::State.ne(SeenState::Dropped))
            .filter(seen::Column::MetadataId.eq(&input.metadata_id))
            .order_by_desc(seen::Column::LastUpdatedOn)
            .all(&self.db)
            .await
            .unwrap();
        #[derive(Debug, Serialize, Deserialize, Enum, Clone, PartialEq, Eq, Copy)]
        enum ProgressUpdateAction {
            Update,
            Now,
            InThePast,
            JustStarted,
            ChangeState,
        }
        let action = match input.change_state {
            None => match input.progress {
                None => ProgressUpdateAction::ChangeState,
                Some(p) => {
                    if p == dec!(100) {
                        match input.date {
                            None => ProgressUpdateAction::InThePast,
                            Some(u) => {
                                if get_current_date(&self.timezone) == u {
                                    if all_prev_seen.is_empty() {
                                        ProgressUpdateAction::Now
                                    } else {
                                        ProgressUpdateAction::Update
                                    }
                                } else {
                                    ProgressUpdateAction::InThePast
                                }
                            }
                        }
                    } else if all_prev_seen.is_empty() {
                        ProgressUpdateAction::JustStarted
                    } else {
                        ProgressUpdateAction::Update
                    }
                }
            },
            Some(_) => ProgressUpdateAction::ChangeState,
        };
        ryot_log!(debug, "Progress update action = {:?}", action);
        let err = || {
            Ok(ProgressUpdateResultUnion::Error(ProgressUpdateError {
                error: ProgressUpdateErrorVariant::NoSeenInProgress,
            }))
        };
        let seen = match action {
            ProgressUpdateAction::Update => {
                let prev_seen = all_prev_seen[0].clone();
                let progress = input.progress.unwrap();
                let watched_on = prev_seen.provider_watched_on.clone();
                if prev_seen.progress == progress && watched_on == input.provider_watched_on {
                    return Ok(ProgressUpdateResultUnion::Error(ProgressUpdateError {
                        error: ProgressUpdateErrorVariant::UpdateWithoutProgressUpdate,
                    }));
                }
                let mut updated_at = prev_seen.updated_at.clone();
                let now = Utc::now();
                if prev_seen.progress != progress {
                    updated_at.push(now);
                }
                let mut last_seen: seen::ActiveModel = prev_seen.into();
                last_seen.state = ActiveValue::Set(SeenState::InProgress);
                last_seen.progress = ActiveValue::Set(progress);
                last_seen.updated_at = ActiveValue::Set(updated_at);
                last_seen.provider_watched_on =
                    ActiveValue::Set(input.provider_watched_on.or(watched_on));
                if progress == dec!(100) {
                    last_seen.finished_on = ActiveValue::Set(Some(now.date_naive()));
                }

                // This is needed for manga as some of the apps will update in weird orders
                // For example with komga mihon will update out of order to the server
                if input.manga_chapter_number.is_some() {
                    last_seen.manga_extra_information =
                        ActiveValue::set(Some(SeenMangaExtraInformation {
                            chapter: input.manga_chapter_number,
                            volume: input.manga_volume_number,
                        }))
                }

                last_seen.update(&self.db).await.unwrap()
            }
            ProgressUpdateAction::ChangeState => {
                let new_state = input.change_state.unwrap_or(SeenState::Dropped);
                let last_seen = Seen::find()
                    .filter(seen::Column::UserId.eq(user_id))
                    .filter(seen::Column::MetadataId.eq(input.metadata_id))
                    .order_by_desc(seen::Column::LastUpdatedOn)
                    .one(&self.db)
                    .await
                    .unwrap();
                match last_seen {
                    Some(ls) => {
                        let watched_on = ls.provider_watched_on.clone();
                        let mut updated_at = ls.updated_at.clone();
                        let now = Utc::now();
                        updated_at.push(now);
                        let mut last_seen: seen::ActiveModel = ls.into();
                        last_seen.state = ActiveValue::Set(new_state);
                        last_seen.updated_at = ActiveValue::Set(updated_at);
                        last_seen.provider_watched_on =
                            ActiveValue::Set(input.provider_watched_on.or(watched_on));
                        last_seen.update(&self.db).await.unwrap()
                    }
                    None => {
                        return err();
                    }
                }
            }
            ProgressUpdateAction::Now
            | ProgressUpdateAction::InThePast
            | ProgressUpdateAction::JustStarted => {
                let meta = Metadata::find_by_id(&input.metadata_id)
                    .one(&self.db)
                    .await
                    .unwrap()
                    .unwrap();
                ryot_log!(
                    debug,
                    "Progress update for meta {:?} ({:?})",
                    meta.title,
                    meta.lot
                );

                let show_ei = if matches!(meta.lot, MediaLot::Show) {
                    let season = input.show_season_number.ok_or_else(|| {
                        Error::new("Season number is required for show progress update")
                    })?;
                    let episode = input.show_episode_number.ok_or_else(|| {
                        Error::new("Episode number is required for show progress update")
                    })?;
                    Some(SeenShowExtraInformation { season, episode })
                } else {
                    None
                };
                let podcast_ei = if matches!(meta.lot, MediaLot::Podcast) {
                    let episode = input.podcast_episode_number.ok_or_else(|| {
                        Error::new("Episode number is required for podcast progress update")
                    })?;
                    Some(SeenPodcastExtraInformation { episode })
                } else {
                    None
                };
                let anime_ei = if matches!(meta.lot, MediaLot::Anime) {
                    Some(SeenAnimeExtraInformation {
                        episode: input.anime_episode_number,
                    })
                } else {
                    None
                };
                let manga_ei = if matches!(meta.lot, MediaLot::Manga) {
                    Some(SeenMangaExtraInformation {
                        chapter: input.manga_chapter_number,
                        volume: input.manga_volume_number,
                    })
                } else {
                    None
                };
                let finished_on = if action == ProgressUpdateAction::JustStarted {
                    None
                } else {
                    input.date
                };
                ryot_log!(debug, "Progress update finished on = {:?}", finished_on);
                let (progress, started_on) = if matches!(action, ProgressUpdateAction::JustStarted)
                {
                    (
                        input.progress.unwrap_or(dec!(0)),
                        Some(Utc::now().date_naive()),
                    )
                } else {
                    (dec!(100), None)
                };
                ryot_log!(debug, "Progress update percentage = {:?}", progress);
                let seen_insert = seen::ActiveModel {
                    progress: ActiveValue::Set(progress),
                    user_id: ActiveValue::Set(user_id.to_owned()),
                    metadata_id: ActiveValue::Set(input.metadata_id),
                    started_on: ActiveValue::Set(started_on),
                    finished_on: ActiveValue::Set(finished_on),
                    state: ActiveValue::Set(SeenState::InProgress),
                    provider_watched_on: ActiveValue::Set(input.provider_watched_on),
                    show_extra_information: ActiveValue::Set(show_ei),
                    podcast_extra_information: ActiveValue::Set(podcast_ei),
                    anime_extra_information: ActiveValue::Set(anime_ei),
                    manga_extra_information: ActiveValue::Set(manga_ei),
                    ..Default::default()
                };
                seen_insert.insert(&self.db).await.unwrap()
            }
        };
        ryot_log!(debug, "Progress update = {:?}", seen);
        let id = seen.id.clone();
        if seen.state == SeenState::Completed && respect_cache {
            self.seen_progress_cache.cache_set(cache, ()).unwrap();
        }
        self.after_media_seen_tasks(seen).await?;
        Ok(ProgressUpdateResultUnion::Ok(StringIdObject { id }))
    }

    pub async fn deploy_bulk_progress_update(
        &self,
        user_id: String,
        input: Vec<ProgressUpdateInput>,
    ) -> Result<bool> {
        self.perform_core_application_job
            .clone()
            .enqueue(CoreApplicationJob::BulkProgressUpdate(user_id, input))
            .await
            .unwrap();
        Ok(true)
    }

    pub async fn bulk_progress_update(
        &self,
        user_id: String,
        input: Vec<ProgressUpdateInput>,
    ) -> Result<bool> {
        for seen in input {
            self.progress_update(seen, &user_id, false).await.trace_ok();
        }
        Ok(true)
    }

    pub async fn deploy_background_job(
        &self,
        user_id: &String,
        job_name: BackgroundJob,
    ) -> Result<bool> {
        let core_storage = &mut self.perform_core_application_job.clone();
        let storage = &mut self.perform_application_job.clone();
        match job_name {
            BackgroundJob::UpdateAllMetadata
            | BackgroundJob::UpdateAllExercises
            | BackgroundJob::RecalculateCalendarEvents
            | BackgroundJob::PerformBackgroundTasks => {
                admin_account_guard(&self.db, user_id).await?;
            }
            _ => {}
        }
        match job_name {
            BackgroundJob::UpdateAllMetadata => {
                let many_metadata = Metadata::find()
                    .select_only()
                    .column(metadata::Column::Id)
                    .order_by_asc(metadata::Column::LastUpdatedOn)
                    .into_tuple::<String>()
                    .all(&self.db)
                    .await
                    .unwrap();
                for metadata_id in many_metadata {
                    self.deploy_update_metadata_job(&metadata_id, true).await?;
                }
            }
            BackgroundJob::UpdateAllExercises => {
                self.perform_application_job
                    .enqueue(ApplicationJob::UpdateExerciseLibrary)
                    .await
                    .unwrap();
            }
            BackgroundJob::RecalculateCalendarEvents => {
                storage
                    .enqueue(ApplicationJob::RecalculateCalendarEvents)
                    .await
                    .unwrap();
            }
            BackgroundJob::PerformBackgroundTasks => {
                storage
                    .enqueue(ApplicationJob::PerformBackgroundTasks)
                    .await
                    .unwrap();
            }
            BackgroundJob::SyncIntegrationsData => {
                core_storage
                    .enqueue(CoreApplicationJob::SyncIntegrationsData(user_id.to_owned()))
                    .await
                    .unwrap();
            }
            BackgroundJob::CalculateUserActivitiesAndSummary => {
                storage
                    .enqueue(ApplicationJob::RecalculateUserActivitiesAndSummary(
                        user_id.to_owned(),
                        true,
                    ))
                    .await
                    .unwrap();
            }
            BackgroundJob::ReEvaluateUserWorkouts => {
                storage
                    .enqueue(ApplicationJob::ReEvaluateUserWorkouts(user_id.to_owned()))
                    .await
                    .unwrap();
            }
        };
        Ok(true)
    }

    async fn cleanup_user_and_metadata_association(&self) -> Result<()> {
        let all_users = User::find()
            .select_only()
            .column(user::Column::Id)
            .into_tuple::<String>()
            .all(&self.db)
            .await
            .unwrap();
        for user_id in all_users {
            let collections = Collection::find()
                .column(collection::Column::Id)
                .column(collection::Column::UserId)
                .left_join(UserToEntity)
                .filter(user_to_entity::Column::UserId.eq(&user_id))
                .all(&self.db)
                .await
                .unwrap();
            let monitoring_collection_id = collections
                .iter()
                .find(|c| {
                    c.name == DefaultCollection::Monitoring.to_string() && c.user_id == user_id
                })
                .map(|c| c.id.clone())
                .unwrap();
            let watchlist_collection_id = collections
                .iter()
                .find(|c| {
                    c.name == DefaultCollection::Watchlist.to_string() && c.user_id == user_id
                })
                .map(|c| c.id.clone())
                .unwrap();
            let owned_collection_id = collections
                .iter()
                .find(|c| c.name == DefaultCollection::Owned.to_string() && c.user_id == user_id)
                .map(|c| c.id.clone())
                .unwrap();
            let reminder_collection_id = collections
                .iter()
                .find(|c| {
                    c.name == DefaultCollection::Reminders.to_string() && c.user_id == user_id
                })
                .map(|c| c.id.clone())
                .unwrap();
            let all_user_to_entities = UserToEntity::find()
                .filter(user_to_entity::Column::NeedsToBeUpdated.eq(true))
                .filter(user_to_entity::Column::UserId.eq(&user_id))
                .all(&self.db)
                .await
                .unwrap();
            for ute in all_user_to_entities {
                let mut new_reasons = HashSet::new();
                let (entity_id, entity_lot) = if let Some(metadata_id) = ute.metadata_id.clone() {
                    let metadata = self.generic_metadata(&metadata_id).await?;
                    let (is_finished, seen_history) = self
                        .is_metadata_finished_by_user(&ute.user_id, &metadata)
                        .await?;
                    if !seen_history.is_empty() {
                        new_reasons.insert(UserToMediaReason::Seen);
                    }
                    if !seen_history.is_empty() && is_finished {
                        new_reasons.insert(UserToMediaReason::Finished);
                    }
                    (metadata_id, EntityLot::Metadata)
                } else if let Some(person_id) = ute.person_id.clone() {
                    (person_id, EntityLot::Person)
                } else if let Some(metadata_group_id) = ute.metadata_group_id.clone() {
                    (metadata_group_id, EntityLot::MetadataGroup)
                } else {
                    ryot_log!(debug, "Skipping user_to_entity = {:?}", ute.id);
                    continue;
                };

                let collections_part_of =
                    entity_in_collections(&self.db, &user_id, &entity_id, entity_lot)
                        .await?
                        .into_iter()
                        .map(|c| c.id)
                        .collect_vec();
                if Review::find()
                    .filter(review::Column::UserId.eq(&ute.user_id))
                    .filter(
                        review::Column::MetadataId
                            .eq(ute.metadata_id.clone())
                            .or(review::Column::MetadataGroupId.eq(ute.metadata_group_id.clone()))
                            .or(review::Column::PersonId.eq(ute.person_id.clone())),
                    )
                    .count(&self.db)
                    .await
                    .unwrap()
                    > 0
                {
                    new_reasons.insert(UserToMediaReason::Reviewed);
                }
                let is_in_collection = !collections_part_of.is_empty();
                let is_monitoring = collections_part_of.contains(&monitoring_collection_id);
                let is_watchlist = collections_part_of.contains(&watchlist_collection_id);
                let is_owned = collections_part_of.contains(&owned_collection_id);
                let has_reminder = collections_part_of.contains(&reminder_collection_id);
                if is_in_collection {
                    new_reasons.insert(UserToMediaReason::Collection);
                }
                if is_monitoring {
                    new_reasons.insert(UserToMediaReason::Monitoring);
                }
                if is_watchlist {
                    new_reasons.insert(UserToMediaReason::Watchlist);
                }
                if is_owned {
                    new_reasons.insert(UserToMediaReason::Owned);
                }
                if has_reminder {
                    new_reasons.insert(UserToMediaReason::Reminder);
                }
                let previous_reasons =
                    HashSet::from_iter(ute.media_reason.clone().unwrap_or_default().into_iter());
                if new_reasons.is_empty() {
                    ryot_log!(debug, "Deleting user_to_entity = {id:?}", id = (&ute.id));
                    ute.delete(&self.db).await.unwrap();
                } else {
                    let mut ute: user_to_entity::ActiveModel = ute.into();
                    if new_reasons != previous_reasons {
                        ryot_log!(debug, "Updating user_to_entity = {id:?}", id = (&ute.id));
                        ute.media_reason =
                            ActiveValue::Set(Some(new_reasons.into_iter().collect()));
                    }
                    ute.needs_to_be_updated = ActiveValue::Set(None);
                    ute.update(&self.db).await.unwrap();
                }
            }
        }
        Ok(())
    }

    async fn update_media(
        &self,
        metadata_id: &String,
        input: MediaDetails,
    ) -> Result<Vec<(String, MediaStateChanged)>> {
        let mut notifications = vec![];

        let meta = Metadata::find_by_id(metadata_id)
            .one(&self.db)
            .await
            .unwrap()
            .unwrap();

        if let (Some(p1), Some(p2)) = (&meta.production_status, &input.production_status) {
            if p1 != p2 {
                notifications.push((
                    format!("Status changed from {:#?} to {:#?}", p1, p2),
                    MediaStateChanged::MetadataStatusChanged,
                ));
            }
        }
        if let (Some(p1), Some(p2)) = (meta.publish_year, input.publish_year) {
            if p1 != p2 {
                notifications.push((
                    format!("Publish year from {:#?} to {:#?}", p1, p2),
                    MediaStateChanged::MetadataReleaseDateChanged,
                ));
            }
        }
        if let (Some(s1), Some(s2)) = (&meta.show_specifics, &input.show_specifics) {
            if s1.seasons.len() != s2.seasons.len() {
                notifications.push((
                    format!(
                        "Number of seasons changed from {:#?} to {:#?}",
                        s1.seasons.len(),
                        s2.seasons.len()
                    ),
                    MediaStateChanged::MetadataNumberOfSeasonsChanged,
                ));
            } else {
                for (s1, s2) in zip(s1.seasons.iter(), s2.seasons.iter()) {
                    if SHOW_SPECIAL_SEASON_NAMES.contains(&s1.name.as_str())
                        && SHOW_SPECIAL_SEASON_NAMES.contains(&s2.name.as_str())
                    {
                        continue;
                    }
                    if s1.episodes.len() != s2.episodes.len() {
                        notifications.push((
                            format!(
                                "Number of episodes changed from {:#?} to {:#?} (Season {})",
                                s1.episodes.len(),
                                s2.episodes.len(),
                                s1.season_number
                            ),
                            MediaStateChanged::MetadataEpisodeReleased,
                        ));
                    } else {
                        for (before_episode, after_episode) in
                            zip(s1.episodes.iter(), s2.episodes.iter())
                        {
                            if before_episode.name != after_episode.name {
                                notifications.push((
                                    format!(
                                        "Episode name changed from {:#?} to {:#?} (S{}E{})",
                                        before_episode.name,
                                        after_episode.name,
                                        s1.season_number,
                                        before_episode.episode_number
                                    ),
                                    MediaStateChanged::MetadataEpisodeNameChanged,
                                ));
                            }
                            if before_episode.poster_images != after_episode.poster_images {
                                notifications.push((
                                    format!(
                                        "Episode image changed for S{}E{}",
                                        s1.season_number, before_episode.episode_number
                                    ),
                                    MediaStateChanged::MetadataEpisodeImagesChanged,
                                ));
                            }
                            if let (Some(pd1), Some(pd2)) =
                                (before_episode.publish_date, after_episode.publish_date)
                            {
                                if pd1 != pd2 {
                                    notifications.push((
                                            format!(
                                                "Episode release date changed from {:?} to {:?} (S{}E{})",
                                                pd1,
                                                pd2,
                                                s1.season_number,
                                                before_episode.episode_number
                                            ),
                                            MediaStateChanged::MetadataReleaseDateChanged,
                                        ));
                                }
                            }
                        }
                    }
                }
            }
        };
        if let (Some(a1), Some(a2)) = (&meta.anime_specifics, &input.anime_specifics) {
            if let (Some(e1), Some(e2)) = (a1.episodes, a2.episodes) {
                if e1 != e2 {
                    notifications.push((
                        format!("Number of episodes changed from {:#?} to {:#?}", e1, e2),
                        MediaStateChanged::MetadataChaptersOrEpisodesChanged,
                    ));
                }
            }
        };
        if let (Some(m1), Some(m2)) = (&meta.manga_specifics, &input.manga_specifics) {
            if let (Some(c1), Some(c2)) = (m1.chapters, m2.chapters) {
                if c1 != c2 {
                    notifications.push((
                        format!("Number of chapters changed from {:#?} to {:#?}", c1, c2),
                        MediaStateChanged::MetadataChaptersOrEpisodesChanged,
                    ));
                }
            }
        };
        if let (Some(p1), Some(p2)) = (&meta.podcast_specifics, &input.podcast_specifics) {
            if p1.episodes.len() != p2.episodes.len() {
                notifications.push((
                    format!(
                        "Number of episodes changed from {:#?} to {:#?}",
                        p1.episodes.len(),
                        p2.episodes.len()
                    ),
                    MediaStateChanged::MetadataEpisodeReleased,
                ));
            } else {
                for (before_episode, after_episode) in zip(p1.episodes.iter(), p2.episodes.iter()) {
                    if before_episode.title != after_episode.title {
                        notifications.push((
                            format!(
                                "Episode name changed from {:#?} to {:#?} (EP{})",
                                before_episode.title, after_episode.title, before_episode.number
                            ),
                            MediaStateChanged::MetadataEpisodeNameChanged,
                        ));
                    }
                    if before_episode.thumbnail != after_episode.thumbnail {
                        notifications.push((
                            format!("Episode image changed for EP{}", before_episode.number),
                            MediaStateChanged::MetadataEpisodeImagesChanged,
                        ));
                    }
                }
            }
        };

        let notifications = notifications
            .into_iter()
            .map(|n| (format!("{} for {:?}.", n.0, meta.title), n.1))
            .collect_vec();

        let mut images = vec![];
        images.extend(input.url_images.into_iter().map(|i| MetadataImage {
            url: StoredUrl::Url(i.image),
        }));
        images.extend(input.s3_images.into_iter().map(|i| MetadataImage {
            url: StoredUrl::S3(i.image),
        }));
        let free_creators = if input.creators.is_empty() {
            None
        } else {
            Some(input.creators)
        };
        let watch_providers = if input.watch_providers.is_empty() {
            None
        } else {
            Some(input.watch_providers)
        };

        let mut meta: metadata::ActiveModel = meta.into();
        meta.last_updated_on = ActiveValue::Set(Utc::now());
        meta.title = ActiveValue::Set(input.title);
        meta.is_nsfw = ActiveValue::Set(input.is_nsfw);
        meta.is_partial = ActiveValue::Set(Some(false));
        meta.provider_rating = ActiveValue::Set(input.provider_rating);
        meta.description = ActiveValue::Set(input.description);
        meta.images = ActiveValue::Set(Some(images));
        meta.videos = ActiveValue::Set(Some(input.videos));
        meta.production_status = ActiveValue::Set(input.production_status);
        meta.original_language = ActiveValue::Set(input.original_language);
        meta.publish_year = ActiveValue::Set(input.publish_year);
        meta.publish_date = ActiveValue::Set(input.publish_date);
        meta.free_creators = ActiveValue::Set(free_creators);
        meta.watch_providers = ActiveValue::Set(watch_providers);
        meta.anime_specifics = ActiveValue::Set(input.anime_specifics);
        meta.audio_book_specifics = ActiveValue::Set(input.audio_book_specifics);
        meta.manga_specifics = ActiveValue::Set(input.manga_specifics);
        meta.movie_specifics = ActiveValue::Set(input.movie_specifics);
        meta.podcast_specifics = ActiveValue::Set(input.podcast_specifics);
        meta.show_specifics = ActiveValue::Set(input.show_specifics);
        meta.book_specifics = ActiveValue::Set(input.book_specifics);
        meta.video_game_specifics = ActiveValue::Set(input.video_game_specifics);
        meta.visual_novel_specifics = ActiveValue::Set(input.visual_novel_specifics);
        meta.external_identifiers = ActiveValue::Set(input.external_identifiers);
        let metadata = meta.update(&self.db).await.unwrap();

        self.change_metadata_associations(
            &metadata.id,
            metadata.lot,
            metadata.source,
            input.genres,
            input.suggestions,
            input.group_identifiers,
            input.people,
        )
        .await?;
        Ok(notifications)
    }

    async fn associate_person_with_metadata(
        &self,
        metadata_id: &str,
        person: PartialMetadataPerson,
        index: usize,
    ) -> Result<()> {
        let role = person.role.clone();
        let db_person = self
            .commit_person(CommitPersonInput {
                identifier: person.identifier.clone(),
                source: person.source,
                source_specifics: person.source_specifics,
                name: person.name,
            })
            .await?;
        let intermediate = metadata_to_person::ActiveModel {
            metadata_id: ActiveValue::Set(metadata_id.to_owned()),
            person_id: ActiveValue::Set(db_person.id),
            role: ActiveValue::Set(role),
            index: ActiveValue::Set(Some(index.try_into().unwrap())),
            character: ActiveValue::Set(person.character),
        };
        intermediate.insert(&self.db).await.ok();
        Ok(())
    }

    async fn deploy_associate_group_with_metadata_job(
        &self,
        lot: MediaLot,
        source: MediaSource,
        identifier: String,
    ) -> Result<()> {
        self.perform_application_job
            .clone()
            .enqueue(ApplicationJob::AssociateGroupWithMetadata(
                lot, source, identifier,
            ))
            .await
            .unwrap();
        Ok(())
    }

    pub async fn commit_metadata_group_internal(
        &self,
        identifier: &String,
        lot: MediaLot,
        source: MediaSource,
    ) -> Result<(String, Vec<PartialMetadataWithoutId>)> {
        let existing_group = MetadataGroup::find()
            .filter(metadata_group::Column::Identifier.eq(identifier))
            .filter(metadata_group::Column::Lot.eq(lot))
            .filter(metadata_group::Column::Source.eq(source))
            .one(&self.db)
            .await?;
        let provider = self.get_metadata_provider(lot, source).await?;
        let (group_details, associated_items) = provider.metadata_group_details(identifier).await?;
        let group_id = match existing_group {
            Some(eg) => eg.id,
            None => {
                let mut db_group: metadata_group::ActiveModel =
                    group_details.into_model("".to_string(), None).into();
                db_group.id = ActiveValue::NotSet;
                let new_group = db_group.insert(&self.db).await?;
                new_group.id
            }
        };
        Ok((group_id, associated_items))
    }

    async fn associate_suggestion_with_metadata(
        &self,
        data: PartialMetadataWithoutId,
        metadata_id: &str,
    ) -> Result<()> {
        let db_partial_metadata = self.create_partial_metadata(data).await?;
        let intermediate = metadata_to_metadata::ActiveModel {
            from_metadata_id: ActiveValue::Set(metadata_id.to_owned()),
            to_metadata_id: ActiveValue::Set(db_partial_metadata.id),
            relation: ActiveValue::Set(MetadataToMetadataRelation::Suggestion),
            ..Default::default()
        };
        intermediate.insert(&self.db).await.ok();
        Ok(())
    }

    async fn create_partial_metadata(
        &self,
        data: PartialMetadataWithoutId,
    ) -> Result<PartialMetadata> {
        let mode = if let Some(c) = Metadata::find()
            .filter(metadata::Column::Identifier.eq(&data.identifier))
            .filter(metadata::Column::Lot.eq(data.lot))
            .filter(metadata::Column::Source.eq(data.source))
            .one(&self.db)
            .await
            .unwrap()
        {
            c
        } else {
            let image = data.image.clone().map(|i| {
                vec![MetadataImage {
                    url: StoredUrl::Url(i),
                }]
            });
            let c = metadata::ActiveModel {
                title: ActiveValue::Set(data.title),
                identifier: ActiveValue::Set(data.identifier),
                lot: ActiveValue::Set(data.lot),
                source: ActiveValue::Set(data.source),
                images: ActiveValue::Set(image),
                is_partial: ActiveValue::Set(Some(true)),
                is_recommendation: ActiveValue::Set(data.is_recommendation),
                ..Default::default()
            };
            c.insert(&self.db).await?
        };
        let model = PartialMetadata {
            id: mode.id,
            title: mode.title,
            identifier: mode.identifier,
            lot: mode.lot,
            source: mode.source,
            image: data.image,
            is_recommendation: mode.is_recommendation,
        };
        Ok(model)
    }

    async fn associate_genre_with_metadata(&self, name: String, metadata_id: &str) -> Result<()> {
        let db_genre = if let Some(c) = Genre::find()
            .filter(genre::Column::Name.eq(&name))
            .one(&self.db)
            .await
            .unwrap()
        {
            c
        } else {
            let c = genre::ActiveModel {
                name: ActiveValue::Set(name),
                ..Default::default()
            };
            c.insert(&self.db).await.unwrap()
        };
        let intermediate = metadata_to_genre::ActiveModel {
            metadata_id: ActiveValue::Set(metadata_id.to_owned()),
            genre_id: ActiveValue::Set(db_genre.id),
        };
        intermediate.insert(&self.db).await.ok();
        Ok(())
    }

    pub async fn update_seen_item(
        &self,
        user_id: String,
        input: UpdateSeenItemInput,
    ) -> Result<bool> {
        let seen = match Seen::find_by_id(input.seen_id).one(&self.db).await.unwrap() {
            Some(s) => s,
            None => return Err(Error::new("No seen found for this user and metadata")),
        };
        if seen.user_id != user_id {
            return Err(Error::new("No seen found for this user and metadata"));
        }
        let mut seen: seen::ActiveModel = seen.into();
        if let Some(started_on) = input.started_on {
            seen.started_on = ActiveValue::Set(Some(started_on));
        }
        if let Some(finished_on) = input.finished_on {
            seen.finished_on = ActiveValue::Set(Some(finished_on));
        }
        if let Some(provider_watched_on) = input.provider_watched_on {
            seen.provider_watched_on = ActiveValue::Set(Some(provider_watched_on));
        }
        let seen = seen.update(&self.db).await.unwrap();
        self.after_media_seen_tasks(seen).await?;
        Ok(true)
    }

    pub async fn commit_metadata_internal(
        &self,
        details: MediaDetails,
        is_partial: Option<bool>,
    ) -> Result<metadata::Model> {
        let mut images = vec![];
        images.extend(details.url_images.into_iter().map(|i| MetadataImage {
            url: StoredUrl::Url(i.image),
        }));
        images.extend(details.s3_images.into_iter().map(|i| MetadataImage {
            url: StoredUrl::S3(i.image),
        }));
        let metadata = metadata::ActiveModel {
            lot: ActiveValue::Set(details.lot),
            source: ActiveValue::Set(details.source),
            title: ActiveValue::Set(details.title),
            description: ActiveValue::Set(details.description),
            publish_year: ActiveValue::Set(details.publish_year),
            publish_date: ActiveValue::Set(details.publish_date),
            images: ActiveValue::Set(Some(images)),
            videos: ActiveValue::Set(Some(details.videos)),
            identifier: ActiveValue::Set(details.identifier),
            audio_book_specifics: ActiveValue::Set(details.audio_book_specifics),
            anime_specifics: ActiveValue::Set(details.anime_specifics),
            book_specifics: ActiveValue::Set(details.book_specifics),
            manga_specifics: ActiveValue::Set(details.manga_specifics),
            movie_specifics: ActiveValue::Set(details.movie_specifics),
            podcast_specifics: ActiveValue::Set(details.podcast_specifics),
            show_specifics: ActiveValue::Set(details.show_specifics),
            video_game_specifics: ActiveValue::Set(details.video_game_specifics),
            visual_novel_specifics: ActiveValue::Set(details.visual_novel_specifics),
            provider_rating: ActiveValue::Set(details.provider_rating),
            production_status: ActiveValue::Set(details.production_status),
            original_language: ActiveValue::Set(details.original_language),
            external_identifiers: ActiveValue::Set(details.external_identifiers),
            is_nsfw: ActiveValue::Set(details.is_nsfw),
            is_partial: ActiveValue::Set(is_partial),
            free_creators: ActiveValue::Set(if details.creators.is_empty() {
                None
            } else {
                Some(details.creators)
            }),
            watch_providers: ActiveValue::Set(if details.watch_providers.is_empty() {
                None
            } else {
                Some(details.watch_providers)
            }),
            ..Default::default()
        };
        let metadata = metadata.insert(&self.db).await?;

        self.change_metadata_associations(
            &metadata.id,
            metadata.lot,
            metadata.source,
            details.genres.clone(),
            details.suggestions.clone(),
            details.group_identifiers.clone(),
            details.people.clone(),
        )
        .await?;
        Ok(metadata)
    }

    #[allow(clippy::too_many_arguments)]
    async fn change_metadata_associations(
        &self,
        metadata_id: &String,
        lot: MediaLot,
        source: MediaSource,
        genres: Vec<String>,
        suggestions: Vec<PartialMetadataWithoutId>,
        groups: Vec<String>,
        people: Vec<PartialMetadataPerson>,
    ) -> Result<()> {
        MetadataToPerson::delete_many()
            .filter(metadata_to_person::Column::MetadataId.eq(metadata_id))
            .exec(&self.db)
            .await?;
        MetadataToGenre::delete_many()
            .filter(metadata_to_genre::Column::MetadataId.eq(metadata_id))
            .exec(&self.db)
            .await?;
        MetadataToMetadata::delete_many()
            .filter(metadata_to_metadata::Column::FromMetadataId.eq(metadata_id))
            .filter(
                metadata_to_metadata::Column::Relation.eq(MetadataToMetadataRelation::Suggestion),
            )
            .exec(&self.db)
            .await?;
        for (index, creator) in people.into_iter().enumerate() {
            self.associate_person_with_metadata(metadata_id, creator, index)
                .await
                .ok();
        }
        for genre in genres {
            self.associate_genre_with_metadata(genre, metadata_id)
                .await
                .ok();
        }
        for suggestion in suggestions {
            self.associate_suggestion_with_metadata(suggestion, metadata_id)
                .await
                .ok();
        }
        for group_identifier in groups {
            self.deploy_associate_group_with_metadata_job(lot, source, group_identifier)
                .await
                .ok();
        }
        Ok(())
    }

    pub async fn deploy_update_metadata_job(
        &self,
        metadata_id: &String,
        force_update: bool,
    ) -> Result<bool> {
        self.perform_application_job
            .clone()
            .enqueue(ApplicationJob::UpdateMetadata(
                metadata_id.to_owned(),
                force_update,
            ))
            .await
            .unwrap();
        Ok(true)
    }

    pub async fn deploy_update_person_job(&self, person_id: String) -> Result<bool> {
        let person = Person::find_by_id(person_id)
            .one(&self.db)
            .await
            .unwrap()
            .unwrap();
        self.perform_application_job
            .clone()
            .enqueue(ApplicationJob::UpdatePerson(person.id))
            .await
            .unwrap();
        Ok(true)
    }

    pub async fn merge_metadata(
        &self,
        user_id: String,
        merge_from: String,
        merge_into: String,
    ) -> Result<bool> {
        let txn = self.db.begin().await?;
        for old_seen in Seen::find()
            .filter(seen::Column::MetadataId.eq(&merge_from))
            .filter(seen::Column::UserId.eq(&user_id))
            .all(&txn)
            .await
            .unwrap()
        {
            let old_seen_active: seen::ActiveModel = old_seen.clone().into();
            let new_seen = seen::ActiveModel {
                id: ActiveValue::NotSet,
                last_updated_on: ActiveValue::NotSet,
                num_times_updated: ActiveValue::NotSet,
                metadata_id: ActiveValue::Set(merge_into.clone()),
                ..old_seen_active
            };
            new_seen.insert(&txn).await?;
            old_seen.delete(&txn).await?;
        }
        for old_review in Review::find()
            .filter(review::Column::MetadataId.eq(&merge_from))
            .filter(review::Column::UserId.eq(&user_id))
            .all(&txn)
            .await
            .unwrap()
        {
            let old_review_active: review::ActiveModel = old_review.clone().into();
            let new_review = review::ActiveModel {
                id: ActiveValue::NotSet,
                metadata_id: ActiveValue::Set(Some(merge_into.clone())),
                ..old_review_active
            };
            new_review.insert(&txn).await?;
            old_review.delete(&txn).await?;
        }
        let collections = Collection::find()
            .select_only()
            .column(collection::Column::Id)
            .left_join(UserToEntity)
            .filter(user_to_entity::Column::UserId.eq(&user_id))
            .into_tuple::<String>()
            .all(&txn)
            .await
            .unwrap();
        for item in CollectionToEntity::find()
            .filter(collection_to_entity::Column::MetadataId.eq(&merge_from))
            .filter(collection_to_entity::Column::CollectionId.is_in(collections))
            .all(&txn)
            .await?
            .into_iter()
        {
            if CollectionToEntity::find()
                .filter(collection_to_entity::Column::CollectionId.eq(item.collection_id.clone()))
                .filter(collection_to_entity::Column::MetadataId.eq(&merge_into))
                .count(&txn)
                .await?
                == 0
            {
                let mut item_active: collection_to_entity::ActiveModel = item.into();
                item_active.metadata_id = ActiveValue::Set(Some(merge_into.clone()));
                item_active.update(&txn).await?;
            }
        }
        if let Some(_association) =
            get_user_to_entity_association(&txn, &user_id, merge_into.clone(), EntityLot::Metadata)
                .await
        {
            let old_association = get_user_to_entity_association(
                &txn,
                &user_id,
                merge_from.clone(),
                EntityLot::Metadata,
            )
            .await
            .unwrap();
            let mut cloned: user_to_entity::ActiveModel = old_association.clone().into();
            cloned.needs_to_be_updated = ActiveValue::Set(Some(true));
            cloned.update(&txn).await?;
        } else {
            UserToEntity::update_many()
                .filter(user_to_entity::Column::MetadataId.eq(merge_from))
                .filter(user_to_entity::Column::UserId.eq(user_id))
                .set(user_to_entity::ActiveModel {
                    metadata_id: ActiveValue::Set(Some(merge_into.clone())),
                    ..Default::default()
                })
                .exec(&txn)
                .await?;
        }
        txn.commit().await?;
        Ok(true)
    }

    pub async fn disassociate_metadata(
        &self,
        user_id: String,
        metadata_id: String,
    ) -> Result<bool> {
        let delete_review = Review::delete_many()
            .filter(review::Column::MetadataId.eq(&metadata_id))
            .filter(review::Column::UserId.eq(&user_id))
            .exec(&self.db)
            .await?;
        ryot_log!(debug, "Deleted {} reviews", delete_review.rows_affected);
        let delete_seen = Seen::delete_many()
            .filter(seen::Column::MetadataId.eq(&metadata_id))
            .filter(seen::Column::UserId.eq(&user_id))
            .exec(&self.db)
            .await?;
        ryot_log!(debug, "Deleted {} seen items", delete_seen.rows_affected);
        let collections_part_of = entity_in_collections_with_collection_to_entity_ids(
            &self.db,
            &user_id,
            &metadata_id,
            EntityLot::Metadata,
        )
        .await?
        .into_iter()
        .map(|(_, id)| id);
        let delete_collections = CollectionToEntity::delete_many()
            .filter(collection_to_entity::Column::Id.is_in(collections_part_of))
            .exec(&self.db)
            .await?;
        ryot_log!(
            debug,
            "Deleted {} collections",
            delete_collections.rows_affected
        );
        UserToEntity::delete_many()
            .filter(user_to_entity::Column::MetadataId.eq(metadata_id))
            .filter(user_to_entity::Column::UserId.eq(user_id))
            .exec(&self.db)
            .await?;
        Ok(true)
    }

    pub async fn metadata_search(
        &self,
        user_id: &String,
        input: MetadataSearchInput,
    ) -> Result<SearchResults<MetadataSearchItemResponse>> {
        let query = input.search.query.unwrap_or_default();
        if query.is_empty() {
            return Ok(SearchResults {
                details: SearchDetails {
                    total: 0,
                    next_page: None,
                },
                items: vec![],
            });
        }
        let cloned_user_id = user_id.to_owned();
        let preferences = user_preferences_by_id(&self.db, user_id, &self.config).await?;
        let provider = self.get_metadata_provider(input.lot, input.source).await?;
        let results = provider
            .metadata_search(&query, input.search.page, preferences.general.display_nsfw)
            .await?;
        let all_identifiers = results
            .items
            .iter()
            .map(|i| i.identifier.to_owned())
            .collect_vec();
        let interactions = Metadata::find()
            .join(
                JoinType::LeftJoin,
                metadata::Relation::UserToEntity
                    .def()
                    .on_condition(move |_left, right| {
                        Condition::all().add(
                            Expr::col((right, user_to_entity::Column::UserId))
                                .eq(cloned_user_id.clone()),
                        )
                    }),
            )
            .select_only()
            .column(metadata::Column::Identifier)
            .column_as(
                Expr::col((Alias::new("metadata"), metadata::Column::Id)),
                "database_id",
            )
            .column_as(
                Expr::col((Alias::new("user_to_entity"), user_to_entity::Column::Id)).is_not_null(),
                "has_interacted",
            )
            .filter(metadata::Column::Lot.eq(input.lot))
            .filter(metadata::Column::Source.eq(input.source))
            .filter(metadata::Column::Identifier.is_in(&all_identifiers))
            .into_tuple::<(String, String, bool)>()
            .all(&self.db)
            .await?
            .into_iter()
            .map(|(key, value1, value2)| (key, (value1, value2)));
        let interactions = HashMap::<_, _>::from_iter(interactions.into_iter());
        let data = results
            .items
            .into_iter()
            .map(|i| {
                let interaction = interactions.get(&i.identifier).cloned();
                MetadataSearchItemResponse {
                    has_interacted: interaction.clone().unwrap_or_default().1,
                    database_id: interaction.map(|i| i.0),
                    item: i,
                }
            })
            .collect();
        let results = SearchResults {
            details: results.details,
            items: data,
        };
        Ok(results)
    }

    pub async fn people_search(
        &self,
        user_id: &String,
        input: PeopleSearchInput,
    ) -> Result<SearchResults<PeopleSearchItem>> {
        let query = input.search.query.unwrap_or_default();
        if query.is_empty() {
            return Ok(SearchResults {
                details: SearchDetails {
                    total: 0,
                    next_page: None,
                },
                items: vec![],
            });
        }
        let preferences = user_preferences_by_id(&self.db, user_id, &self.config).await?;
        let provider = self.get_non_metadata_provider(input.source).await?;
        let results = provider
            .people_search(
                &query,
                input.search.page,
                &input.source_specifics,
                preferences.general.display_nsfw,
            )
            .await?;
        Ok(results)
    }

    pub async fn metadata_group_search(
        &self,
        user_id: &String,
        input: MetadataGroupSearchInput,
    ) -> Result<SearchResults<MetadataGroupSearchItem>> {
        let query = input.search.query.unwrap_or_default();
        if query.is_empty() {
            return Ok(SearchResults {
                details: SearchDetails {
                    total: 0,
                    next_page: None,
                },
                items: vec![],
            });
        }
        let preferences = user_preferences_by_id(&self.db, user_id, &self.config).await?;
        let provider = self.get_metadata_provider(input.lot, input.source).await?;
        let results = provider
            .metadata_group_search(&query, input.search.page, preferences.general.display_nsfw)
            .await?;
        Ok(results)
    }

    pub async fn get_openlibrary_service(&self) -> Result<OpenlibraryService> {
        Ok(OpenlibraryService::new(
            &self.config.books.openlibrary,
            self.config.frontend.page_size,
        )
        .await)
    }

    pub async fn get_isbn_service(&self) -> Result<GoogleBooksService> {
        Ok(GoogleBooksService::new(
            &self.config.books.google_books,
            self.config.frontend.page_size,
        )
        .await)
    }

    async fn get_metadata_provider(&self, lot: MediaLot, source: MediaSource) -> Result<Provider> {
        let err = || Err(Error::new("This source is not supported".to_owned()));
        let service: Provider = match source {
            MediaSource::Vndb => Box::new(
                VndbService::new(&self.config.visual_novels, self.config.frontend.page_size).await,
            ),
            MediaSource::Openlibrary => Box::new(self.get_openlibrary_service().await?),
            MediaSource::Itunes => Box::new(
                ITunesService::new(&self.config.podcasts.itunes, self.config.frontend.page_size)
                    .await,
            ),
            MediaSource::GoogleBooks => Box::new(self.get_isbn_service().await?),
            MediaSource::Audible => Box::new(
                AudibleService::new(
                    &self.config.audio_books.audible,
                    self.config.frontend.page_size,
                )
                .await,
            ),
            MediaSource::Listennotes => Box::new(
                ListennotesService::new(&self.config.podcasts, self.config.frontend.page_size)
                    .await,
            ),
            MediaSource::Tmdb => match lot {
                MediaLot::Show => Box::new(
                    TmdbShowService::new(
                        &self.config.movies_and_shows.tmdb,
                        *self.timezone,
                        self.config.frontend.page_size,
                    )
                    .await,
                ),
                MediaLot::Movie => Box::new(
                    TmdbMovieService::new(
                        &self.config.movies_and_shows.tmdb,
                        *self.timezone,
                        self.config.frontend.page_size,
                    )
                    .await,
                ),
                _ => return err(),
            },
            MediaSource::Anilist => match lot {
                MediaLot::Anime => Box::new(
                    AnilistAnimeService::new(
                        &self.config.anime_and_manga.anilist,
                        self.config.frontend.page_size,
                    )
                    .await,
                ),
                MediaLot::Manga => Box::new(
                    AnilistMangaService::new(
                        &self.config.anime_and_manga.anilist,
                        self.config.frontend.page_size,
                    )
                    .await,
                ),
                _ => return err(),
            },
            MediaSource::Mal => match lot {
                MediaLot::Anime => Box::new(
                    MalAnimeService::new(
                        &self.config.anime_and_manga.mal,
                        self.config.frontend.page_size,
                    )
                    .await,
                ),
                MediaLot::Manga => Box::new(
                    MalMangaService::new(
                        &self.config.anime_and_manga.mal,
                        self.config.frontend.page_size,
                    )
                    .await,
                ),
                _ => return err(),
            },
            MediaSource::Igdb => Box::new(
                IgdbService::new(&self.config.video_games, self.config.frontend.page_size).await,
            ),
            MediaSource::MangaUpdates => Box::new(
                MangaUpdatesService::new(
                    &self.config.anime_and_manga.manga_updates,
                    self.config.frontend.page_size,
                )
                .await,
            ),
            MediaSource::Custom => return err(),
        };
        Ok(service)
    }

    pub async fn get_tmdb_non_media_service(&self) -> Result<NonMediaTmdbService> {
        Ok(NonMediaTmdbService::new(&self.config.movies_and_shows.tmdb, *self.timezone).await)
    }

    async fn get_non_metadata_provider(&self, source: MediaSource) -> Result<Provider> {
        let err = || Err(Error::new("This source is not supported".to_owned()));
        let service: Provider = match source {
            MediaSource::Vndb => Box::new(
                VndbService::new(&self.config.visual_novels, self.config.frontend.page_size).await,
            ),
            MediaSource::Openlibrary => Box::new(self.get_openlibrary_service().await?),
            MediaSource::Itunes => Box::new(
                ITunesService::new(&self.config.podcasts.itunes, self.config.frontend.page_size)
                    .await,
            ),
            MediaSource::GoogleBooks => Box::new(
                GoogleBooksService::new(
                    &self.config.books.google_books,
                    self.config.frontend.page_size,
                )
                .await,
            ),
            MediaSource::Audible => Box::new(
                AudibleService::new(
                    &self.config.audio_books.audible,
                    self.config.frontend.page_size,
                )
                .await,
            ),
            MediaSource::Listennotes => Box::new(
                ListennotesService::new(&self.config.podcasts, self.config.frontend.page_size)
                    .await,
            ),
            MediaSource::Igdb => Box::new(
                IgdbService::new(&self.config.video_games, self.config.frontend.page_size).await,
            ),
            MediaSource::MangaUpdates => Box::new(
                MangaUpdatesService::new(
                    &self.config.anime_and_manga.manga_updates,
                    self.config.frontend.page_size,
                )
                .await,
            ),
            MediaSource::Tmdb => Box::new(self.get_tmdb_non_media_service().await?),
            MediaSource::Anilist => Box::new(
                NonMediaAnilistService::new(
                    &self.config.anime_and_manga.anilist,
                    self.config.frontend.page_size,
                )
                .await,
            ),
            MediaSource::Mal => Box::new(NonMediaMalService::new().await),
            MediaSource::Custom => return err(),
        };
        Ok(service)
    }

    async fn details_from_provider(
        &self,
        lot: MediaLot,
        source: MediaSource,
        identifier: &str,
    ) -> Result<MediaDetails> {
        let provider = self.get_metadata_provider(lot, source).await?;
        let results = provider.metadata_details(identifier).await?;
        Ok(results)
    }

    pub async fn commit_metadata(&self, input: CommitMediaInput) -> Result<metadata::Model> {
        if let Some(m) = Metadata::find()
            .filter(metadata::Column::Lot.eq(input.lot))
            .filter(metadata::Column::Source.eq(input.source))
            .filter(metadata::Column::Identifier.eq(input.identifier.clone()))
            .one(&self.db)
            .await?
        {
            if input.force_update.unwrap_or_default() {
                ryot_log!(debug, "Forcing update of metadata with id {}", m.id);
                self.update_metadata_and_notify_users(&m.id, true).await?;
            }
            Ok(m)
        } else {
            let details = self
                .details_from_provider(input.lot, input.source, &input.identifier)
                .await?;
            let media = self.commit_metadata_internal(details, None).await?;
            Ok(media)
        }
    }

    pub async fn commit_person(&self, input: CommitPersonInput) -> Result<StringIdObject> {
        if let Some(p) = Person::find()
            .filter(person::Column::Source.eq(input.source))
            .filter(person::Column::Identifier.eq(input.identifier.clone()))
            .apply_if(input.source_specifics.clone(), |query, v| {
                query.filter(person::Column::SourceSpecifics.eq(v))
            })
            .one(&self.db)
            .await?
            .map(|p| StringIdObject { id: p.id })
        {
            Ok(p)
        } else {
            let person = person::ActiveModel {
                identifier: ActiveValue::Set(input.identifier),
                source: ActiveValue::Set(input.source),
                source_specifics: ActiveValue::Set(input.source_specifics),
                name: ActiveValue::Set(input.name),
                is_partial: ActiveValue::Set(Some(true)),
                ..Default::default()
            };
            let person = person.insert(&self.db).await?;
            Ok(StringIdObject { id: person.id })
        }
    }

    pub async fn commit_metadata_group(&self, input: CommitMediaInput) -> Result<StringIdObject> {
        let (group_id, associated_items) = self
            .commit_metadata_group_internal(&input.identifier, input.lot, input.source)
            .await?;
        for (idx, media) in associated_items.into_iter().enumerate() {
            let db_partial_metadata = self.create_partial_metadata(media).await?;
            MetadataToMetadataGroup::delete_many()
                .filter(metadata_to_metadata_group::Column::MetadataGroupId.eq(&group_id))
                .filter(metadata_to_metadata_group::Column::MetadataId.eq(&db_partial_metadata.id))
                .exec(&self.db)
                .await
                .ok();
            let intermediate = metadata_to_metadata_group::ActiveModel {
                metadata_group_id: ActiveValue::Set(group_id.clone()),
                metadata_id: ActiveValue::Set(db_partial_metadata.id),
                part: ActiveValue::Set((idx + 1).try_into().unwrap()),
            };
            intermediate.insert(&self.db).await.ok();
        }
        Ok(StringIdObject { id: group_id })
    }

    pub async fn post_review(
        &self,
        user_id: &String,
        input: PostReviewInput,
    ) -> Result<StringIdObject> {
        let preferences = user_preferences_by_id(&self.db, user_id, &self.config).await?;
        if preferences.general.disable_reviews {
            return Err(Error::new("Reviews are disabled"));
        }
        let show_ei = if let (Some(season), Some(episode)) =
            (input.show_season_number, input.show_episode_number)
        {
            Some(SeenShowExtraInformation { season, episode })
        } else {
            None
        };
        let podcast_ei = input
            .podcast_episode_number
            .map(|episode| SeenPodcastExtraInformation { episode });
        let anime_ei = input
            .anime_episode_number
            .map(|episode| SeenAnimeExtraInformation {
                episode: Some(episode),
            });
        let manga_ei =
            if input.manga_chapter_number.is_none() && input.manga_volume_number.is_none() {
                None
            } else {
                Some(SeenMangaExtraInformation {
                    chapter: input.manga_chapter_number,
                    volume: input.manga_volume_number,
                })
            };

        if input.rating.is_none() && input.text.is_none() {
            return Err(Error::new("At-least one of rating or review is required."));
        }
        let mut review_obj = review::ActiveModel {
            id: match input.review_id.clone() {
                Some(i) => ActiveValue::Unchanged(i),
                None => ActiveValue::NotSet,
            },
            rating: ActiveValue::Set(input.rating.map(
                |r| match preferences.general.review_scale {
                    UserReviewScale::OutOfFive => r * dec!(20),
                    UserReviewScale::OutOfHundred => r,
                },
            )),
            text: ActiveValue::Set(input.text),
            user_id: ActiveValue::Set(user_id.to_owned()),
            show_extra_information: ActiveValue::Set(show_ei),
            anime_extra_information: ActiveValue::Set(anime_ei),
            manga_extra_information: ActiveValue::Set(manga_ei),
            podcast_extra_information: ActiveValue::Set(podcast_ei),
            comments: ActiveValue::Set(vec![]),
            ..Default::default()
        };
        let entity_id = input.entity_id.clone();
        match input.entity_lot {
            EntityLot::Metadata => review_obj.metadata_id = ActiveValue::Set(Some(entity_id)),
            EntityLot::Person => review_obj.person_id = ActiveValue::Set(Some(entity_id)),
            EntityLot::MetadataGroup => {
                review_obj.metadata_group_id = ActiveValue::Set(Some(entity_id))
            }
            EntityLot::Collection => review_obj.collection_id = ActiveValue::Set(Some(entity_id)),
            EntityLot::Exercise => review_obj.exercise_id = ActiveValue::Set(Some(entity_id)),
            EntityLot::Workout | EntityLot::WorkoutTemplate => unreachable!(),
        };
        if let Some(s) = input.is_spoiler {
            review_obj.is_spoiler = ActiveValue::Set(s);
        }
        if let Some(v) = input.visibility {
            review_obj.visibility = ActiveValue::Set(v);
        }
        if let Some(d) = input.date {
            review_obj.posted_on = ActiveValue::Set(d);
        }
        let insert = review_obj.save(&self.db).await.unwrap();
        if insert.visibility.unwrap() == Visibility::Public {
            let entity_lot = insert.entity_lot.unwrap();
            let id = insert.entity_id.unwrap();
            let obj_title = match entity_lot {
                EntityLot::Metadata => {
                    Metadata::find_by_id(&id)
                        .one(&self.db)
                        .await?
                        .unwrap()
                        .title
                }
                EntityLot::MetadataGroup => {
                    MetadataGroup::find_by_id(&id)
                        .one(&self.db)
                        .await?
                        .unwrap()
                        .title
                }
                EntityLot::Person => Person::find_by_id(&id).one(&self.db).await?.unwrap().name,
                EntityLot::Collection => {
                    Collection::find_by_id(&id)
                        .one(&self.db)
                        .await?
                        .unwrap()
                        .name
                }
                EntityLot::Exercise => id.clone(),
                EntityLot::Workout | EntityLot::WorkoutTemplate => unreachable!(),
            };
            let user = user_by_id(&self.db, &insert.user_id.unwrap()).await?;
            // DEV: Do not send notification if updating a review
            if input.review_id.is_none() {
                self.perform_core_application_job
                    .clone()
                    .enqueue(CoreApplicationJob::ReviewPosted(ReviewPostedEvent {
                        obj_title,
                        entity_lot,
                        obj_id: id,
                        username: user.name,
                        review_id: insert.id.clone().unwrap(),
                    }))
                    .await
                    .unwrap();
            }
        }
        Ok(StringIdObject {
            id: insert.id.unwrap(),
        })
    }

    pub async fn delete_review(&self, user_id: String, review_id: String) -> Result<bool> {
        let review = Review::find()
            .filter(review::Column::Id.eq(review_id))
            .one(&self.db)
            .await
            .unwrap();
        match review {
            Some(r) => {
                if r.user_id == user_id {
                    associate_user_with_entity(
                        &self.db,
                        &user_id,
                        r.entity_id.clone(),
                        r.entity_lot,
                    )
                    .await?;
                    r.delete(&self.db).await?;
                    Ok(true)
                } else {
                    Err(Error::new("This review does not belong to you".to_owned()))
                }
            }
            None => Ok(false),
        }
    }

    pub async fn delete_seen_item(
        &self,
        user_id: &String,
        seen_id: String,
    ) -> Result<StringIdObject> {
        let seen_item = Seen::find_by_id(seen_id).one(&self.db).await.unwrap();
        if let Some(si) = seen_item {
            let cloned_seen = si.clone();
            let (ssn, sen) = match &si.show_extra_information {
                Some(d) => (Some(d.season), Some(d.episode)),
                None => (None, None),
            };
            let pen = si.podcast_extra_information.as_ref().map(|d| d.episode);
            let aen = si.anime_extra_information.as_ref().and_then(|d| d.episode);
            let mcn = si.manga_extra_information.as_ref().and_then(|d| d.chapter);
            let mvn = si.manga_extra_information.as_ref().and_then(|d| d.volume);
            let cache = ProgressUpdateCache {
                user_id: user_id.to_owned(),
                metadata_id: si.metadata_id.clone(),
                show_season_number: ssn,
                show_episode_number: sen,
                podcast_episode_number: pen,
                anime_episode_number: aen,
                manga_chapter_number: mcn,
                manga_volume_number: mvn,
            };
            self.seen_progress_cache.cache_remove(&cache).unwrap();
            let seen_id = si.id.clone();
            let metadata_id = si.metadata_id.clone();
            if &si.user_id != user_id {
                return Err(Error::new(
                    "This seen item does not belong to this user".to_owned(),
                ));
            }
            si.delete(&self.db).await.trace_ok();
            associate_user_with_entity(&self.db, user_id, metadata_id, EntityLot::Metadata).await?;
            self.after_media_seen_tasks(cloned_seen).await?;
            Ok(StringIdObject { id: seen_id })
        } else {
            Err(Error::new("This seen item does not exist".to_owned()))
        }
    }

    async fn update_metadata(
        &self,
        metadata_id: &String,
        force_update: bool,
    ) -> Result<Vec<(String, MediaStateChanged)>> {
        let metadata = Metadata::find_by_id(metadata_id)
            .one(&self.db)
            .await
            .unwrap()
            .unwrap();
        if !force_update {
            // check whether the metadata needs to be updated
            let provider = self
                .get_metadata_provider(metadata.lot, metadata.source)
                .await?;
            if let Ok(false) = provider
                .metadata_updated_since(&metadata.identifier, metadata.last_updated_on)
                .await
            {
                ryot_log!(
                    debug,
                    "Metadata {:?} does not need to be updated",
                    metadata_id
                );
                return Ok(vec![]);
            }
        }
        ryot_log!(debug, "Updating metadata for {:?}", metadata_id);
        Metadata::update_many()
            .filter(metadata::Column::Id.eq(metadata_id))
            .col_expr(metadata::Column::IsPartial, Expr::value(false))
            .exec(&self.db)
            .await?;
        let maybe_details = self
            .details_from_provider(metadata.lot, metadata.source, &metadata.identifier)
            .await;
        let notifications = match maybe_details {
            Ok(details) => self.update_media(metadata_id, details).await?,
            Err(e) => {
                ryot_log!(
                    error,
                    "Error while updating metadata = {:?}: {:?}",
                    metadata_id,
                    e
                );
                vec![]
            }
        };
        ryot_log!(debug, "Updated metadata for {:?}", metadata_id);
        Ok(notifications)
    }

    pub async fn update_metadata_and_notify_users(
        &self,
        metadata_id: &String,
        force_update: bool,
    ) -> Result<()> {
        let notifications = self
            .update_metadata(metadata_id, force_update)
            .await
            .unwrap();
        if !notifications.is_empty() {
            let (meta_map, _, _) = self.get_entities_monitored_by().await.unwrap();
            let users_to_notify = meta_map.get(metadata_id).cloned().unwrap_or_default();
            for notification in notifications {
                for user_id in users_to_notify.iter() {
                    self.queue_media_state_changed_notification_for_user(user_id, &notification)
                        .await
                        .trace_ok();
                }
            }
        }
        Ok(())
    }

    async fn regenerate_user_summaries(&self) -> Result<()> {
        let all_users = User::find()
            .select_only()
            .column(user::Column::Id)
            .into_tuple::<String>()
            .all(&self.db)
            .await
            .unwrap();
        for user_id in all_users {
            calculate_user_activities_and_summary(&self.db, &user_id, false).await?;
        }
        Ok(())
    }

    pub async fn create_custom_metadata(
        &self,
        user_id: String,
        input: CreateCustomMetadataInput,
    ) -> Result<metadata::Model> {
        let identifier = nanoid!(10);
        let images = input
            .images
            .unwrap_or_default()
            .into_iter()
            .map(|i| MetadataImageForMediaDetails { image: i })
            .collect();
        let videos = input
            .videos
            .unwrap_or_default()
            .into_iter()
            .map(|i| MetadataVideo {
                identifier: StoredUrl::S3(i),
                source: MetadataVideoSource::Custom,
            })
            .collect();
        let creators = input
            .creators
            .unwrap_or_default()
            .into_iter()
            .map(|c| MetadataFreeCreator {
                name: c,
                role: "Creator".to_string(),
                image: None,
            })
            .collect();
        let is_partial = match input.lot {
            MediaLot::Anime => input.anime_specifics.is_none(),
            MediaLot::AudioBook => input.audio_book_specifics.is_none(),
            MediaLot::Book => input.book_specifics.is_none(),
            MediaLot::Manga => input.manga_specifics.is_none(),
            MediaLot::Movie => input.movie_specifics.is_none(),
            MediaLot::Podcast => input.podcast_specifics.is_none(),
            MediaLot::Show => input.show_specifics.is_none(),
            MediaLot::VideoGame => input.video_game_specifics.is_none(),
            MediaLot::VisualNovel => input.visual_novel_specifics.is_none(),
        };
        let details = MediaDetails {
            identifier,
            title: input.title,
            description: input.description,
            lot: input.lot,
            source: MediaSource::Custom,
            creators,
            genres: input.genres.unwrap_or_default(),
            s3_images: images,
            videos,
            publish_year: input.publish_year,
            anime_specifics: input.anime_specifics,
            audio_book_specifics: input.audio_book_specifics,
            book_specifics: input.book_specifics,
            manga_specifics: input.manga_specifics,
            movie_specifics: input.movie_specifics,
            podcast_specifics: input.podcast_specifics,
            show_specifics: input.show_specifics,
            video_game_specifics: input.video_game_specifics,
            visual_novel_specifics: input.visual_novel_specifics,
            ..Default::default()
        };
        let media = self
            .commit_metadata_internal(details, Some(is_partial))
            .await?;
        add_entity_to_collection(
            &self.db,
            &user_id,
            ChangeCollectionToEntityInput {
                creator_user_id: user_id.to_owned(),
                collection_name: DefaultCollection::Custom.to_string(),
                entity_id: media.id.clone(),
                entity_lot: EntityLot::Metadata,
                ..Default::default()
            },
            &self.perform_core_application_job,
        )
        .await?;
        Ok(media)
    }

    fn get_db_stmt(&self, stmt: SelectStatement) -> Statement {
        let (sql, values) = stmt.build(PostgresQueryBuilder {});
        Statement::from_sql_and_values(DatabaseBackend::Postgres, sql, values)
    }

    pub fn providers_language_information(&self) -> Vec<ProviderLanguageInformation> {
        MediaSource::iter()
            .map(|source| {
                let (supported, default) = match source {
                    MediaSource::Itunes => (
                        ITunesService::supported_languages(),
                        ITunesService::default_language(),
                    ),
                    MediaSource::Audible => (
                        AudibleService::supported_languages(),
                        AudibleService::default_language(),
                    ),
                    MediaSource::Openlibrary => (
                        OpenlibraryService::supported_languages(),
                        OpenlibraryService::default_language(),
                    ),
                    MediaSource::Tmdb => (
                        TmdbService::supported_languages(),
                        TmdbService::default_language(),
                    ),
                    MediaSource::Listennotes => (
                        ListennotesService::supported_languages(),
                        ListennotesService::default_language(),
                    ),
                    MediaSource::GoogleBooks => (
                        GoogleBooksService::supported_languages(),
                        GoogleBooksService::default_language(),
                    ),
                    MediaSource::Igdb => (
                        IgdbService::supported_languages(),
                        IgdbService::default_language(),
                    ),
                    MediaSource::MangaUpdates => (
                        MangaUpdatesService::supported_languages(),
                        MangaUpdatesService::default_language(),
                    ),
                    MediaSource::Anilist => (
                        AnilistService::supported_languages(),
                        AnilistService::default_language(),
                    ),
                    MediaSource::Mal => (
                        MalService::supported_languages(),
                        MalService::default_language(),
                    ),
                    MediaSource::Custom => (
                        CustomService::supported_languages(),
                        CustomService::default_language(),
                    ),
                    MediaSource::Vndb => (
                        VndbService::supported_languages(),
                        VndbService::default_language(),
                    ),
                };
                ProviderLanguageInformation {
                    supported,
                    default,
                    source,
                }
            })
            .collect()
    }

    pub async fn yank_integrations_data_for_user(&self, user_id: &String) -> Result<bool> {
        let preferences = user_preferences_by_id(&self.db, user_id, &self.config).await?;
        if preferences.general.disable_integrations {
            return Ok(false);
        }
        let integrations = Integration::find()
            .filter(integration::Column::UserId.eq(user_id))
            .all(&self.db)
            .await?;
        let mut progress_updates = vec![];
        let mut collection_updates = vec![];
        let mut to_update_integrations = vec![];
        let integration_service = self.get_integration_service();
        for integration in integrations.into_iter() {
            if integration.is_disabled.unwrap_or_default() {
                ryot_log!(debug, "Integration {} is disabled", integration.id);
                continue;
            }
            let response = match integration.provider {
                IntegrationProvider::Audiobookshelf => {
                    let specifics = integration.clone().provider_specifics.unwrap();
                    integration_service
                        .process_progress_commit(
                            IntegrationType::Audiobookshelf(
                                specifics.audiobookshelf_base_url.unwrap(),
                                specifics.audiobookshelf_token.unwrap(),
                                integration.sync_to_owned_collection,
                                self.get_isbn_service().await.unwrap(),
                            ),
                            |input| self.commit_metadata(input),
                        )
                        .await
                }
                IntegrationProvider::Komga => {
                    let specifics = integration.clone().provider_specifics.unwrap();
                    integration_service
                        .process_progress(IntegrationType::Komga(
                            specifics.komga_base_url.unwrap(),
                            specifics.komga_username.unwrap(),
                            specifics.komga_password.unwrap(),
                            specifics.komga_provider.unwrap(),
                        ))
                        .await
                }
                _ => continue,
            };
            if let Ok((seen_progress, collection_progress)) = response {
                collection_updates.extend(collection_progress);
                to_update_integrations.push(integration.id.clone());
                progress_updates.push((integration, seen_progress));
            }
        }
        for (integration, progress_updates) in progress_updates.into_iter() {
            for pu in progress_updates.into_iter() {
                self.integration_progress_update(&integration, pu, user_id)
                    .await
                    .trace_ok();
            }
        }
        for col_update in collection_updates.into_iter() {
            let metadata::Model { id, .. } = self
                .commit_metadata(CommitMediaInput {
                    lot: col_update.lot,
                    source: col_update.source,
                    identifier: col_update.identifier.clone(),
                    force_update: None,
                })
                .await?;
            add_entity_to_collection(
                &self.db,
                user_id,
                ChangeCollectionToEntityInput {
                    creator_user_id: user_id.to_owned(),
                    collection_name: col_update.collection,
                    entity_id: id.clone(),
                    entity_lot: EntityLot::Metadata,
                    ..Default::default()
                },
                &self.perform_core_application_job,
            )
            .await
            .trace_ok();
        }
        Integration::update_many()
            .filter(integration::Column::Id.is_in(to_update_integrations))
            .col_expr(
                integration::Column::LastTriggeredOn,
                Expr::value(Utc::now()),
            )
            .exec(&self.db)
            .await?;
        Ok(true)
    }

    async fn yank_integrations_data(&self) -> Result<()> {
        let users_with_integrations = Integration::find()
            .filter(integration::Column::Lot.eq(IntegrationLot::Yank))
            .select_only()
            .column(integration::Column::UserId)
            .into_tuple::<String>()
            .all(&self.db)
            .await?;
        for user_id in users_with_integrations {
            ryot_log!(debug, "Yanking integrations data for user {}", user_id);
            self.yank_integrations_data_for_user(&user_id).await?;
        }
        Ok(())
    }

    pub async fn sync_integrations_data(&self) -> Result<()> {
        ryot_log!(trace, "Syncing integrations data...");
        self.yank_integrations_data().await.unwrap();
        Ok(())
    }

    pub async fn handle_entity_added_to_collection_event(
        &self,
        user_id: String,
        collection_to_entity_id: Uuid,
    ) -> Result<()> {
        let cte = CollectionToEntity::find_by_id(collection_to_entity_id)
            .one(&self.db)
            .await?
            .ok_or_else(|| Error::new("Collection to entity does not exist"))?;
        if !matches!(cte.entity_lot, EntityLot::Metadata) {
            return Ok(());
        }
        let integration_service = self.get_integration_service();
        let integrations = Integration::find()
            .filter(integration::Column::UserId.eq(user_id))
            .filter(integration::Column::Lot.eq(IntegrationLot::Push))
            .all(&self.db)
            .await?;
        for integration in integrations {
            let possible_collection_ids = match integration.provider_specifics.clone() {
                Some(s) => match integration.provider {
                    IntegrationProvider::Radarr => s.radarr_sync_collection_ids.unwrap_or_default(),
                    IntegrationProvider::Sonarr => s.sonarr_sync_collection_ids.unwrap_or_default(),
                    _ => vec![],
                },
                None => vec![],
            };
            if !possible_collection_ids.contains(&cte.collection_id) {
                continue;
            }
            let specifics = integration.provider_specifics.unwrap();
            let metadata = Metadata::find_by_id(&cte.entity_id)
                .one(&self.db)
                .await?
                .ok_or_else(|| Error::new("Metadata does not exist"))?;
            let maybe_entity_id = match metadata.lot {
                MediaLot::Show => metadata
                    .external_identifiers
                    .and_then(|ei| ei.tvdb_id.map(|i| i.to_string())),
                _ => Some(metadata.identifier.clone()),
            };
            if let Some(entity_id) = maybe_entity_id {
                let _push_result = match integration.provider {
                    IntegrationProvider::Radarr => {
                        integration_service
                            .push(IntegrationType::Radarr(
                                specifics.radarr_base_url.unwrap(),
                                specifics.radarr_api_key.unwrap(),
                                specifics.radarr_profile_id.unwrap(),
                                specifics.radarr_root_folder_path.unwrap(),
                                entity_id,
                            ))
                            .await
                    }
                    IntegrationProvider::Sonarr => {
                        integration_service
                            .push(IntegrationType::Sonarr(
                                specifics.sonarr_base_url.unwrap(),
                                specifics.sonarr_api_key.unwrap(),
                                specifics.sonarr_profile_id.unwrap(),
                                specifics.sonarr_root_folder_path.unwrap(),
                                entity_id,
                            ))
                            .await
                    }
                    _ => unreachable!(),
                };
            }
        }
        Ok(())
    }

    pub async fn process_integration_webhook(
        &self,
        integration_slug: String,
        payload: String,
    ) -> Result<String> {
        ryot_log!(
            debug,
            "Processing integration webhook for slug: {}",
            integration_slug
        );
        let integration = Integration::find_by_id(integration_slug)
            .one(&self.db)
            .await?
            .ok_or_else(|| Error::new("Integration does not exist".to_owned()))?;
        let preferences =
            user_preferences_by_id(&self.db, &integration.user_id, &self.config).await?;
        if integration.is_disabled.unwrap_or_default() || preferences.general.disable_integrations {
            return Err(Error::new("Integration is disabled".to_owned()));
        }
        let service = self.get_integration_service();
        let maybe_progress_update = match integration.provider {
            IntegrationProvider::Kodi => {
                service
                    .process_progress(IntegrationType::Kodi(payload.clone()))
                    .await
            }
            IntegrationProvider::Emby => {
                service
                    .process_progress(IntegrationType::Emby(payload.clone()))
                    .await
            }
            IntegrationProvider::Jellyfin => {
                service
                    .process_progress(IntegrationType::Jellyfin(payload.clone()))
                    .await
            }
            IntegrationProvider::Plex => {
                let specifics = integration.clone().provider_specifics.unwrap();
                service
                    .process_progress(IntegrationType::Plex(
                        payload.clone(),
                        specifics.plex_username,
                    ))
                    .await
            }
            _ => return Err(Error::new("Unsupported integration source".to_owned())),
        };
        match maybe_progress_update {
            Ok(pu) => {
                let media_vec = pu.0;
                for media in media_vec {
                    self.integration_progress_update(
                        &integration,
                        media.clone(),
                        &integration.user_id,
                    )
                    .await?;
                }
                let mut to_update: integration::ActiveModel = integration.into();
                to_update.last_triggered_on = ActiveValue::Set(Some(Utc::now()));
                to_update.update(&self.db).await?;
                Ok("Progress updated successfully".to_owned())
            }
            Err(e) => Err(Error::new(e.to_string())),
        }
    }

    async fn integration_progress_update(
        &self,
        integration: &integration::Model,
        pu: IntegrationMediaSeen,
        user_id: &String,
    ) -> Result<()> {
        if pu.progress < integration.minimum_progress.unwrap() {
            return Ok(());
        }
        let progress = if pu.progress > integration.maximum_progress.unwrap() {
            dec!(100)
        } else {
            pu.progress
        };
        let metadata::Model { id, .. } = self
            .commit_metadata(CommitMediaInput {
                lot: pu.lot,
                source: pu.source,
                identifier: pu.identifier,
                force_update: None,
            })
            .await?;
        if let Err(err) = self
            .progress_update(
                ProgressUpdateInput {
                    metadata_id: id,
                    progress: Some(progress),
                    date: Some(get_current_date(&self.timezone)),
                    show_season_number: pu.show_season_number,
                    show_episode_number: pu.show_episode_number,
                    podcast_episode_number: pu.podcast_episode_number,
                    anime_episode_number: pu.anime_episode_number,
                    manga_chapter_number: pu.manga_chapter_number,
                    manga_volume_number: pu.manga_volume_number,
                    provider_watched_on: pu.provider_watched_on,
                    change_state: None,
                },
                user_id,
                true,
            )
            .await
        {
            ryot_log!(debug, "Error updating progress: {:?}", err);
        };
        Ok(())
    }

    async fn after_media_seen_tasks(&self, seen: seen::Model) -> Result<()> {
        let add_entity_to_collection = |collection_name: &str| {
            add_entity_to_collection(
                &self.db,
                &seen.user_id,
                ChangeCollectionToEntityInput {
                    creator_user_id: seen.user_id.clone(),
                    collection_name: collection_name.to_string(),
                    entity_id: seen.metadata_id.clone(),
                    entity_lot: EntityLot::Metadata,
                    ..Default::default()
                },
                &self.perform_core_application_job,
            )
        };
        let remove_entity_from_collection = |collection_name: &str| {
            remove_entity_from_collection(
                &self.db,
                &seen.user_id,
                ChangeCollectionToEntityInput {
                    creator_user_id: seen.user_id.clone(),
                    collection_name: collection_name.to_string(),
                    entity_id: seen.metadata_id.clone(),
                    entity_lot: EntityLot::Metadata,
                    ..Default::default()
                },
            )
        };
        remove_entity_from_collection(&DefaultCollection::Watchlist.to_string())
            .await
            .ok();
        match seen.state {
            SeenState::InProgress => {
                for col in &[DefaultCollection::InProgress, DefaultCollection::Monitoring] {
                    add_entity_to_collection(&col.to_string()).await.ok();
                }
            }
            SeenState::Dropped | SeenState::OnAHold => {
                remove_entity_from_collection(&DefaultCollection::InProgress.to_string())
                    .await
                    .ok();
            }
            SeenState::Completed => {
                let metadata = self.generic_metadata(&seen.metadata_id).await?;
                if metadata.model.lot == MediaLot::Podcast
                    || metadata.model.lot == MediaLot::Show
                    || metadata.model.lot == MediaLot::Anime
                    || metadata.model.lot == MediaLot::Manga
                {
                    let (is_complete, _) = self
                        .is_metadata_finished_by_user(&seen.user_id, &metadata)
                        .await?;
                    if is_complete {
                        remove_entity_from_collection(&DefaultCollection::InProgress.to_string())
                            .await
                            .ok();
                        add_entity_to_collection(&DefaultCollection::Completed.to_string())
                            .await
                            .ok();
                    } else {
                        for col in &[DefaultCollection::InProgress, DefaultCollection::Monitoring] {
                            add_entity_to_collection(&col.to_string()).await.ok();
                        }
                    }
                } else {
                    add_entity_to_collection(&DefaultCollection::Completed.to_string())
                        .await
                        .ok();
                    for col in &[DefaultCollection::InProgress, DefaultCollection::Monitoring] {
                        remove_entity_from_collection(&col.to_string()).await.ok();
                    }
                };
            }
        };
        Ok(())
    }

    async fn is_metadata_finished_by_user(
        &self,
        user_id: &String,
        metadata: &MetadataBaseData,
    ) -> Result<(bool, Vec<seen::Model>)> {
        let metadata = metadata.clone();
        let seen_history = self.seen_history(user_id, &metadata.model.id).await?;
        let is_finished = if metadata.model.lot == MediaLot::Podcast
            || metadata.model.lot == MediaLot::Show
            || metadata.model.lot == MediaLot::Anime
            || metadata.model.lot == MediaLot::Manga
        {
            // DEV: If all episodes have been seen the same number of times, the media can be
            // considered finished.
            let all_episodes = if let Some(s) = metadata.model.show_specifics {
                s.seasons
                    .into_iter()
                    .filter(|s| !SHOW_SPECIAL_SEASON_NAMES.contains(&s.name.as_str()))
                    .flat_map(|s| {
                        s.episodes
                            .into_iter()
                            .map(move |e| format!("{}-{}", s.season_number, e.episode_number))
                    })
                    .collect_vec()
            } else if let Some(p) = metadata.model.podcast_specifics {
                p.episodes
                    .into_iter()
                    .map(|e| format!("{}", e.number))
                    .collect_vec()
            } else if let Some(e) = metadata.model.anime_specifics.and_then(|a| a.episodes) {
                (1..e + 1).map(|e| format!("{}", e)).collect_vec()
            } else if let Some(c) = metadata.model.manga_specifics.and_then(|m| m.chapters) {
                (1..c + 1).map(|e| format!("{}", e)).collect_vec()
            } else {
                vec![]
            };
            if all_episodes.is_empty() {
                return Ok((true, seen_history));
            }
            let mut bag =
                HashMap::<String, i32>::from_iter(all_episodes.iter().cloned().map(|e| (e, 0)));
            seen_history
                .clone()
                .into_iter()
                .map(|h| {
                    if let Some(s) = h.show_extra_information {
                        format!("{}-{}", s.season, s.episode)
                    } else if let Some(p) = h.podcast_extra_information {
                        format!("{}", p.episode)
                    } else if let Some(a) = h.anime_extra_information.and_then(|a| a.episode) {
                        format!("{}", a)
                    } else if let Some(m) = h.manga_extra_information.and_then(|m| m.chapter) {
                        format!("{}", m)
                    } else {
                        String::new()
                    }
                })
                .for_each(|ep| {
                    bag.entry(ep).and_modify(|c| *c += 1);
                });
            let values = bag.values().cloned().collect_vec();

            let min_value = values.iter().min();
            let max_value = values.iter().max();

            match (min_value, max_value) {
                (Some(min), Some(max)) => min == max && *min != 0,
                _ => false,
            }
        } else {
            seen_history.iter().any(|h| h.state == SeenState::Completed)
        };
        Ok((is_finished, seen_history))
    }

    async fn queue_notifications_to_user_platforms(
        &self,
        user_id: &String,
        msg: &str,
    ) -> Result<bool> {
        let user_details = user_by_id(&self.db, user_id).await?;
        if user_details.preferences.notifications.enabled {
            let insert_data = queued_notification::ActiveModel {
                user_id: ActiveValue::Set(user_id.to_owned()),
                message: ActiveValue::Set(msg.to_owned()),
                ..Default::default()
            };
            insert_data.insert(&self.db).await?;
        } else {
            ryot_log!(debug, "User has disabled notifications");
        }
        Ok(true)
    }

    async fn update_watchlist_metadata_and_queue_notifications(&self) -> Result<()> {
        let (meta_map, _, _) = self.get_entities_monitored_by().await?;
        ryot_log!(
            debug,
            "Users to be notified for metadata state changes: {:?}",
            meta_map
        );
        for (metadata_id, to_notify) in meta_map {
            let notifications = self.update_metadata(&metadata_id, false).await?;
            for user in to_notify {
                for notification in notifications.iter() {
                    self.queue_media_state_changed_notification_for_user(&user, notification)
                        .await?;
                }
            }
        }
        Ok(())
    }

    async fn update_monitored_people_and_queue_notifications(&self) -> Result<()> {
        let (_, _, person_map) = self.get_entities_monitored_by().await?;
        ryot_log!(
            debug,
            "Users to be notified for people state changes: {:?}",
            person_map
        );
        for (person_id, to_notify) in person_map {
            let notifications = self
                .update_person(person_id.parse().unwrap())
                .await
                .unwrap_or_default();
            for user in to_notify {
                for notification in notifications.iter() {
                    self.queue_media_state_changed_notification_for_user(&user, notification)
                        .await?;
                }
            }
        }
        Ok(())
    }

    async fn queue_media_state_changed_notification_for_user(
        &self,
        user_id: &String,
        notification: &(String, MediaStateChanged),
    ) -> Result<()> {
        let (msg, change) = notification;
        let notification_preferences = user_preferences_by_id(&self.db, user_id, &self.config)
            .await?
            .notifications;
        if notification_preferences.enabled && notification_preferences.to_send.contains(change) {
            self.queue_notifications_to_user_platforms(user_id, msg)
                .await
                .trace_ok();
        } else {
            ryot_log!(
                debug,
                "User id = {user_id} has disabled notifications for {change}"
            );
        }
        Ok(())
    }

    pub async fn genres_list(&self, input: SearchInput) -> Result<SearchResults<GenreListItem>> {
        let page: u64 = input.page.unwrap_or(1).try_into().unwrap();
        let num_items = "num_items";
        let query = Genre::find()
            .column_as(
                Expr::expr(Func::count(Expr::col((
                    AliasedMetadataToGenre::Table,
                    AliasedMetadataToGenre::MetadataId,
                )))),
                num_items,
            )
            .apply_if(input.query, |query, v| {
                query.filter(
                    Condition::all().add(Expr::col(genre::Column::Name).ilike(ilike_sql(&v))),
                )
            })
            .join(JoinType::Join, genre::Relation::MetadataToGenre.def())
            .group_by(Expr::tuple([
                Expr::col(genre::Column::Id).into(),
                Expr::col(genre::Column::Name).into(),
            ]))
            .order_by(Expr::col(Alias::new(num_items)), Order::Desc);
        let paginator = query
            .clone()
            .into_model::<GenreListItem>()
            .paginate(&self.db, self.config.frontend.page_size.try_into().unwrap());
        let ItemsAndPagesNumber {
            number_of_items,
            number_of_pages,
        } = paginator.num_items_and_pages().await?;
        let mut items = vec![];
        for c in paginator.fetch_page(page - 1).await? {
            items.push(c);
        }
        Ok(SearchResults {
            details: SearchDetails {
                total: number_of_items.try_into().unwrap(),
                next_page: if page < number_of_pages {
                    Some((page + 1).try_into().unwrap())
                } else {
                    None
                },
            },
            items,
        })
    }

    pub async fn metadata_groups_list(
        &self,
        user_id: String,
        input: MetadataGroupsListInput,
    ) -> Result<SearchResults<String>> {
        let page: u64 = input.search.page.unwrap_or(1).try_into().unwrap();
        let alias = "parts";
        let media_items_col = Expr::col(Alias::new(alias));
        let (order_by, sort_order) = match input.sort {
            None => (media_items_col, Order::Desc),
            Some(ord) => (
                match ord.by {
                    PersonSortBy::Name => Expr::col(metadata_group::Column::Title),
                    PersonSortBy::MediaItems => media_items_col,
                },
                ord.order.into(),
            ),
        };
        let query = MetadataGroup::find()
            .select_only()
            .column(metadata_group::Column::Id)
            .group_by(metadata_group::Column::Id)
            .inner_join(UserToEntity)
            .filter(user_to_entity::Column::UserId.eq(&user_id))
            .filter(metadata_group::Column::Id.is_not_null())
            .apply_if(input.search.query, |query, v| {
                query.filter(
                    Condition::all()
                        .add(Expr::col(metadata_group::Column::Title).ilike(ilike_sql(&v))),
                )
            })
            .apply_if(
                input.filter.clone().and_then(|f| f.collections),
                |query, v| {
                    apply_collection_filter(
                        query,
                        Some(v),
                        input.invert_collection,
                        metadata_group::Column::Id,
                        collection_to_entity::Column::MetadataGroupId,
                    )
                },
            )
            .order_by(order_by, sort_order);
        let paginator = query
            .column(metadata_group::Column::Id)
            .clone()
            .into_tuple::<String>()
            .paginate(&self.db, self.config.frontend.page_size.try_into().unwrap());
        let ItemsAndPagesNumber {
            number_of_items,
            number_of_pages,
        } = paginator.num_items_and_pages().await?;
        let mut items = vec![];
        for c in paginator.fetch_page(page - 1).await? {
            items.push(c);
        }
        Ok(SearchResults {
            details: SearchDetails {
                total: number_of_items.try_into().unwrap(),
                next_page: if page < number_of_pages {
                    Some((page + 1).try_into().unwrap())
                } else {
                    None
                },
            },
            items,
        })
    }

    pub async fn people_list(
        &self,
        user_id: String,
        input: PeopleListInput,
    ) -> Result<SearchResults<String>> {
        #[derive(Debug, FromQueryResult)]
        struct PartialCreator {
            id: String,
        }
        let page: u64 = input.search.page.unwrap_or(1).try_into().unwrap();
        let alias = "media_count";
        let media_items_col = Expr::col(Alias::new(alias));
        let (order_by, sort_order) = match input.sort {
            None => (media_items_col, Order::Desc),
            Some(ord) => (
                match ord.by {
                    PersonSortBy::Name => Expr::col(person::Column::Name),
                    PersonSortBy::MediaItems => media_items_col,
                },
                ord.order.into(),
            ),
        };
        let query = Person::find()
            .apply_if(input.search.query, |query, v| {
                query.filter(
                    Condition::all().add(Expr::col(person::Column::Name).ilike(ilike_sql(&v))),
                )
            })
            .apply_if(
                input.filter.clone().and_then(|f| f.collections),
                |query, v| {
                    apply_collection_filter(
                        query,
                        Some(v),
                        input.invert_collection,
                        person::Column::Id,
                        collection_to_entity::Column::PersonId,
                    )
                },
            )
            .column_as(
                Expr::expr(Func::count(Expr::col((
                    Alias::new("metadata_to_person"),
                    metadata_to_person::Column::MetadataId,
                )))),
                alias,
            )
            .filter(user_to_entity::Column::UserId.eq(user_id))
            .left_join(MetadataToPerson)
            .inner_join(UserToEntity)
            .group_by(person::Column::Id)
            .group_by(person::Column::Name)
            .order_by(order_by, sort_order);
        let creators_paginator = query
            .clone()
            .into_model::<PartialCreator>()
            .paginate(&self.db, self.config.frontend.page_size.try_into().unwrap());
        let ItemsAndPagesNumber {
            number_of_items,
            number_of_pages,
        } = creators_paginator.num_items_and_pages().await?;
        let mut creators = vec![];
        for cr in creators_paginator.fetch_page(page - 1).await? {
            creators.push(cr.id);
        }
        Ok(SearchResults {
            details: SearchDetails {
                total: number_of_items.try_into().unwrap(),
                next_page: if page < number_of_pages {
                    Some((page + 1).try_into().unwrap())
                } else {
                    None
                },
            },
            items: creators,
        })
    }

    pub async fn person_details(&self, person_id: String) -> Result<PersonDetails> {
        let mut details = Person::find_by_id(person_id.clone())
            .one(&self.db)
            .await?
            .unwrap();
        if details.is_partial.unwrap_or_default() {
            self.deploy_update_person_job(person_id.clone()).await?;
        }
        details.display_images =
            metadata_images_as_urls(&details.images, &self.file_storage_service).await;
        let associations = MetadataToPerson::find()
            .filter(metadata_to_person::Column::PersonId.eq(person_id))
            .order_by_asc(metadata_to_person::Column::Index)
            .all(&self.db)
            .await?;
        let mut contents: HashMap<_, Vec<_>> = HashMap::new();
        for assoc in associations {
            let to_push = PersonDetailsItemWithCharacter {
                character: assoc.character,
                media_id: assoc.metadata_id,
            };
            contents
                .entry(assoc.role)
                .and_modify(|e| {
                    e.push(to_push.clone());
                })
                .or_insert(vec![to_push]);
        }
        let contents = contents
            .into_iter()
            .sorted_by_key(|(role, _)| role.clone())
            .map(|(name, items)| PersonDetailsGroupedByRole { name, items })
            .collect_vec();
        let slug = slug::slugify(&details.name);
        let identifier = &details.identifier;
        let source_url = match details.source {
            MediaSource::Custom
            | MediaSource::Anilist
            | MediaSource::Listennotes
            | MediaSource::Itunes
            | MediaSource::MangaUpdates
            | MediaSource::Mal
            | MediaSource::Vndb
            | MediaSource::GoogleBooks => None,
            MediaSource::Audible => Some(format!(
                "https://www.audible.com/author/{slug}/{identifier}"
            )),
            MediaSource::Openlibrary => Some(format!(
                "https://openlibrary.org/authors/{identifier}/{slug}"
            )),
            MediaSource::Tmdb => Some(format!(
                "https://www.themoviedb.org/person/{identifier}-{slug}"
            )),
            MediaSource::Igdb => Some(format!("https://www.igdb.com/companies/{slug}")),
        };
        Ok(PersonDetails {
            details,
            contents,
            source_url,
        })
    }

    pub async fn genre_details(&self, input: GenreDetailsInput) -> Result<GenreDetails> {
        let page = input.page.unwrap_or(1);
        let genre = Genre::find_by_id(input.genre_id.clone())
            .one(&self.db)
            .await?
            .unwrap();
        let paginator = MetadataToGenre::find()
            .filter(metadata_to_genre::Column::GenreId.eq(input.genre_id))
            .paginate(&self.db, self.config.frontend.page_size as u64);
        let ItemsAndPagesNumber {
            number_of_items,
            number_of_pages,
        } = paginator.num_items_and_pages().await?;
        let mut contents = vec![];
        for association_items in paginator.fetch_page(page - 1).await? {
            contents.push(association_items.metadata_id);
        }
        Ok(GenreDetails {
            details: GenreListItem {
                id: genre.id,
                name: genre.name,
                num_items: Some(number_of_items.try_into().unwrap()),
            },
            contents: SearchResults {
                details: SearchDetails {
                    total: number_of_items.try_into().unwrap(),
                    next_page: if page < number_of_pages {
                        Some((page + 1).try_into().unwrap())
                    } else {
                        None
                    },
                },
                items: contents,
            },
        })
    }

    pub async fn metadata_group_details(
        &self,
        metadata_group_id: String,
    ) -> Result<MetadataGroupDetails> {
        let mut group = MetadataGroup::find_by_id(metadata_group_id)
            .one(&self.db)
            .await?
            .unwrap();
        let mut images = vec![];
        for image in group.images.iter() {
            images.push(
                self.file_storage_service
                    .get_stored_asset(image.url.clone())
                    .await,
            );
        }
        group.display_images = images;
        let slug = slug::slugify(&group.title);
        let identifier = &group.identifier;

        let source_url = match group.source {
            MediaSource::Custom
            | MediaSource::Anilist
            | MediaSource::Listennotes
            | MediaSource::Itunes
            | MediaSource::MangaUpdates
            | MediaSource::Mal
            | MediaSource::Openlibrary
            | MediaSource::Vndb
            | MediaSource::GoogleBooks => None,
            MediaSource::Audible => Some(format!(
                "https://www.audible.com/series/{slug}/{identifier}"
            )),
            MediaSource::Tmdb => Some(format!(
                "https://www.themoviedb.org/collections/{identifier}-{slug}"
            )),
            MediaSource::Igdb => Some(format!("https://www.igdb.com/collection/{slug}")),
        };

        let contents = MetadataToMetadataGroup::find()
            .select_only()
            .column(metadata_to_metadata_group::Column::MetadataId)
            .filter(metadata_to_metadata_group::Column::MetadataGroupId.eq(group.id.clone()))
            .order_by_asc(metadata_to_metadata_group::Column::Part)
            .into_tuple::<String>()
            .all(&self.db)
            .await?;
        Ok(MetadataGroupDetails {
            details: group,
            source_url,
            contents,
        })
    }

    async fn queue_pending_reminders(&self) -> Result<()> {
        #[derive(Debug, Serialize, Deserialize)]
        #[serde(rename_all = "PascalCase")]
        struct UserMediaReminder {
            reminder: NaiveDate,
            text: String,
        }
        for (cte, col) in CollectionToEntity::find()
            .find_also_related(Collection)
            .filter(collection::Column::Name.eq(DefaultCollection::Reminders.to_string()))
            .all(&self.db)
            .await?
        {
            if let Some(reminder) = cte.information {
                let reminder: UserMediaReminder =
                    serde_json::from_str(&serde_json::to_string(&reminder)?)?;
                let col = col.unwrap();
                let related_users = col.find_related(UserToEntity).all(&self.db).await?;
                if get_current_date(self.timezone.as_ref()) == reminder.reminder {
                    for user in related_users {
                        self.queue_notifications_to_user_platforms(&user.user_id, &reminder.text)
                            .await?;
                        remove_entity_from_collection(
                            &self.db,
                            &user.user_id,
                            ChangeCollectionToEntityInput {
                                creator_user_id: col.user_id.clone(),
                                collection_name: DefaultCollection::Reminders.to_string(),
                                entity_id: cte.entity_id.clone(),
                                entity_lot: cte.entity_lot,
                                ..Default::default()
                            },
                        )
                        .await?;
                    }
                }
            }
        }
        Ok(())
    }

    pub async fn create_review_comment(
        &self,
        user_id: String,
        input: CreateReviewCommentInput,
    ) -> Result<bool> {
        let review = Review::find_by_id(input.review_id)
            .one(&self.db)
            .await?
            .unwrap();
        let mut comments = review.comments.clone();
        if input.should_delete.unwrap_or_default() {
            let position = comments
                .iter()
                .position(|r| &r.id == input.comment_id.as_ref().unwrap())
                .unwrap();
            comments.remove(position);
        } else if input.increment_likes.unwrap_or_default() {
            let comment = comments
                .iter_mut()
                .find(|r| &r.id == input.comment_id.as_ref().unwrap())
                .unwrap();
            comment.liked_by.insert(user_id.clone());
        } else if input.decrement_likes.unwrap_or_default() {
            let comment = comments
                .iter_mut()
                .find(|r| &r.id == input.comment_id.as_ref().unwrap())
                .unwrap();
            comment.liked_by.remove(&user_id);
        } else {
            let user = user_by_id(&self.db, &user_id).await?;
            comments.push(ImportOrExportItemReviewComment {
                id: nanoid!(20),
                text: input.text.unwrap(),
                user: IdAndNamedObject {
                    id: user_id,
                    name: user.name,
                },
                liked_by: HashSet::new(),
                created_on: Utc::now(),
            });
        }
        let mut review: review::ActiveModel = review.into();
        review.comments = ActiveValue::Set(comments);
        review.update(&self.db).await?;
        Ok(true)
    }

    pub async fn recalculate_calendar_events(&self) -> Result<()> {
        let date_to_calculate_from = get_current_date(self.timezone.as_ref()).pred_opt().unwrap();

        let mut meta_stream = Metadata::find()
            .filter(metadata::Column::LastUpdatedOn.gte(date_to_calculate_from))
            .filter(metadata::Column::IsPartial.eq(false))
            .stream(&self.db)
            .await?;

        while let Some(meta) = meta_stream.try_next().await? {
            ryot_log!(trace, "Processing metadata id = {:#?}", meta.id);
            let calendar_events = meta.find_related(CalendarEvent).all(&self.db).await?;
            for cal_event in calendar_events {
                let mut need_to_delete = true;
                if let Some(show) = cal_event.metadata_show_extra_information {
                    if let Some(show_info) = &meta.show_specifics {
                        if let Some((season, ep)) = show_info.get_episode(show.season, show.episode)
                        {
                            if !SHOW_SPECIAL_SEASON_NAMES.contains(&season.name.as_str()) {
                                if let Some(publish_date) = ep.publish_date {
                                    if publish_date == cal_event.date {
                                        need_to_delete = false;
                                    }
                                }
                            }
                        }
                    }
                } else if let Some(podcast) = cal_event.metadata_podcast_extra_information {
                    if let Some(podcast_info) = &meta.podcast_specifics {
                        if let Some(ep) = podcast_info.episode_by_number(podcast.episode) {
                            if ep.publish_date == cal_event.date {
                                need_to_delete = false;
                            }
                        }
                    }
                } else if let Some(anime) = cal_event.metadata_anime_extra_information {
                    if let Some(anime_info) = &meta.anime_specifics {
                        if let Some(schedule) = &anime_info.airing_schedule {
                            schedule.iter().for_each(|s| {
                                if Some(s.episode) == anime.episode
                                    && s.airing_at == cal_event.timestamp
                                {
                                    need_to_delete = false;
                                }
                            });
                        }
                    }
                } else if cal_event.date == meta.publish_date.unwrap() {
                    need_to_delete = false;
                };

                if need_to_delete {
                    ryot_log!(
                        debug,
                        "Need to delete calendar event id = {:#?} since it is outdated",
                        cal_event.id
                    );
                    CalendarEvent::delete_by_id(cal_event.id)
                        .exec(&self.db)
                        .await?;
                }
            }
        }

        ryot_log!(debug, "Finished deleting invalid calendar events");

        let mut metadata_stream = Metadata::find()
            .filter(metadata::Column::LastUpdatedOn.gte(date_to_calculate_from))
            .filter(
                metadata::Column::IsPartial
                    .is_null()
                    .or(metadata::Column::IsPartial.eq(false)),
            )
            .order_by_desc(metadata::Column::LastUpdatedOn)
            .stream(&self.db)
            .await?;
        let mut calendar_events_inserts = vec![];
        let mut metadata_updates = vec![];
        while let Some(meta) = metadata_stream.try_next().await? {
            let calendar_event_template = calendar_event::ActiveModel {
                metadata_id: ActiveValue::Set(Some(meta.id.clone())),
                ..Default::default()
            };
            if let Some(ps) = &meta.podcast_specifics {
                for episode in ps.episodes.iter() {
                    let mut event = calendar_event_template.clone();
                    event.timestamp =
                        ActiveValue::Set(episode.publish_date.and_hms_opt(0, 0, 0).unwrap());
                    event.metadata_podcast_extra_information =
                        ActiveValue::Set(Some(SeenPodcastExtraInformation {
                            episode: episode.number,
                        }));
                    calendar_events_inserts.push(event);
                }
            } else if let Some(ss) = &meta.show_specifics {
                for season in ss.seasons.iter() {
                    if SHOW_SPECIAL_SEASON_NAMES.contains(&season.name.as_str()) {
                        continue;
                    }
                    for episode in season.episodes.iter() {
                        if let Some(date) = episode.publish_date {
                            let mut event = calendar_event_template.clone();
                            event.timestamp = ActiveValue::Set(date.and_hms_opt(0, 0, 0).unwrap());
                            event.metadata_show_extra_information =
                                ActiveValue::Set(Some(SeenShowExtraInformation {
                                    season: season.season_number,
                                    episode: episode.episode_number,
                                }));

                            calendar_events_inserts.push(event);
                        }
                    }
                }
            } else if let Some(ans) = &meta.anime_specifics {
                if let Some(schedule) = &ans.airing_schedule {
                    for episode in schedule.iter() {
                        let mut event = calendar_event_template.clone();
                        event.timestamp = ActiveValue::Set(episode.airing_at);
                        event.metadata_anime_extra_information =
                            ActiveValue::Set(Some(SeenAnimeExtraInformation {
                                episode: Some(episode.episode),
                            }));
                        calendar_events_inserts.push(event);
                    }
                }
            } else if let Some(publish_date) = meta.publish_date {
                let mut event = calendar_event_template.clone();
                event.timestamp = ActiveValue::Set(publish_date.and_hms_opt(0, 0, 0).unwrap());
                calendar_events_inserts.push(event);
            };
            metadata_updates.push(meta.id.clone());
        }
        for cal_insert in calendar_events_inserts {
            ryot_log!(debug, "Inserting calendar event: {:?}", cal_insert);
            cal_insert.insert(&self.db).await.ok();
        }
        ryot_log!(debug, "Finished updating calendar events");
        Ok(())
    }

    async fn queue_notifications_for_released_media(&self) -> Result<()> {
        let today = get_current_date(self.timezone.as_ref());
        let calendar_events = CalendarEvent::find()
            .filter(calendar_event::Column::Date.eq(today))
            .find_also_related(Metadata)
            .all(&self.db)
            .await?;
        let notifications = calendar_events
            .into_iter()
            .map(|(cal_event, meta)| {
                let meta = meta.unwrap();
                let url = self.get_entity_details_frontend_url(
                    meta.id.to_string(),
                    EntityLot::Metadata,
                    None,
                );
                let notification = if let Some(show) = cal_event.metadata_show_extra_information {
                    format!(
                        "S{}E{} of {} ({}) has been released today.",
                        show.season, show.episode, meta.title, url
                    )
                } else if let Some(podcast) = cal_event.metadata_podcast_extra_information {
                    format!(
                        "E{} of {} ({}) has been released today.",
                        podcast.episode, meta.title, url
                    )
                } else {
                    format!("{} ({}) has been released today.", meta.title, url)
                };
                (
                    meta.id.to_string(),
                    (notification, MediaStateChanged::MetadataPublished),
                )
            })
            .collect_vec();
        let (meta_map, _, _) = self.get_entities_monitored_by().await?;
        for (metadata_id, notification) in notifications.into_iter() {
            let users_to_notify = meta_map.get(&metadata_id).cloned().unwrap_or_default();
            for user in users_to_notify {
                self.queue_media_state_changed_notification_for_user(&user, &notification)
                    .await?;
            }
        }
        Ok(())
    }

    async fn update_person(&self, person_id: String) -> Result<Vec<(String, MediaStateChanged)>> {
        let mut notifications = vec![];
        let person = Person::find_by_id(person_id.clone())
            .one(&self.db)
            .await?
            .unwrap();
        let provider = self.get_non_metadata_provider(person.source).await?;
        let provider_person = provider
            .person_details(&person.identifier, &person.source_specifics)
            .await?;
        let images = provider_person.images.map(|images| {
            images
                .into_iter()
                .map(|i| MetadataImage {
                    url: StoredUrl::Url(i),
                })
                .collect()
        });
        let mut default_state_changes = person.clone().state_changes.unwrap_or_default();
        let mut to_update_person: person::ActiveModel = person.clone().into();
        to_update_person.last_updated_on = ActiveValue::Set(Utc::now());
        to_update_person.description = ActiveValue::Set(provider_person.description);
        to_update_person.gender = ActiveValue::Set(provider_person.gender);
        to_update_person.birth_date = ActiveValue::Set(provider_person.birth_date);
        to_update_person.death_date = ActiveValue::Set(provider_person.death_date);
        to_update_person.place = ActiveValue::Set(provider_person.place);
        to_update_person.website = ActiveValue::Set(provider_person.website);
        to_update_person.images = ActiveValue::Set(images);
        to_update_person.is_partial = ActiveValue::Set(Some(false));
        to_update_person.name = ActiveValue::Set(provider_person.name);
        for (role, media) in provider_person.related.clone() {
            let title = media.title.clone();
            let pm = self.create_partial_metadata(media).await?;
            let already_intermediate = MetadataToPerson::find()
                .filter(metadata_to_person::Column::MetadataId.eq(&pm.id))
                .filter(metadata_to_person::Column::PersonId.eq(&person_id))
                .filter(metadata_to_person::Column::Role.eq(&role))
                .one(&self.db)
                .await?;
            if already_intermediate.is_none() {
                let intermediate = metadata_to_person::ActiveModel {
                    person_id: ActiveValue::Set(person.id.clone()),
                    metadata_id: ActiveValue::Set(pm.id.clone()),
                    role: ActiveValue::Set(role.clone()),
                    ..Default::default()
                };
                intermediate.insert(&self.db).await.unwrap();
            }
            let search_for = MediaAssociatedPersonStateChanges {
                media: CommitMediaInput {
                    identifier: pm.identifier.clone(),
                    lot: pm.lot,
                    source: pm.source,
                    ..Default::default()
                },
                role: role.clone(),
            };
            if !default_state_changes.media_associated.contains(&search_for) {
                notifications.push((
                    format!(
                        "{} has been associated with {} as {}",
                        person.name, title, role
                    ),
                    MediaStateChanged::PersonMediaAssociated,
                ));
                default_state_changes.media_associated.insert(search_for);
            }
        }
        to_update_person.state_changes = ActiveValue::Set(Some(default_state_changes));
        to_update_person.update(&self.db).await.unwrap();
        Ok(notifications)
    }

    pub async fn update_person_and_notify_users(&self, person_id: String) -> Result<()> {
        let notifications = self
            .update_person(person_id.clone())
            .await
            .unwrap_or_default();
        if !notifications.is_empty() {
            let (_, _, person_map) = self.get_entities_monitored_by().await.unwrap();
            let users_to_notify = person_map.get(&person_id).cloned().unwrap_or_default();
            for notification in notifications {
                for user_id in users_to_notify.iter() {
                    self.queue_media_state_changed_notification_for_user(user_id, &notification)
                        .await
                        .trace_ok();
                }
            }
        }
        Ok(())
    }

    async fn get_entities_monitored_by(
        &self,
    ) -> Result<(
        EntityBeingMonitoredByMap,
        EntityBeingMonitoredByMap,
        EntityBeingMonitoredByMap,
    )> {
        #[derive(Debug, FromQueryResult, Clone, Default)]
        struct UsersToBeNotified {
            entity_id: String,
            to_notify: Vec<String>,
        }
        let get_sql = |entity_type: &str| {
            format!(
                r#"
SELECT
    m.id as entity_id,
    array_agg(DISTINCT u.id) as to_notify
FROM {entity_type} m
JOIN collection_to_entity cte ON m.id = cte.{entity_type}_id
JOIN collection c ON cte.collection_id = c.id AND c.name = '{}'
JOIN "user" u ON c.user_id = u.id
GROUP BY m.id;
        "#,
                DefaultCollection::Monitoring
            )
        };
        let meta_map: Vec<_> = UsersToBeNotified::find_by_statement(
            Statement::from_sql_and_values(DbBackend::Postgres, get_sql("metadata"), []),
        )
        .all(&self.db)
        .await?;
        let meta_map = meta_map
            .into_iter()
            .map(|m| (m.entity_id, m.to_notify))
            .collect::<EntityBeingMonitoredByMap>();
        let meta_group_map: Vec<_> = UsersToBeNotified::find_by_statement(
            Statement::from_sql_and_values(DbBackend::Postgres, get_sql("metadata_group"), []),
        )
        .all(&self.db)
        .await?;
        let meta_group_map = meta_group_map
            .into_iter()
            .map(|m| (m.entity_id, m.to_notify))
            .collect::<EntityBeingMonitoredByMap>();
        let person_map: Vec<_> = UsersToBeNotified::find_by_statement(
            Statement::from_sql_and_values(DbBackend::Postgres, get_sql("person"), []),
        )
        .all(&self.db)
        .await?;
        let person_map = person_map
            .into_iter()
            .map(|m| (m.entity_id, m.to_notify))
            .collect::<EntityBeingMonitoredByMap>();
        Ok((meta_map, meta_group_map, person_map))
    }

    pub async fn handle_review_posted_event(&self, event: ReviewPostedEvent) -> Result<()> {
        let (meta_map, meta_group_map, person_map) = self.get_entities_monitored_by().await?;
        let monitored_by = match event.entity_lot {
            EntityLot::Metadata => meta_map.get(&event.obj_id).cloned().unwrap_or_default(),
            EntityLot::MetadataGroup => meta_group_map
                .get(&event.obj_id)
                .cloned()
                .unwrap_or_default(),
            EntityLot::Person => person_map.get(&event.obj_id).cloned().unwrap_or_default(),
            _ => vec![],
        };
        let users = User::find()
            .select_only()
            .column(user::Column::Id)
            .filter(user::Column::Id.is_in(monitored_by))
            .filter(Expr::cust(format!(
                "(preferences -> 'notifications' -> 'to_send' ? '{}') = true",
                MediaStateChanged::ReviewPosted
            )))
            .into_tuple::<String>()
            .all(&self.db)
            .await?;
        for user_id in users {
            let url = self.get_entity_details_frontend_url(
                event.obj_id.clone(),
                event.entity_lot,
                Some("reviews"),
            );
            self.queue_notifications_to_user_platforms(
                &user_id,
                &format!(
                    "New review posted for {} ({}, {}) by {}.",
                    event.obj_title, event.entity_lot, url, event.username
                ),
            )
            .await?;
        }
        Ok(())
    }

    fn get_entity_details_frontend_url(
        &self,
        id: String,
        entity_lot: EntityLot,
        default_tab: Option<&str>,
    ) -> String {
        let mut url = match entity_lot {
            EntityLot::Metadata => format!("media/item/{}", id),
            EntityLot::Collection => format!("collections/{}", id),
            EntityLot::Person => format!("media/people/item/{}", id),
            EntityLot::Workout => format!("fitness/workouts/{}", id),
            EntityLot::Exercise => format!("fitness/exercises/{}", id),
            EntityLot::MetadataGroup => format!("media/groups/item/{}", id),
            EntityLot::WorkoutTemplate => format!("fitness/templates/{}", id),
        };
        url = format!("{}/{}", self.config.frontend.url, url);
        if let Some(tab) = default_tab {
            url += format!("?defaultTab={}", tab).as_str()
        }
        url
    }

    async fn invalidate_import_jobs(&self) -> Result<()> {
        let all_jobs = ImportReport::find()
            .filter(import_report::Column::WasSuccess.is_null())
            .all(&self.db)
            .await?;
        for job in all_jobs {
            if Utc::now() - job.started_on > ChronoDuration::try_hours(24).unwrap() {
                ryot_log!(debug, "Invalidating job with id = {id}", id = job.id);
                let mut job: import_report::ActiveModel = job.into();
                job.was_success = ActiveValue::Set(Some(false));
                job.save(&self.db).await?;
            }
        }
        Ok(())
    }

    async fn remove_old_entities_from_monitoring_collection(&self) -> Result<()> {
        #[derive(Debug, FromQueryResult)]
        struct CustomQueryResponse {
            id: Uuid,
            created_on: DateTimeUtc,
            last_updated_on: Option<DateTimeUtc>,
        }
        let all_cte = CollectionToEntity::find()
            .select_only()
            .column(collection_to_entity::Column::Id)
            .column(collection_to_entity::Column::CreatedOn)
            .column(metadata::Column::LastUpdatedOn)
            .left_join(Metadata)
            .inner_join(Collection)
            .filter(collection::Column::Name.eq(DefaultCollection::Monitoring.to_string()))
            .order_by_asc(collection_to_entity::Column::Id)
            .into_model::<CustomQueryResponse>()
            .all(&self.db)
            .await?;
        let mut to_delete = vec![];
        for cte in all_cte {
            let delta = cte.last_updated_on.unwrap_or_else(Utc::now) - cte.created_on;
            if delta.num_days().abs() > self.config.media.monitoring_remove_after_days {
                to_delete.push(cte.id);
            }
        }
        CollectionToEntity::delete_many()
            .filter(collection_to_entity::Column::Id.is_in(to_delete))
            .exec(&self.db)
            .await?;
        Ok(())
    }

    pub async fn remove_useless_data(&self) -> Result<()> {
        let mut metadata_stream = Metadata::find()
            .select_only()
            .column(metadata::Column::Id)
            .left_join(UserToEntity)
            .filter(user_to_entity::Column::MetadataId.is_null())
            .into_tuple::<String>()
            .stream(&self.db)
            .await?;
        while let Some(meta) = metadata_stream.try_next().await? {
            ryot_log!(debug, "Removing metadata id = {:#?}", meta);
            Metadata::delete_by_id(meta).exec(&self.db).await?;
        }
        let mut people_stream = Person::find()
            .select_only()
            .column(person::Column::Id)
            .left_join(UserToEntity)
            .filter(user_to_entity::Column::PersonId.is_null())
            .into_tuple::<String>()
            .stream(&self.db)
            .await?;
        while let Some(person) = people_stream.try_next().await? {
            ryot_log!(debug, "Removing person id = {:#?}", person);
            Person::delete_by_id(person).exec(&self.db).await?;
        }
        let mut metadata_group_stream = MetadataGroup::find()
            .select_only()
            .column(metadata_group::Column::Id)
            .left_join(UserToEntity)
            .filter(user_to_entity::Column::MetadataGroupId.is_null())
            .into_tuple::<String>()
            .stream(&self.db)
            .await?;
        while let Some(meta_group) = metadata_group_stream.try_next().await? {
            ryot_log!(debug, "Removing metadata group id = {:#?}", meta_group);
            MetadataGroup::delete_by_id(meta_group)
                .exec(&self.db)
                .await?;
        }
        let mut genre_stream = Genre::find()
            .select_only()
            .column(genre::Column::Id)
            .left_join(MetadataToGenre)
            .filter(metadata_to_genre::Column::MetadataId.is_null())
            .into_tuple::<String>()
            .stream(&self.db)
            .await?;
        while let Some(genre) = genre_stream.try_next().await? {
            ryot_log!(debug, "Removing genre id = {:#?}", genre);
            Genre::delete_by_id(genre).exec(&self.db).await?;
        }
        ryot_log!(debug, "Deleting all queued notifications");
        QueuedNotification::delete_many().exec(&self.db).await?;
        ryot_log!(debug, "Deleting revoked access tokens");
        AccessLink::delete_many()
            .filter(access_link::Column::IsRevoked.eq(true))
            .exec(&self.db)
            .await?;
        Ok(())
    }

    pub async fn send_pending_notifications(&self) -> Result<()> {
        let users = User::find().all(&self.db).await?;
        for user_details in users {
            ryot_log!(debug, "Sending notification to user: {:?}", user_details.id);
            let notifications = QueuedNotification::find()
                .filter(queued_notification::Column::UserId.eq(&user_details.id))
                .all(&self.db)
                .await?;
            if notifications.is_empty() {
                continue;
            }
            let msg = notifications
                .into_iter()
                .map(|n| n.message)
                .collect::<Vec<String>>()
                .join("\n");
            let platforms = NotificationPlatform::find()
                .filter(notification_platform::Column::UserId.eq(&user_details.id))
                .all(&self.db)
                .await?;
            for notification in platforms {
                if notification.is_disabled.unwrap_or_default() {
                    ryot_log!(
                        debug,
                        "Skipping sending notification to user: {} for platform: {} since it is disabled",
                        user_details.id,
                        notification.lot
                    );
                    continue;
                }
                if let Err(err) =
                    send_notification(notification.platform_specifics, &self.config, &msg).await
                {
                    ryot_log!(trace, "Error sending notification: {:?}", err);
                }
            }
        }
        Ok(())
    }

    pub async fn perform_background_jobs(&self) -> Result<()> {
        ryot_log!(debug, "Starting background jobs...");

        ryot_log!(trace, "Invalidating invalid media import jobs");
        self.invalidate_import_jobs().await.trace_ok();
        ryot_log!(trace, "Removing stale entities from Monitoring collection");
        self.remove_old_entities_from_monitoring_collection()
            .await
            .trace_ok();
        ryot_log!(trace, "Checking for updates for media in Watchlist");
        self.update_watchlist_metadata_and_queue_notifications()
            .await
            .trace_ok();
        ryot_log!(trace, "Checking for updates for monitored people");
        self.update_monitored_people_and_queue_notifications()
            .await
            .trace_ok();
        ryot_log!(trace, "Checking and queuing any pending reminders");
        self.queue_pending_reminders().await.trace_ok();
        ryot_log!(trace, "Recalculating calendar events");
        self.recalculate_calendar_events().await.trace_ok();
        ryot_log!(trace, "Queuing notifications for released media");
        self.queue_notifications_for_released_media()
            .await
            .trace_ok();
        ryot_log!(trace, "Sending all pending notifications");
        self.send_pending_notifications().await.trace_ok();
        ryot_log!(trace, "Cleaning up user and metadata association");
        self.cleanup_user_and_metadata_association()
            .await
            .trace_ok();
        ryot_log!(trace, "Removing old user summaries and regenerating them");
        self.regenerate_user_summaries().await.trace_ok();
        ryot_log!(trace, "Removing useless data");
        self.remove_useless_data().await.trace_ok();
        // DEV: This is called after removing useless data so that recommendations are not
        // delete right after they are downloaded.
        ryot_log!(trace, "Downloading recommendations for users");
        self.update_claimed_recommendations_and_download_new_ones()
            .await
            .trace_ok();
        // DEV: Invalid access tokens are revoked before being deleted, so we call this
        // function after removing useless data.
        ryot_log!(trace, "Revoking invalid access tokens");
        self.revoke_invalid_access_tokens().await.trace_ok();

        ryot_log!(debug, "Completed background jobs...");
        Ok(())
    }

    #[cfg(debug_assertions)]
    pub async fn development_mutation(&self) -> Result<bool> {
        tokio::time::sleep(tokio::time::Duration::from_secs(3)).await;
        Ok(true)
    }
}<|MERGE_RESOLUTION|>--- conflicted
+++ resolved
@@ -27,17 +27,10 @@
     metadata_to_metadata, metadata_to_metadata_group, metadata_to_person, notification_platform,
     person,
     prelude::{
-<<<<<<< HEAD
         AccessLink, CalendarEvent, Collection, CollectionToEntity, Genre, ImportReport,
         Integration, Metadata, MetadataGroup, MetadataToGenre, MetadataToMetadata,
         MetadataToMetadataGroup, MetadataToPerson, NotificationPlatform, Person,
-        QueuedNotification, Review, Seen, User, UserToCollection, UserToEntity,
-=======
-        CalendarEvent, Collection, CollectionToEntity, Genre, ImportReport, Integration, Metadata,
-        MetadataGroup, MetadataToGenre, MetadataToMetadata, MetadataToMetadataGroup,
-        MetadataToPerson, NotificationPlatform, Person, QueuedNotification, Review, Seen, User,
-        UserToEntity,
->>>>>>> 3b6b9226
+        QueuedNotification, Review, Seen, User, UserToEntity,
     },
     queued_notification, review, seen, user, user_to_entity,
 };
