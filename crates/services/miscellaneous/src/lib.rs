--- conflicted
+++ resolved
@@ -3113,26 +3113,12 @@
                 continue;
             }
             let integration_input = match integration.provider {
-<<<<<<< HEAD
-                IntegrationProvider::Audiobookshelf => IntegrationType::Audiobookshelf(
-                    specifics.audiobookshelf_base_url.unwrap(),
-                    specifics.audiobookshelf_token.unwrap(),
-                    integration.sync_to_owned_collection,
-                    self.get_isbn_service().await.unwrap(),
-                ),
-                IntegrationProvider::Komga => IntegrationType::Komga(
-                    specifics.komga_base_url.unwrap(),
-                    specifics.komga_username.unwrap(),
-                    specifics.komga_password.unwrap(),
-                    specifics.komga_provider.unwrap(),
-                    integration.sync_to_owned_collection,
-                ),
-=======
                 IntegrationProvider::Audiobookshelf => {
                     let specifics = integration.clone().provider_specifics.unwrap();
                     IntegrationType::Audiobookshelf(
                         specifics.audiobookshelf_base_url.unwrap(),
                         specifics.audiobookshelf_token.unwrap(),
+                        integration.sync_to_owned_collection,
                         self.get_isbn_service().await.unwrap(),
                     )
                 }
@@ -3143,9 +3129,9 @@
                         specifics.komga_username.unwrap(),
                         specifics.komga_password.unwrap(),
                         specifics.komga_provider.unwrap(),
+                        integration.sync_to_owned_collection,
                     )
                 }
->>>>>>> b59a2ea5
                 _ => continue,
             };
             let response = integration_service
