--- conflicted
+++ resolved
@@ -1050,9 +1050,9 @@
         input: Vec<ProgressUpdateInput>,
     ) -> Result<bool> {
         self.0
-            .perform_application_job(ApplicationJob::Hp(
-                HpApplicationJob::BulkProgressUpdate(user_id, input),
-            ))
+            .perform_application_job(ApplicationJob::Hp(HpApplicationJob::BulkProgressUpdate(
+                user_id, input,
+            )))
             .await?;
         Ok(true)
     }
@@ -1277,9 +1277,9 @@
             .unwrap()
             .unwrap();
         self.0
-            .perform_application_job(ApplicationJob::Mp(
-                MpApplicationJob::UpdatePerson(person.id),
-            ))
+            .perform_application_job(ApplicationJob::Mp(MpApplicationJob::UpdatePerson(
+                person.id,
+            )))
             .await?;
         Ok(true)
     }
@@ -1294,9 +1294,9 @@
             .unwrap()
             .unwrap();
         self.0
-            .perform_application_job(ApplicationJob::Mp(
-                MpApplicationJob::UpdateMetadataGroup(metadata_group.id),
-            ))
+            .perform_application_job(ApplicationJob::Mp(MpApplicationJob::UpdateMetadataGroup(
+                metadata_group.id,
+            )))
             .await?;
         Ok(true)
     }
@@ -1643,14 +1643,7 @@
     }
 
     pub async fn commit_metadata_group(&self, input: CommitMediaInput) -> Result<StringIdObject> {
-<<<<<<< HEAD
-        let id =
-            commit_metadata_group_internal(&input.identifier, input.lot, input.source, &self.0)
-                .await?;
-        Ok(StringIdObject { id })
-=======
         commit_metadata_group(input, &self.0).await
->>>>>>> de5e2565
     }
 
     pub async fn create_or_update_review(
@@ -2580,22 +2573,13 @@
         Ok(notifications)
     }
 
-<<<<<<< HEAD
     pub async fn delete_all_application_cache(&self) -> Result<()> {
         ApplicationCache::delete_many().exec(&self.0.db).await?;
         Ok(())
     }
 
-    pub async fn update_metadata_and_notify_users(
-        &self,
-        metadata_id: &String,
-        force_update: bool,
-    ) -> Result<()> {
-        update_metadata_and_notify_users(metadata_id, force_update, &self.0).await
-=======
     pub async fn update_metadata_and_notify_users(&self, metadata_id: &String) -> Result<()> {
         update_metadata_and_notify_users(metadata_id, &self.0).await
->>>>>>> de5e2565
     }
 
     pub async fn update_person_and_notify_users(&self, person_id: &String) -> Result<()> {
@@ -2629,16 +2613,6 @@
         let eg = MetadataGroup::find_by_id(metadata_group_id)
             .one(&self.0.db)
             .await?
-<<<<<<< HEAD
-            .ok_or_else(|| Error::new("Metadata group does not exist"))?;
-        commit_metadata_group_internal(
-            &metadata_group.identifier,
-            metadata_group.lot,
-            metadata_group.source,
-            &self.0,
-        )
-        .await?;
-=======
             .ok_or(Error::new("Group not found"))?;
         let provider = get_metadata_provider(eg.lot, eg.source, &self.0).await?;
         let (group_details, associated_items) =
@@ -2666,7 +2640,6 @@
             };
             intermediate.insert(&self.0.db).await.ok();
         }
->>>>>>> de5e2565
         Ok(())
     }
 
@@ -2950,9 +2923,7 @@
 
     pub async fn sync_integrations_data_to_owned_collection(&self) -> Result<()> {
         self.0
-            .perform_application_job(ApplicationJob::Mp(
-                MpApplicationJob::SyncIntegrationsData,
-            ))
+            .perform_application_job(ApplicationJob::Mp(MpApplicationJob::SyncIntegrationsData))
             .await?;
         Ok(())
     }
