[package]
name = "miscellaneous-service"
version = "0.1.0"
edition = "2021"

[dependencies]
apalis = { workspace = true }
application-utils = { path = "../../utils/application" }
async-graphql = { workspace = true }
background = { path = "../../background" }
cache-service = { path = "../cache" }
chrono = { workspace = true }
chrono-tz = { workspace = true }
common-models = { path = "../../models/common" }
common-utils = { path = "../../utils/common" }
config = { path = "../../config" }
database-models = { path = "../../models/database" }
database-utils = { path = "../../utils/database" }
dependent-models = { path = "../../models/dependent" }
<<<<<<< HEAD
dependent-utils = { path = "../../utils/dependent" }
derive_more = { workspace = true }
=======
>>>>>>> 447da082
enums = { path = "../../enums" }
env-utils = { path = "../../utils/env" }
file-storage-service = { path = "../../services/file-storage" }
futures = { workspace = true }
itertools = { workspace = true }
markdown = { workspace = true }
media-models = { path = "../../models/media" }
migrations = { path = "../../migrations" }
moka = { workspace = true }
nanoid = { workspace = true }
notification-service = { path = "../../services/notification" }
providers = { path = "../../providers" }
rust_decimal = { workspace = true }
rust_decimal_macros = { workspace = true }
sea-orm = { workspace = true }
sea-query = { workspace = true }
serde = { workspace = true }
serde_json = { workspace = true }
slug = { workspace = true }
tokio = { workspace = true }
tracing = { workspace = true }
traits = { path = "../../traits" }
user-models = { path = "../../models/user" }
uuid = { workspace = true }

[package.metadata.cargo-machete]
ignored = ["tracing"]<|MERGE_RESOLUTION|>--- conflicted
+++ resolved
@@ -17,11 +17,8 @@
 database-models = { path = "../../models/database" }
 database-utils = { path = "../../utils/database" }
 dependent-models = { path = "../../models/dependent" }
-<<<<<<< HEAD
 dependent-utils = { path = "../../utils/dependent" }
 derive_more = { workspace = true }
-=======
->>>>>>> 447da082
 enums = { path = "../../enums" }
 env-utils = { path = "../../utils/env" }
 file-storage-service = { path = "../../services/file-storage" }
