--- conflicted
+++ resolved
@@ -972,17 +972,8 @@
 
     pub async fn user_details(&self, token: &str) -> Result<UserDetailsResult> {
         let found_token = user_id_from_token(token, &self.0.config.users.jwt_secret);
-<<<<<<< HEAD
-        if let Ok(user_id) = found_token {
-            let mut user = user_by_id(&self.0.db, &user_id).await?;
-            user.preferences = user_preferences_by_id(&user_id, &self.0).await?;
-            Ok(UserDetailsResult::Ok(Box::new(user)))
-        } else {
-            Ok(UserDetailsResult::Error(UserDetailsError {
-=======
         let Ok(user_id) = found_token else {
             return Ok(UserDetailsResult::Error(UserDetailsError {
->>>>>>> d62dc9f3
                 error: UserDetailsErrorVariant::AuthTokenInvalid,
             }));
         };
