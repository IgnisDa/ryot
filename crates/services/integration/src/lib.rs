use std::future::Future;

use crate::{
    audiobookshelf::AudiobookshelfIntegration, emby::EmbyIntegration,
    integration_trait::PushIntegration, integration_trait::YankIntegration,
    integration_trait::YankIntegrationWithCommit, integration_type::IntegrationType,
    jellyfin::JellyfinIntegration, kodi::KodiIntegration, komga::KomgaIntegration,
    plex::PlexIntegration, radarr::RadarrIntegration, sonarr::SonarrIntegration,
};
use anyhow::Result;
use async_graphql::Result as GqlResult;
<<<<<<< HEAD
use common_models::DefaultCollection;
use database_models::{metadata, prelude::Metadata};
use database_utils::ilike_sql;
use enums::{MediaLot, MediaSource};
=======
use database_models::metadata;
>>>>>>> f537c107
use media_models::{CommitMediaInput, IntegrationMediaCollection, IntegrationMediaSeen};
use sea_orm::DatabaseConnection;

mod audiobookshelf;
mod emby;
mod integration_trait;
pub mod integration_type;
mod jellyfin;
mod kodi;
mod komga;
mod plex;
mod radarr;
mod sonarr;

#[derive(Debug)]
pub struct IntegrationService {
    db: DatabaseConnection,
}

impl IntegrationService {
    pub fn new(db: &DatabaseConnection) -> Self {
        Self { db: db.clone() }
    }
    pub async fn push(&self, integration_type: IntegrationType) -> Result<()> {
        match integration_type {
            IntegrationType::Sonarr(
                sonarr_base_url,
                sonarr_api_key,
                sonarr_profile_id,
                sonarr_root_folder_path,
                tvdb_id,
            ) => {
                let sonarr = SonarrIntegration::new(
                    sonarr_base_url,
                    sonarr_api_key,
                    sonarr_profile_id,
                    sonarr_root_folder_path,
                    tvdb_id,
                );
                sonarr.push_progress().await
            }
            IntegrationType::Radarr(
                radarr_base_url,
                radarr_api_key,
                radarr_profile_id,
                radarr_root_folder_path,
                tmdb_id,
            ) => {
                let radarr = RadarrIntegration::new(
                    radarr_base_url,
                    radarr_api_key,
                    radarr_profile_id,
                    radarr_root_folder_path,
                    tmdb_id,
                );
                radarr.push_progress().await
            }
            _ => Err(anyhow::anyhow!("Unsupported integration type")),
        }
    }

    pub async fn process_progress(
        &self,
        integration_type: IntegrationType,
    ) -> Result<(Vec<IntegrationMediaSeen>, Vec<IntegrationMediaCollection>)> {
        match integration_type {
            IntegrationType::Komga(base_url, username, password, provider) => {
                let komga =
                    KomgaIntegration::new(base_url, username, password, provider, self.db.clone());
                komga.yank_progress().await
            }
            IntegrationType::Jellyfin(payload) => {
                let jellyfin = JellyfinIntegration::new(payload);
                jellyfin.yank_progress().await
            }
            IntegrationType::Emby(payload) => {
                let emby = EmbyIntegration::new(payload, self.db.clone());
                emby.yank_progress().await
            }
            IntegrationType::Plex(payload, plex_user) => {
                let plex = PlexIntegration::new(payload, plex_user, self.db.clone());
                plex.yank_progress().await
            }
            IntegrationType::Kodi(payload) => {
                let kodi = KodiIntegration::new(payload);
                kodi.yank_progress().await
            }
            _ => Err(anyhow::anyhow!("Unsupported integration type")),
        }
    }

    pub async fn process_progress_commit<F>(
        &self,
<<<<<<< HEAD
        base_url: &str,
        access_token: &str,
        synced_to_owned_collection: Option<bool>,
        isbn_service: &GoogleBooksService,
=======
        integration_type: IntegrationType,
>>>>>>> f537c107
        commit_metadata: impl Fn(CommitMediaInput) -> F,
    ) -> Result<(Vec<IntegrationMediaSeen>, Vec<IntegrationMediaCollection>)>
    where
        F: Future<Output = GqlResult<metadata::Model>>,
    {
        match integration_type {
            IntegrationType::Audiobookshelf(base_url, access_token, isbn_service) => {
                let audiobookshelf =
                    AudiobookshelfIntegration::new(base_url, access_token, isbn_service);
                audiobookshelf.yank_progress(commit_metadata).await
            }
            _ => Err(anyhow::anyhow!("Unsupported integration type")),
        }
<<<<<<< HEAD
        let mut collection_updates = vec![];
        if let Some(true) = synced_to_owned_collection {
            let libraries_resp = client
                .get("libraries")
                .send()
                .await
                .map_err(|e| anyhow!(e))?
                .json::<audiobookshelf_models::LibrariesListResponse>()
                .await
                .unwrap();
            for library in libraries_resp.libraries {
                let items = client
                    .get(&format!("libraries/{}/items", library.id))
                    .send()
                    .await
                    .map_err(|e| anyhow!(e))?
                    .json::<audiobookshelf_models::ListResponse>()
                    .await
                    .unwrap();
                for item in items.results.into_iter() {
                    let metadata = item.media.clone().unwrap().metadata;
                    let (identifier, lot, source) =
                        if Some("epub".to_string()) == item.media.as_ref().unwrap().ebook_format {
                            match &metadata.isbn {
                                Some(isbn) => match isbn_service.id_from_isbn(isbn).await {
                                    Some(id) => (id, MediaLot::Book, MediaSource::GoogleBooks),
                                    _ => continue,
                                },
                                _ => continue,
                            }
                        } else if let Some(asin) = metadata.asin.clone() {
                            (asin, MediaLot::AudioBook, MediaSource::Audible)
                        } else if let Some(itunes_id) = metadata.itunes_id.clone() {
                            (itunes_id, MediaLot::Podcast, MediaSource::Itunes)
                        } else {
                            continue;
                        };
                    collection_updates.push(IntegrationMediaCollection {
                        identifier,
                        lot,
                        source,
                        collection: DefaultCollection::Owned.to_string(),
                    });
                }
            }
        }
        Ok((media_items, collection_updates))
    }

    pub async fn radarr_push(
        &self,
        radarr_base_url: String,
        radarr_api_key: String,
        radarr_profile_id: i32,
        radarr_root_folder_path: String,
        tmdb_id: String,
    ) -> Result<()> {
        let mut configuration = RadarrConfiguration::new();
        configuration.base_path = radarr_base_url;
        configuration.api_key = Some(RadarrApiKey {
            key: radarr_api_key,
            prefix: None,
        });
        let mut resource = RadarrMovieResource::new();
        resource.tmdb_id = Some(tmdb_id.parse().unwrap());
        resource.quality_profile_id = Some(radarr_profile_id);
        resource.root_folder_path = Some(Some(radarr_root_folder_path.clone()));
        resource.monitored = Some(true);
        let mut options = RadarrAddMovieOptions::new();
        options.search_for_movie = Some(true);
        resource.add_options = Some(Box::new(options));
        tracing::debug!("Pushing movie to Radarr {:?}", resource);
        radarr_api_v3_movie_post(&configuration, Some(resource))
            .await
            .trace_ok();
        Ok(())
    }

    pub async fn sonarr_push(
        &self,
        sonarr_base_url: String,
        sonarr_api_key: String,
        sonarr_profile_id: i32,
        sonarr_root_folder_path: String,
        tvdb_id: String,
    ) -> Result<()> {
        let mut configuration = SonarrConfiguration::new();
        configuration.base_path = sonarr_base_url;
        configuration.api_key = Some(SonarrApiKey {
            key: sonarr_api_key,
            prefix: None,
        });
        let mut resource = SonarrSeriesResource::new();
        resource.title = Some(Some(tvdb_id.clone()));
        resource.tvdb_id = Some(tvdb_id.parse().unwrap());
        resource.quality_profile_id = Some(sonarr_profile_id);
        resource.root_folder_path = Some(Some(sonarr_root_folder_path.clone()));
        resource.monitored = Some(true);
        resource.season_folder = Some(true);
        let mut options = SonarrAddSeriesOptions::new();
        options.search_for_missing_episodes = Some(true);
        resource.add_options = Some(Box::new(options));
        tracing::debug!("Pushing series to Sonarr {:?}", resource);
        sonarr_api_v3_series_post(&configuration, Some(resource))
            .await
            .trace_ok();
        Ok(())
=======
>>>>>>> f537c107
    }
}<|MERGE_RESOLUTION|>--- conflicted
+++ resolved
@@ -9,14 +9,7 @@
 };
 use anyhow::Result;
 use async_graphql::Result as GqlResult;
-<<<<<<< HEAD
-use common_models::DefaultCollection;
-use database_models::{metadata, prelude::Metadata};
-use database_utils::ilike_sql;
-use enums::{MediaLot, MediaSource};
-=======
 use database_models::metadata;
->>>>>>> f537c107
 use media_models::{CommitMediaInput, IntegrationMediaCollection, IntegrationMediaSeen};
 use sea_orm::DatabaseConnection;
 
@@ -110,136 +103,28 @@
 
     pub async fn process_progress_commit<F>(
         &self,
-<<<<<<< HEAD
-        base_url: &str,
-        access_token: &str,
-        synced_to_owned_collection: Option<bool>,
-        isbn_service: &GoogleBooksService,
-=======
         integration_type: IntegrationType,
->>>>>>> f537c107
         commit_metadata: impl Fn(CommitMediaInput) -> F,
     ) -> Result<(Vec<IntegrationMediaSeen>, Vec<IntegrationMediaCollection>)>
     where
         F: Future<Output = GqlResult<metadata::Model>>,
     {
         match integration_type {
-            IntegrationType::Audiobookshelf(base_url, access_token, isbn_service) => {
-                let audiobookshelf =
-                    AudiobookshelfIntegration::new(base_url, access_token, isbn_service);
+            IntegrationType::Audiobookshelf(
+                base_url,
+                access_token,
+                sync_to_owned_collection,
+                isbn_service,
+            ) => {
+                let audiobookshelf = AudiobookshelfIntegration::new(
+                    base_url,
+                    access_token,
+                    sync_to_owned_collection,
+                    isbn_service,
+                );
                 audiobookshelf.yank_progress(commit_metadata).await
             }
             _ => Err(anyhow::anyhow!("Unsupported integration type")),
         }
-<<<<<<< HEAD
-        let mut collection_updates = vec![];
-        if let Some(true) = synced_to_owned_collection {
-            let libraries_resp = client
-                .get("libraries")
-                .send()
-                .await
-                .map_err(|e| anyhow!(e))?
-                .json::<audiobookshelf_models::LibrariesListResponse>()
-                .await
-                .unwrap();
-            for library in libraries_resp.libraries {
-                let items = client
-                    .get(&format!("libraries/{}/items", library.id))
-                    .send()
-                    .await
-                    .map_err(|e| anyhow!(e))?
-                    .json::<audiobookshelf_models::ListResponse>()
-                    .await
-                    .unwrap();
-                for item in items.results.into_iter() {
-                    let metadata = item.media.clone().unwrap().metadata;
-                    let (identifier, lot, source) =
-                        if Some("epub".to_string()) == item.media.as_ref().unwrap().ebook_format {
-                            match &metadata.isbn {
-                                Some(isbn) => match isbn_service.id_from_isbn(isbn).await {
-                                    Some(id) => (id, MediaLot::Book, MediaSource::GoogleBooks),
-                                    _ => continue,
-                                },
-                                _ => continue,
-                            }
-                        } else if let Some(asin) = metadata.asin.clone() {
-                            (asin, MediaLot::AudioBook, MediaSource::Audible)
-                        } else if let Some(itunes_id) = metadata.itunes_id.clone() {
-                            (itunes_id, MediaLot::Podcast, MediaSource::Itunes)
-                        } else {
-                            continue;
-                        };
-                    collection_updates.push(IntegrationMediaCollection {
-                        identifier,
-                        lot,
-                        source,
-                        collection: DefaultCollection::Owned.to_string(),
-                    });
-                }
-            }
-        }
-        Ok((media_items, collection_updates))
-    }
-
-    pub async fn radarr_push(
-        &self,
-        radarr_base_url: String,
-        radarr_api_key: String,
-        radarr_profile_id: i32,
-        radarr_root_folder_path: String,
-        tmdb_id: String,
-    ) -> Result<()> {
-        let mut configuration = RadarrConfiguration::new();
-        configuration.base_path = radarr_base_url;
-        configuration.api_key = Some(RadarrApiKey {
-            key: radarr_api_key,
-            prefix: None,
-        });
-        let mut resource = RadarrMovieResource::new();
-        resource.tmdb_id = Some(tmdb_id.parse().unwrap());
-        resource.quality_profile_id = Some(radarr_profile_id);
-        resource.root_folder_path = Some(Some(radarr_root_folder_path.clone()));
-        resource.monitored = Some(true);
-        let mut options = RadarrAddMovieOptions::new();
-        options.search_for_movie = Some(true);
-        resource.add_options = Some(Box::new(options));
-        tracing::debug!("Pushing movie to Radarr {:?}", resource);
-        radarr_api_v3_movie_post(&configuration, Some(resource))
-            .await
-            .trace_ok();
-        Ok(())
-    }
-
-    pub async fn sonarr_push(
-        &self,
-        sonarr_base_url: String,
-        sonarr_api_key: String,
-        sonarr_profile_id: i32,
-        sonarr_root_folder_path: String,
-        tvdb_id: String,
-    ) -> Result<()> {
-        let mut configuration = SonarrConfiguration::new();
-        configuration.base_path = sonarr_base_url;
-        configuration.api_key = Some(SonarrApiKey {
-            key: sonarr_api_key,
-            prefix: None,
-        });
-        let mut resource = SonarrSeriesResource::new();
-        resource.title = Some(Some(tvdb_id.clone()));
-        resource.tvdb_id = Some(tvdb_id.parse().unwrap());
-        resource.quality_profile_id = Some(sonarr_profile_id);
-        resource.root_folder_path = Some(Some(sonarr_root_folder_path.clone()));
-        resource.monitored = Some(true);
-        resource.season_folder = Some(true);
-        let mut options = SonarrAddSeriesOptions::new();
-        options.search_for_missing_episodes = Some(true);
-        resource.add_options = Some(Box::new(options));
-        tracing::debug!("Pushing series to Sonarr {:?}", resource);
-        sonarr_api_v3_series_post(&configuration, Some(resource))
-            .await
-            .trace_ok();
-        Ok(())
-=======
->>>>>>> f537c107
     }
 }