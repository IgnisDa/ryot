use std::{future::Future, sync::Arc};

use anyhow::{bail, Result};
use apalis::prelude::MemoryStorage;
use application_utils::get_current_date;
use async_graphql::{Error, Result as GqlResult};
use background::{ApplicationJob, CoreApplicationJob};
use cached::DiskCache;
use chrono::Utc;
use common_models::ChangeCollectionToEntityInput;
use common_utils::ryot_log;
use database_models::{integration, prelude::Integration};
use database_models::{
    metadata,
    prelude::{CollectionToEntity, Metadata},
};
use database_utils::{add_entity_to_collection, user_preferences_by_id};
use dependent_models::ImportResult;
use dependent_utils::{commit_metadata, process_import, progress_update};
use enums::{EntityLot, IntegrationLot, IntegrationProvider, MediaLot};
use media_models::{
    CommitMediaInput, IntegrationMediaCollection, IntegrationMediaSeen, ProgressUpdateCache,
    ProgressUpdateInput,
};
use providers::google_books::GoogleBooksService;
use rust_decimal_macros::dec;
use sea_orm::{
    ActiveModelTrait, ActiveValue, ColumnTrait, DatabaseConnection, EntityTrait, QueryFilter,
    QuerySelect,
};
use sea_query::Expr;
use traits::TraceOk;
use uuid::Uuid;

mod integration_trait;
mod integration_type;
mod push;
mod sink;
mod yank;

use crate::{
    integration_trait::PushIntegration,
    integration_trait::YankIntegration,
    integration_trait::YankIntegrationWithCommit,
    integration_type::IntegrationType,
    push::{radarr::RadarrIntegration, sonarr::SonarrIntegration},
    sink::{
        emby::EmbyIntegration, jellyfin::JellyfinIntegration, kodi::KodiIntegration,
        plex::PlexIntegration,
    },
    yank::{audiobookshelf::AudiobookshelfIntegration, komga::KomgaIntegration},
};

pub struct IntegrationService {
    db: DatabaseConnection,
    timezone: Arc<chrono_tz::Tz>,
    config: Arc<config::AppConfig>,
    perform_application_job: MemoryStorage<ApplicationJob>,
    seen_progress_cache: Arc<DiskCache<ProgressUpdateCache, ()>>,
    perform_core_application_job: MemoryStorage<CoreApplicationJob>,
}

impl IntegrationService {
    pub fn new(
        db: &DatabaseConnection,
        timezone: Arc<chrono_tz::Tz>,
        config: Arc<config::AppConfig>,
        perform_application_job: &MemoryStorage<ApplicationJob>,
        seen_progress_cache: Arc<DiskCache<ProgressUpdateCache, ()>>,
        perform_core_application_job: &MemoryStorage<CoreApplicationJob>,
    ) -> Self {
        Self {
            config,
            timezone,
            db: db.clone(),
            seen_progress_cache,
            perform_application_job: perform_application_job.clone(),
            perform_core_application_job: perform_core_application_job.clone(),
        }
    }

    async fn push(&self, integration_type: IntegrationType) -> Result<()> {
        match integration_type {
            IntegrationType::Sonarr(
                sonarr_base_url,
                sonarr_api_key,
                sonarr_profile_id,
                sonarr_root_folder_path,
                tvdb_id,
            ) => {
                let sonarr = SonarrIntegration::new(
                    sonarr_base_url,
                    sonarr_api_key,
                    sonarr_profile_id,
                    sonarr_root_folder_path,
                    tvdb_id,
                );
                sonarr.push_progress().await
            }
            IntegrationType::Radarr(
                radarr_base_url,
                radarr_api_key,
                radarr_profile_id,
                radarr_root_folder_path,
                tmdb_id,
            ) => {
                let radarr = RadarrIntegration::new(
                    radarr_base_url,
                    radarr_api_key,
                    radarr_profile_id,
                    radarr_root_folder_path,
                    tmdb_id,
                );
                radarr.push_progress().await
            }
            _ => bail!("Unsupported integration type"),
        }
    }

    async fn process_progress(&self, integration_type: IntegrationType) -> Result<ImportResult> {
        match integration_type {
            IntegrationType::Jellyfin(payload) => {
                let jellyfin = JellyfinIntegration::new(payload);
                jellyfin.yank_progress().await
            }
            IntegrationType::Emby(payload) => {
                let emby = EmbyIntegration::new(payload, self.db.clone());
                emby.yank_progress().await
            }
            IntegrationType::Plex(payload, plex_user) => {
                let plex = PlexIntegration::new(payload, plex_user, self.db.clone());
                plex.yank_progress().await
            }
            IntegrationType::Kodi(payload) => {
                let kodi = KodiIntegration::new(payload);
                kodi.yank_progress().await
            }
            _ => bail!("Unsupported integration type"),
        }
    }

    async fn process_progress_commit<F>(
        &self,
        integration_type: IntegrationType,
        commit_metadata: impl Fn(CommitMediaInput) -> F,
    ) -> Result<(Vec<IntegrationMediaSeen>, Vec<IntegrationMediaCollection>)>
    where
        F: Future<Output = GqlResult<metadata::Model>>,
    {
        match integration_type {
            IntegrationType::Audiobookshelf(base_url, access_token, isbn_service) => {
                let audiobookshelf =
                    AudiobookshelfIntegration::new(base_url, access_token, isbn_service);
                audiobookshelf.yank_progress(commit_metadata).await
            }
<<<<<<< HEAD
            _ => bail!("Unsupported integration type"),
        }
    }

    pub async fn process_integration_webhook(
        &self,
        integration_slug: String,
        payload: String,
    ) -> GqlResult<String> {
        ryot_log!(
            debug,
            "Processing integration webhook for slug: {}",
            integration_slug
        );
        let integration = Integration::find_by_id(integration_slug)
            .one(&self.db)
            .await?
            .ok_or_else(|| Error::new("Integration does not exist".to_owned()))?;
        let preferences =
            user_preferences_by_id(&self.db, &integration.user_id, &self.config).await?;
        if integration.is_disabled.unwrap_or_default() || preferences.general.disable_integrations {
            return Err(Error::new("Integration is disabled".to_owned()));
        }
        // FIXME: Return `ImportResult` from these functions
        let maybe_progress_update = match integration.provider {
            IntegrationProvider::Kodi => {
                self.process_progress(IntegrationType::Kodi(payload.clone()))
                    .await
            }
            IntegrationProvider::Emby => {
                self.process_progress(IntegrationType::Emby(payload.clone()))
                    .await
            }
            IntegrationProvider::Jellyfin => {
                self.process_progress(IntegrationType::Jellyfin(payload.clone()))
                    .await
            }
            IntegrationProvider::Plex => {
                let specifics = integration.clone().provider_specifics.unwrap();
                self.process_progress(IntegrationType::Plex(
                    payload.clone(),
                    specifics.plex_username,
                ))
                .await
            }
            _ => return Err(Error::new("Unsupported integration source".to_owned())),
        };
        match maybe_progress_update {
            Ok(pu) => {
                let media_vec = pu.0;
                for media in media_vec {
                    self.integration_progress_update(
                        &integration,
                        media.clone(),
                        &integration.user_id,
                    )
                    .await?;
                }
                let mut to_update: integration::ActiveModel = integration.into();
                to_update.last_triggered_on = ActiveValue::Set(Some(Utc::now()));
                to_update.update(&self.db).await?;
                Ok("Progress updated successfully".to_owned())
            }
            Err(e) => Err(Error::new(e.to_string())),
        }
    }

    pub async fn handle_entity_added_to_collection_event(
        &self,
        user_id: String,
        collection_to_entity_id: Uuid,
    ) -> GqlResult<()> {
        let cte = CollectionToEntity::find_by_id(collection_to_entity_id)
            .one(&self.db)
            .await?
            .ok_or_else(|| Error::new("Collection to entity does not exist"))?;
        if !matches!(cte.entity_lot, EntityLot::Metadata) {
            return Ok(());
        }
        let integrations = Integration::find()
            .filter(integration::Column::UserId.eq(user_id))
            .filter(integration::Column::Lot.eq(IntegrationLot::Push))
            .all(&self.db)
            .await?;
        for integration in integrations {
            let possible_collection_ids = match integration.provider_specifics.clone() {
                Some(s) => match integration.provider {
                    IntegrationProvider::Radarr => s.radarr_sync_collection_ids.unwrap_or_default(),
                    IntegrationProvider::Sonarr => s.sonarr_sync_collection_ids.unwrap_or_default(),
                    _ => vec![],
                },
                None => vec![],
            };
            if !possible_collection_ids.contains(&cte.collection_id) {
                continue;
            }
            let specifics = integration.provider_specifics.unwrap();
            let metadata = Metadata::find_by_id(&cte.entity_id)
                .one(&self.db)
                .await?
                .ok_or_else(|| Error::new("Metadata does not exist"))?;
            let maybe_entity_id = match metadata.lot {
                MediaLot::Show => metadata
                    .external_identifiers
                    .and_then(|ei| ei.tvdb_id.map(|i| i.to_string())),
                _ => Some(metadata.identifier.clone()),
            };
            if let Some(entity_id) = maybe_entity_id {
                let _push_result = match integration.provider {
                    IntegrationProvider::Radarr => {
                        self.push(IntegrationType::Radarr(
                            specifics.radarr_base_url.unwrap(),
                            specifics.radarr_api_key.unwrap(),
                            specifics.radarr_profile_id.unwrap(),
                            specifics.radarr_root_folder_path.unwrap(),
                            entity_id,
                        ))
                        .await
                    }
                    IntegrationProvider::Sonarr => {
                        self.push(IntegrationType::Sonarr(
                            specifics.sonarr_base_url.unwrap(),
                            specifics.sonarr_api_key.unwrap(),
                            specifics.sonarr_profile_id.unwrap(),
                            specifics.sonarr_root_folder_path.unwrap(),
                            entity_id,
                        ))
                        .await
                    }
                    _ => unreachable!(),
                };
            }
        }
        Ok(())
    }

    async fn integration_progress_update(
        &self,
        integration: &integration::Model,
        pu: IntegrationMediaSeen,
        user_id: &String,
    ) -> GqlResult<()> {
        if pu.progress < integration.minimum_progress.unwrap() {
            return Ok(());
        }
        let progress = if pu.progress > integration.maximum_progress.unwrap() {
            dec!(100)
        } else {
            pu.progress
        };
        let metadata::Model { id, .. } = commit_metadata(
            CommitMediaInput {
                lot: pu.lot,
                source: pu.source,
                identifier: pu.identifier,
                force_update: None,
            },
            &self.db,
            &self.config,
            &self.timezone,
            &self.perform_application_job,
        )
        .await?;
        if let Err(err) = progress_update(
            ProgressUpdateInput {
                metadata_id: id,
                progress: Some(progress),
                date: Some(get_current_date(&self.timezone)),
                show_season_number: pu.show_season_number,
                show_episode_number: pu.show_episode_number,
                podcast_episode_number: pu.podcast_episode_number,
                anime_episode_number: pu.anime_episode_number,
                manga_chapter_number: pu.manga_chapter_number,
                manga_volume_number: pu.manga_volume_number,
                provider_watched_on: pu.provider_watched_on,
                change_state: None,
            },
            user_id,
            true,
            &self.db,
            &self.seen_progress_cache,
            &self.timezone,
            &self.perform_core_application_job,
        )
        .await
        {
            ryot_log!(debug, "Error updating progress: {:?}", err);
        };
        Ok(())
    }

    pub async fn yank_integrations_data_for_user(&self, user_id: &String) -> GqlResult<bool> {
        let preferences = user_preferences_by_id(&self.db, user_id, &self.config).await?;
        if preferences.general.disable_integrations {
            return Ok(false);
        }
        let integrations = Integration::find()
            .filter(integration::Column::UserId.eq(user_id))
            .all(&self.db)
            .await?;
        let mut progress_updates = vec![];
        let mut collection_updates = vec![];
        let mut to_update_integrations = vec![];
        for integration in integrations.into_iter() {
            if integration.is_disabled.unwrap_or_default() {
                ryot_log!(debug, "Integration {} is disabled", integration.id);
                continue;
            }
            let response = match integration.provider {
                IntegrationProvider::Audiobookshelf => {
                    let specifics = integration.clone().provider_specifics.unwrap();
                    self.process_progress_commit(
                        IntegrationType::Audiobookshelf(
                            specifics.audiobookshelf_base_url.unwrap(),
                            specifics.audiobookshelf_token.unwrap(),
                            GoogleBooksService::new(
                                &self.config.books.google_books,
                                self.config.frontend.page_size,
                            )
                            .await,
                        ),
                        |input| {
                            commit_metadata(
                                input,
                                &self.db,
                                &self.config,
                                &self.timezone,
                                &self.perform_application_job,
                            )
                        },
                    )
                    .await
                }
                IntegrationProvider::Komga => {
                    let specifics = integration.clone().provider_specifics.unwrap();
                    self.process_progress(IntegrationType::Komga(
                        specifics.komga_base_url.unwrap(),
                        specifics.komga_username.unwrap(),
                        specifics.komga_password.unwrap(),
                        specifics.komga_provider.unwrap(),
                    ))
                    .await
                }
                _ => continue,
            };
            if let Ok((seen_progress, collection_progress)) = response {
                collection_updates.extend(collection_progress);
                to_update_integrations.push(integration.id.clone());
                progress_updates.push((integration, seen_progress));
            }
        }
        for (integration, progress_updates) in progress_updates.into_iter() {
            for pu in progress_updates.into_iter() {
                self.integration_progress_update(&integration, pu, user_id)
                    .await
                    .trace_ok();
            }
        }
        for col_update in collection_updates.into_iter() {
            let metadata_result = commit_metadata(
                CommitMediaInput {
                    lot: col_update.lot,
                    source: col_update.source,
                    identifier: col_update.identifier.clone(),
                    force_update: None,
                },
                &self.db,
                &self.config,
                &self.timezone,
                &self.perform_application_job,
            )
            .await;
            if let Ok(metadata::Model { id, .. }) = metadata_result {
                add_entity_to_collection(
                    &self.db,
                    user_id,
                    ChangeCollectionToEntityInput {
                        creator_user_id: user_id.to_owned(),
                        collection_name: col_update.collection,
                        entity_id: id.clone(),
                        entity_lot: EntityLot::Metadata,
                        ..Default::default()
                    },
                    &self.perform_core_application_job,
                )
                .await
                .trace_ok();
            }
        }
        Integration::update_many()
            .filter(integration::Column::Id.is_in(to_update_integrations))
            .col_expr(
                integration::Column::LastTriggeredOn,
                Expr::value(Utc::now()),
            )
            .exec(&self.db)
            .await?;
        Ok(true)
    }

    pub async fn yank_integrations_data(&self) -> GqlResult<()> {
        let users_with_integrations = Integration::find()
            .filter(integration::Column::Lot.eq(IntegrationLot::Yank))
            .select_only()
            .column(integration::Column::UserId)
            .into_tuple::<String>()
            .all(&self.db)
            .await?;
        for user_id in users_with_integrations {
            ryot_log!(debug, "Yanking integrations data for user {}", user_id);
            self.yank_integrations_data_for_user(&user_id).await?;
=======
            IntegrationType::Komga(base_url, username, password, provider) => {
                let komga =
                    KomgaIntegration::new(base_url, username, password, provider, self.db.clone());
                komga.yank_progress().await
            }
            _ => Err(anyhow::anyhow!("Unsupported integration type")),
>>>>>>> 0aaacc0b
        }
        Ok(())
    }
}<|MERGE_RESOLUTION|>--- conflicted
+++ resolved
@@ -153,7 +153,11 @@
                     AudiobookshelfIntegration::new(base_url, access_token, isbn_service);
                 audiobookshelf.yank_progress(commit_metadata).await
             }
-<<<<<<< HEAD
+            IntegrationType::Komga(base_url, username, password, provider) => {
+                let komga =
+                    KomgaIntegration::new(base_url, username, password, provider, self.db.clone());
+                komga.yank_progress().await
+            }
             _ => bail!("Unsupported integration type"),
         }
     }
@@ -352,6 +356,7 @@
         }
         let integrations = Integration::find()
             .filter(integration::Column::UserId.eq(user_id))
+            .filter(integration::Column::Lot.eq(IntegrationLot::Yank))
             .all(&self.db)
             .await?;
         let mut progress_updates = vec![];
@@ -362,9 +367,9 @@
                 ryot_log!(debug, "Integration {} is disabled", integration.id);
                 continue;
             }
+            let specifics = integration.clone().provider_specifics.unwrap();
             let response = match integration.provider {
                 IntegrationProvider::Audiobookshelf => {
-                    let specifics = integration.clone().provider_specifics.unwrap();
                     self.process_progress_commit(
                         IntegrationType::Audiobookshelf(
                             specifics.audiobookshelf_base_url.unwrap(),
@@ -388,7 +393,6 @@
                     .await
                 }
                 IntegrationProvider::Komga => {
-                    let specifics = integration.clone().provider_specifics.unwrap();
                     self.process_progress(IntegrationType::Komga(
                         specifics.komga_base_url.unwrap(),
                         specifics.komga_username.unwrap(),
@@ -465,14 +469,6 @@
         for user_id in users_with_integrations {
             ryot_log!(debug, "Yanking integrations data for user {}", user_id);
             self.yank_integrations_data_for_user(&user_id).await?;
-=======
-            IntegrationType::Komga(base_url, username, password, provider) => {
-                let komga =
-                    KomgaIntegration::new(base_url, username, password, provider, self.db.clone());
-                komga.yank_progress().await
-            }
-            _ => Err(anyhow::anyhow!("Unsupported integration type")),
->>>>>>> 0aaacc0b
         }
         Ok(())
     }
