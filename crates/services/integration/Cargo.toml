[package]
name = "integration-service"
version = "0.1.0"
edition = "2021"

[dependencies]
anyhow = { workspace = true }
application-utils = { path = "../../utils/application" }
async-graphql = { workspace = true }
enums = { path = "../../enums" }
<<<<<<< HEAD
common-models = { path = "../../models/common" }
=======
eventsource-stream = "=0.2.3"
>>>>>>> f537c107
database-models = { path = "../../models/database" }
database-utils = { path = "../../utils/database" }
media-models = { path = "../../models/media" }
providers = { path = "../../providers" }
radarr-api-rs = "=3.0.1"
regex = { workspace = true }
reqwest = { workspace = true }
rust_decimal = { workspace = true }
rust_decimal_macros = { workspace = true }
sea-orm = { workspace = true }
sea-query = { workspace = true }
serde = { workspace = true }
serde_json = { workspace = true }
sonarr-api-rs = "=3.0.0"
specific-models = { path = "../../models/specific" }
tokio = "1.39.2"
tracing = { workspace = true }
traits = { path = "../../traits" }<|MERGE_RESOLUTION|>--- conflicted
+++ resolved
@@ -8,11 +8,8 @@
 application-utils = { path = "../../utils/application" }
 async-graphql = { workspace = true }
 enums = { path = "../../enums" }
-<<<<<<< HEAD
 common-models = { path = "../../models/common" }
-=======
 eventsource-stream = "=0.2.3"
->>>>>>> f537c107
 database-models = { path = "../../models/database" }
 database-utils = { path = "../../utils/database" }
 media-models = { path = "../../models/media" }
