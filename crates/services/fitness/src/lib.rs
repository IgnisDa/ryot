--- conflicted
+++ resolved
@@ -24,7 +24,9 @@
     SearchResults, UpdateCustomExerciseInput, UserExerciseDetails, UserWorkoutDetails,
     UserWorkoutTemplateDetails,
 };
-use dependent_utils::{calculate_and_commit, create_user_measurement, db_workout_to_workout_input};
+use dependent_utils::{
+    create_or_update_workout, create_user_measurement, db_workout_to_workout_input,
+};
 use enums::{
     EntityLot, ExerciseEquipment, ExerciseForce, ExerciseLevel, ExerciseLot, ExerciseMechanic,
     ExerciseMuscle, ExerciseSource, Visibility,
@@ -48,11 +50,7 @@
 use sea_query::{extension::postgres::PgExpr, Alias, Condition, Expr, Func, JoinType, OnConflict};
 use slug::slugify;
 
-<<<<<<< HEAD
 use logic::delete_existing_workout;
-=======
-use logic::{create_or_update_workout, delete_existing_workout};
->>>>>>> 447da082
 
 mod logic;
 
@@ -673,60 +671,14 @@
         let total = workouts.len();
         for (idx, workout) in workouts.into_iter().enumerate() {
             workout.clone().delete(&self.db).await?;
-<<<<<<< HEAD
             let workout_input = db_workout_to_workout_input(workout);
-            self.create_user_workout(&user_id, workout_input).await?;
-=======
-            let workout_input = self.db_workout_to_workout_input(workout);
             self.create_or_update_user_workout(&user_id, workout_input)
                 .await?;
->>>>>>> 447da082
             ryot_log!(debug, "Re-evaluated workout: {}/{}", idx + 1, total);
         }
         Ok(())
     }
 
-<<<<<<< HEAD
-=======
-    pub fn db_workout_to_workout_input(&self, user_workout: workout::Model) -> UserWorkoutInput {
-        UserWorkoutInput {
-            name: user_workout.name,
-            create_workout_id: Some(user_workout.id),
-            update_workout_id: None,
-            default_rest_timer: None,
-            end_time: user_workout.end_time,
-            update_workout_template_id: None,
-            start_time: user_workout.start_time,
-            template_id: user_workout.template_id,
-            assets: user_workout.information.assets,
-            repeated_from: user_workout.repeated_from,
-            comment: user_workout.information.comment,
-            exercises: user_workout
-                .information
-                .exercises
-                .into_iter()
-                .map(|e| UserExerciseInput {
-                    exercise_id: e.name,
-                    sets: e
-                        .sets
-                        .into_iter()
-                        .map(|s| UserWorkoutSetRecord {
-                            lot: s.lot,
-                            note: s.note,
-                            statistic: s.statistic,
-                            confirmed_at: s.confirmed_at,
-                        })
-                        .collect(),
-                    notes: e.notes,
-                    rest_time: e.rest_time,
-                    assets: e.assets,
-                    superset_with: e.superset_with,
-                })
-                .collect(),
-        }
-    }
-
->>>>>>> 447da082
     pub async fn update_custom_exercise(
         &self,
         user_id: String,
