use std::sync::Arc;

use apalis::prelude::{MemoryStorage, MessageQueue};
use application_utils::GraphqlRepresentation;
use async_graphql::{Error, Result};
use background::{ApplicationJob, CoreApplicationJob};
use common_models::{
    ChangeCollectionToEntityInput, DefaultCollection, SearchDetails, SearchInput, StoredUrl,
};
use common_utils::ryot_log;
use database_models::{
    collection_to_entity, exercise,
    prelude::{
        CollectionToEntity, Exercise, UserMeasurement, UserToEntity, Workout, WorkoutTemplate,
    },
    user_measurement, user_to_entity, workout, workout_template,
};
use database_utils::{
    add_entity_to_collection, entity_in_collections, ilike_sql, item_reviews, pro_instance_guard,
    user_measurements_list, workout_details, workout_template_details,
};
use dependent_models::{
    SearchResults, UpdateCustomExerciseInput, UserExerciseDetails, UserWorkoutDetails,
    UserWorkoutTemplateDetails,
};
use dependent_utils::{calculate_and_commit, create_user_measurement, db_workout_to_workout_input};
use enums::{
    EntityLot, ExerciseEquipment, ExerciseForce, ExerciseLevel, ExerciseLot, ExerciseMechanic,
    ExerciseMuscle, ExerciseSource, Visibility,
};
use file_storage_service::FileStorageService;
use fitness_models::{
    ExerciseAttributes, ExerciseCategory, ExerciseFilters, ExerciseListItem, ExerciseParameters,
    ExerciseParametersLotMapping, ExerciseSortBy, ExercisesListInput, GithubExercise,
<<<<<<< HEAD
    GithubExerciseAttributes, UpdateUserWorkoutInput, UserMeasurementsListInput, UserWorkoutInput,
    LOT_MAPPINGS,
=======
    GithubExerciseAttributes, ProcessedExercise, UpdateUserWorkoutInput, UserExerciseInput,
    UserMeasurementsListInput, UserWorkoutInput, UserWorkoutSetRecord, WorkoutInformation,
    WorkoutSetPersonalBest, WorkoutSetRecord, WorkoutSummary, WorkoutSummaryExercise,
>>>>>>> 5aef90b0
};
use itertools::Itertools;
use migrations::AliasedExercise;
use nanoid::nanoid;
use sea_orm::{
    prelude::DateTimeUtc, ActiveModelTrait, ActiveValue, ColumnTrait, DatabaseConnection,
    EntityTrait, Iterable, ModelTrait, PaginatorTrait, QueryFilter, QueryOrder, QuerySelect,
    QueryTrait, RelationTrait,
};
use sea_query::{extension::postgres::PgExpr, Alias, Condition, Expr, Func, JoinType, OnConflict};
use slug::slugify;

use logic::delete_existing_workout;

mod logic;

const EXERCISE_DB_URL: &str = "https://raw.githubusercontent.com/yuhonas/free-exercise-db/main";
const JSON_URL: &str = const_str::concat!(EXERCISE_DB_URL, "/dist/exercises.json");
const IMAGES_PREFIX_URL: &str = const_str::concat!(EXERCISE_DB_URL, "/exercises");

pub struct ExerciseService {
    is_pro: bool,
    db: DatabaseConnection,
    config: Arc<config::AppConfig>,
    file_storage_service: Arc<FileStorageService>,
    perform_application_job: MemoryStorage<ApplicationJob>,
    perform_core_application_job: MemoryStorage<CoreApplicationJob>,
}

impl ExerciseService {
    pub fn new(
        is_pro: bool,
        db: &DatabaseConnection,
        config: Arc<config::AppConfig>,
        file_storage_service: Arc<FileStorageService>,
        perform_application_job: &MemoryStorage<ApplicationJob>,
        perform_core_application_job: &MemoryStorage<CoreApplicationJob>,
    ) -> Self {
        Self {
            config,
            is_pro,
            db: db.clone(),
            file_storage_service,
            perform_application_job: perform_application_job.clone(),
            perform_core_application_job: perform_core_application_job.clone(),
        }
    }
}

impl ExerciseService {
    pub async fn user_workout_templates_list(
        &self,
        user_id: String,
        input: SearchInput,
    ) -> Result<SearchResults<workout_template::Model>> {
        let page = input.page.unwrap_or(1);
        let query = WorkoutTemplate::find()
            .filter(workout_template::Column::UserId.eq(user_id))
            .apply_if(input.query, |query, v| {
                query.filter(Expr::col(workout_template::Column::Name).ilike(ilike_sql(&v)))
            })
            .order_by_desc(workout_template::Column::CreatedOn);
        let total = query.clone().count(&self.db).await?;
        let total: i32 = total.try_into().unwrap();
        let data = query.paginate(&self.db, self.config.frontend.page_size.try_into().unwrap());
        let items = data.fetch_page((page - 1).try_into().unwrap()).await?;
        let next_page = if total - (page * self.config.frontend.page_size) > 0 {
            Some(page + 1)
        } else {
            None
        };
        Ok(SearchResults {
            details: SearchDetails { total, next_page },
            items,
        })
    }

    pub async fn workout_template_details(
        &self,
        user_id: String,
        workout_template_id: String,
    ) -> Result<UserWorkoutTemplateDetails> {
        workout_template_details(&self.db, &user_id, workout_template_id).await
    }

    pub async fn create_or_update_workout_template(
        &self,
        user_id: String,
        input: UserWorkoutInput,
    ) -> Result<String> {
        pro_instance_guard(self.is_pro).await?;
        let mut summary = WorkoutSummary {
            total: None,
            exercises: vec![],
        };
        let mut information = WorkoutInformation {
            assets: None,
            comment: input.comment,
            exercises: vec![],
        };
        for exercise in input.exercises {
            let db_ex = self.exercise_details(exercise.exercise_id.clone()).await?;
            summary.exercises.push(WorkoutSummaryExercise {
                id: exercise.exercise_id.clone(),
                best_set: None,
                lot: None,
                num_sets: exercise.sets.len(),
            });
            information.exercises.push(ProcessedExercise {
                total: None,
                assets: None,
                lot: db_ex.lot,
                sets: exercise
                    .sets
                    .into_iter()
                    .map(|s| WorkoutSetRecord {
                        lot: s.lot,
                        note: s.note,
                        totals: None,
                        confirmed_at: None,
                        personal_bests: None,
                        actual_rest_time: None,
                        statistic: s.statistic,
                    })
                    .collect(),
                notes: exercise.notes,
                name: exercise.exercise_id,
                rest_time: exercise.rest_time,
                superset_with: exercise.superset_with,
            });
        }
        let template = workout_template::ActiveModel {
            id: match input.update_workout_template_id {
                Some(id) => ActiveValue::Set(id),
                None => ActiveValue::Set(format!("wktpl_{}", nanoid!(12))),
            },
            name: ActiveValue::Set(input.name),
            user_id: ActiveValue::Set(user_id),
            summary: ActiveValue::Set(summary),
            information: ActiveValue::Set(information),
            visibility: ActiveValue::Set(Visibility::Private),
            default_rest_timer: ActiveValue::Set(input.default_rest_timer),
            ..Default::default()
        };
        let template = WorkoutTemplate::insert(template)
            .on_conflict(
                OnConflict::column(workout_template::Column::Id)
                    .update_columns([
                        workout_template::Column::Name,
                        workout_template::Column::Summary,
                        workout_template::Column::Visibility,
                        workout_template::Column::Information,
                        workout_template::Column::DefaultRestTimer,
                    ])
                    .to_owned(),
            )
            .exec_with_returning(&self.db)
            .await?;
        Ok(template.id)
    }

    pub async fn delete_workout_template(
        &self,
        user_id: String,
        workout_template_id: String,
    ) -> Result<bool> {
        pro_instance_guard(self.is_pro).await?;
        if let Some(wkt) = WorkoutTemplate::find_by_id(workout_template_id)
            .filter(workout_template::Column::UserId.eq(&user_id))
            .one(&self.db)
            .await?
        {
            wkt.delete(&self.db).await?;
            Ok(true)
        } else {
            Err(Error::new("Workout template does not exist for user"))
        }
    }

    pub async fn exercise_parameters(&self) -> Result<ExerciseParameters> {
        let download_required = Exercise::find().count(&self.db).await? == 0;
        Ok(ExerciseParameters {
            filters: ExerciseFilters {
                lot: ExerciseLot::iter().collect_vec(),
                level: ExerciseLevel::iter().collect_vec(),
                force: ExerciseForce::iter().collect_vec(),
                mechanic: ExerciseMechanic::iter().collect_vec(),
                equipment: ExerciseEquipment::iter().collect_vec(),
                muscle: ExerciseMuscle::iter().collect_vec(),
            },
            download_required,
            lot_mapping: LOT_MAPPINGS
                .iter()
                .map(|(lot, pbs)| ExerciseParametersLotMapping {
                    lot: *lot,
                    bests: pbs.to_vec(),
                })
                .collect(),
        })
    }

    async fn get_all_exercises_from_dataset(&self) -> Result<Vec<GithubExercise>> {
        let data = reqwest::get(JSON_URL)
            .await
            .unwrap()
            .json::<Vec<GithubExercise>>()
            .await
            .unwrap();
        Ok(data
            .into_iter()
            .map(|e| GithubExercise {
                attributes: GithubExerciseAttributes {
                    images: e
                        .attributes
                        .images
                        .into_iter()
                        .map(|i| format!("{}/{}", IMAGES_PREFIX_URL, i))
                        .collect(),
                    ..e.attributes
                },
                ..e
            })
            .collect())
    }

    pub async fn exercise_details(&self, exercise_id: String) -> Result<exercise::Model> {
        let maybe_exercise = Exercise::find_by_id(exercise_id).one(&self.db).await?;
        match maybe_exercise {
            None => Err(Error::new("Exercise with the given ID could not be found.")),
            Some(e) => Ok(e.graphql_representation(&self.file_storage_service).await?),
        }
    }

    pub async fn workout_details(
        &self,
        user_id: &String,
        workout_id: String,
    ) -> Result<UserWorkoutDetails> {
        workout_details(&self.db, &self.file_storage_service, user_id, workout_id).await
    }

    pub async fn user_exercise_details(
        &self,
        user_id: String,
        exercise_id: String,
    ) -> Result<UserExerciseDetails> {
        let collections =
            entity_in_collections(&self.db, &user_id, &exercise_id, EntityLot::Exercise).await?;
        let reviews = item_reviews(&self.db, &user_id, &exercise_id, EntityLot::Exercise).await?;
        let mut resp = UserExerciseDetails {
            details: None,
            history: None,
            collections,
            reviews,
        };
        if let Some(association) = UserToEntity::find()
            .filter(user_to_entity::Column::UserId.eq(user_id))
            .filter(user_to_entity::Column::ExerciseId.eq(exercise_id))
            .one(&self.db)
            .await?
        {
            let user_to_exercise_extra_information = association
                .exercise_extra_information
                .clone()
                .unwrap_or_default();
            resp.history = Some(user_to_exercise_extra_information.history);
            resp.details = Some(association);
        }
        Ok(resp)
    }

    pub async fn user_workouts_list(
        &self,
        user_id: String,
        input: SearchInput,
    ) -> Result<SearchResults<workout::Model>> {
        let page = input.page.unwrap_or(1);
        let query = Workout::find()
            .filter(workout::Column::UserId.eq(user_id))
            .apply_if(input.query, |query, v| {
                query.filter(Expr::col(workout::Column::Name).ilike(ilike_sql(&v)))
            })
            .order_by_desc(workout::Column::EndTime);
        let total = query.clone().count(&self.db).await?;
        let total: i32 = total.try_into().unwrap();
        let data = query.paginate(&self.db, self.config.frontend.page_size.try_into().unwrap());
        let items = data.fetch_page((page - 1).try_into().unwrap()).await?;
        let next_page = if total - (page * self.config.frontend.page_size) > 0 {
            Some(page + 1)
        } else {
            None
        };
        Ok(SearchResults {
            details: SearchDetails { total, next_page },
            items,
        })
    }

    pub async fn exercises_list(
        &self,
        user_id: String,
        input: ExercisesListInput,
    ) -> Result<SearchResults<ExerciseListItem>> {
        let ex = Alias::new("exercise");
        let etu = Alias::new("user_to_entity");
        let order_by_col = match input.sort_by {
            None => Expr::col((ex, exercise::Column::Id)),
            Some(sb) => match sb {
                // DEV: This is just a small hack to reduce duplicated code. We
                // are ordering by name for the other `sort_by` anyway.
                ExerciseSortBy::Name => Expr::val("1"),
                ExerciseSortBy::TimesPerformed => Expr::expr(Func::coalesce([
                    Expr::col((
                        etu.clone(),
                        user_to_entity::Column::ExerciseNumTimesInteracted,
                    ))
                    .into(),
                    Expr::val(0).into(),
                ])),
                ExerciseSortBy::LastPerformed => Expr::expr(Func::coalesce([
                    Expr::col((etu.clone(), user_to_entity::Column::LastUpdatedOn)).into(),
                    // DEV: For some reason this does not work without explicit casting on postgres
                    Func::cast_as(Expr::val("1900-01-01"), Alias::new("timestamptz")).into(),
                ])),
            },
        };
        let query = Exercise::find()
            .column_as(
                Expr::col((
                    etu.clone(),
                    user_to_entity::Column::ExerciseNumTimesInteracted,
                )),
                "num_times_interacted",
            )
            .column_as(
                Expr::col((etu, user_to_entity::Column::LastUpdatedOn)),
                "last_updated_on",
            )
            .apply_if(input.filter, |query, q| {
                query
                    .apply_if(q.lot, |q, v| q.filter(exercise::Column::Lot.eq(v)))
                    .apply_if(q.muscle, |q, v| {
                        q.filter(
                            Expr::expr(Func::cast_as(
                                Expr::col(exercise::Column::Muscles),
                                Alias::new("text"),
                            ))
                            .ilike(ilike_sql(&v.to_string())),
                        )
                    })
                    .apply_if(q.level, |q, v| q.filter(exercise::Column::Level.eq(v)))
                    .apply_if(q.force, |q, v| q.filter(exercise::Column::Force.eq(v)))
                    .apply_if(q.mechanic, |q, v| {
                        q.filter(exercise::Column::Mechanic.eq(v))
                    })
                    .apply_if(q.equipment, |q, v| {
                        q.filter(exercise::Column::Equipment.eq(v))
                    })
                    .apply_if(q.collection, |q, v| {
                        q.left_join(CollectionToEntity)
                            .filter(collection_to_entity::Column::CollectionId.eq(v))
                    })
            })
            .apply_if(input.search.query, |query, v| {
                query.filter(
                    Condition::any()
                        .add(
                            Expr::col((AliasedExercise::Table, AliasedExercise::Id))
                                .ilike(ilike_sql(&v)),
                        )
                        .add(Expr::col(exercise::Column::Identifier).ilike(slugify(v))),
                )
            })
            .join(
                JoinType::LeftJoin,
                user_to_entity::Relation::Exercise
                    .def()
                    .rev()
                    .on_condition(move |_left, right| {
                        Condition::all()
                            .add(Expr::col((right, user_to_entity::Column::UserId)).eq(&user_id))
                    }),
            )
            .order_by_desc(order_by_col)
            .order_by_asc(exercise::Column::Id);
        let total = query.clone().count(&self.db).await?;
        let total: i32 = total.try_into().unwrap();
        let data = query
            .into_model::<ExerciseListItem>()
            .paginate(&self.db, self.config.frontend.page_size.try_into().unwrap());
        let mut items = vec![];
        for ex in data
            .fetch_page((input.search.page.unwrap() - 1).try_into().unwrap())
            .await?
        {
            let gql_repr = ex
                .graphql_representation(&self.file_storage_service)
                .await?;
            items.push(gql_repr);
        }
        let next_page =
            if total - ((input.search.page.unwrap()) * self.config.frontend.page_size) > 0 {
                Some(input.search.page.unwrap() + 1)
            } else {
                None
            };
        Ok(SearchResults {
            details: SearchDetails { total, next_page },
            items,
        })
    }

    pub async fn deploy_update_exercise_library_job(&self) -> Result<bool> {
        let exercises = self.get_all_exercises_from_dataset().await?;
        for exercise in exercises {
            self.perform_application_job
                .clone()
                .enqueue(ApplicationJob::UpdateGithubExerciseJob(exercise))
                .await
                .unwrap();
        }
        Ok(true)
    }

    pub async fn update_github_exercise(&self, ex: GithubExercise) -> Result<()> {
        let attributes = ExerciseAttributes {
            instructions: ex.attributes.instructions,
            internal_images: ex
                .attributes
                .images
                .into_iter()
                .map(StoredUrl::Url)
                .collect(),
            images: vec![],
        };
        let mut muscles = ex.attributes.primary_muscles;
        muscles.extend(ex.attributes.secondary_muscles);
        if let Some(e) = Exercise::find()
            .filter(exercise::Column::Identifier.eq(&ex.identifier))
            .filter(exercise::Column::Source.eq(ExerciseSource::Github))
            .one(&self.db)
            .await?
        {
            ryot_log!(
                debug,
                "Updating existing exercise with identifier: {}",
                ex.identifier
            );
            let mut db_ex: exercise::ActiveModel = e.into();
            db_ex.attributes = ActiveValue::Set(attributes);
            db_ex.muscles = ActiveValue::Set(muscles);
            db_ex.update(&self.db).await?;
        } else {
            let lot = match ex.attributes.category {
                ExerciseCategory::Cardio => ExerciseLot::DistanceAndDuration,
                ExerciseCategory::Stretching | ExerciseCategory::Plyometrics => {
                    ExerciseLot::Duration
                }
                ExerciseCategory::Strongman
                | ExerciseCategory::OlympicWeightlifting
                | ExerciseCategory::Strength
                | ExerciseCategory::Powerlifting => ExerciseLot::RepsAndWeight,
            };
            let db_exercise = exercise::ActiveModel {
                id: ActiveValue::Set(ex.name),
                source: ActiveValue::Set(ExerciseSource::Github),
                identifier: ActiveValue::Set(Some(ex.identifier)),
                muscles: ActiveValue::Set(muscles),
                attributes: ActiveValue::Set(attributes),
                lot: ActiveValue::Set(lot),
                level: ActiveValue::Set(ex.attributes.level),
                force: ActiveValue::Set(ex.attributes.force),
                equipment: ActiveValue::Set(ex.attributes.equipment),
                mechanic: ActiveValue::Set(ex.attributes.mechanic),
                created_by_user_id: ActiveValue::Set(None),
            };
            let created_exercise = db_exercise.insert(&self.db).await?;
            ryot_log!(
                debug,
                "Created new exercise with id: {}",
                created_exercise.id
            );
        }
        Ok(())
    }

    pub async fn user_measurements_list(
        &self,
        user_id: &String,
        input: UserMeasurementsListInput,
    ) -> Result<Vec<user_measurement::Model>> {
        user_measurements_list(&self.db, user_id, input).await
    }

    pub async fn create_user_measurement(
        &self,
        user_id: &String,
        input: user_measurement::Model,
    ) -> Result<DateTimeUtc> {
        create_user_measurement(user_id, input, &self.db).await
    }

    pub async fn delete_user_measurement(
        &self,
        user_id: String,
        timestamp: DateTimeUtc,
    ) -> Result<bool> {
        if let Some(m) = UserMeasurement::find_by_id((timestamp, user_id))
            .one(&self.db)
            .await?
        {
            m.delete(&self.db).await?;
            Ok(true)
        } else {
            Ok(false)
        }
    }

    pub async fn create_user_workout(
        &self,
        user_id: &String,
        input: UserWorkoutInput,
    ) -> Result<String> {
        let identifier = calculate_and_commit(input, user_id, &self.db).await?;
        Ok(identifier)
    }

    pub async fn update_user_workout(
        &self,
        user_id: String,
        input: UpdateUserWorkoutInput,
    ) -> Result<bool> {
        if let Some(wkt) = Workout::find()
            .filter(workout::Column::UserId.eq(&user_id))
            .filter(workout::Column::Id.eq(input.id))
            .one(&self.db)
            .await?
        {
            let mut new_wkt: workout::ActiveModel = wkt.into();
            if let Some(d) = input.start_time {
                new_wkt.start_time = ActiveValue::Set(d);
            }
            if let Some(d) = input.end_time {
                new_wkt.end_time = ActiveValue::Set(d);
            }
            if new_wkt.is_changed() {
                new_wkt.update(&self.db).await?;
                self.perform_application_job
                    .enqueue(ApplicationJob::ReEvaluateUserWorkouts(user_id))
                    .await
                    .unwrap();
                Ok(true)
            } else {
                Ok(false)
            }
        } else {
            Err(Error::new("Workout does not exist for user"))
        }
    }

    pub async fn create_custom_exercise(
        &self,
        user_id: String,
        input: exercise::Model,
    ) -> Result<String> {
        let exercise_id = input.id.clone();
        let mut input = input;
        input.created_by_user_id = Some(user_id.clone());
        input.source = ExerciseSource::Custom;
        input.attributes.internal_images = input
            .attributes
            .images
            .clone()
            .into_iter()
            .map(StoredUrl::S3)
            .collect();
        input.attributes.images = vec![];
        let input: exercise::ActiveModel = input.into();
        let exercise = match Exercise::find_by_id(exercise_id)
            .filter(exercise::Column::Source.eq(ExerciseSource::Custom))
            .one(&self.db)
            .await?
        {
            None => input.insert(&self.db).await?,
            Some(_) => {
                let input = input.reset_all();
                input.update(&self.db).await?
            }
        };
        add_entity_to_collection(
            &self.db,
            &user_id.clone(),
            ChangeCollectionToEntityInput {
                creator_user_id: user_id,
                collection_name: DefaultCollection::Custom.to_string(),
                entity_id: exercise.id.clone(),
                entity_lot: EntityLot::Exercise,
                ..Default::default()
            },
            &self.perform_core_application_job,
        )
        .await?;
        Ok(exercise.id)
    }

    pub async fn delete_user_workout(&self, user_id: String, workout_id: String) -> Result<bool> {
        if let Some(wkt) = Workout::find_by_id(workout_id)
            .filter(workout::Column::UserId.eq(&user_id))
            .one(&self.db)
            .await?
        {
            delete_existing_workout(wkt, &self.db, user_id).await?;
            Ok(true)
        } else {
            Err(Error::new("Workout does not exist for user"))
        }
    }

    pub async fn re_evaluate_user_workouts(&self, user_id: String) -> Result<()> {
        UserToEntity::delete_many()
            .filter(user_to_entity::Column::UserId.eq(&user_id))
            .filter(user_to_entity::Column::ExerciseId.is_not_null())
            .exec(&self.db)
            .await?;
        let workouts = Workout::find()
            .filter(workout::Column::UserId.eq(&user_id))
            .order_by_asc(workout::Column::EndTime)
            .all(&self.db)
            .await?;
        let total = workouts.len();
        for (idx, workout) in workouts.into_iter().enumerate() {
            workout.clone().delete(&self.db).await?;
            let workout_input = db_workout_to_workout_input(workout);
            self.create_user_workout(&user_id, workout_input).await?;
            ryot_log!(debug, "Re-evaluated workout: {}/{}", idx + 1, total);
        }
        Ok(())
    }

<<<<<<< HEAD
=======
    pub fn db_workout_to_workout_input(&self, user_workout: workout::Model) -> UserWorkoutInput {
        UserWorkoutInput {
            name: user_workout.name,
            id: Some(user_workout.id),
            default_rest_timer: None,
            end_time: user_workout.end_time,
            update_workout_template_id: None,
            start_time: user_workout.start_time,
            template_id: user_workout.template_id,
            assets: user_workout.information.assets,
            repeated_from: user_workout.repeated_from,
            comment: user_workout.information.comment,
            exercises: user_workout
                .information
                .exercises
                .into_iter()
                .map(|e| UserExerciseInput {
                    exercise_id: e.name,
                    sets: e
                        .sets
                        .into_iter()
                        .map(|s| UserWorkoutSetRecord {
                            lot: s.lot,
                            note: s.note,
                            statistic: s.statistic,
                            confirmed_at: s.confirmed_at,
                        })
                        .collect(),
                    notes: e.notes,
                    rest_time: e.rest_time,
                    assets: e.assets,
                    superset_with: e.superset_with,
                })
                .collect(),
        }
    }

>>>>>>> 5aef90b0
    pub async fn update_custom_exercise(
        &self,
        user_id: String,
        input: UpdateCustomExerciseInput,
    ) -> Result<bool> {
        let entities = UserToEntity::find()
            .filter(user_to_entity::Column::UserId.eq(&user_id))
            .filter(user_to_entity::Column::ExerciseId.eq(input.old_name.clone()))
            .all(&self.db)
            .await?;
        let old_exercise = Exercise::find_by_id(input.old_name.clone())
            .one(&self.db)
            .await?
            .unwrap();
        if input.should_delete.unwrap_or_default() {
            for entity in entities {
                if !entity
                    .exercise_extra_information
                    .unwrap_or_default()
                    .history
                    .is_empty()
                {
                    return Err(Error::new(
                        "Exercise is associated with one or more workouts.",
                    ));
                }
            }
            old_exercise.delete(&self.db).await?;
            return Ok(true);
        }
        if input.old_name != input.update.id {
            if Exercise::find_by_id(input.update.id.clone())
                .one(&self.db)
                .await?
                .is_some()
            {
                return Err(Error::new("Exercise with the new name already exists."));
            }
            Exercise::update_many()
                .col_expr(exercise::Column::Id, Expr::value(input.update.id.clone()))
                .filter(exercise::Column::Id.eq(input.old_name.clone()))
                .exec(&self.db)
                .await?;
            for entity in entities {
                for workout in entity.exercise_extra_information.unwrap().history {
                    let db_workout = Workout::find_by_id(workout.workout_id)
                        .one(&self.db)
                        .await?
                        .unwrap();
                    let mut summary = db_workout.summary.clone();
                    let mut information = db_workout.information.clone();
                    summary.exercises[workout.idx].id = input.update.id.clone();
                    information.exercises[workout.idx].name = input.update.id.clone();
                    let mut db_workout: workout::ActiveModel = db_workout.into();
                    db_workout.summary = ActiveValue::Set(summary);
                    db_workout.information = ActiveValue::Set(information);
                    db_workout.update(&self.db).await?;
                }
            }
        }
        for image in old_exercise.attributes.internal_images {
            match image {
                StoredUrl::S3(key) => {
                    self.file_storage_service.delete_object(key).await;
                }
                _ => continue,
            }
        }
        self.create_custom_exercise(user_id, input.update.clone())
            .await?;
        Ok(true)
    }
}<|MERGE_RESOLUTION|>--- conflicted
+++ resolved
@@ -32,14 +32,8 @@
 use fitness_models::{
     ExerciseAttributes, ExerciseCategory, ExerciseFilters, ExerciseListItem, ExerciseParameters,
     ExerciseParametersLotMapping, ExerciseSortBy, ExercisesListInput, GithubExercise,
-<<<<<<< HEAD
     GithubExerciseAttributes, UpdateUserWorkoutInput, UserMeasurementsListInput, UserWorkoutInput,
     LOT_MAPPINGS,
-=======
-    GithubExerciseAttributes, ProcessedExercise, UpdateUserWorkoutInput, UserExerciseInput,
-    UserMeasurementsListInput, UserWorkoutInput, UserWorkoutSetRecord, WorkoutInformation,
-    WorkoutSetPersonalBest, WorkoutSetRecord, WorkoutSummary, WorkoutSummaryExercise,
->>>>>>> 5aef90b0
 };
 use itertools::Itertools;
 use migrations::AliasedExercise;
@@ -679,46 +673,6 @@
         Ok(())
     }
 
-<<<<<<< HEAD
-=======
-    pub fn db_workout_to_workout_input(&self, user_workout: workout::Model) -> UserWorkoutInput {
-        UserWorkoutInput {
-            name: user_workout.name,
-            id: Some(user_workout.id),
-            default_rest_timer: None,
-            end_time: user_workout.end_time,
-            update_workout_template_id: None,
-            start_time: user_workout.start_time,
-            template_id: user_workout.template_id,
-            assets: user_workout.information.assets,
-            repeated_from: user_workout.repeated_from,
-            comment: user_workout.information.comment,
-            exercises: user_workout
-                .information
-                .exercises
-                .into_iter()
-                .map(|e| UserExerciseInput {
-                    exercise_id: e.name,
-                    sets: e
-                        .sets
-                        .into_iter()
-                        .map(|s| UserWorkoutSetRecord {
-                            lot: s.lot,
-                            note: s.note,
-                            statistic: s.statistic,
-                            confirmed_at: s.confirmed_at,
-                        })
-                        .collect(),
-                    notes: e.notes,
-                    rest_time: e.rest_time,
-                    assets: e.assets,
-                    superset_with: e.superset_with,
-                })
-                .collect(),
-        }
-    }
-
->>>>>>> 5aef90b0
     pub async fn update_custom_exercise(
         &self,
         user_id: String,
