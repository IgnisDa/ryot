--- conflicted
+++ resolved
@@ -298,11 +298,8 @@
             assets: input.assets,
             exercises: exercises.into_iter().map(|(_, ex)| ex).collect(),
         },
-<<<<<<< HEAD
         template_id: input.template_id,
-=======
         duration: 0,
->>>>>>> e31071f5
     };
     let mut insert: workout::ActiveModel = model.into();
     insert.duration = ActiveValue::NotSet;
