--- conflicted
+++ resolved
@@ -145,8 +145,6 @@
         let mut model: import_report::ActiveModel = db_import_job.into();
         match maybe_import {
             Ok(import) => {
-<<<<<<< HEAD
-=======
                 let mut quick_update_model = model.clone();
                 let each_item = (1..MAX_IMPORT_RETRIES_FOR_PARTIAL_STATE + 1)
                     .map(|i| usize::pow(2, i as u32))
@@ -156,7 +154,6 @@
                         + Duration::seconds((import.completed.len() * each_item) as i64),
                 );
                 quick_update_model.update(&self.0.db).await?;
->>>>>>> 9d33c03b
                 match process_import(&user_id, false, import, &self.0, |progress| {
                     let id = import_id.clone();
                     async move {
