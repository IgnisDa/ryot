use sea_orm::entity::prelude::*;
use sea_orm_migration::prelude::*;

mod m20230409_create_extensions;
mod m20230410_create_metadata;
mod m20230413_create_person;
mod m20230417_create_user;
mod m20230419_create_seen;
mod m20230501_create_metadata_group;
mod m20230502_create_genre;
mod m20230504_create_collection;
mod m20230505_create_review;
mod m20230509_create_import_report;
mod m20230818_create_workout_template;
mod m20230819_create_workout;
mod m20230820_create_user_measurement;
mod m20230822_create_exercise;
mod m20230912_create_calendar_event;
mod m20231016_create_collection_to_entity;
mod m20231017_create_user_to_entity;
mod m20231219_create_metadata_relations;
mod m20240509_create_user_to_collection;
mod m20240531_create_queued_notification;
mod m20240607_create_integration;
mod m20240712_create_notification_platform;
mod m20240713_create_user_summary;
mod m20240714_create_access_link;
mod m20240825_is_v7_migration;
mod m20240827_create_daily_user_activity;
mod m20240827_zz_changes_for_daily_user_activity;
mod m20240828_add_last_login_on_column_to_user;
mod m20240828_zz_add_columns_to_daily_user_activity;
mod m20240829_change_structure_for_exercise_extra_information;
mod m20240831_add_is_account_default_column_to_access_link;
mod m20240831_add_templates_key_to_preferences;
mod m20240903_add_changes_for_user_to_collection_removal;
mod m20240904_create_monitored_entity;
mod m20240918_add_default_rest_timer_to_workout_template;
mod m20240923_remove_extra_columns_for_daily_user_activities;
mod m20240926_add_columns_for_open_sourcing_pro_version;
mod m20240928_add_grid_packing_to_general_preferences;
mod m20241002_add_columns_for_associating_seen_with_reviews;
mod m20241004_create_application_cache;
mod m20241006_changes_for_issue_1056;
mod m20241010_changes_for_issue_708;
mod m20241013_changes_for_issue_1052;
mod m20241019_changes_for_issue_929;
mod m20241019_changes_for_issue_964;
mod m20241025_changes_for_issue_1084;
mod m20241110_changes_for_issue_1103;
mod m20241121_changes_for_issue_445;
mod m20241124_changes_for_issue_1118;
mod m20241126_changes_for_issue_1113;
mod m20241129_changes_for_issue_1114;
mod m20241214_create_user_notification;
mod m20241215_changes_for_issue_1131;
mod m20241220_changes_for_issue_1141;
mod m20241220_changes_for_issue_49;
mod m20241224_changes_for_issue_1139;
mod m20241227_changes_for_issue_1157;
mod m20241228_changes_for_issue_1130;
mod m20241229_changes_for_issue_1155;
<<<<<<< HEAD
mod m20250111_changes_for_issue_1110;
=======
mod m20250112_changes_for_issue_1174;
mod m20250113_changes_for_issue_1169;
>>>>>>> 0307149b

pub use m20230410_create_metadata::Metadata as AliasedMetadata;
pub use m20230413_create_person::Person as AliasedPerson;
pub use m20230417_create_user::User as AliasedUser;
pub use m20230419_create_seen::Seen as AliasedSeen;
pub use m20230501_create_metadata_group::MetadataGroup as AliasedMetadataGroup;
pub use m20230502_create_genre::{
    Genre as AliasedGenre, MetadataToGenre as AliasedMetadataToGenre,
};
pub use m20230504_create_collection::Collection as AliasedCollection;
pub use m20230505_create_review::Review as AliasedReview;
pub use m20230822_create_exercise::Exercise as AliasedExercise;
pub use m20230912_create_calendar_event::CalendarEvent as AliasedCalendarEvent;
pub use m20231016_create_collection_to_entity::CollectionToEntity as AliasedCollectionToEntity;
pub use m20231017_create_user_to_entity::UserToEntity as AliasedUserToEntity;

pub struct Migrator;

#[async_trait::async_trait]
impl MigratorTrait for Migrator {
    fn migrations() -> Vec<Box<dyn MigrationTrait>> {
        vec![
            Box::new(m20230409_create_extensions::Migration),
            Box::new(m20230417_create_user::Migration),
            Box::new(m20230410_create_metadata::Migration),
            Box::new(m20230501_create_metadata_group::Migration),
            Box::new(m20230413_create_person::Migration),
            Box::new(m20230419_create_seen::Migration),
            Box::new(m20230502_create_genre::Migration),
            Box::new(m20230504_create_collection::Migration),
            Box::new(m20230822_create_exercise::Migration),
            Box::new(m20230818_create_workout_template::Migration),
            Box::new(m20230819_create_workout::Migration),
            Box::new(m20230505_create_review::Migration),
            Box::new(m20230509_create_import_report::Migration),
            Box::new(m20230820_create_user_measurement::Migration),
            Box::new(m20230912_create_calendar_event::Migration),
            Box::new(m20231016_create_collection_to_entity::Migration),
            Box::new(m20231017_create_user_to_entity::Migration),
            Box::new(m20231219_create_metadata_relations::Migration),
            Box::new(m20240509_create_user_to_collection::Migration),
            Box::new(m20240531_create_queued_notification::Migration),
            Box::new(m20240607_create_integration::Migration),
            Box::new(m20240712_create_notification_platform::Migration),
            Box::new(m20240713_create_user_summary::Migration),
            Box::new(m20240714_create_access_link::Migration),
            Box::new(m20240825_is_v7_migration::Migration),
            Box::new(m20240827_create_daily_user_activity::Migration),
            Box::new(m20240827_zz_changes_for_daily_user_activity::Migration),
            Box::new(m20240828_add_last_login_on_column_to_user::Migration),
            Box::new(m20240828_zz_add_columns_to_daily_user_activity::Migration),
            Box::new(m20240829_change_structure_for_exercise_extra_information::Migration),
            Box::new(m20240831_add_templates_key_to_preferences::Migration),
            Box::new(m20240831_add_is_account_default_column_to_access_link::Migration),
            Box::new(m20240903_add_changes_for_user_to_collection_removal::Migration),
            Box::new(m20240904_create_monitored_entity::Migration),
            Box::new(m20240918_add_default_rest_timer_to_workout_template::Migration),
            Box::new(m20240923_remove_extra_columns_for_daily_user_activities::Migration),
            Box::new(m20240926_add_columns_for_open_sourcing_pro_version::Migration),
            Box::new(m20240928_add_grid_packing_to_general_preferences::Migration),
            Box::new(m20241002_add_columns_for_associating_seen_with_reviews::Migration),
            Box::new(m20241004_create_application_cache::Migration),
            Box::new(m20241006_changes_for_issue_1056::Migration),
            Box::new(m20241010_changes_for_issue_708::Migration),
            Box::new(m20241013_changes_for_issue_1052::Migration),
            Box::new(m20241019_changes_for_issue_929::Migration),
            Box::new(m20241019_changes_for_issue_964::Migration),
            Box::new(m20241025_changes_for_issue_1084::Migration),
            Box::new(m20241110_changes_for_issue_1103::Migration),
            Box::new(m20241121_changes_for_issue_445::Migration),
            Box::new(m20241124_changes_for_issue_1118::Migration),
            Box::new(m20241129_changes_for_issue_1114::Migration),
            Box::new(m20241126_changes_for_issue_1113::Migration),
            Box::new(m20241214_create_user_notification::Migration),
            Box::new(m20241215_changes_for_issue_1131::Migration),
            Box::new(m20241220_changes_for_issue_49::Migration),
            Box::new(m20241220_changes_for_issue_1141::Migration),
            Box::new(m20241224_changes_for_issue_1139::Migration),
            Box::new(m20241227_changes_for_issue_1157::Migration),
            Box::new(m20241228_changes_for_issue_1130::Migration),
            Box::new(m20241229_changes_for_issue_1155::Migration),
<<<<<<< HEAD
            Box::new(m20250111_changes_for_issue_1110::Migration),
=======
            Box::new(m20250112_changes_for_issue_1174::Migration),
            Box::new(m20250113_changes_for_issue_1169::Migration),
>>>>>>> 0307149b
        ]
    }
}<|MERGE_RESOLUTION|>--- conflicted
+++ resolved
@@ -60,12 +60,9 @@
 mod m20241227_changes_for_issue_1157;
 mod m20241228_changes_for_issue_1130;
 mod m20241229_changes_for_issue_1155;
-<<<<<<< HEAD
 mod m20250111_changes_for_issue_1110;
-=======
 mod m20250112_changes_for_issue_1174;
 mod m20250113_changes_for_issue_1169;
->>>>>>> 0307149b
 
 pub use m20230410_create_metadata::Metadata as AliasedMetadata;
 pub use m20230413_create_person::Person as AliasedPerson;
@@ -147,12 +144,9 @@
             Box::new(m20241227_changes_for_issue_1157::Migration),
             Box::new(m20241228_changes_for_issue_1130::Migration),
             Box::new(m20241229_changes_for_issue_1155::Migration),
-<<<<<<< HEAD
-            Box::new(m20250111_changes_for_issue_1110::Migration),
-=======
             Box::new(m20250112_changes_for_issue_1174::Migration),
             Box::new(m20250113_changes_for_issue_1169::Migration),
->>>>>>> 0307149b
+            Box::new(m20250111_changes_for_issue_1110::Migration),
         ]
     }
 }