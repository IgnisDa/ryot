--- conflicted
+++ resolved
@@ -49,11 +49,8 @@
 mod m20241025_changes_for_issue_1084;
 mod m20241110_changes_for_issue_1103;
 mod m20241121_changes_for_issue_445;
-<<<<<<< HEAD
-mod m20241124_changes_for_issue_1113;
-=======
 mod m20241124_changes_for_issue_1118;
->>>>>>> 1a7ff30b
+mod m20241126_changes_for_issue_1113;
 
 pub use m20230410_create_metadata::Metadata as AliasedMetadata;
 pub use m20230413_create_person::Person as AliasedPerson;
@@ -124,11 +121,8 @@
             Box::new(m20241025_changes_for_issue_1084::Migration),
             Box::new(m20241110_changes_for_issue_1103::Migration),
             Box::new(m20241121_changes_for_issue_445::Migration),
-<<<<<<< HEAD
-            Box::new(m20241124_changes_for_issue_1113::Migration),
-=======
             Box::new(m20241124_changes_for_issue_1118::Migration),
->>>>>>> 1a7ff30b
+            Box::new(m20241126_changes_for_issue_1113::Migration),
         ]
     }
 }