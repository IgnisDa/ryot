use sea_orm::entity::prelude::*;
use sea_orm_migration::prelude::*;

mod m20230409_create_extensions;
mod m20230410_create_metadata;
mod m20230413_create_person;
mod m20230417_create_user;
mod m20230419_create_seen;
mod m20230501_create_metadata_group;
mod m20230502_create_genre;
mod m20230504_create_collection;
mod m20230505_create_review;
mod m20230509_create_import_report;
mod m20230818_create_workout_template;
mod m20230819_create_workout;
mod m20230820_create_user_measurement;
mod m20230822_create_exercise;
mod m20230912_create_calendar_event;
mod m20231016_create_collection_to_entity;
mod m20231017_create_user_to_entity;
mod m20231219_create_metadata_relations;
mod m20240509_create_user_to_collection;
mod m20240531_create_queued_notification;
mod m20240607_create_integration;
mod m20240712_create_notification_platform;
mod m20240713_create_user_summary;
mod m20240714_create_access_link;
mod m20240825_is_v7_migration;
mod m20240827_create_daily_user_activity;
mod m20240827_zz_changes_for_daily_user_activity;
mod m20240828_add_last_login_on_column_to_user;
mod m20240828_zz_add_columns_to_daily_user_activity;
mod m20240829_change_structure_for_exercise_extra_information;
mod m20240831_add_is_account_default_column_to_access_link;
mod m20240831_add_templates_key_to_preferences;
mod m20240903_add_changes_for_user_to_collection_removal;
mod m20240904_create_monitored_entity;
mod m20240918_add_default_rest_timer_to_workout_template;
mod m20240923_remove_extra_columns_for_daily_user_activities;
mod m20240926_add_columns_for_open_sourcing_pro_version;
mod m20240928_add_grid_packing_to_general_preferences;
mod m20241002_add_columns_for_associating_seen_with_reviews;
mod m20241004_create_application_cache;
mod m20241006_changes_for_issue_1056;
mod m20241010_changes_for_issue_708;
mod m20241013_changes_for_issue_1052;
mod m20241019_changes_for_issue_929;
mod m20241019_changes_for_issue_964;
mod m20241025_changes_for_issue_1084;
mod m20241110_changes_for_issue_1103;
mod m20241121_changes_for_issue_445;
mod m20241124_changes_for_issue_1118;
<<<<<<< HEAD
mod m20241126_changes_for_issue_1113;
=======
mod m20241129_changes_for_issue_1114;
>>>>>>> 3aa95f1b

pub use m20230410_create_metadata::Metadata as AliasedMetadata;
pub use m20230413_create_person::Person as AliasedPerson;
pub use m20230417_create_user::User as AliasedUser;
pub use m20230419_create_seen::Seen as AliasedSeen;
pub use m20230501_create_metadata_group::MetadataGroup as AliasedMetadataGroup;
pub use m20230502_create_genre::{
    Genre as AliasedGenre, MetadataToGenre as AliasedMetadataToGenre,
};
pub use m20230504_create_collection::Collection as AliasedCollection;
pub use m20230505_create_review::Review as AliasedReview;
pub use m20230822_create_exercise::Exercise as AliasedExercise;
pub use m20230912_create_calendar_event::CalendarEvent as AliasedCalendarEvent;
pub use m20231016_create_collection_to_entity::CollectionToEntity as AliasedCollectionToEntity;
pub use m20231017_create_user_to_entity::UserToEntity as AliasedUserToEntity;

pub struct Migrator;

#[async_trait::async_trait]
impl MigratorTrait for Migrator {
    fn migrations() -> Vec<Box<dyn MigrationTrait>> {
        vec![
            Box::new(m20230409_create_extensions::Migration),
            Box::new(m20230410_create_metadata::Migration),
            Box::new(m20230413_create_person::Migration),
            Box::new(m20230417_create_user::Migration),
            Box::new(m20230419_create_seen::Migration),
            Box::new(m20230501_create_metadata_group::Migration),
            Box::new(m20230502_create_genre::Migration),
            Box::new(m20230504_create_collection::Migration),
            Box::new(m20230822_create_exercise::Migration),
            Box::new(m20230818_create_workout_template::Migration),
            Box::new(m20230819_create_workout::Migration),
            Box::new(m20230505_create_review::Migration),
            Box::new(m20230509_create_import_report::Migration),
            Box::new(m20230820_create_user_measurement::Migration),
            Box::new(m20230912_create_calendar_event::Migration),
            Box::new(m20231016_create_collection_to_entity::Migration),
            Box::new(m20231017_create_user_to_entity::Migration),
            Box::new(m20231219_create_metadata_relations::Migration),
            Box::new(m20240509_create_user_to_collection::Migration),
            Box::new(m20240531_create_queued_notification::Migration),
            Box::new(m20240607_create_integration::Migration),
            Box::new(m20240712_create_notification_platform::Migration),
            Box::new(m20240713_create_user_summary::Migration),
            Box::new(m20240714_create_access_link::Migration),
            Box::new(m20240825_is_v7_migration::Migration),
            Box::new(m20240827_create_daily_user_activity::Migration),
            Box::new(m20240827_zz_changes_for_daily_user_activity::Migration),
            Box::new(m20240828_add_last_login_on_column_to_user::Migration),
            Box::new(m20240828_zz_add_columns_to_daily_user_activity::Migration),
            Box::new(m20240829_change_structure_for_exercise_extra_information::Migration),
            Box::new(m20240831_add_templates_key_to_preferences::Migration),
            Box::new(m20240831_add_is_account_default_column_to_access_link::Migration),
            Box::new(m20240903_add_changes_for_user_to_collection_removal::Migration),
            Box::new(m20240904_create_monitored_entity::Migration),
            Box::new(m20240918_add_default_rest_timer_to_workout_template::Migration),
            Box::new(m20240923_remove_extra_columns_for_daily_user_activities::Migration),
            Box::new(m20240926_add_columns_for_open_sourcing_pro_version::Migration),
            Box::new(m20240928_add_grid_packing_to_general_preferences::Migration),
            Box::new(m20241002_add_columns_for_associating_seen_with_reviews::Migration),
            Box::new(m20241004_create_application_cache::Migration),
            Box::new(m20241006_changes_for_issue_1056::Migration),
            Box::new(m20241010_changes_for_issue_708::Migration),
            Box::new(m20241013_changes_for_issue_1052::Migration),
            Box::new(m20241019_changes_for_issue_929::Migration),
            Box::new(m20241019_changes_for_issue_964::Migration),
            Box::new(m20241025_changes_for_issue_1084::Migration),
            Box::new(m20241110_changes_for_issue_1103::Migration),
            Box::new(m20241121_changes_for_issue_445::Migration),
            Box::new(m20241124_changes_for_issue_1118::Migration),
<<<<<<< HEAD
            Box::new(m20241126_changes_for_issue_1113::Migration),
=======
            Box::new(m20241129_changes_for_issue_1114::Migration),
>>>>>>> 3aa95f1b
        ]
    }
}<|MERGE_RESOLUTION|>--- conflicted
+++ resolved
@@ -50,11 +50,8 @@
 mod m20241110_changes_for_issue_1103;
 mod m20241121_changes_for_issue_445;
 mod m20241124_changes_for_issue_1118;
-<<<<<<< HEAD
 mod m20241126_changes_for_issue_1113;
-=======
 mod m20241129_changes_for_issue_1114;
->>>>>>> 3aa95f1b
 
 pub use m20230410_create_metadata::Metadata as AliasedMetadata;
 pub use m20230413_create_person::Person as AliasedPerson;
@@ -126,11 +123,8 @@
             Box::new(m20241110_changes_for_issue_1103::Migration),
             Box::new(m20241121_changes_for_issue_445::Migration),
             Box::new(m20241124_changes_for_issue_1118::Migration),
-<<<<<<< HEAD
+            Box::new(m20241129_changes_for_issue_1114::Migration),
             Box::new(m20241126_changes_for_issue_1113::Migration),
-=======
-            Box::new(m20241129_changes_for_issue_1114::Migration),
->>>>>>> 3aa95f1b
         ]
     }
 }