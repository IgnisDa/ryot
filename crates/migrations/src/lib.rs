--- conflicted
+++ resolved
@@ -57,11 +57,8 @@
 mod m20241220_changes_for_issue_1141;
 mod m20241220_changes_for_issue_49;
 mod m20241224_changes_for_issue_1139;
-<<<<<<< HEAD
 mod m20241227_changes_for_issue_1130;
-=======
 mod m20241227_changes_for_issue_1157;
->>>>>>> 2fa6a59e
 
 pub use m20230410_create_metadata::Metadata as AliasedMetadata;
 pub use m20230413_create_person::Person as AliasedPerson;
@@ -140,11 +137,8 @@
             Box::new(m20241220_changes_for_issue_49::Migration),
             Box::new(m20241220_changes_for_issue_1141::Migration),
             Box::new(m20241224_changes_for_issue_1139::Migration),
-<<<<<<< HEAD
+            Box::new(m20241227_changes_for_issue_1157::Migration),
             Box::new(m20241227_changes_for_issue_1130::Migration),
-=======
-            Box::new(m20241227_changes_for_issue_1157::Migration),
->>>>>>> 2fa6a59e
         ]
     }
 }