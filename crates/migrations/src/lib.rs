use sea_orm::entity::prelude::*;
use sea_orm_migration::prelude::*;

mod m20230409_create_extensions;
mod m20230410_create_metadata;
mod m20230413_create_person;
mod m20230417_create_user;
mod m20230419_create_seen;
mod m20230501_create_metadata_group;
mod m20230502_create_genre;
mod m20230504_create_collection;
mod m20230505_create_review;
mod m20230509_create_import_report;
mod m20230818_create_workout_template;
mod m20230819_create_workout;
mod m20230820_create_user_measurement;
mod m20230822_create_exercise;
mod m20230912_create_calendar_event;
mod m20231016_create_collection_to_entity;
mod m20231017_create_user_to_entity;
mod m20231219_create_metadata_relations;
mod m20240509_create_user_to_collection;
mod m20240531_create_queued_notification;
mod m20240607_create_integration;
mod m20240712_create_notification_platform;
mod m20240713_create_user_summary;
mod m20240714_create_access_link;
mod m20240825_is_v7_migration;
mod m20240827_create_daily_user_activity;
mod m20240827_zz_changes_for_daily_user_activity;
mod m20240828_add_last_login_on_column_to_user;
mod m20240828_zz_add_columns_to_daily_user_activity;
mod m20240829_change_structure_for_exercise_extra_information;
mod m20240831_add_is_account_default_column_to_access_link;
mod m20240831_add_templates_key_to_preferences;
mod m20240903_add_changes_for_user_to_collection_removal;
mod m20240904_create_monitored_entity;
mod m20240918_add_default_rest_timer_to_workout_template;
mod m20240923_remove_extra_columns_for_daily_user_activities;
mod m20240926_add_columns_for_open_sourcing_pro_version;
mod m20240928_add_grid_packing_to_general_preferences;
mod m20241002_add_columns_for_associating_seen_with_reviews;
mod m20241004_create_application_cache;
mod m20241006_changes_for_issue_1056;
mod m20241010_changes_for_issue_708;
mod m20241013_changes_for_issue_1052;
mod m20241019_changes_for_issue_929;
mod m20241019_changes_for_issue_964;
mod m20241025_changes_for_issue_1084;
mod m20241110_changes_for_issue_1103;
mod m20241121_changes_for_issue_445;
mod m20241124_changes_for_issue_1118;
mod m20241126_changes_for_issue_1113;
mod m20241129_changes_for_issue_1114;
mod m20241214_create_user_notification;
mod m20241215_changes_for_issue_1131;
<<<<<<< HEAD
mod m20241219_changes_for_issue_1130;
=======
mod m20241220_changes_for_issue_1141;
>>>>>>> 4ab91498
mod m20241220_changes_for_issue_49;
mod m20241224_changes_for_issue_1139;

pub use m20230410_create_metadata::Metadata as AliasedMetadata;
pub use m20230413_create_person::Person as AliasedPerson;
pub use m20230417_create_user::User as AliasedUser;
pub use m20230419_create_seen::Seen as AliasedSeen;
pub use m20230501_create_metadata_group::MetadataGroup as AliasedMetadataGroup;
pub use m20230502_create_genre::{
    Genre as AliasedGenre, MetadataToGenre as AliasedMetadataToGenre,
};
pub use m20230504_create_collection::Collection as AliasedCollection;
pub use m20230505_create_review::Review as AliasedReview;
pub use m20230822_create_exercise::Exercise as AliasedExercise;
pub use m20230912_create_calendar_event::CalendarEvent as AliasedCalendarEvent;
pub use m20231016_create_collection_to_entity::CollectionToEntity as AliasedCollectionToEntity;
pub use m20231017_create_user_to_entity::UserToEntity as AliasedUserToEntity;

pub struct Migrator;

#[async_trait::async_trait]
impl MigratorTrait for Migrator {
    fn migrations() -> Vec<Box<dyn MigrationTrait>> {
        vec![
            Box::new(m20230409_create_extensions::Migration),
            Box::new(m20230417_create_user::Migration),
            Box::new(m20230410_create_metadata::Migration),
            Box::new(m20230413_create_person::Migration),
            Box::new(m20230419_create_seen::Migration),
            Box::new(m20230501_create_metadata_group::Migration),
            Box::new(m20230502_create_genre::Migration),
            Box::new(m20230504_create_collection::Migration),
            Box::new(m20230822_create_exercise::Migration),
            Box::new(m20230818_create_workout_template::Migration),
            Box::new(m20230819_create_workout::Migration),
            Box::new(m20230505_create_review::Migration),
            Box::new(m20230509_create_import_report::Migration),
            Box::new(m20230820_create_user_measurement::Migration),
            Box::new(m20230912_create_calendar_event::Migration),
            Box::new(m20231016_create_collection_to_entity::Migration),
            Box::new(m20231017_create_user_to_entity::Migration),
            Box::new(m20231219_create_metadata_relations::Migration),
            Box::new(m20240509_create_user_to_collection::Migration),
            Box::new(m20240531_create_queued_notification::Migration),
            Box::new(m20240607_create_integration::Migration),
            Box::new(m20240712_create_notification_platform::Migration),
            Box::new(m20240713_create_user_summary::Migration),
            Box::new(m20240714_create_access_link::Migration),
            Box::new(m20240825_is_v7_migration::Migration),
            Box::new(m20240827_create_daily_user_activity::Migration),
            Box::new(m20240827_zz_changes_for_daily_user_activity::Migration),
            Box::new(m20240828_add_last_login_on_column_to_user::Migration),
            Box::new(m20240828_zz_add_columns_to_daily_user_activity::Migration),
            Box::new(m20240829_change_structure_for_exercise_extra_information::Migration),
            Box::new(m20240831_add_templates_key_to_preferences::Migration),
            Box::new(m20240831_add_is_account_default_column_to_access_link::Migration),
            Box::new(m20240903_add_changes_for_user_to_collection_removal::Migration),
            Box::new(m20240904_create_monitored_entity::Migration),
            Box::new(m20240918_add_default_rest_timer_to_workout_template::Migration),
            Box::new(m20240923_remove_extra_columns_for_daily_user_activities::Migration),
            Box::new(m20240926_add_columns_for_open_sourcing_pro_version::Migration),
            Box::new(m20240928_add_grid_packing_to_general_preferences::Migration),
            Box::new(m20241002_add_columns_for_associating_seen_with_reviews::Migration),
            Box::new(m20241004_create_application_cache::Migration),
            Box::new(m20241006_changes_for_issue_1056::Migration),
            Box::new(m20241010_changes_for_issue_708::Migration),
            Box::new(m20241013_changes_for_issue_1052::Migration),
            Box::new(m20241019_changes_for_issue_929::Migration),
            Box::new(m20241019_changes_for_issue_964::Migration),
            Box::new(m20241025_changes_for_issue_1084::Migration),
            Box::new(m20241110_changes_for_issue_1103::Migration),
            Box::new(m20241121_changes_for_issue_445::Migration),
            Box::new(m20241124_changes_for_issue_1118::Migration),
            Box::new(m20241129_changes_for_issue_1114::Migration),
            Box::new(m20241126_changes_for_issue_1113::Migration),
            Box::new(m20241214_create_user_notification::Migration),
            Box::new(m20241215_changes_for_issue_1131::Migration),
            Box::new(m20241220_changes_for_issue_49::Migration),
<<<<<<< HEAD
            Box::new(m20241219_changes_for_issue_1130::Migration),
=======
            Box::new(m20241220_changes_for_issue_1141::Migration),
            Box::new(m20241224_changes_for_issue_1139::Migration),
>>>>>>> 4ab91498
        ]
    }
}<|MERGE_RESOLUTION|>--- conflicted
+++ resolved
@@ -54,11 +54,8 @@
 mod m20241129_changes_for_issue_1114;
 mod m20241214_create_user_notification;
 mod m20241215_changes_for_issue_1131;
-<<<<<<< HEAD
 mod m20241219_changes_for_issue_1130;
-=======
 mod m20241220_changes_for_issue_1141;
->>>>>>> 4ab91498
 mod m20241220_changes_for_issue_49;
 mod m20241224_changes_for_issue_1139;
 
@@ -137,12 +134,9 @@
             Box::new(m20241214_create_user_notification::Migration),
             Box::new(m20241215_changes_for_issue_1131::Migration),
             Box::new(m20241220_changes_for_issue_49::Migration),
-<<<<<<< HEAD
-            Box::new(m20241219_changes_for_issue_1130::Migration),
-=======
             Box::new(m20241220_changes_for_issue_1141::Migration),
             Box::new(m20241224_changes_for_issue_1139::Migration),
->>>>>>> 4ab91498
+            Box::new(m20241219_changes_for_issue_1130::Migration),
         ]
     }
 }