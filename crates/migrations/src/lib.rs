--- conflicted
+++ resolved
@@ -35,11 +35,8 @@
 mod m20240831_add_templates_key_to_preferences;
 mod m20240903_add_changes_for_user_to_collection_removal;
 mod m20240904_create_monitored_entity;
-<<<<<<< HEAD
 mod m20240918_add_default_rest_timer_to_workout_template;
-=======
 mod m20240923_remove_extra_columns_for_daily_user_activities;
->>>>>>> ff30ef8c
 
 pub use m20230410_create_metadata::Metadata as AliasedMetadata;
 pub use m20230413_create_person::Person as AliasedPerson;
@@ -95,11 +92,8 @@
             Box::new(m20240831_add_is_account_default_column_to_access_link::Migration),
             Box::new(m20240903_add_changes_for_user_to_collection_removal::Migration),
             Box::new(m20240904_create_monitored_entity::Migration),
-<<<<<<< HEAD
             Box::new(m20240918_add_default_rest_timer_to_workout_template::Migration),
-=======
             Box::new(m20240923_remove_extra_columns_for_daily_user_activities::Migration),
->>>>>>> ff30ef8c
         ]
     }
 }