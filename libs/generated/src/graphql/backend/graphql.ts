/* eslint-disable */
import { TypedDocumentNode as DocumentNode } from '@graphql-typed-document-node/core';
export type Maybe<T> = T | null;
export type InputMaybe<T> = Maybe<T>;
export type Exact<T extends { [key: string]: unknown }> = { [K in keyof T]: T[K] };
export type MakeOptional<T, K extends keyof T> = Omit<T, K> & { [SubKey in K]?: Maybe<T[SubKey]> };
export type MakeMaybe<T, K extends keyof T> = Omit<T, K> & { [SubKey in K]: Maybe<T[SubKey]> };
export type MakeEmpty<T extends { [key: string]: unknown }, K extends keyof T> = { [_ in K]?: never };
export type Incremental<T> = T | { [P in keyof T]?: P extends ' $fragmentName' | '__typename' ? T[P] : never };
/** All built-in and custom scalars, mapped to their actual values */
export type Scalars = {
  ID: { input: string; output: string; }
  String: { input: string; output: string; }
  Boolean: { input: boolean; output: boolean; }
  Int: { input: number; output: number; }
  Float: { input: number; output: number; }
  /**
   * Implement the DateTime<Utc> scalar
   *
   * The input/output is a string in RFC3339 format.
   */
  DateTime: { input: string; output: string; }
  Decimal: { input: string; output: string; }
  /** A scalar that can represent any JSON value. */
  JSON: { input: any; output: any; }
  /** A scalar that can represent any JSON Object value. */
  JSONObject: { input: any; output: any; }
  /**
   * ISO 8601 calendar date without timezone.
   * Format: %Y-%m-%d
   *
   * # Examples
   *
   * * `1994-11-13`
   * * `2000-02-24`
   */
  NaiveDate: { input: string; output: string; }
  /**
   * ISO 8601 combined date and time without timezone.
   *
   * # Examples
   *
   * * `2015-07-01T08:59:60.123`,
   */
  NaiveDateTime: { input: any; output: any; }
};

export type AccessLink = {
  createdOn: Scalars['DateTime']['output'];
  expiresOn?: Maybe<Scalars['DateTime']['output']>;
  id: Scalars['String']['output'];
  isAccountDefault?: Maybe<Scalars['Boolean']['output']>;
  isDemo?: Maybe<Scalars['Boolean']['output']>;
  isMutationAllowed?: Maybe<Scalars['Boolean']['output']>;
  isRevoked?: Maybe<Scalars['Boolean']['output']>;
  maximumUses?: Maybe<Scalars['Int']['output']>;
  name: Scalars['String']['output'];
  redirectTo?: Maybe<Scalars['String']['output']>;
  timesUsed: Scalars['Int']['output'];
};

export type AnimeAiringScheduleSpecifics = {
  airingAt: Scalars['NaiveDateTime']['output'];
  episode: Scalars['Int']['output'];
};

export type AnimeAiringScheduleSpecificsInput = {
  airingAt: Scalars['NaiveDateTime']['input'];
  episode: Scalars['Int']['input'];
};

export type AnimeSpecifics = {
  airingSchedule?: Maybe<Array<AnimeAiringScheduleSpecifics>>;
  episodes?: Maybe<Scalars['Int']['output']>;
};

export type AnimeSpecificsInput = {
  airingSchedule?: InputMaybe<Array<AnimeAiringScheduleSpecificsInput>>;
  episodes?: InputMaybe<Scalars['Int']['input']>;
};

export type AudioBookSpecifics = {
  runtime?: Maybe<Scalars['Int']['output']>;
};

export type AudioBookSpecificsInput = {
  runtime?: InputMaybe<Scalars['Int']['input']>;
};

export type AuthUserInput = {
  oidc?: InputMaybe<OidcUserInput>;
  password?: InputMaybe<PasswordUserInput>;
};

export enum BackendError {
  AdminOnlyAction = 'ADMIN_ONLY_ACTION',
  MutationNotAllowed = 'MUTATION_NOT_ALLOWED',
  NoAuthToken = 'NO_AUTH_TOKEN',
  NoUserId = 'NO_USER_ID',
  SessionExpired = 'SESSION_EXPIRED'
}

export enum BackgroundJob {
  CalculateUserActivitiesAndSummary = 'CALCULATE_USER_ACTIVITIES_AND_SUMMARY',
  PerformBackgroundTasks = 'PERFORM_BACKGROUND_TASKS',
  RecalculateCalendarEvents = 'RECALCULATE_CALENDAR_EVENTS',
  ReEvaluateUserWorkouts = 'RE_EVALUATE_USER_WORKOUTS',
  SyncIntegrationsData = 'SYNC_INTEGRATIONS_DATA',
  UpdateAllExercises = 'UPDATE_ALL_EXERCISES',
  UpdateAllMetadata = 'UPDATE_ALL_METADATA'
}

export type BookSpecifics = {
  pages?: Maybe<Scalars['Int']['output']>;
};

export type BookSpecificsInput = {
  pages?: InputMaybe<Scalars['Int']['input']>;
};

export type ChangeCollectionToEntityInput = {
  collectionName: Scalars['String']['input'];
  creatorUserId: Scalars['String']['input'];
  entityId: Scalars['String']['input'];
  entityLot: EntityLot;
  information?: InputMaybe<Scalars['JSON']['input']>;
};

export type Collection = {
  createdOn: Scalars['DateTime']['output'];
  description?: Maybe<Scalars['String']['output']>;
  id: Scalars['String']['output'];
  informationTemplate?: Maybe<Array<CollectionExtraInformation>>;
  lastUpdatedOn: Scalars['DateTime']['output'];
  name: Scalars['String']['output'];
  userId: Scalars['String']['output'];
};

export type CollectionContents = {
  details: Collection;
  results: MediaCollectionContentsResults;
  reviews: Array<ReviewItem>;
  user: User;
};

export type CollectionContentsFilter = {
  entityType?: InputMaybe<EntityLot>;
  metadataLot?: InputMaybe<MediaLot>;
};

export type CollectionContentsInput = {
  collectionId: Scalars['String']['input'];
  filter?: InputMaybe<CollectionContentsFilter>;
  search?: InputMaybe<SearchInput>;
  sort?: InputMaybe<CollectionContentsSortInput>;
  take?: InputMaybe<Scalars['Int']['input']>;
};

export enum CollectionContentsSortBy {
  Date = 'DATE',
  LastUpdatedOn = 'LAST_UPDATED_ON',
  Title = 'TITLE'
}

export type CollectionContentsSortInput = {
  by?: CollectionContentsSortBy;
  order?: GraphqlSortOrder;
};

export type CollectionExtraInformation = {
  defaultValue?: Maybe<Scalars['String']['output']>;
  description: Scalars['String']['output'];
  lot: CollectionExtraInformationLot;
  name: Scalars['String']['output'];
  required?: Maybe<Scalars['Boolean']['output']>;
};

export type CollectionExtraInformationInput = {
  defaultValue?: InputMaybe<Scalars['String']['input']>;
  description: Scalars['String']['input'];
  lot: CollectionExtraInformationLot;
  name: Scalars['String']['input'];
  required?: InputMaybe<Scalars['Boolean']['input']>;
};

export enum CollectionExtraInformationLot {
  Date = 'DATE',
  DateTime = 'DATE_TIME',
  Number = 'NUMBER',
  String = 'STRING',
  StringArray = 'STRING_ARRAY'
}

export type CollectionItem = {
  collaborators: Array<IdAndNamedObject>;
  count: Scalars['Int']['output'];
  creator: IdAndNamedObject;
  description?: Maybe<Scalars['String']['output']>;
  id: Scalars['String']['output'];
  informationTemplate?: Maybe<Array<CollectionExtraInformation>>;
  isDefault: Scalars['Boolean']['output'];
  name: Scalars['String']['output'];
};

export type CommitMediaInput = {
  forceUpdate?: InputMaybe<Scalars['Boolean']['input']>;
  identifier: Scalars['String']['input'];
  lot: MediaLot;
  source: MediaSource;
};

export type CommitPersonInput = {
  identifier: Scalars['String']['input'];
  name: Scalars['String']['input'];
  source: MediaSource;
  sourceSpecifics?: InputMaybe<PersonSourceSpecificsInput>;
};

export type CoreDetails = {
  backendErrors: Array<BackendError>;
  docsLink: Scalars['String']['output'];
  fileStorageEnabled: Scalars['Boolean']['output'];
  isPro: Scalars['Boolean']['output'];
  localAuthDisabled: Scalars['Boolean']['output'];
  oidcEnabled: Scalars['Boolean']['output'];
  pageLimit: Scalars['Int']['output'];
  repositoryLink: Scalars['String']['output'];
  signupAllowed: Scalars['Boolean']['output'];
  smtpEnabled: Scalars['Boolean']['output'];
  tokenValidForDays: Scalars['Int']['output'];
  version: Scalars['String']['output'];
  websiteUrl: Scalars['String']['output'];
};

export type CreateAccessLinkInput = {
  expiresOn?: InputMaybe<Scalars['DateTime']['input']>;
  isAccountDefault?: InputMaybe<Scalars['Boolean']['input']>;
  isMutationAllowed?: InputMaybe<Scalars['Boolean']['input']>;
  maximumUses?: InputMaybe<Scalars['Int']['input']>;
  name: Scalars['String']['input'];
  redirectTo?: InputMaybe<Scalars['String']['input']>;
};

export type CreateCustomMetadataInput = {
  animeSpecifics?: InputMaybe<AnimeSpecificsInput>;
  audioBookSpecifics?: InputMaybe<AudioBookSpecificsInput>;
  bookSpecifics?: InputMaybe<BookSpecificsInput>;
  creators?: InputMaybe<Array<Scalars['String']['input']>>;
  description?: InputMaybe<Scalars['String']['input']>;
  genres?: InputMaybe<Array<Scalars['String']['input']>>;
  images?: InputMaybe<Array<Scalars['String']['input']>>;
  isNsfw?: InputMaybe<Scalars['Boolean']['input']>;
  lot: MediaLot;
  mangaSpecifics?: InputMaybe<MangaSpecificsInput>;
  movieSpecifics?: InputMaybe<MovieSpecificsInput>;
  podcastSpecifics?: InputMaybe<PodcastSpecificsInput>;
  publishYear?: InputMaybe<Scalars['Int']['input']>;
  showSpecifics?: InputMaybe<ShowSpecificsInput>;
  title: Scalars['String']['input'];
  videoGameSpecifics?: InputMaybe<VideoGameSpecificsInput>;
  videos?: InputMaybe<Array<Scalars['String']['input']>>;
  visualNovelSpecifics?: InputMaybe<VisualNovelSpecificsInput>;
};

export type CreateOrUpdateCollectionInput = {
  collaborators?: InputMaybe<Array<Scalars['String']['input']>>;
  description?: InputMaybe<Scalars['String']['input']>;
  informationTemplate?: InputMaybe<Array<CollectionExtraInformationInput>>;
  name: Scalars['String']['input'];
  updateId?: InputMaybe<Scalars['String']['input']>;
};

export type CreateOrUpdateReviewInput = {
  animeEpisodeNumber?: InputMaybe<Scalars['Int']['input']>;
  date?: InputMaybe<Scalars['DateTime']['input']>;
  entityId: Scalars['String']['input'];
  entityLot: EntityLot;
  isSpoiler?: InputMaybe<Scalars['Boolean']['input']>;
  mangaChapterNumber?: InputMaybe<Scalars['Decimal']['input']>;
  mangaVolumeNumber?: InputMaybe<Scalars['Int']['input']>;
  podcastEpisodeNumber?: InputMaybe<Scalars['Int']['input']>;
  rating?: InputMaybe<Scalars['Decimal']['input']>;
  /** ID of the review if this is an update to an existing review */
  reviewId?: InputMaybe<Scalars['String']['input']>;
  showEpisodeNumber?: InputMaybe<Scalars['Int']['input']>;
  showSeasonNumber?: InputMaybe<Scalars['Int']['input']>;
  text?: InputMaybe<Scalars['String']['input']>;
  visibility?: InputMaybe<Visibility>;
};

export type CreateReviewCommentInput = {
  commentId?: InputMaybe<Scalars['String']['input']>;
  decrementLikes?: InputMaybe<Scalars['Boolean']['input']>;
  incrementLikes?: InputMaybe<Scalars['Boolean']['input']>;
  /** The review this comment belongs to. */
  reviewId: Scalars['String']['input'];
  shouldDelete?: InputMaybe<Scalars['Boolean']['input']>;
  text?: InputMaybe<Scalars['String']['input']>;
};

export type CreateUserIntegrationInput = {
  maximumProgress?: InputMaybe<Scalars['Decimal']['input']>;
  minimumProgress?: InputMaybe<Scalars['Decimal']['input']>;
  provider: IntegrationProvider;
  providerSpecifics?: InputMaybe<IntegrationSourceSpecificsInput>;
  syncToOwnedCollection?: InputMaybe<Scalars['Boolean']['input']>;
};

export type CreateUserNotificationPlatformInput = {
  apiToken?: InputMaybe<Scalars['String']['input']>;
  authHeader?: InputMaybe<Scalars['String']['input']>;
  baseUrl?: InputMaybe<Scalars['String']['input']>;
  chatId?: InputMaybe<Scalars['String']['input']>;
  lot: NotificationPlatformLot;
  priority?: InputMaybe<Scalars['Int']['input']>;
};

export type DailyUserActivitiesInput = {
  endDate?: InputMaybe<Scalars['NaiveDate']['input']>;
  groupBy?: InputMaybe<DailyUserActivitiesResponseGroupedBy>;
  startDate?: InputMaybe<Scalars['NaiveDate']['input']>;
};

export type DailyUserActivitiesResponse = {
  groupedBy: DailyUserActivitiesResponseGroupedBy;
  itemCount: Scalars['Int']['output'];
  items: Array<DailyUserActivityItem>;
  totalCount: Scalars['Int']['output'];
  totalDuration: Scalars['Int']['output'];
};

export enum DailyUserActivitiesResponseGroupedBy {
  Day = 'DAY',
  Millennium = 'MILLENNIUM',
  Month = 'MONTH',
  Year = 'YEAR'
}

export type DailyUserActivityItem = {
  animeCount: Scalars['Int']['output'];
  audioBookCount: Scalars['Int']['output'];
  bookCount: Scalars['Int']['output'];
  day: Scalars['NaiveDate']['output'];
  mangaCount: Scalars['Int']['output'];
  measurementCount: Scalars['Int']['output'];
  movieCount: Scalars['Int']['output'];
  podcastCount: Scalars['Int']['output'];
  showCount: Scalars['Int']['output'];
  totalAudioBookDuration: Scalars['Int']['output'];
  totalBookPages: Scalars['Int']['output'];
  totalCollectionReviewCount: Scalars['Int']['output'];
  totalCount: Scalars['Int']['output'];
  totalDuration: Scalars['Int']['output'];
  totalMetadataCount: Scalars['Int']['output'];
  totalMetadataGroupReviewCount: Scalars['Int']['output'];
  totalMetadataReviewCount: Scalars['Int']['output'];
  totalMovieDuration: Scalars['Int']['output'];
  totalPersonReviewCount: Scalars['Int']['output'];
  totalPodcastDuration: Scalars['Int']['output'];
  totalReviewCount: Scalars['Int']['output'];
  totalShowDuration: Scalars['Int']['output'];
  totalVisualNovelDuration: Scalars['Int']['output'];
  totalWorkoutDistance: Scalars['Int']['output'];
  totalWorkoutDuration: Scalars['Int']['output'];
  totalWorkoutPersonalBests: Scalars['Int']['output'];
  totalWorkoutReps: Scalars['Int']['output'];
  totalWorkoutRestTime: Scalars['Int']['output'];
  totalWorkoutWeight: Scalars['Int']['output'];
  videoGameCount: Scalars['Int']['output'];
  visualNovelCount: Scalars['Int']['output'];
  workoutCount: Scalars['Int']['output'];
};

export enum DashboardElementLot {
  Activity = 'ACTIVITY',
  InProgress = 'IN_PROGRESS',
  Recommendations = 'RECOMMENDATIONS',
  Summary = 'SUMMARY',
  Upcoming = 'UPCOMING'
}

export type DeployGenericCsvImportInput = {
  csvPath: Scalars['String']['input'];
};

export type DeployIgdbImportInput = {
  collection: Scalars['String']['input'];
  csvPath: Scalars['String']['input'];
};

export type DeployImportJobInput = {
  genericCsv?: InputMaybe<DeployGenericCsvImportInput>;
  genericJson?: InputMaybe<DeployJsonImportInput>;
  igdb?: InputMaybe<DeployIgdbImportInput>;
  jellyfin?: InputMaybe<DeployUrlAndKeyAndUsernameImportInput>;
  mal?: InputMaybe<DeployMalImportInput>;
  movary?: InputMaybe<DeployMovaryImportInput>;
  source: ImportSource;
  strongApp?: InputMaybe<DeployStrongAppImportInput>;
  trakt?: InputMaybe<DeployTraktImportInput>;
  urlAndKey?: InputMaybe<DeployUrlAndKeyImportInput>;
};

export type DeployJsonImportInput = {
  export: Scalars['String']['input'];
};

export type DeployMalImportInput = {
  /** The anime export file path (uploaded via temporary upload). */
  animePath?: InputMaybe<Scalars['String']['input']>;
  /** The manga export file path (uploaded via temporary upload). */
  mangaPath?: InputMaybe<Scalars['String']['input']>;
};

export type DeployMovaryImportInput = {
  history: Scalars['String']['input'];
  ratings: Scalars['String']['input'];
  watchlist: Scalars['String']['input'];
};

export type DeployStrongAppImportInput = {
  exportPath: Scalars['String']['input'];
  mapping: Array<StrongAppImportMapping>;
};

export type DeployTraktImportInput = {
  username: Scalars['String']['input'];
};

export type DeployUrlAndKeyAndUsernameImportInput = {
  apiUrl: Scalars['String']['input'];
  password: Scalars['String']['input'];
  username: Scalars['String']['input'];
};

export type DeployUrlAndKeyImportInput = {
  apiKey: Scalars['String']['input'];
  apiUrl: Scalars['String']['input'];
};

/** The assets that were uploaded for an entity. */
export type EntityAssets = {
  /** The keys of the S3 images. */
  images: Array<Scalars['String']['output']>;
  /** The keys of the S3 videos. */
  videos: Array<Scalars['String']['output']>;
};

/** The assets that were uploaded for an entity. */
export type EntityAssetsInput = {
  /** The keys of the S3 images. */
  images: Array<Scalars['String']['input']>;
  /** The keys of the S3 videos. */
  videos: Array<Scalars['String']['input']>;
};

export enum EntityLot {
  Collection = 'COLLECTION',
  Exercise = 'EXERCISE',
  Metadata = 'METADATA',
  MetadataGroup = 'METADATA_GROUP',
  Person = 'PERSON',
  Workout = 'WORKOUT',
  WorkoutTemplate = 'WORKOUT_TEMPLATE'
}

export type EntityWithLot = {
  entityId: Scalars['String']['output'];
  entityLot: EntityLot;
};

export type Exercise = {
  attributes: ExerciseAttributes;
  createdByUserId?: Maybe<Scalars['String']['output']>;
  equipment?: Maybe<ExerciseEquipment>;
  force?: Maybe<ExerciseForce>;
  id: Scalars['String']['output'];
  level: ExerciseLevel;
  lot: ExerciseLot;
  mechanic?: Maybe<ExerciseMechanic>;
  muscles: Array<ExerciseMuscle>;
  source: ExerciseSource;
};

export type ExerciseAttributes = {
  images: Array<Scalars['String']['output']>;
  instructions: Array<Scalars['String']['output']>;
};

export type ExerciseAttributesInput = {
  images: Array<Scalars['String']['input']>;
  instructions: Array<Scalars['String']['input']>;
};

export type ExerciseBestSetRecord = {
  exerciseIdx: Scalars['Int']['output'];
  setIdx: Scalars['Int']['output'];
  workoutId: Scalars['String']['output'];
};

export enum ExerciseEquipment {
  Bands = 'BANDS',
  Barbell = 'BARBELL',
  BodyOnly = 'BODY_ONLY',
  Cable = 'CABLE',
  Dumbbell = 'DUMBBELL',
  ExerciseBall = 'EXERCISE_BALL',
  EzCurlBar = 'EZ_CURL_BAR',
  FoamRoll = 'FOAM_ROLL',
  Kettlebells = 'KETTLEBELLS',
  Machine = 'MACHINE',
  MedicineBall = 'MEDICINE_BALL',
  Other = 'OTHER'
}

export type ExerciseFilters = {
  equipment: Array<ExerciseEquipment>;
  force: Array<ExerciseForce>;
  level: Array<ExerciseLevel>;
  mechanic: Array<ExerciseMechanic>;
  muscle: Array<ExerciseMuscle>;
  type: Array<ExerciseLot>;
};

export enum ExerciseForce {
  Pull = 'PULL',
  Push = 'PUSH',
  Static = 'STATIC'
}

export type ExerciseInput = {
  attributes: ExerciseAttributesInput;
  equipment?: InputMaybe<ExerciseEquipment>;
  force?: InputMaybe<ExerciseForce>;
  id: Scalars['String']['input'];
  level: ExerciseLevel;
  lot: ExerciseLot;
  mechanic?: InputMaybe<ExerciseMechanic>;
  muscles: Array<ExerciseMuscle>;
};

export enum ExerciseLevel {
  Beginner = 'BEGINNER',
  Expert = 'EXPERT',
  Intermediate = 'INTERMEDIATE'
}

export type ExerciseListFilter = {
  collection?: InputMaybe<Scalars['String']['input']>;
  equipment?: InputMaybe<ExerciseEquipment>;
  force?: InputMaybe<ExerciseForce>;
  level?: InputMaybe<ExerciseLevel>;
  mechanic?: InputMaybe<ExerciseMechanic>;
  muscle?: InputMaybe<ExerciseMuscle>;
  type?: InputMaybe<ExerciseLot>;
};

export type ExerciseListItem = {
  id: Scalars['String']['output'];
  image?: Maybe<Scalars['String']['output']>;
  lastUpdatedOn?: Maybe<Scalars['DateTime']['output']>;
  lot: ExerciseLot;
  muscle?: Maybe<ExerciseMuscle>;
  numTimesInteracted?: Maybe<Scalars['Int']['output']>;
};

export type ExerciseListResults = {
  details: SearchDetails;
  items: Array<ExerciseListItem>;
};

/** The different types of exercises that can be done. */
export enum ExerciseLot {
  DistanceAndDuration = 'DISTANCE_AND_DURATION',
  Duration = 'DURATION',
  Reps = 'REPS',
  RepsAndWeight = 'REPS_AND_WEIGHT'
}

export enum ExerciseMechanic {
  Compound = 'COMPOUND',
  Isolation = 'ISOLATION'
}

export enum ExerciseMuscle {
  Abdominals = 'ABDOMINALS',
  Abductors = 'ABDUCTORS',
  Adductors = 'ADDUCTORS',
  Biceps = 'BICEPS',
  Calves = 'CALVES',
  Chest = 'CHEST',
  Forearms = 'FOREARMS',
  Glutes = 'GLUTES',
  Hamstrings = 'HAMSTRINGS',
  Lats = 'LATS',
  LowerBack = 'LOWER_BACK',
  MiddleBack = 'MIDDLE_BACK',
  Neck = 'NECK',
  Quadriceps = 'QUADRICEPS',
  Shoulders = 'SHOULDERS',
  Traps = 'TRAPS',
  Triceps = 'TRICEPS'
}

export type ExerciseParameters = {
  downloadRequired: Scalars['Boolean']['output'];
  /** All filters applicable to an exercises query. */
  filters: ExerciseFilters;
  /** Exercise type mapped to the personal bests possible. */
  lotMapping: Array<ExerciseParametersLotMapping>;
};

export type ExerciseParametersLotMapping = {
  bests: Array<WorkoutSetPersonalBest>;
  lot: ExerciseLot;
};

export enum ExerciseSortBy {
  LastPerformed = 'LAST_PERFORMED',
  Name = 'NAME',
  TimesPerformed = 'TIMES_PERFORMED'
}

export enum ExerciseSource {
  Custom = 'CUSTOM',
  Github = 'GITHUB'
}

export type ExercisesListInput = {
  filter?: InputMaybe<ExerciseListFilter>;
  search: SearchInput;
  sortBy?: InputMaybe<ExerciseSortBy>;
};

export type ExportJob = {
  endedAt: Scalars['DateTime']['output'];
  size: Scalars['Int']['output'];
  startedAt: Scalars['DateTime']['output'];
  url: Scalars['String']['output'];
};

export type GenreDetails = {
  contents: IdResults;
  details: GenreListItem;
};

export type GenreDetailsInput = {
  genreId: Scalars['String']['input'];
  page?: InputMaybe<Scalars['Int']['input']>;
};

export type GenreListItem = {
  id: Scalars['String']['output'];
  name: Scalars['String']['output'];
  numItems?: Maybe<Scalars['Int']['output']>;
};

export type GenreListResults = {
  details: SearchDetails;
  items: Array<GenreListItem>;
};

export type GraphqlCalendarEvent = {
  animeExtraInformation?: Maybe<SeenAnimeExtraInformation>;
  calendarEventId: Scalars['String']['output'];
  date: Scalars['NaiveDate']['output'];
  episodeName?: Maybe<Scalars['String']['output']>;
  metadataId: Scalars['String']['output'];
  metadataImage?: Maybe<Scalars['String']['output']>;
  metadataLot: MediaLot;
  metadataTitle: Scalars['String']['output'];
  podcastExtraInformation?: Maybe<SeenPodcastExtraInformation>;
  showExtraInformation?: Maybe<SeenShowExtraInformation>;
};

export type GraphqlMediaAssets = {
  images: Array<Scalars['String']['output']>;
  videos: Array<GraphqlVideoAsset>;
};

export type GraphqlMetadataDetails = {
  animeSpecifics?: Maybe<AnimeSpecifics>;
  assets: GraphqlMediaAssets;
  audioBookSpecifics?: Maybe<AudioBookSpecifics>;
  bookSpecifics?: Maybe<BookSpecifics>;
  creators: Array<MetadataCreatorGroupedByRole>;
  description?: Maybe<Scalars['String']['output']>;
  genres: Array<GenreListItem>;
  group?: Maybe<GraphqlMetadataGroup>;
  id: Scalars['String']['output'];
  identifier: Scalars['String']['output'];
  isNsfw?: Maybe<Scalars['Boolean']['output']>;
  isPartial?: Maybe<Scalars['Boolean']['output']>;
  lot: MediaLot;
  mangaSpecifics?: Maybe<MangaSpecifics>;
  movieSpecifics?: Maybe<MovieSpecifics>;
  originalLanguage?: Maybe<Scalars['String']['output']>;
  podcastSpecifics?: Maybe<PodcastSpecifics>;
  productionStatus?: Maybe<Scalars['String']['output']>;
  providerRating?: Maybe<Scalars['Decimal']['output']>;
  publishDate?: Maybe<Scalars['NaiveDate']['output']>;
  publishYear?: Maybe<Scalars['Int']['output']>;
  showSpecifics?: Maybe<ShowSpecifics>;
  source: MediaSource;
  sourceUrl?: Maybe<Scalars['String']['output']>;
  suggestions: Array<Scalars['String']['output']>;
  title: Scalars['String']['output'];
  videoGameSpecifics?: Maybe<VideoGameSpecifics>;
  visualNovelSpecifics?: Maybe<VisualNovelSpecifics>;
  watchProviders: Array<WatchProvider>;
};

export type GraphqlMetadataGroup = {
  id: Scalars['String']['output'];
  name: Scalars['String']['output'];
  part: Scalars['Int']['output'];
};

export enum GraphqlSortOrder {
  Asc = 'ASC',
  Desc = 'DESC'
}

export type GraphqlVideoAsset = {
  source: MetadataVideoSource;
  videoId: Scalars['String']['output'];
};

export enum GridPacking {
  Dense = 'DENSE',
  Normal = 'NORMAL'
}

export type GroupedCalendarEvent = {
  date: Scalars['NaiveDate']['output'];
  events: Array<GraphqlCalendarEvent>;
};

export type IdAndNamedObject = {
  id: Scalars['String']['output'];
  name: Scalars['String']['output'];
};

export type IdResults = {
  details: SearchDetails;
  items: Array<Scalars['String']['output']>;
};

export type ImportDetails = {
  total: Scalars['Int']['output'];
};

/** The various steps in which media importing can fail */
export enum ImportFailStep {
  /** Failed to transform the data into the required format */
  InputTransformation = 'INPUT_TRANSFORMATION',
  /** Failed to get details from the source itself (for eg: MediaTracker, Goodreads etc.) */
  ItemDetailsFromSource = 'ITEM_DETAILS_FROM_SOURCE',
  /** Failed to get metadata from the provider (for eg: Openlibrary, IGDB etc.) */
  MediaDetailsFromProvider = 'MEDIA_DETAILS_FROM_PROVIDER',
  /** Failed to save a review/rating item */
  ReviewConversion = 'REVIEW_CONVERSION',
  /** Failed to save a seen history item */
  SeenHistoryConversion = 'SEEN_HISTORY_CONVERSION'
}

export type ImportFailedItem = {
  error?: Maybe<Scalars['String']['output']>;
  identifier: Scalars['String']['output'];
  lot?: Maybe<MediaLot>;
  step: ImportFailStep;
};

/** Comments left in replies to posted reviews. */
export type ImportOrExportItemReviewComment = {
  createdOn: Scalars['DateTime']['output'];
  id: Scalars['String']['output'];
  /** The user ids of all those who liked it. */
  likedBy: Array<Scalars['String']['output']>;
  text: Scalars['String']['output'];
  user: IdAndNamedObject;
};

export type ImportReport = {
  details?: Maybe<ImportResultResponse>;
  finishedOn?: Maybe<Scalars['DateTime']['output']>;
  id: Scalars['String']['output'];
  source: ImportSource;
  startedOn: Scalars['DateTime']['output'];
  userId: Scalars['String']['output'];
  wasSuccess?: Maybe<Scalars['Boolean']['output']>;
};

export type ImportResultResponse = {
  failedItems: Array<ImportFailedItem>;
  import: ImportDetails;
};

export enum ImportSource {
  Audiobookshelf = 'AUDIOBOOKSHELF',
  GenericJson = 'GENERIC_JSON',
  Goodreads = 'GOODREADS',
  Igdb = 'IGDB',
  Imdb = 'IMDB',
  Jellyfin = 'JELLYFIN',
  Mal = 'MAL',
  MediaTracker = 'MEDIA_TRACKER',
  Movary = 'MOVARY',
  OpenScale = 'OPEN_SCALE',
  StoryGraph = 'STORY_GRAPH',
  StrongApp = 'STRONG_APP',
  Trakt = 'TRAKT'
}

export type Integration = {
  createdOn: Scalars['DateTime']['output'];
  id: Scalars['String']['output'];
  isDisabled?: Maybe<Scalars['Boolean']['output']>;
  lastTriggeredOn?: Maybe<Scalars['DateTime']['output']>;
  lot: IntegrationLot;
  maximumProgress?: Maybe<Scalars['Decimal']['output']>;
  minimumProgress?: Maybe<Scalars['Decimal']['output']>;
  provider: IntegrationProvider;
  syncToOwnedCollection?: Maybe<Scalars['Boolean']['output']>;
};

export enum IntegrationLot {
  Push = 'PUSH',
  Sink = 'SINK',
  Yank = 'YANK'
}

export enum IntegrationProvider {
  Audiobookshelf = 'AUDIOBOOKSHELF',
  Emby = 'EMBY',
  Jellyfin = 'JELLYFIN',
  Kodi = 'KODI',
  Komga = 'KOMGA',
  Plex = 'PLEX',
  Radarr = 'RADARR',
  Sonarr = 'SONARR'
}

export type IntegrationSourceSpecificsInput = {
  audiobookshelfBaseUrl?: InputMaybe<Scalars['String']['input']>;
  audiobookshelfToken?: InputMaybe<Scalars['String']['input']>;
  komgaBaseUrl?: InputMaybe<Scalars['String']['input']>;
  komgaPassword?: InputMaybe<Scalars['String']['input']>;
  komgaProvider?: InputMaybe<MediaSource>;
  komgaUsername?: InputMaybe<Scalars['String']['input']>;
  plexUsername?: InputMaybe<Scalars['String']['input']>;
  radarrApiKey?: InputMaybe<Scalars['String']['input']>;
  radarrBaseUrl?: InputMaybe<Scalars['String']['input']>;
  radarrProfileId?: InputMaybe<Scalars['Int']['input']>;
  radarrRootFolderPath?: InputMaybe<Scalars['String']['input']>;
  radarrSyncCollectionIds?: InputMaybe<Array<Scalars['String']['input']>>;
  sonarrApiKey?: InputMaybe<Scalars['String']['input']>;
  sonarrBaseUrl?: InputMaybe<Scalars['String']['input']>;
  sonarrProfileId?: InputMaybe<Scalars['Int']['input']>;
  sonarrRootFolderPath?: InputMaybe<Scalars['String']['input']>;
  sonarrSyncCollectionIds?: InputMaybe<Array<Scalars['String']['input']>>;
};

export type LoginError = {
  error: LoginErrorVariant;
};

export enum LoginErrorVariant {
  AccountDisabled = 'ACCOUNT_DISABLED',
  CredentialsMismatch = 'CREDENTIALS_MISMATCH',
  IncorrectProviderChosen = 'INCORRECT_PROVIDER_CHOSEN',
  UsernameDoesNotExist = 'USERNAME_DOES_NOT_EXIST'
}

export type LoginResponse = {
  apiKey: Scalars['String']['output'];
};

export type LoginResult = LoginError | LoginResponse;

export type MangaSpecifics = {
  chapters?: Maybe<Scalars['Decimal']['output']>;
  url?: Maybe<Scalars['String']['output']>;
  volumes?: Maybe<Scalars['Int']['output']>;
};

export type MangaSpecificsInput = {
  chapters?: InputMaybe<Scalars['Decimal']['input']>;
  url?: InputMaybe<Scalars['String']['input']>;
  volumes?: InputMaybe<Scalars['Int']['input']>;
};

export type MediaCollectionContentsResults = {
  details: SearchDetails;
  items: Array<EntityWithLot>;
};

export type MediaFilter = {
  collections?: InputMaybe<Array<Scalars['String']['input']>>;
  general?: InputMaybe<MediaGeneralFilter>;
};

export enum MediaGeneralFilter {
  All = 'ALL',
  Dropped = 'DROPPED',
  OnAHold = 'ON_A_HOLD',
  Rated = 'RATED',
  Unfinished = 'UNFINISHED',
  Unrated = 'UNRATED'
}

/** The different types of media that can be stored. */
export enum MediaLot {
  Anime = 'ANIME',
  AudioBook = 'AUDIO_BOOK',
  Book = 'BOOK',
  Manga = 'MANGA',
  Movie = 'MOVIE',
  Podcast = 'PODCAST',
  Show = 'SHOW',
  VideoGame = 'VIDEO_GAME',
  VisualNovel = 'VISUAL_NOVEL'
}

export enum MediaSortBy {
  LastSeen = 'LAST_SEEN',
  LastUpdated = 'LAST_UPDATED',
  ProviderRating = 'PROVIDER_RATING',
  ReleaseDate = 'RELEASE_DATE',
  Title = 'TITLE',
  UserRating = 'USER_RATING'
}

export type MediaSortInput = {
  by?: MediaSortBy;
  order?: GraphqlSortOrder;
};

/** The different sources (or providers) from which data can be obtained from. */
export enum MediaSource {
  Anilist = 'ANILIST',
  Audible = 'AUDIBLE',
  Custom = 'CUSTOM',
  GoogleBooks = 'GOOGLE_BOOKS',
  Igdb = 'IGDB',
  Itunes = 'ITUNES',
  Listennotes = 'LISTENNOTES',
  Mal = 'MAL',
  MangaUpdates = 'MANGA_UPDATES',
  Openlibrary = 'OPENLIBRARY',
  Tmdb = 'TMDB',
  Vndb = 'VNDB'
}

export enum MediaStateChanged {
  MetadataChaptersOrEpisodesChanged = 'METADATA_CHAPTERS_OR_EPISODES_CHANGED',
  MetadataEpisodeImagesChanged = 'METADATA_EPISODE_IMAGES_CHANGED',
  MetadataEpisodeNameChanged = 'METADATA_EPISODE_NAME_CHANGED',
  MetadataEpisodeReleased = 'METADATA_EPISODE_RELEASED',
  MetadataNumberOfSeasonsChanged = 'METADATA_NUMBER_OF_SEASONS_CHANGED',
  MetadataPublished = 'METADATA_PUBLISHED',
  MetadataReleaseDateChanged = 'METADATA_RELEASE_DATE_CHANGED',
  MetadataStatusChanged = 'METADATA_STATUS_CHANGED',
  PersonMediaAssociated = 'PERSON_MEDIA_ASSOCIATED',
  ReviewPosted = 'REVIEW_POSTED'
}

export type MetadataCreator = {
  character?: Maybe<Scalars['String']['output']>;
  id?: Maybe<Scalars['String']['output']>;
  image?: Maybe<Scalars['String']['output']>;
  name: Scalars['String']['output'];
};

export type MetadataCreatorGroupedByRole = {
  items: Array<MetadataCreator>;
  name: Scalars['String']['output'];
};

export type MetadataGroup = {
  description?: Maybe<Scalars['String']['output']>;
  displayImages: Array<Scalars['String']['output']>;
  id: Scalars['String']['output'];
  identifier: Scalars['String']['output'];
  isPartial?: Maybe<Scalars['Boolean']['output']>;
  lot: MediaLot;
  parts: Scalars['Int']['output'];
  source: MediaSource;
  title: Scalars['String']['output'];
};

export type MetadataGroupDetails = {
  contents: Array<Scalars['String']['output']>;
  details: MetadataGroup;
  sourceUrl?: Maybe<Scalars['String']['output']>;
};

export type MetadataGroupSearchInput = {
  lot: MediaLot;
  search: SearchInput;
  source: MediaSource;
};

export type MetadataGroupSearchItem = {
  identifier: Scalars['String']['output'];
  image?: Maybe<Scalars['String']['output']>;
  name: Scalars['String']['output'];
  parts?: Maybe<Scalars['Int']['output']>;
};

export type MetadataGroupSearchResults = {
  details: SearchDetails;
  items: Array<MetadataGroupSearchItem>;
};

export type MetadataGroupsListInput = {
  filter?: InputMaybe<MediaFilter>;
  invertCollection?: InputMaybe<Scalars['Boolean']['input']>;
  search: SearchInput;
  sort?: InputMaybe<PersonSortInput>;
};

export type MetadataListInput = {
  filter?: InputMaybe<MediaFilter>;
  invertCollection?: InputMaybe<Scalars['Boolean']['input']>;
  lot?: InputMaybe<MediaLot>;
  search: SearchInput;
  sort?: InputMaybe<MediaSortInput>;
};

export type MetadataPartialDetails = {
  id: Scalars['String']['output'];
  image?: Maybe<Scalars['String']['output']>;
  lot: MediaLot;
  publishYear?: Maybe<Scalars['Int']['output']>;
  title: Scalars['String']['output'];
};

export type MetadataSearchInput = {
  lot: MediaLot;
  search: SearchInput;
  source: MediaSource;
};

export type MetadataSearchItem = {
  identifier: Scalars['String']['output'];
  image?: Maybe<Scalars['String']['output']>;
  publishYear?: Maybe<Scalars['Int']['output']>;
  title: Scalars['String']['output'];
};

export type MetadataSearchItemResponse = {
  databaseId?: Maybe<Scalars['String']['output']>;
  /** Whether the user has interacted with this media item. */
  hasInteracted: Scalars['Boolean']['output'];
  item: MetadataSearchItem;
};

export type MetadataSearchResults = {
  details: SearchDetails;
  items: Array<MetadataSearchItemResponse>;
};

export enum MetadataVideoSource {
  Custom = 'CUSTOM',
  Dailymotion = 'DAILYMOTION',
  Youtube = 'YOUTUBE'
}

export type MovieSpecifics = {
  runtime?: Maybe<Scalars['Int']['output']>;
};

export type MovieSpecificsInput = {
  runtime?: InputMaybe<Scalars['Int']['input']>;
};

export type MutationRoot = {
  /** Add a entity to a collection if it is not there, otherwise do nothing. */
  addEntityToCollection: Scalars['Boolean']['output'];
  /** Fetch details about a media and create a media item in the database. */
  commitMetadata: StringIdObject;
  /** Fetch details about a media group and create a media group item in the database. */
  commitMetadataGroup: StringIdObject;
  /** Fetches details about a person and creates a person item in the database. */
  commitPerson: StringIdObject;
  /** Create or edit an access link. */
  createAccessLink: StringIdObject;
  /** Create a custom exercise. */
  createCustomExercise: Scalars['String']['output'];
  /** Create a custom media item. */
  createCustomMetadata: StringIdObject;
  /** Create a new collection for the logged in user or edit details of an existing one. */
  createOrUpdateCollection: StringIdObject;
<<<<<<< HEAD
  /** Create or update a review. */
  createOrUpdateReview: StringIdObject;
=======
  /** Take a user workout, process it and commit it to database. */
  createOrUpdateUserWorkout: Scalars['String']['output'];
>>>>>>> 1802268e
  /** Create or update a workout template. */
  createOrUpdateUserWorkoutTemplate: Scalars['String']['output'];
  /** Create, like or delete a comment on a review. */
  createReviewComment: Scalars['Boolean']['output'];
  /** Create an integration for the currently logged in user. */
  createUserIntegration: StringIdObject;
  /** Create a user measurement. */
  createUserMeasurement: Scalars['DateTime']['output'];
  /** Add a notification platform for the currently logged in user. */
  createUserNotificationPlatform: Scalars['String']['output'];
  /** Delete a collection. */
  deleteCollection: Scalars['Boolean']['output'];
  /** Delete a review if it belongs to the currently logged in user. */
  deleteReview: Scalars['Boolean']['output'];
  /** Delete an S3 object by the given key. */
  deleteS3Object: Scalars['Boolean']['output'];
  /** Delete a seen item from a user's history. */
  deleteSeenItem: StringIdObject;
  /** Delete a user. The account deleting the user must be an `Admin`. */
  deleteUser: Scalars['Boolean']['output'];
  /** Delete an integration for the currently logged in user. */
  deleteUserIntegration: Scalars['Boolean']['output'];
  /** Delete a user measurement. */
  deleteUserMeasurement: Scalars['Boolean']['output'];
  /** Delete a notification platform for the currently logged in user. */
  deleteUserNotificationPlatform: Scalars['Boolean']['output'];
  /** Delete a workout and remove all exercise associations. */
  deleteUserWorkout: Scalars['Boolean']['output'];
  /** Delete a workout template. */
  deleteUserWorkoutTemplate: Scalars['Boolean']['output'];
  /** Start a background job. */
  deployBackgroundJob: Scalars['Boolean']['output'];
  /**
   * Deploy job to update progress of media items in bulk. For seen items in progress,
   * progress is updated only if it has actually changed.
   */
  deployBulkProgressUpdate: Scalars['Boolean']['output'];
  /** Deploy a job to export data for a user. */
  deployExportJob: Scalars['Boolean']['output'];
  /** Add job to import data from various sources. */
  deployImportJob: Scalars['Boolean']['output'];
  /** Deploy a job to update a metadata group's details. */
  deployUpdateMetadataGroupJob: Scalars['Boolean']['output'];
  /** Deploy a job to update a media item's metadata. */
  deployUpdateMetadataJob: Scalars['Boolean']['output'];
  /** Deploy a job to update a person's metadata. */
  deployUpdatePersonJob: Scalars['Boolean']['output'];
  /**
   * Use this mutation to call a function that needs to be tested for implementation.
   * It is only available in development mode.
   */
  developmentMutation: Scalars['Boolean']['output'];
  /**
   * Delete all history and reviews for a given media item and remove it from all
   * collections for the user.
   */
  disassociateMetadata: Scalars['Boolean']['output'];
  /** Generate an auth token without any expiry. */
  generateAuthToken: Scalars['String']['output'];
  /** Login a user using their username and password and return an auth token. */
  loginUser: LoginResult;
  /**
   * Merge a media item into another. This will move all `seen`, `collection`
   * and `review` associations with to the metadata.
   */
  mergeMetadata: Scalars['Boolean']['output'];
  /** Get a presigned URL (valid for 10 minutes) for a given file name. */
  presignedPutS3Url: PresignedPutUrlResponse;
  /** Get an access token using an access link. */
  processAccessLink: ProcessAccessLinkResult;
  /**
   * Create a new user for the service. Also set their `lot` as admin if
   * they are the first user.
   */
  registerUser: RegisterResult;
  /** Remove an entity from a collection if it is not there, otherwise do nothing. */
  removeEntityFromCollection: StringIdObject;
  /** Revoke an access link. */
  revokeAccessLink: Scalars['Boolean']['output'];
  /** Test all notification platforms for the currently logged in user. */
  testUserNotificationPlatforms: Scalars['Boolean']['output'];
  /** Update a custom exercise. */
  updateCustomExercise: Scalars['Boolean']['output'];
  /** Update the attributes of a seen item. */
  updateSeenItem: Scalars['Boolean']['output'];
  /** Update a user's profile details. */
  updateUser: StringIdObject;
  /** Update an integration for the currently logged in user. */
  updateUserIntegration: Scalars['Boolean']['output'];
  /** Edit a notification platform for the currently logged in user. */
  updateUserNotificationPlatform: Scalars['Boolean']['output'];
  /** Change a user's preferences. */
  updateUserPreference: Scalars['Boolean']['output'];
  /** Change the details about a user's workout. */
  updateUserWorkout: Scalars['Boolean']['output'];
};


export type MutationRootAddEntityToCollectionArgs = {
  input: ChangeCollectionToEntityInput;
};


export type MutationRootCommitMetadataArgs = {
  input: CommitMediaInput;
};


export type MutationRootCommitMetadataGroupArgs = {
  input: CommitMediaInput;
};


export type MutationRootCommitPersonArgs = {
  input: CommitPersonInput;
};


export type MutationRootCreateAccessLinkArgs = {
  input: CreateAccessLinkInput;
};


export type MutationRootCreateCustomExerciseArgs = {
  input: ExerciseInput;
};


export type MutationRootCreateCustomMetadataArgs = {
  input: CreateCustomMetadataInput;
};


export type MutationRootCreateOrUpdateCollectionArgs = {
  input: CreateOrUpdateCollectionInput;
};


<<<<<<< HEAD
export type MutationRootCreateOrUpdateReviewArgs = {
  input: CreateOrUpdateReviewInput;
};


export type MutationRootCreateOrUpdateWorkoutTemplateArgs = {
=======
export type MutationRootCreateOrUpdateUserWorkoutArgs = {
  input: UserWorkoutInput;
};


export type MutationRootCreateOrUpdateUserWorkoutTemplateArgs = {
>>>>>>> 1802268e
  input: UserWorkoutInput;
};


export type MutationRootCreateReviewCommentArgs = {
  input: CreateReviewCommentInput;
};


export type MutationRootCreateUserIntegrationArgs = {
  input: CreateUserIntegrationInput;
};


export type MutationRootCreateUserMeasurementArgs = {
  input: UserMeasurementInput;
};


export type MutationRootCreateUserNotificationPlatformArgs = {
  input: CreateUserNotificationPlatformInput;
};


export type MutationRootDeleteCollectionArgs = {
  collectionName: Scalars['String']['input'];
};


export type MutationRootDeleteReviewArgs = {
  reviewId: Scalars['String']['input'];
};


export type MutationRootDeleteS3ObjectArgs = {
  key: Scalars['String']['input'];
};


export type MutationRootDeleteSeenItemArgs = {
  seenId: Scalars['String']['input'];
};


export type MutationRootDeleteUserArgs = {
  toDeleteUserId: Scalars['String']['input'];
};


export type MutationRootDeleteUserIntegrationArgs = {
  integrationId: Scalars['String']['input'];
};


export type MutationRootDeleteUserMeasurementArgs = {
  timestamp: Scalars['DateTime']['input'];
};


export type MutationRootDeleteUserNotificationPlatformArgs = {
  notificationId: Scalars['String']['input'];
};


export type MutationRootDeleteUserWorkoutArgs = {
  workoutId: Scalars['String']['input'];
};


export type MutationRootDeleteUserWorkoutTemplateArgs = {
  workoutTemplateId: Scalars['String']['input'];
};


export type MutationRootDeployBackgroundJobArgs = {
  jobName: BackgroundJob;
};


export type MutationRootDeployBulkProgressUpdateArgs = {
  input: Array<ProgressUpdateInput>;
};


export type MutationRootDeployImportJobArgs = {
  input: DeployImportJobInput;
};


export type MutationRootDeployUpdateMetadataGroupJobArgs = {
  metadataGroupId: Scalars['String']['input'];
};


export type MutationRootDeployUpdateMetadataJobArgs = {
  metadataId: Scalars['String']['input'];
};


export type MutationRootDeployUpdatePersonJobArgs = {
  personId: Scalars['String']['input'];
};


export type MutationRootDisassociateMetadataArgs = {
  metadataId: Scalars['String']['input'];
};


export type MutationRootLoginUserArgs = {
  input: AuthUserInput;
};


export type MutationRootMergeMetadataArgs = {
  mergeFrom: Scalars['String']['input'];
  mergeInto: Scalars['String']['input'];
};


export type MutationRootPresignedPutS3UrlArgs = {
  input: PresignedPutUrlInput;
};


export type MutationRootProcessAccessLinkArgs = {
  input: ProcessAccessLinkInput;
};


export type MutationRootRegisterUserArgs = {
  input: RegisterUserInput;
};


export type MutationRootRemoveEntityFromCollectionArgs = {
  input: ChangeCollectionToEntityInput;
};


export type MutationRootRevokeAccessLinkArgs = {
  accessLinkId: Scalars['String']['input'];
};


export type MutationRootUpdateCustomExerciseArgs = {
  input: UpdateCustomExerciseInput;
};


export type MutationRootUpdateSeenItemArgs = {
  input: UpdateSeenItemInput;
};


export type MutationRootUpdateUserArgs = {
  input: UpdateUserInput;
};


export type MutationRootUpdateUserIntegrationArgs = {
  input: UpdateUserIntegrationInput;
};


export type MutationRootUpdateUserNotificationPlatformArgs = {
  input: UpdateUserNotificationPlatformInput;
};


export type MutationRootUpdateUserPreferenceArgs = {
  input: UpdateUserPreferenceInput;
};


export type MutationRootUpdateUserWorkoutArgs = {
  input: UpdateUserWorkoutInput;
};

export type NotificationPlatform = {
  createdOn: Scalars['DateTime']['output'];
  description: Scalars['String']['output'];
  id: Scalars['String']['output'];
  isDisabled?: Maybe<Scalars['Boolean']['output']>;
  lot: NotificationPlatformLot;
};

export enum NotificationPlatformLot {
  Apprise = 'APPRISE',
  Discord = 'DISCORD',
  Email = 'EMAIL',
  Gotify = 'GOTIFY',
  Ntfy = 'NTFY',
  PushBullet = 'PUSH_BULLET',
  PushOver = 'PUSH_OVER',
  PushSafer = 'PUSH_SAFER',
  Telegram = 'TELEGRAM'
}

export type OidcTokenOutput = {
  email: Scalars['String']['output'];
  subject: Scalars['String']['output'];
};

export type OidcUserInput = {
  email: Scalars['String']['input'];
  issuerId: Scalars['String']['input'];
};

export type PasswordUserInput = {
  password: Scalars['String']['input'];
  username: Scalars['String']['input'];
};

export type PeopleListInput = {
  filter?: InputMaybe<MediaFilter>;
  invertCollection?: InputMaybe<Scalars['Boolean']['input']>;
  search: SearchInput;
  sort?: InputMaybe<PersonSortInput>;
};

export type PeopleSearchInput = {
  search: SearchInput;
  source: MediaSource;
  sourceSpecifics?: InputMaybe<PersonSourceSpecificsInput>;
};

export type PeopleSearchItem = {
  birthYear?: Maybe<Scalars['Int']['output']>;
  identifier: Scalars['String']['output'];
  image?: Maybe<Scalars['String']['output']>;
  name: Scalars['String']['output'];
};

export type PeopleSearchResults = {
  details: SearchDetails;
  items: Array<PeopleSearchItem>;
};

export type Person = {
  birthDate?: Maybe<Scalars['NaiveDate']['output']>;
  createdOn: Scalars['DateTime']['output'];
  deathDate?: Maybe<Scalars['NaiveDate']['output']>;
  description?: Maybe<Scalars['String']['output']>;
  displayImages: Array<Scalars['String']['output']>;
  gender?: Maybe<Scalars['String']['output']>;
  id: Scalars['String']['output'];
  identifier: Scalars['String']['output'];
  isPartial?: Maybe<Scalars['Boolean']['output']>;
  lastUpdatedOn: Scalars['DateTime']['output'];
  name: Scalars['String']['output'];
  place?: Maybe<Scalars['String']['output']>;
  source: MediaSource;
  website?: Maybe<Scalars['String']['output']>;
};

export type PersonDetails = {
  contents: Array<PersonDetailsGroupedByRole>;
  details: Person;
  sourceUrl?: Maybe<Scalars['String']['output']>;
};

export type PersonDetailsGroupedByRole = {
  /** The media items in which this role was performed. */
  items: Array<PersonDetailsItemWithCharacter>;
  /** The name of the role performed. */
  name: Scalars['String']['output'];
};

export type PersonDetailsItemWithCharacter = {
  character?: Maybe<Scalars['String']['output']>;
  mediaId: Scalars['String']['output'];
};

export enum PersonSortBy {
  MediaItems = 'MEDIA_ITEMS',
  Name = 'NAME'
}

export type PersonSortInput = {
  by?: PersonSortBy;
  order?: GraphqlSortOrder;
};

export type PersonSourceSpecificsInput = {
  isAnilistStudio?: InputMaybe<Scalars['Boolean']['input']>;
  isTmdbCompany?: InputMaybe<Scalars['Boolean']['input']>;
};

export type PodcastEpisode = {
  id: Scalars['String']['output'];
  number: Scalars['Int']['output'];
  overview?: Maybe<Scalars['String']['output']>;
  publishDate: Scalars['NaiveDate']['output'];
  runtime?: Maybe<Scalars['Int']['output']>;
  thumbnail?: Maybe<Scalars['String']['output']>;
  title: Scalars['String']['output'];
};

export type PodcastEpisodeInput = {
  id: Scalars['String']['input'];
  number: Scalars['Int']['input'];
  overview?: InputMaybe<Scalars['String']['input']>;
  publishDate: Scalars['NaiveDate']['input'];
  runtime?: InputMaybe<Scalars['Int']['input']>;
  thumbnail?: InputMaybe<Scalars['String']['input']>;
  title: Scalars['String']['input'];
};

export type PodcastSpecifics = {
  episodes: Array<PodcastEpisode>;
  totalEpisodes: Scalars['Int']['output'];
};

export type PodcastSpecificsInput = {
  episodes: Array<PodcastEpisodeInput>;
  totalEpisodes: Scalars['Int']['input'];
};

export type PresignedPutUrlInput = {
  fileName: Scalars['String']['input'];
  prefix: Scalars['String']['input'];
};

export type PresignedPutUrlResponse = {
  key: Scalars['String']['output'];
  uploadUrl: Scalars['String']['output'];
};

export type ProcessAccessLinkError = {
  error: ProcessAccessLinkErrorVariant;
};

export enum ProcessAccessLinkErrorVariant {
  Expired = 'EXPIRED',
  MaximumUsesReached = 'MAXIMUM_USES_REACHED',
  NotFound = 'NOT_FOUND',
  Revoked = 'REVOKED'
}

export type ProcessAccessLinkInput = {
  id?: InputMaybe<Scalars['String']['input']>;
  username?: InputMaybe<Scalars['String']['input']>;
};

export type ProcessAccessLinkResponse = {
  apiKey: Scalars['String']['output'];
  redirectTo?: Maybe<Scalars['String']['output']>;
  tokenValidForDays: Scalars['Int']['output'];
};

export type ProcessAccessLinkResult = ProcessAccessLinkError | ProcessAccessLinkResponse;

/** An exercise that has been processed and committed to the database. */
export type ProcessedExercise = {
  assets?: Maybe<EntityAssets>;
  lot: ExerciseLot;
  name: Scalars['String']['output'];
  notes: Array<Scalars['String']['output']>;
  restTime?: Maybe<Scalars['Int']['output']>;
  sets: Array<WorkoutSetRecord>;
  /** The indices of the exercises with which this has been superset with. */
  supersetWith: Array<Scalars['Int']['output']>;
  total?: Maybe<WorkoutOrExerciseTotals>;
};

export type ProgressUpdateInput = {
  animeEpisodeNumber?: InputMaybe<Scalars['Int']['input']>;
  changeState?: InputMaybe<SeenState>;
  date?: InputMaybe<Scalars['NaiveDate']['input']>;
  mangaChapterNumber?: InputMaybe<Scalars['Decimal']['input']>;
  mangaVolumeNumber?: InputMaybe<Scalars['Int']['input']>;
  metadataId: Scalars['String']['input'];
  podcastEpisodeNumber?: InputMaybe<Scalars['Int']['input']>;
  progress?: InputMaybe<Scalars['Decimal']['input']>;
  providerWatchedOn?: InputMaybe<Scalars['String']['input']>;
  showEpisodeNumber?: InputMaybe<Scalars['Int']['input']>;
  showSeasonNumber?: InputMaybe<Scalars['Int']['input']>;
};

export type ProviderLanguageInformation = {
  default: Scalars['String']['output'];
  source: MediaSource;
  supported: Array<Scalars['String']['output']>;
};

export type QueryRoot = {
  /** Get the contents of a collection and respect visibility. */
  collectionContents: CollectionContents;
  /** Get some primary information about the service. */
  coreDetails: CoreDetails;
  /** Get daily user activities for the currently logged in user. */
  dailyUserActivities: DailyUserActivitiesResponse;
  /** Get details about an exercise. */
  exerciseDetails: Exercise;
  /** Get all the parameters related to exercises. */
  exerciseParameters: ExerciseParameters;
  /** Get a paginated list of exercises in the database. */
  exercisesList: ExerciseListResults;
  /** Get details about a genre present in the database. */
  genreDetails: GenreDetails;
  /** Get paginated list of genres. */
  genresList: GenreListResults;
  /** Get an authorization URL using the configured OIDC client. */
  getOidcRedirectUrl: Scalars['String']['output'];
  /** Get an access token using the configured OIDC client. */
  getOidcToken: OidcTokenOutput;
  /** Get a presigned URL (valid for 90 minutes) for a given key. */
  getPresignedS3Url: Scalars['String']['output'];
  /** Get all the import jobs deployed by the user. */
  importReports: Array<ImportReport>;
  /** Get a summary of all the media items that have been consumed by this user. */
  latestUserSummary: DailyUserActivityItem;
  /** Get details about a media present in the database. */
  metadataDetails: GraphqlMetadataDetails;
  /** Get details about a metadata group present in the database. */
  metadataGroupDetails: MetadataGroupDetails;
  /** Search for a list of groups from a given source. */
  metadataGroupSearch: MetadataGroupSearchResults;
  /** Get paginated list of metadata groups. */
  metadataGroupsList: IdResults;
  /** Get all the media items related to a user for a specific media type. */
  metadataList: IdResults;
  /** Get partial details about a media present in the database. */
  metadataPartialDetails: MetadataPartialDetails;
  /** Search for a list of media for a given type. */
  metadataSearch: MetadataSearchResults;
  /** Get paginated list of people. */
  peopleList: IdResults;
  /** Search for a list of people from a given source. */
  peopleSearch: PeopleSearchResults;
  /** Get details about a creator present in the database. */
  personDetails: PersonDetails;
  /** Get all languages supported by all the providers. */
  providersLanguageInformation: Array<ProviderLanguageInformation>;
  /** Get all access links generated by the currently logged in user. */
  userAccessLinks: Array<AccessLink>;
  /** Get user by OIDC issuer ID. */
  userByOidcIssuerId?: Maybe<Scalars['String']['output']>;
  /** Get calendar events for a user between a given date range. */
  userCalendarEvents: Array<GroupedCalendarEvent>;
  /** Get all collections for the currently logged in user. */
  userCollectionsList: Array<CollectionItem>;
  /** Get details about the currently logged in user. */
  userDetails: UserDetailsResult;
  /** Get information about an exercise for a user. */
  userExerciseDetails: UserExerciseDetails;
  /** Get all the export jobs for the current user. */
  userExports: Array<ExportJob>;
  /** Get all the integrations for the currently logged in user. */
  userIntegrations: Array<Integration>;
  /** Get all the measurements for a user. */
  userMeasurementsList: Array<UserMeasurement>;
  /** Get details that can be displayed to a user for a media. */
  userMetadataDetails: UserMetadataDetails;
  /** Get details that can be displayed to a user for a metadata group. */
  userMetadataGroupDetails: UserMetadataGroupDetails;
  /** Get all the notification platforms for the currently logged in user. */
  userNotificationPlatforms: Array<NotificationPlatform>;
  /** Get details that can be displayed to a user for a creator. */
  userPersonDetails: UserPersonDetails;
  /** Get a user's preferences. */
  userPreferences: UserPreferences;
  /** Get media recommendations for the currently logged in user. */
  userRecommendations: Array<Scalars['String']['output']>;
  /** Get upcoming calendar events for the given filter. */
  userUpcomingCalendarEvents: Array<GraphqlCalendarEvent>;
  /** Get information about a workout template. */
  userWorkoutTemplateDetails: UserWorkoutTemplateDetails;
  /** Get a paginated list of templates created by the user. */
  userWorkoutTemplatesList: WorkoutTemplateListResults;
  /** Get a paginated list of workouts done by the user. */
  userWorkoutsList: WorkoutListResults;
  /** Get details about all the users in the service. */
  usersList: Array<User>;
  /** Get details about a workout. */
  workoutDetails: UserWorkoutDetails;
};


export type QueryRootCollectionContentsArgs = {
  input: CollectionContentsInput;
};


export type QueryRootDailyUserActivitiesArgs = {
  input: DailyUserActivitiesInput;
};


export type QueryRootExerciseDetailsArgs = {
  exerciseId: Scalars['String']['input'];
};


export type QueryRootExercisesListArgs = {
  input: ExercisesListInput;
};


export type QueryRootGenreDetailsArgs = {
  input: GenreDetailsInput;
};


export type QueryRootGenresListArgs = {
  input: SearchInput;
};


export type QueryRootGetOidcTokenArgs = {
  code: Scalars['String']['input'];
};


export type QueryRootGetPresignedS3UrlArgs = {
  key: Scalars['String']['input'];
};


export type QueryRootMetadataDetailsArgs = {
  metadataId: Scalars['String']['input'];
};


export type QueryRootMetadataGroupDetailsArgs = {
  metadataGroupId: Scalars['String']['input'];
};


export type QueryRootMetadataGroupSearchArgs = {
  input: MetadataGroupSearchInput;
};


export type QueryRootMetadataGroupsListArgs = {
  input: MetadataGroupsListInput;
};


export type QueryRootMetadataListArgs = {
  input: MetadataListInput;
};


export type QueryRootMetadataPartialDetailsArgs = {
  metadataId: Scalars['String']['input'];
};


export type QueryRootMetadataSearchArgs = {
  input: MetadataSearchInput;
};


export type QueryRootPeopleListArgs = {
  input: PeopleListInput;
};


export type QueryRootPeopleSearchArgs = {
  input: PeopleSearchInput;
};


export type QueryRootPersonDetailsArgs = {
  personId: Scalars['String']['input'];
};


export type QueryRootUserByOidcIssuerIdArgs = {
  oidcIssuerId: Scalars['String']['input'];
};


export type QueryRootUserCalendarEventsArgs = {
  input: UserCalendarEventInput;
};


export type QueryRootUserCollectionsListArgs = {
  name?: InputMaybe<Scalars['String']['input']>;
};


export type QueryRootUserExerciseDetailsArgs = {
  exerciseId: Scalars['String']['input'];
};


export type QueryRootUserMeasurementsListArgs = {
  input: UserMeasurementsListInput;
};


export type QueryRootUserMetadataDetailsArgs = {
  metadataId: Scalars['String']['input'];
};


export type QueryRootUserMetadataGroupDetailsArgs = {
  metadataGroupId: Scalars['String']['input'];
};


export type QueryRootUserPersonDetailsArgs = {
  personId: Scalars['String']['input'];
};


export type QueryRootUserUpcomingCalendarEventsArgs = {
  input: UserUpcomingCalendarEventInput;
};


export type QueryRootUserWorkoutTemplateDetailsArgs = {
  workoutTemplateId: Scalars['String']['input'];
};


export type QueryRootUserWorkoutTemplatesListArgs = {
  input: SearchInput;
};


export type QueryRootUserWorkoutsListArgs = {
  input: SearchInput;
};


export type QueryRootUsersListArgs = {
  query?: InputMaybe<Scalars['String']['input']>;
};


export type QueryRootWorkoutDetailsArgs = {
  workoutId: Scalars['String']['input'];
};

export type RegisterError = {
  error: RegisterErrorVariant;
};

export enum RegisterErrorVariant {
  Disabled = 'DISABLED',
  IdentifierAlreadyExists = 'IDENTIFIER_ALREADY_EXISTS'
}

export type RegisterResult = RegisterError | StringIdObject;

export type RegisterUserInput = {
  /** If registration is disabled, this can be used to override it. */
  adminAccessToken?: InputMaybe<Scalars['String']['input']>;
  data: AuthUserInput;
};

export type ReviewItem = {
  animeExtraInformation?: Maybe<SeenAnimeExtraInformation>;
  comments: Array<ImportOrExportItemReviewComment>;
  id: Scalars['String']['output'];
  isSpoiler: Scalars['Boolean']['output'];
  mangaExtraInformation?: Maybe<SeenMangaExtraInformation>;
  podcastExtraInformation?: Maybe<SeenPodcastExtraInformation>;
  postedBy: IdAndNamedObject;
  postedOn: Scalars['DateTime']['output'];
  rating?: Maybe<Scalars['Decimal']['output']>;
  seenItemsAssociatedWith: Array<Scalars['String']['output']>;
  showExtraInformation?: Maybe<SeenShowExtraInformation>;
  textOriginal?: Maybe<Scalars['String']['output']>;
  textRendered?: Maybe<Scalars['String']['output']>;
  visibility: Visibility;
};

export type SearchDetails = {
  nextPage?: Maybe<Scalars['Int']['output']>;
  total: Scalars['Int']['output'];
};

export type SearchInput = {
  page?: InputMaybe<Scalars['Int']['input']>;
  query?: InputMaybe<Scalars['String']['input']>;
};

export type Seen = {
  animeExtraInformation?: Maybe<SeenAnimeExtraInformation>;
  finishedOn?: Maybe<Scalars['NaiveDate']['output']>;
  id: Scalars['String']['output'];
  lastUpdatedOn: Scalars['DateTime']['output'];
  mangaExtraInformation?: Maybe<SeenMangaExtraInformation>;
  manualTimeSpent?: Maybe<Scalars['Decimal']['output']>;
  metadataId: Scalars['String']['output'];
  numTimesUpdated: Scalars['Int']['output'];
  podcastExtraInformation?: Maybe<SeenPodcastExtraInformation>;
  progress: Scalars['Decimal']['output'];
  providerWatchedOn?: Maybe<Scalars['String']['output']>;
  reviewId?: Maybe<Scalars['String']['output']>;
  showExtraInformation?: Maybe<SeenShowExtraInformation>;
  startedOn?: Maybe<Scalars['NaiveDate']['output']>;
  state: SeenState;
  userId: Scalars['String']['output'];
};

export type SeenAnimeExtraInformation = {
  episode?: Maybe<Scalars['Int']['output']>;
};

export type SeenMangaExtraInformation = {
  chapter?: Maybe<Scalars['Decimal']['output']>;
  volume?: Maybe<Scalars['Int']['output']>;
};

export type SeenPodcastExtraInformation = {
  episode: Scalars['Int']['output'];
};

export type SeenShowExtraInformation = {
  episode: Scalars['Int']['output'];
  season: Scalars['Int']['output'];
};

export enum SeenState {
  Completed = 'COMPLETED',
  Dropped = 'DROPPED',
  InProgress = 'IN_PROGRESS',
  OnAHold = 'ON_A_HOLD'
}

/** The types of set (mostly characterized by exertion level). */
export enum SetLot {
  Drop = 'DROP',
  Failure = 'FAILURE',
  Normal = 'NORMAL',
  WarmUp = 'WARM_UP'
}

/** Details about the statistics of the set performed. */
export type SetStatisticInput = {
  distance?: InputMaybe<Scalars['Decimal']['input']>;
  duration?: InputMaybe<Scalars['Decimal']['input']>;
  oneRm?: InputMaybe<Scalars['Decimal']['input']>;
  pace?: InputMaybe<Scalars['Decimal']['input']>;
  reps?: InputMaybe<Scalars['Decimal']['input']>;
  volume?: InputMaybe<Scalars['Decimal']['input']>;
  weight?: InputMaybe<Scalars['Decimal']['input']>;
};

export type ShowEpisode = {
  episodeNumber: Scalars['Int']['output'];
  id: Scalars['Int']['output'];
  name: Scalars['String']['output'];
  overview?: Maybe<Scalars['String']['output']>;
  posterImages: Array<Scalars['String']['output']>;
  publishDate?: Maybe<Scalars['NaiveDate']['output']>;
  runtime?: Maybe<Scalars['Int']['output']>;
};

export type ShowEpisodeSpecificsInput = {
  episodeNumber: Scalars['Int']['input'];
  id: Scalars['Int']['input'];
  name: Scalars['String']['input'];
  overview?: InputMaybe<Scalars['String']['input']>;
  posterImages: Array<Scalars['String']['input']>;
  publishDate?: InputMaybe<Scalars['NaiveDate']['input']>;
  runtime?: InputMaybe<Scalars['Int']['input']>;
};

export type ShowSeason = {
  backdropImages: Array<Scalars['String']['output']>;
  episodes: Array<ShowEpisode>;
  id: Scalars['Int']['output'];
  name: Scalars['String']['output'];
  overview?: Maybe<Scalars['String']['output']>;
  posterImages: Array<Scalars['String']['output']>;
  publishDate?: Maybe<Scalars['NaiveDate']['output']>;
  seasonNumber: Scalars['Int']['output'];
};

export type ShowSeasonSpecificsInput = {
  backdropImages: Array<Scalars['String']['input']>;
  episodes: Array<ShowEpisodeSpecificsInput>;
  id: Scalars['Int']['input'];
  name: Scalars['String']['input'];
  overview?: InputMaybe<Scalars['String']['input']>;
  posterImages: Array<Scalars['String']['input']>;
  publishDate?: InputMaybe<Scalars['NaiveDate']['input']>;
  seasonNumber: Scalars['Int']['input'];
};

export type ShowSpecifics = {
  runtime?: Maybe<Scalars['Int']['output']>;
  seasons: Array<ShowSeason>;
  totalEpisodes?: Maybe<Scalars['Int']['output']>;
  totalSeasons?: Maybe<Scalars['Int']['output']>;
};

export type ShowSpecificsInput = {
  runtime?: InputMaybe<Scalars['Int']['input']>;
  seasons: Array<ShowSeasonSpecificsInput>;
  totalEpisodes?: InputMaybe<Scalars['Int']['input']>;
  totalSeasons?: InputMaybe<Scalars['Int']['input']>;
};

export type StringIdObject = {
  id: Scalars['String']['output'];
};

export type StrongAppImportMapping = {
  multiplier?: InputMaybe<Scalars['Decimal']['input']>;
  sourceName: Scalars['String']['input'];
  targetName: Scalars['String']['input'];
};

export type UpdateCustomExerciseInput = {
  attributes: ExerciseAttributesInput;
  equipment?: InputMaybe<ExerciseEquipment>;
  force?: InputMaybe<ExerciseForce>;
  id: Scalars['String']['input'];
  level: ExerciseLevel;
  lot: ExerciseLot;
  mechanic?: InputMaybe<ExerciseMechanic>;
  muscles: Array<ExerciseMuscle>;
  oldName: Scalars['String']['input'];
  shouldDelete?: InputMaybe<Scalars['Boolean']['input']>;
};

export type UpdateSeenItemInput = {
  finishedOn?: InputMaybe<Scalars['NaiveDate']['input']>;
  manualTimeSpent?: InputMaybe<Scalars['Decimal']['input']>;
  providerWatchedOn?: InputMaybe<Scalars['String']['input']>;
  reviewId?: InputMaybe<Scalars['String']['input']>;
  seenId: Scalars['String']['input'];
  startedOn?: InputMaybe<Scalars['NaiveDate']['input']>;
};

export type UpdateUserInput = {
  adminAccessToken?: InputMaybe<Scalars['String']['input']>;
  extraInformation?: InputMaybe<Scalars['JSON']['input']>;
  isDisabled?: InputMaybe<Scalars['Boolean']['input']>;
  lot?: InputMaybe<UserLot>;
  password?: InputMaybe<Scalars['String']['input']>;
  userId: Scalars['String']['input'];
  username?: InputMaybe<Scalars['String']['input']>;
};

export type UpdateUserIntegrationInput = {
  integrationId: Scalars['String']['input'];
  isDisabled?: InputMaybe<Scalars['Boolean']['input']>;
  maximumProgress?: InputMaybe<Scalars['Decimal']['input']>;
  minimumProgress?: InputMaybe<Scalars['Decimal']['input']>;
  syncToOwnedCollection?: InputMaybe<Scalars['Boolean']['input']>;
};

export type UpdateUserNotificationPlatformInput = {
  isDisabled?: InputMaybe<Scalars['Boolean']['input']>;
  notificationId: Scalars['String']['input'];
};

export type UpdateUserPreferenceInput = {
  /**
   * Dot delimited path to the property that needs to be changed. Setting it\
   * to empty resets the preferences to default.
   */
  property: Scalars['String']['input'];
  value: Scalars['String']['input'];
};

export type UpdateUserWorkoutInput = {
  endTime?: InputMaybe<Scalars['DateTime']['input']>;
  id: Scalars['String']['input'];
  startTime?: InputMaybe<Scalars['DateTime']['input']>;
};

export type User = {
  createdOn: Scalars['DateTime']['output'];
  id: Scalars['String']['output'];
  isDisabled?: Maybe<Scalars['Boolean']['output']>;
  lot: UserLot;
  name: Scalars['String']['output'];
  oidcIssuerId?: Maybe<Scalars['String']['output']>;
};

export type UserCalendarEventInput = {
  month: Scalars['Int']['input'];
  year: Scalars['Int']['input'];
};

export type UserCustomMeasurement = {
  dataType: UserCustomMeasurementDataType;
  name: Scalars['String']['output'];
};

export enum UserCustomMeasurementDataType {
  Decimal = 'DECIMAL'
}

export type UserDetailsError = {
  error: UserDetailsErrorVariant;
};

export enum UserDetailsErrorVariant {
  AuthTokenInvalid = 'AUTH_TOKEN_INVALID'
}

export type UserDetailsResult = User | UserDetailsError;

export type UserExerciseDetails = {
  collections: Array<Collection>;
  details?: Maybe<UserToEntity>;
  history?: Maybe<Array<UserToExerciseHistoryExtraInformation>>;
  reviews: Array<ReviewItem>;
};

export type UserExerciseInput = {
  assets?: InputMaybe<EntityAssetsInput>;
  exerciseId: Scalars['String']['input'];
  notes: Array<Scalars['String']['input']>;
  restTime?: InputMaybe<Scalars['Int']['input']>;
  sets: Array<UserWorkoutSetRecord>;
  supersetWith: Array<Scalars['Int']['input']>;
};

export type UserExercisePreferences = {
  unitSystem: UserUnitSystem;
};

export type UserFeaturesEnabledPreferences = {
  fitness: UserFitnessFeaturesEnabledPreferences;
  media: UserMediaFeaturesEnabledPreferences;
  others: UserOthersFeaturesEnabledPreferences;
};

export type UserFitnessFeaturesEnabledPreferences = {
  enabled: Scalars['Boolean']['output'];
  measurements: Scalars['Boolean']['output'];
  templates: Scalars['Boolean']['output'];
  workouts: Scalars['Boolean']['output'];
};

export type UserFitnessPreferences = {
  exercises: UserExercisePreferences;
  measurements: UserMeasurementsPreferences;
};

export type UserGeneralDashboardElement = {
  hidden: Scalars['Boolean']['output'];
  numElements?: Maybe<Scalars['Int']['output']>;
  section: DashboardElementLot;
};

export type UserGeneralPreferences = {
  dashboard: Array<UserGeneralDashboardElement>;
  disableIntegrations: Scalars['Boolean']['output'];
  disableNavigationAnimation: Scalars['Boolean']['output'];
  disableReviews: Scalars['Boolean']['output'];
  disableVideos: Scalars['Boolean']['output'];
  disableWatchProviders: Scalars['Boolean']['output'];
  displayNsfw: Scalars['Boolean']['output'];
  gridPacking: GridPacking;
  persistQueries: Scalars['Boolean']['output'];
  reviewScale: UserReviewScale;
  watchProviders: Array<Scalars['String']['output']>;
};

export enum UserLot {
  Admin = 'ADMIN',
  Normal = 'NORMAL'
}

/** An export of a measurement taken at a point in time. */
export type UserMeasurement = {
  /** Any comment associated entered by the user. */
  comment?: Maybe<Scalars['String']['output']>;
  /** The name given to this measurement by the user. */
  name?: Maybe<Scalars['String']['output']>;
  /** The contents of the actual measurement. */
  stats: UserMeasurementStats;
  /** The date and time this measurement was made. */
  timestamp: Scalars['DateTime']['output'];
};

/** The actual statistics that were logged in a user measurement. */
export type UserMeasurementDataInput = {
  abdominalSkinfold?: InputMaybe<Scalars['Decimal']['input']>;
  basalMetabolicRate?: InputMaybe<Scalars['Decimal']['input']>;
  bicepsCircumference?: InputMaybe<Scalars['Decimal']['input']>;
  bodyFat?: InputMaybe<Scalars['Decimal']['input']>;
  bodyFatCaliper?: InputMaybe<Scalars['Decimal']['input']>;
  bodyMassIndex?: InputMaybe<Scalars['Decimal']['input']>;
  boneMass?: InputMaybe<Scalars['Decimal']['input']>;
  calories?: InputMaybe<Scalars['Decimal']['input']>;
  chestCircumference?: InputMaybe<Scalars['Decimal']['input']>;
  chestSkinfold?: InputMaybe<Scalars['Decimal']['input']>;
  custom?: InputMaybe<Scalars['JSONObject']['input']>;
  hipCircumference?: InputMaybe<Scalars['Decimal']['input']>;
  leanBodyMass?: InputMaybe<Scalars['Decimal']['input']>;
  muscle?: InputMaybe<Scalars['Decimal']['input']>;
  neckCircumference?: InputMaybe<Scalars['Decimal']['input']>;
  thighCircumference?: InputMaybe<Scalars['Decimal']['input']>;
  thighSkinfold?: InputMaybe<Scalars['Decimal']['input']>;
  totalBodyWater?: InputMaybe<Scalars['Decimal']['input']>;
  totalDailyEnergyExpenditure?: InputMaybe<Scalars['Decimal']['input']>;
  visceralFat?: InputMaybe<Scalars['Decimal']['input']>;
  waistCircumference?: InputMaybe<Scalars['Decimal']['input']>;
  waistToHeightRatio?: InputMaybe<Scalars['Decimal']['input']>;
  waistToHipRatio?: InputMaybe<Scalars['Decimal']['input']>;
  weight?: InputMaybe<Scalars['Decimal']['input']>;
};

/** An export of a measurement taken at a point in time. */
export type UserMeasurementInput = {
  /** Any comment associated entered by the user. */
  comment?: InputMaybe<Scalars['String']['input']>;
  /** The name given to this measurement by the user. */
  name?: InputMaybe<Scalars['String']['input']>;
  /** The contents of the actual measurement. */
  stats: UserMeasurementDataInput;
  /** The date and time this measurement was made. */
  timestamp: Scalars['DateTime']['input'];
};

/** The actual statistics that were logged in a user measurement. */
export type UserMeasurementStats = {
  abdominalSkinfold?: Maybe<Scalars['Decimal']['output']>;
  basalMetabolicRate?: Maybe<Scalars['Decimal']['output']>;
  bicepsCircumference?: Maybe<Scalars['Decimal']['output']>;
  bodyFat?: Maybe<Scalars['Decimal']['output']>;
  bodyFatCaliper?: Maybe<Scalars['Decimal']['output']>;
  bodyMassIndex?: Maybe<Scalars['Decimal']['output']>;
  boneMass?: Maybe<Scalars['Decimal']['output']>;
  calories?: Maybe<Scalars['Decimal']['output']>;
  chestCircumference?: Maybe<Scalars['Decimal']['output']>;
  chestSkinfold?: Maybe<Scalars['Decimal']['output']>;
  custom?: Maybe<Scalars['JSONObject']['output']>;
  hipCircumference?: Maybe<Scalars['Decimal']['output']>;
  leanBodyMass?: Maybe<Scalars['Decimal']['output']>;
  muscle?: Maybe<Scalars['Decimal']['output']>;
  neckCircumference?: Maybe<Scalars['Decimal']['output']>;
  thighCircumference?: Maybe<Scalars['Decimal']['output']>;
  thighSkinfold?: Maybe<Scalars['Decimal']['output']>;
  totalBodyWater?: Maybe<Scalars['Decimal']['output']>;
  totalDailyEnergyExpenditure?: Maybe<Scalars['Decimal']['output']>;
  visceralFat?: Maybe<Scalars['Decimal']['output']>;
  waistCircumference?: Maybe<Scalars['Decimal']['output']>;
  waistToHeightRatio?: Maybe<Scalars['Decimal']['output']>;
  waistToHipRatio?: Maybe<Scalars['Decimal']['output']>;
  weight?: Maybe<Scalars['Decimal']['output']>;
};

export type UserMeasurementsInBuiltPreferences = {
  abdominalSkinfold: Scalars['Boolean']['output'];
  basalMetabolicRate: Scalars['Boolean']['output'];
  bicepsCircumference: Scalars['Boolean']['output'];
  bodyFat: Scalars['Boolean']['output'];
  bodyFatCaliper: Scalars['Boolean']['output'];
  bodyMassIndex: Scalars['Boolean']['output'];
  boneMass: Scalars['Boolean']['output'];
  calories: Scalars['Boolean']['output'];
  chestCircumference: Scalars['Boolean']['output'];
  chestSkinfold: Scalars['Boolean']['output'];
  hipCircumference: Scalars['Boolean']['output'];
  leanBodyMass: Scalars['Boolean']['output'];
  muscle: Scalars['Boolean']['output'];
  neckCircumference: Scalars['Boolean']['output'];
  thighCircumference: Scalars['Boolean']['output'];
  thighSkinfold: Scalars['Boolean']['output'];
  totalBodyWater: Scalars['Boolean']['output'];
  totalDailyEnergyExpenditure: Scalars['Boolean']['output'];
  visceralFat: Scalars['Boolean']['output'];
  waistCircumference: Scalars['Boolean']['output'];
  waistToHeightRatio: Scalars['Boolean']['output'];
  waistToHipRatio: Scalars['Boolean']['output'];
  weight: Scalars['Boolean']['output'];
};

export type UserMeasurementsListInput = {
  endTime?: InputMaybe<Scalars['DateTime']['input']>;
  startTime?: InputMaybe<Scalars['DateTime']['input']>;
};

export type UserMeasurementsPreferences = {
  custom: Array<UserCustomMeasurement>;
  inbuilt: UserMeasurementsInBuiltPreferences;
};

export type UserMediaFeaturesEnabledPreferences = {
  anime: Scalars['Boolean']['output'];
  audioBook: Scalars['Boolean']['output'];
  book: Scalars['Boolean']['output'];
  enabled: Scalars['Boolean']['output'];
  genres: Scalars['Boolean']['output'];
  groups: Scalars['Boolean']['output'];
  manga: Scalars['Boolean']['output'];
  movie: Scalars['Boolean']['output'];
  people: Scalars['Boolean']['output'];
  podcast: Scalars['Boolean']['output'];
  show: Scalars['Boolean']['output'];
  videoGame: Scalars['Boolean']['output'];
  visualNovel: Scalars['Boolean']['output'];
};

export type UserMediaNextEntry = {
  chapter?: Maybe<Scalars['Decimal']['output']>;
  episode?: Maybe<Scalars['Int']['output']>;
  season?: Maybe<Scalars['Int']['output']>;
  volume?: Maybe<Scalars['Int']['output']>;
};

export type UserMetadataDetails = {
  /** The average rating of this media in this service. */
  averageRating?: Maybe<Scalars['Decimal']['output']>;
  /** The collections in which this media is present. */
  collections: Array<Collection>;
  /** Whether this media has been interacted with */
  hasInteracted: Scalars['Boolean']['output'];
  /** The seen history of this media. */
  history: Array<Seen>;
  /** The seen item if it is in progress. */
  inProgress?: Maybe<Seen>;
  /** The reasons why this metadata is related to this user */
  mediaReason?: Maybe<Array<UserToMediaReason>>;
  /** The next episode/chapter of this media. */
  nextEntry?: Maybe<UserMediaNextEntry>;
  /** The seen progress of this media if it is a podcast. */
  podcastProgress?: Maybe<Array<UserMetadataDetailsEpisodeProgress>>;
  /** The public reviews of this media. */
  reviews: Array<ReviewItem>;
  /** The number of users who have seen this media. */
  seenByAllCount: Scalars['Int']['output'];
  /** The number of times this user has seen this media. */
  seenByUserCount: Scalars['Int']['output'];
  /** The seen progress of this media if it is a show. */
  showProgress?: Maybe<Array<UserMetadataDetailsShowSeasonProgress>>;
};

export type UserMetadataDetailsEpisodeProgress = {
  episodeNumber: Scalars['Int']['output'];
  timesSeen: Scalars['Int']['output'];
};

export type UserMetadataDetailsShowSeasonProgress = {
  episodes: Array<UserMetadataDetailsEpisodeProgress>;
  seasonNumber: Scalars['Int']['output'];
  timesSeen: Scalars['Int']['output'];
};

export type UserMetadataGroupDetails = {
  collections: Array<Collection>;
  reviews: Array<ReviewItem>;
};

export type UserNotificationsPreferences = {
  enabled: Scalars['Boolean']['output'];
  toSend: Array<MediaStateChanged>;
};

export type UserOthersFeaturesEnabledPreferences = {
  calendar: Scalars['Boolean']['output'];
  collections: Scalars['Boolean']['output'];
};

export type UserPersonDetails = {
  collections: Array<Collection>;
  reviews: Array<ReviewItem>;
};

export type UserPreferences = {
  featuresEnabled: UserFeaturesEnabledPreferences;
  fitness: UserFitnessPreferences;
  general: UserGeneralPreferences;
  notifications: UserNotificationsPreferences;
};

export enum UserReviewScale {
  OutOfFive = 'OUT_OF_FIVE',
  OutOfHundred = 'OUT_OF_HUNDRED',
  ThreePointSmiley = 'THREE_POINT_SMILEY'
}

export type UserToEntity = {
  collectionId?: Maybe<Scalars['String']['output']>;
  createdOn: Scalars['DateTime']['output'];
  exerciseExtraInformation?: Maybe<UserToExerciseExtraInformation>;
  exerciseId?: Maybe<Scalars['String']['output']>;
  exerciseNumTimesInteracted?: Maybe<Scalars['Int']['output']>;
  lastUpdatedOn: Scalars['DateTime']['output'];
  metadataGroupId?: Maybe<Scalars['String']['output']>;
  metadataId?: Maybe<Scalars['String']['output']>;
  personId?: Maybe<Scalars['String']['output']>;
  userId: Scalars['String']['output'];
};

export type UserToExerciseBestSetExtraInformation = {
  lot: WorkoutSetPersonalBest;
  sets: Array<ExerciseBestSetRecord>;
};

export type UserToExerciseExtraInformation = {
  history: Array<UserToExerciseHistoryExtraInformation>;
  lifetimeStats: WorkoutOrExerciseTotals;
  personalBests: Array<UserToExerciseBestSetExtraInformation>;
};

export type UserToExerciseHistoryExtraInformation = {
  bestSet?: Maybe<WorkoutSetRecord>;
  idx: Scalars['Int']['output'];
  workoutEndOn: Scalars['DateTime']['output'];
  workoutId: Scalars['String']['output'];
};

export enum UserToMediaReason {
  Collection = 'COLLECTION',
  Finished = 'FINISHED',
  Monitoring = 'MONITORING',
  Owned = 'OWNED',
  Reminder = 'REMINDER',
  Reviewed = 'REVIEWED',
  Seen = 'SEEN',
  Watchlist = 'WATCHLIST'
}

export enum UserUnitSystem {
  Imperial = 'IMPERIAL',
  Metric = 'METRIC'
}

export type UserUpcomingCalendarEventInput = {
  nextDays?: InputMaybe<Scalars['Int']['input']>;
  nextMedia?: InputMaybe<Scalars['Int']['input']>;
};

export type UserWorkoutDetails = {
  collections: Array<Collection>;
  details: Workout;
};

export type UserWorkoutInput = {
  assets?: InputMaybe<EntityAssetsInput>;
  comment?: InputMaybe<Scalars['String']['input']>;
  defaultRestTimer?: InputMaybe<Scalars['Int']['input']>;
  endTime: Scalars['DateTime']['input'];
  exercises: Array<UserExerciseInput>;
  name: Scalars['String']['input'];
  repeatedFrom?: InputMaybe<Scalars['String']['input']>;
  startTime: Scalars['DateTime']['input'];
  templateId?: InputMaybe<Scalars['String']['input']>;
  updateWorkoutId?: InputMaybe<Scalars['String']['input']>;
  updateWorkoutTemplateId?: InputMaybe<Scalars['String']['input']>;
};

export type UserWorkoutSetRecord = {
  confirmedAt?: InputMaybe<Scalars['DateTime']['input']>;
  lot: SetLot;
  note?: InputMaybe<Scalars['String']['input']>;
  statistic: SetStatisticInput;
};

export type UserWorkoutTemplateDetails = {
  collections: Array<Collection>;
  details: WorkoutTemplate;
};

export type VideoGameSpecifics = {
  platforms: Array<Scalars['String']['output']>;
};

export type VideoGameSpecificsInput = {
  platforms: Array<Scalars['String']['input']>;
};

export enum Visibility {
  Private = 'PRIVATE',
  Public = 'PUBLIC'
}

export type VisualNovelSpecifics = {
  length?: Maybe<Scalars['Int']['output']>;
};

export type VisualNovelSpecificsInput = {
  length?: InputMaybe<Scalars['Int']['input']>;
};

export type WatchProvider = {
  image?: Maybe<Scalars['String']['output']>;
  languages: Array<Scalars['String']['output']>;
  name: Scalars['String']['output'];
};

/** A workout that was completed by the user. */
export type Workout = {
  duration: Scalars['Int']['output'];
  endTime: Scalars['DateTime']['output'];
  id: Scalars['String']['output'];
  information: WorkoutInformation;
  name: Scalars['String']['output'];
  repeatedFrom?: Maybe<Scalars['String']['output']>;
  startTime: Scalars['DateTime']['output'];
  summary: WorkoutSummary;
  templateId?: Maybe<Scalars['String']['output']>;
};

/** Information about a workout done. */
export type WorkoutInformation = {
  assets?: Maybe<EntityAssets>;
  comment?: Maybe<Scalars['String']['output']>;
  exercises: Array<ProcessedExercise>;
};

export type WorkoutListResults = {
  details: SearchDetails;
  items: Array<Workout>;
};

/** The totals of a workout and the different bests achieved. */
export type WorkoutOrExerciseTotals = {
  distance: Scalars['Decimal']['output'];
  duration: Scalars['Decimal']['output'];
  /** The number of personal bests achieved. */
  personalBestsAchieved: Scalars['Int']['output'];
  reps: Scalars['Decimal']['output'];
  /** The total seconds that were logged in the rest timer. */
  restTime: Scalars['Int']['output'];
  weight: Scalars['Decimal']['output'];
};

/** The different types of personal bests that can be achieved on a set. */
export enum WorkoutSetPersonalBest {
  OneRm = 'ONE_RM',
  Pace = 'PACE',
  Reps = 'REPS',
  Time = 'TIME',
  Volume = 'VOLUME',
  Weight = 'WEIGHT'
}

/** Details about the set performed. */
export type WorkoutSetRecord = {
  actualRestTime?: Maybe<Scalars['Int']['output']>;
  confirmedAt?: Maybe<Scalars['DateTime']['output']>;
  lot: SetLot;
  note?: Maybe<Scalars['String']['output']>;
  personalBests?: Maybe<Array<WorkoutSetPersonalBest>>;
  statistic: WorkoutSetStatistic;
  totals?: Maybe<WorkoutSetTotals>;
};

/** Details about the statistics of the set performed. */
export type WorkoutSetStatistic = {
  distance?: Maybe<Scalars['Decimal']['output']>;
  duration?: Maybe<Scalars['Decimal']['output']>;
  oneRm?: Maybe<Scalars['Decimal']['output']>;
  pace?: Maybe<Scalars['Decimal']['output']>;
  reps?: Maybe<Scalars['Decimal']['output']>;
  volume?: Maybe<Scalars['Decimal']['output']>;
  weight?: Maybe<Scalars['Decimal']['output']>;
};

export type WorkoutSetTotals = {
  weight?: Maybe<Scalars['Decimal']['output']>;
};

export type WorkoutSummary = {
  exercises: Array<WorkoutSummaryExercise>;
  total?: Maybe<WorkoutOrExerciseTotals>;
};

/** The summary about an exercise done in a workout. */
export type WorkoutSummaryExercise = {
  bestSet?: Maybe<WorkoutSetRecord>;
  id: Scalars['String']['output'];
  lot?: Maybe<ExerciseLot>;
  numSets: Scalars['Int']['output'];
};

export type WorkoutTemplate = {
  createdOn: Scalars['DateTime']['output'];
  defaultRestTimer?: Maybe<Scalars['Int']['output']>;
  id: Scalars['String']['output'];
  information: WorkoutInformation;
  name: Scalars['String']['output'];
  summary: WorkoutSummary;
  visibility: Visibility;
};

export type WorkoutTemplateListResults = {
  details: SearchDetails;
  items: Array<WorkoutTemplate>;
};

export type RegisterUserMutationVariables = Exact<{
  input: RegisterUserInput;
}>;


export type RegisterUserMutation = { registerUser: { __typename: 'RegisterError', error: RegisterErrorVariant } | { __typename: 'StringIdObject', id: string } };

export type LoginUserMutationVariables = Exact<{
  input: AuthUserInput;
}>;


export type LoginUserMutation = { loginUser: { __typename: 'LoginError', error: LoginErrorVariant } | { __typename: 'LoginResponse', apiKey: string } };

export type AddEntityToCollectionMutationVariables = Exact<{
  input: ChangeCollectionToEntityInput;
}>;


export type AddEntityToCollectionMutation = { addEntityToCollection: boolean };

export type CommitMetadataMutationVariables = Exact<{
  input: CommitMediaInput;
}>;


export type CommitMetadataMutation = { commitMetadata: { id: string } };

export type CommitMetadataGroupMutationVariables = Exact<{
  input: CommitMediaInput;
}>;


export type CommitMetadataGroupMutation = { commitMetadataGroup: { id: string } };

export type CommitPersonMutationVariables = Exact<{
  input: CommitPersonInput;
}>;


export type CommitPersonMutation = { commitPerson: { id: string } };

export type CreateCustomExerciseMutationVariables = Exact<{
  input: ExerciseInput;
}>;


export type CreateCustomExerciseMutation = { createCustomExercise: string };

export type UpdateCustomExerciseMutationVariables = Exact<{
  input: UpdateCustomExerciseInput;
}>;


export type UpdateCustomExerciseMutation = { updateCustomExercise: boolean };

export type UpdateUserIntegrationMutationVariables = Exact<{
  input: UpdateUserIntegrationInput;
}>;


export type UpdateUserIntegrationMutation = { updateUserIntegration: boolean };

export type CreateCustomMetadataMutationVariables = Exact<{
  input: CreateCustomMetadataInput;
}>;


export type CreateCustomMetadataMutation = { createCustomMetadata: { id: string } };

export type CreateOrUpdateCollectionMutationVariables = Exact<{
  input: CreateOrUpdateCollectionInput;
}>;


export type CreateOrUpdateCollectionMutation = { createOrUpdateCollection: { id: string } };

export type CreateReviewCommentMutationVariables = Exact<{
  input: CreateReviewCommentInput;
}>;


export type CreateReviewCommentMutation = { createReviewComment: boolean };

export type CreateUserMeasurementMutationVariables = Exact<{
  input: UserMeasurementInput;
}>;


export type CreateUserMeasurementMutation = { createUserMeasurement: string };

export type CreateUserNotificationPlatformMutationVariables = Exact<{
  input: CreateUserNotificationPlatformInput;
}>;


export type CreateUserNotificationPlatformMutation = { createUserNotificationPlatform: string };

export type CreateUserIntegrationMutationVariables = Exact<{
  input: CreateUserIntegrationInput;
}>;


export type CreateUserIntegrationMutation = { createUserIntegration: { id: string } };

export type CreateOrUpdateUserWorkoutMutationVariables = Exact<{
  input: UserWorkoutInput;
}>;


export type CreateOrUpdateUserWorkoutMutation = { createOrUpdateUserWorkout: string };

export type CreateOrUpdateUserWorkoutTemplateMutationVariables = Exact<{
  input: UserWorkoutInput;
}>;


export type CreateOrUpdateUserWorkoutTemplateMutation = { createOrUpdateUserWorkoutTemplate: string };

export type DeleteCollectionMutationVariables = Exact<{
  collectionName: Scalars['String']['input'];
}>;


export type DeleteCollectionMutation = { deleteCollection: boolean };

export type DeleteReviewMutationVariables = Exact<{
  reviewId: Scalars['String']['input'];
}>;


export type DeleteReviewMutation = { deleteReview: boolean };

export type DeleteS3ObjectMutationVariables = Exact<{
  key: Scalars['String']['input'];
}>;


export type DeleteS3ObjectMutation = { deleteS3Object: boolean };

export type DeleteSeenItemMutationVariables = Exact<{
  seenId: Scalars['String']['input'];
}>;


export type DeleteSeenItemMutation = { deleteSeenItem: { id: string } };

export type DeleteUserMutationVariables = Exact<{
  toDeleteUserId: Scalars['String']['input'];
}>;


export type DeleteUserMutation = { deleteUser: boolean };

export type DeleteUserIntegrationMutationVariables = Exact<{
  integrationId: Scalars['String']['input'];
}>;


export type DeleteUserIntegrationMutation = { deleteUserIntegration: boolean };

export type DeleteUserMeasurementMutationVariables = Exact<{
  timestamp: Scalars['DateTime']['input'];
}>;


export type DeleteUserMeasurementMutation = { deleteUserMeasurement: boolean };

export type DeleteUserNotificationPlatformMutationVariables = Exact<{
  notificationId: Scalars['String']['input'];
}>;


export type DeleteUserNotificationPlatformMutation = { deleteUserNotificationPlatform: boolean };

export type DeleteUserWorkoutMutationVariables = Exact<{
  workoutId: Scalars['String']['input'];
}>;


export type DeleteUserWorkoutMutation = { deleteUserWorkout: boolean };

export type DeleteUserWorkoutTemplateMutationVariables = Exact<{
  workoutTemplateId: Scalars['String']['input'];
}>;


export type DeleteUserWorkoutTemplateMutation = { deleteUserWorkoutTemplate: boolean };

export type DeployBackgroundJobMutationVariables = Exact<{
  jobName: BackgroundJob;
}>;


export type DeployBackgroundJobMutation = { deployBackgroundJob: boolean };

export type DeployBulkProgressUpdateMutationVariables = Exact<{
  input: Array<ProgressUpdateInput> | ProgressUpdateInput;
}>;


export type DeployBulkProgressUpdateMutation = { deployBulkProgressUpdate: boolean };

export type DeployExportJobMutationVariables = Exact<{ [key: string]: never; }>;


export type DeployExportJobMutation = { deployExportJob: boolean };

export type DeployImportJobMutationVariables = Exact<{
  input: DeployImportJobInput;
}>;


export type DeployImportJobMutation = { deployImportJob: boolean };

export type DeployUpdateMetadataJobMutationVariables = Exact<{
  metadataId: Scalars['String']['input'];
}>;


export type DeployUpdateMetadataJobMutation = { deployUpdateMetadataJob: boolean };

export type DeployUpdatePersonJobMutationVariables = Exact<{
  personId: Scalars['String']['input'];
}>;


export type DeployUpdatePersonJobMutation = { deployUpdatePersonJob: boolean };

export type DeployUpdateMetadataGroupJobMutationVariables = Exact<{
  metadataGroupId: Scalars['String']['input'];
}>;


export type DeployUpdateMetadataGroupJobMutation = { deployUpdateMetadataGroupJob: boolean };

export type UpdateSeenItemMutationVariables = Exact<{
  input: UpdateSeenItemInput;
}>;


export type UpdateSeenItemMutation = { updateSeenItem: boolean };

export type UpdateUserNotificationPlatformMutationVariables = Exact<{
  input: UpdateUserNotificationPlatformInput;
}>;


export type UpdateUserNotificationPlatformMutation = { updateUserNotificationPlatform: boolean };

export type UpdateUserWorkoutMutationVariables = Exact<{
  input: UpdateUserWorkoutInput;
}>;


export type UpdateUserWorkoutMutation = { updateUserWorkout: boolean };

export type GenerateAuthTokenMutationVariables = Exact<{ [key: string]: never; }>;


export type GenerateAuthTokenMutation = { generateAuthToken: string };

export type MergeMetadataMutationVariables = Exact<{
  mergeFrom: Scalars['String']['input'];
  mergeInto: Scalars['String']['input'];
}>;


export type MergeMetadataMutation = { mergeMetadata: boolean };

export type DisassociateMetadataMutationVariables = Exact<{
  metadataId: Scalars['String']['input'];
}>;


export type DisassociateMetadataMutation = { disassociateMetadata: boolean };

export type CreateOrUpdateReviewMutationVariables = Exact<{
  input: CreateOrUpdateReviewInput;
}>;


export type CreateOrUpdateReviewMutation = { createOrUpdateReview: { id: string } };

export type PresignedPutS3UrlMutationVariables = Exact<{
  input: PresignedPutUrlInput;
}>;


export type PresignedPutS3UrlMutation = { presignedPutS3Url: { key: string, uploadUrl: string } };

export type RemoveEntityFromCollectionMutationVariables = Exact<{
  input: ChangeCollectionToEntityInput;
}>;


export type RemoveEntityFromCollectionMutation = { removeEntityFromCollection: { id: string } };

export type TestUserNotificationPlatformsMutationVariables = Exact<{ [key: string]: never; }>;


export type TestUserNotificationPlatformsMutation = { testUserNotificationPlatforms: boolean };

export type UpdateUserMutationVariables = Exact<{
  input: UpdateUserInput;
}>;


export type UpdateUserMutation = { updateUser: { id: string } };

export type UpdateUserPreferenceMutationVariables = Exact<{
  input: UpdateUserPreferenceInput;
}>;


export type UpdateUserPreferenceMutation = { updateUserPreference: boolean };

export type CreateAccessLinkMutationVariables = Exact<{
  input: CreateAccessLinkInput;
}>;


export type CreateAccessLinkMutation = { createAccessLink: { id: string } };

export type ProcessAccessLinkMutationVariables = Exact<{
  input: ProcessAccessLinkInput;
}>;


export type ProcessAccessLinkMutation = { processAccessLink: { __typename: 'ProcessAccessLinkError', error: ProcessAccessLinkErrorVariant } | { __typename: 'ProcessAccessLinkResponse', apiKey: string, redirectTo?: string | null, tokenValidForDays: number } };

export type RevokeAccessLinkMutationVariables = Exact<{
  accessLinkId: Scalars['String']['input'];
}>;


export type RevokeAccessLinkMutation = { revokeAccessLink: boolean };

export type CollectionContentsQueryVariables = Exact<{
  input: CollectionContentsInput;
}>;


export type CollectionContentsQuery = { collectionContents: { user: { id: string, name: string }, reviews: Array<{ id: string, rating?: string | null, postedOn: string, isSpoiler: boolean, visibility: Visibility, textOriginal?: string | null, textRendered?: string | null, seenItemsAssociatedWith: Array<string>, postedBy: { id: string, name: string }, comments: Array<{ id: string, text: string, createdOn: string, likedBy: Array<string>, user: { id: string, name: string } }>, showExtraInformation?: { episode: number, season: number } | null, podcastExtraInformation?: { episode: number } | null, animeExtraInformation?: { episode?: number | null } | null, mangaExtraInformation?: { chapter?: string | null, volume?: number | null } | null }>, results: { details: { total: number, nextPage?: number | null }, items: Array<{ entityId: string, entityLot: EntityLot }> }, details: { name: string, description?: string | null, createdOn: string } } };

export type CoreDetailsQueryVariables = Exact<{ [key: string]: never; }>;


export type CoreDetailsQuery = { coreDetails: { isPro: boolean, version: string, docsLink: string, pageLimit: number, websiteUrl: string, smtpEnabled: boolean, oidcEnabled: boolean, signupAllowed: boolean, repositoryLink: string, localAuthDisabled: boolean, fileStorageEnabled: boolean, tokenValidForDays: number } };

export type ExerciseDetailsQueryVariables = Exact<{
  exerciseId: Scalars['String']['input'];
}>;


export type ExerciseDetailsQuery = { exerciseDetails: { id: string, lot: ExerciseLot, source: ExerciseSource, level: ExerciseLevel, force?: ExerciseForce | null, mechanic?: ExerciseMechanic | null, equipment?: ExerciseEquipment | null, muscles: Array<ExerciseMuscle>, createdByUserId?: string | null, attributes: { instructions: Array<string>, images: Array<string> } } };

export type ExerciseParametersQueryVariables = Exact<{ [key: string]: never; }>;


export type ExerciseParametersQuery = { exerciseParameters: { downloadRequired: boolean, filters: { type: Array<ExerciseLot>, level: Array<ExerciseLevel>, force: Array<ExerciseForce>, mechanic: Array<ExerciseMechanic>, equipment: Array<ExerciseEquipment>, muscle: Array<ExerciseMuscle> }, lotMapping: Array<{ lot: ExerciseLot, bests: Array<WorkoutSetPersonalBest> }> } };

export type ExercisesListQueryVariables = Exact<{
  input: ExercisesListInput;
}>;


export type ExercisesListQuery = { exercisesList: { details: { total: number, nextPage?: number | null }, items: Array<{ id: string, lot: ExerciseLot, image?: string | null, muscle?: ExerciseMuscle | null, numTimesInteracted?: number | null, lastUpdatedOn?: string | null }> } };

export type GenreDetailsQueryVariables = Exact<{
  input: GenreDetailsInput;
}>;


export type GenreDetailsQuery = { genreDetails: { details: { id: string, name: string, numItems?: number | null }, contents: { items: Array<string>, details: { total: number, nextPage?: number | null } } } };

export type GenresListQueryVariables = Exact<{
  input: SearchInput;
}>;


export type GenresListQuery = { genresList: { details: { total: number, nextPage?: number | null }, items: Array<{ id: string, name: string, numItems?: number | null }> } };

export type ImportReportsQueryVariables = Exact<{ [key: string]: never; }>;


export type ImportReportsQuery = { importReports: Array<{ id: string, source: ImportSource, startedOn: string, finishedOn?: string | null, wasSuccess?: boolean | null, details?: { import: { total: number }, failedItems: Array<{ lot?: MediaLot | null, step: ImportFailStep, identifier: string, error?: string | null }> } | null }> };

export type LatestUserSummaryQueryVariables = Exact<{ [key: string]: never; }>;


export type LatestUserSummaryQuery = { latestUserSummary: { totalMetadataReviewCount: number, totalCollectionReviewCount: number, totalMetadataGroupReviewCount: number, totalPersonReviewCount: number, measurementCount: number, workoutCount: number, totalWorkoutDuration: number, audioBookCount: number, totalAudioBookDuration: number, animeCount: number, bookCount: number, totalBookPages: number, podcastCount: number, totalPodcastDuration: number, mangaCount: number, movieCount: number, totalMovieDuration: number, showCount: number, totalShowDuration: number, videoGameCount: number, visualNovelCount: number, totalVisualNovelDuration: number, totalWorkoutPersonalBests: number, totalWorkoutWeight: number, totalWorkoutReps: number, totalWorkoutDistance: number, totalWorkoutRestTime: number, totalMetadataCount: number, totalReviewCount: number, totalCount: number, totalDuration: number } };

export type MetadataDetailsQueryVariables = Exact<{
  metadataId: Scalars['String']['input'];
}>;


export type MetadataDetailsQuery = { metadataDetails: { id: string, lot: MediaLot, title: string, source: MediaSource, isNsfw?: boolean | null, isPartial?: boolean | null, sourceUrl?: string | null, identifier: string, description?: string | null, suggestions: Array<string>, publishYear?: number | null, publishDate?: string | null, providerRating?: string | null, productionStatus?: string | null, originalLanguage?: string | null, genres: Array<{ id: string, name: string }>, group?: { id: string, name: string, part: number } | null, assets: { images: Array<string>, videos: Array<{ videoId: string, source: MetadataVideoSource }> }, creators: Array<{ name: string, items: Array<{ id?: string | null, name: string, image?: string | null, character?: string | null }> }>, watchProviders: Array<{ name: string, image?: string | null, languages: Array<string> }>, animeSpecifics?: { episodes?: number | null } | null, audioBookSpecifics?: { runtime?: number | null } | null, bookSpecifics?: { pages?: number | null } | null, movieSpecifics?: { runtime?: number | null } | null, mangaSpecifics?: { volumes?: number | null, chapters?: string | null } | null, podcastSpecifics?: { totalEpisodes: number, episodes: Array<{ id: string, title: string, overview?: string | null, thumbnail?: string | null, number: number, runtime?: number | null, publishDate: string }> } | null, showSpecifics?: { totalSeasons?: number | null, totalEpisodes?: number | null, runtime?: number | null, seasons: Array<{ id: number, seasonNumber: number, name: string, overview?: string | null, backdropImages: Array<string>, posterImages: Array<string>, episodes: Array<{ id: number, name: string, posterImages: Array<string>, episodeNumber: number, publishDate?: string | null, overview?: string | null, runtime?: number | null }> }> } | null, visualNovelSpecifics?: { length?: number | null } | null, videoGameSpecifics?: { platforms: Array<string> } | null } };

export type MetadataGroupDetailsQueryVariables = Exact<{
  metadataGroupId: Scalars['String']['input'];
}>;


export type MetadataGroupDetailsQuery = { metadataGroupDetails: { contents: Array<string>, sourceUrl?: string | null, details: { id: string, title: string, lot: MediaLot, source: MediaSource, displayImages: Array<string>, identifier: string, parts: number, isPartial?: boolean | null } } };

export type MetadataGroupSearchQueryVariables = Exact<{
  input: MetadataGroupSearchInput;
}>;


export type MetadataGroupSearchQuery = { metadataGroupSearch: { details: { total: number, nextPage?: number | null }, items: Array<{ identifier: string, name: string, image?: string | null, parts?: number | null }> } };

export type MetadataListQueryVariables = Exact<{
  input: MetadataListInput;
}>;


export type MetadataListQuery = { metadataList: { items: Array<string>, details: { total: number, nextPage?: number | null } } };

export type MetadataSearchQueryVariables = Exact<{
  input: MetadataSearchInput;
}>;


export type MetadataSearchQuery = { metadataSearch: { details: { total: number, nextPage?: number | null }, items: Array<{ databaseId?: string | null, hasInteracted: boolean, item: { identifier: string, title: string, image?: string | null, publishYear?: number | null } }> } };

export type PeopleSearchQueryVariables = Exact<{
  input: PeopleSearchInput;
}>;


export type PeopleSearchQuery = { peopleSearch: { details: { total: number, nextPage?: number | null }, items: Array<{ identifier: string, name: string, image?: string | null, birthYear?: number | null }> } };

export type PersonDetailsQueryVariables = Exact<{
  personId: Scalars['String']['input'];
}>;


export type PersonDetailsQuery = { personDetails: { sourceUrl?: string | null, details: { id: string, name: string, source: MediaSource, identifier: string, isPartial?: boolean | null, description?: string | null, birthDate?: string | null, deathDate?: string | null, place?: string | null, website?: string | null, gender?: string | null, displayImages: Array<string> }, contents: Array<{ name: string, items: Array<{ mediaId: string, character?: string | null }> }> } };

export type UserDetailsQueryVariables = Exact<{ [key: string]: never; }>;


export type UserDetailsQuery = { userDetails: { __typename: 'User', id: string, lot: UserLot, name: string, oidcIssuerId?: string | null } | { __typename: 'UserDetailsError' } };

export type UserExerciseDetailsQueryVariables = Exact<{
  exerciseId: Scalars['String']['input'];
}>;


export type UserExerciseDetailsQuery = { userExerciseDetails: { collections: Array<{ id: string, name: string, userId: string }>, reviews: Array<{ id: string, rating?: string | null, postedOn: string, isSpoiler: boolean, visibility: Visibility, textOriginal?: string | null, textRendered?: string | null, seenItemsAssociatedWith: Array<string>, postedBy: { id: string, name: string }, comments: Array<{ id: string, text: string, createdOn: string, likedBy: Array<string>, user: { id: string, name: string } }>, showExtraInformation?: { episode: number, season: number } | null, podcastExtraInformation?: { episode: number } | null, animeExtraInformation?: { episode?: number | null } | null, mangaExtraInformation?: { chapter?: string | null, volume?: number | null } | null }>, history?: Array<{ idx: number, workoutId: string, workoutEndOn: string, bestSet?: { lot: SetLot, personalBests?: Array<WorkoutSetPersonalBest> | null, statistic: { duration?: string | null, distance?: string | null, reps?: string | null, weight?: string | null, oneRm?: string | null, pace?: string | null, volume?: string | null } } | null }> | null, details?: { exerciseId?: string | null, createdOn: string, lastUpdatedOn: string, exerciseNumTimesInteracted?: number | null, exerciseExtraInformation?: { lifetimeStats: { weight: string, reps: string, distance: string, duration: string, personalBestsAchieved: number }, personalBests: Array<{ lot: WorkoutSetPersonalBest, sets: Array<{ workoutId: string, exerciseIdx: number, setIdx: number }> }> } | null } | null } };

export type UserMeasurementsListQueryVariables = Exact<{
  input: UserMeasurementsListInput;
}>;


export type UserMeasurementsListQuery = { userMeasurementsList: Array<{ timestamp: string, name?: string | null, comment?: string | null, stats: { weight?: string | null, bodyMassIndex?: string | null, totalBodyWater?: string | null, muscle?: string | null, leanBodyMass?: string | null, bodyFat?: string | null, boneMass?: string | null, visceralFat?: string | null, waistCircumference?: string | null, waistToHeightRatio?: string | null, hipCircumference?: string | null, waistToHipRatio?: string | null, chestCircumference?: string | null, thighCircumference?: string | null, bicepsCircumference?: string | null, neckCircumference?: string | null, bodyFatCaliper?: string | null, chestSkinfold?: string | null, abdominalSkinfold?: string | null, thighSkinfold?: string | null, basalMetabolicRate?: string | null, totalDailyEnergyExpenditure?: string | null, calories?: string | null, custom?: any | null } }> };

export type UserMetadataDetailsQueryVariables = Exact<{
  metadataId: Scalars['String']['input'];
}>;


export type UserMetadataDetailsQuery = { userMetadataDetails: { mediaReason?: Array<UserToMediaReason> | null, hasInteracted: boolean, averageRating?: string | null, seenByAllCount: number, seenByUserCount: number, collections: Array<{ id: string, name: string, userId: string }>, inProgress?: { id: string, state: SeenState, progress: string, reviewId?: string | null, startedOn?: string | null, finishedOn?: string | null, lastUpdatedOn: string, manualTimeSpent?: string | null, numTimesUpdated: number, providerWatchedOn?: string | null, showExtraInformation?: { episode: number, season: number } | null, podcastExtraInformation?: { episode: number } | null, animeExtraInformation?: { episode?: number | null } | null, mangaExtraInformation?: { chapter?: string | null, volume?: number | null } | null } | null, history: Array<{ id: string, state: SeenState, progress: string, reviewId?: string | null, startedOn?: string | null, finishedOn?: string | null, lastUpdatedOn: string, manualTimeSpent?: string | null, numTimesUpdated: number, providerWatchedOn?: string | null, showExtraInformation?: { episode: number, season: number } | null, podcastExtraInformation?: { episode: number } | null, animeExtraInformation?: { episode?: number | null } | null, mangaExtraInformation?: { chapter?: string | null, volume?: number | null } | null }>, reviews: Array<{ id: string, rating?: string | null, postedOn: string, isSpoiler: boolean, visibility: Visibility, textOriginal?: string | null, textRendered?: string | null, seenItemsAssociatedWith: Array<string>, postedBy: { id: string, name: string }, comments: Array<{ id: string, text: string, createdOn: string, likedBy: Array<string>, user: { id: string, name: string } }>, showExtraInformation?: { episode: number, season: number } | null, podcastExtraInformation?: { episode: number } | null, animeExtraInformation?: { episode?: number | null } | null, mangaExtraInformation?: { chapter?: string | null, volume?: number | null } | null }>, nextEntry?: { season?: number | null, volume?: number | null, episode?: number | null, chapter?: string | null } | null, showProgress?: Array<{ timesSeen: number, seasonNumber: number, episodes: Array<{ episodeNumber: number, timesSeen: number }> }> | null, podcastProgress?: Array<{ episodeNumber: number, timesSeen: number }> | null } };

export type UserMetadataGroupDetailsQueryVariables = Exact<{
  metadataGroupId: Scalars['String']['input'];
}>;


export type UserMetadataGroupDetailsQuery = { userMetadataGroupDetails: { reviews: Array<{ id: string, rating?: string | null, postedOn: string, isSpoiler: boolean, visibility: Visibility, textOriginal?: string | null, textRendered?: string | null, seenItemsAssociatedWith: Array<string>, postedBy: { id: string, name: string }, comments: Array<{ id: string, text: string, createdOn: string, likedBy: Array<string>, user: { id: string, name: string } }>, showExtraInformation?: { episode: number, season: number } | null, podcastExtraInformation?: { episode: number } | null, animeExtraInformation?: { episode?: number | null } | null, mangaExtraInformation?: { chapter?: string | null, volume?: number | null } | null }>, collections: Array<{ id: string, name: string, userId: string }> } };

export type UserPersonDetailsQueryVariables = Exact<{
  personId: Scalars['String']['input'];
}>;


export type UserPersonDetailsQuery = { userPersonDetails: { collections: Array<{ id: string, name: string, userId: string }>, reviews: Array<{ id: string, rating?: string | null, postedOn: string, isSpoiler: boolean, visibility: Visibility, textOriginal?: string | null, textRendered?: string | null, seenItemsAssociatedWith: Array<string>, postedBy: { id: string, name: string }, comments: Array<{ id: string, text: string, createdOn: string, likedBy: Array<string>, user: { id: string, name: string } }>, showExtraInformation?: { episode: number, season: number } | null, podcastExtraInformation?: { episode: number } | null, animeExtraInformation?: { episode?: number | null } | null, mangaExtraInformation?: { chapter?: string | null, volume?: number | null } | null }> } };

export type UserPreferencesQueryVariables = Exact<{ [key: string]: never; }>;


export type UserPreferencesQuery = { userPreferences: { general: { reviewScale: UserReviewScale, gridPacking: GridPacking, displayNsfw: boolean, disableVideos: boolean, persistQueries: boolean, watchProviders: Array<string>, disableReviews: boolean, disableIntegrations: boolean, disableWatchProviders: boolean, disableNavigationAnimation: boolean, dashboard: Array<{ section: DashboardElementLot, hidden: boolean, numElements?: number | null }> }, fitness: { measurements: { custom: Array<{ name: string, dataType: UserCustomMeasurementDataType }>, inbuilt: { weight: boolean, bodyMassIndex: boolean, totalBodyWater: boolean, muscle: boolean, leanBodyMass: boolean, bodyFat: boolean, boneMass: boolean, visceralFat: boolean, waistCircumference: boolean, waistToHeightRatio: boolean, hipCircumference: boolean, waistToHipRatio: boolean, chestCircumference: boolean, thighCircumference: boolean, bicepsCircumference: boolean, neckCircumference: boolean, bodyFatCaliper: boolean, chestSkinfold: boolean, abdominalSkinfold: boolean, thighSkinfold: boolean, basalMetabolicRate: boolean, totalDailyEnergyExpenditure: boolean, calories: boolean } }, exercises: { unitSystem: UserUnitSystem } }, notifications: { toSend: Array<MediaStateChanged>, enabled: boolean }, featuresEnabled: { others: { calendar: boolean, collections: boolean }, fitness: { enabled: boolean, workouts: boolean, templates: boolean, measurements: boolean }, media: { enabled: boolean, anime: boolean, audioBook: boolean, book: boolean, manga: boolean, movie: boolean, podcast: boolean, show: boolean, videoGame: boolean, visualNovel: boolean, people: boolean, groups: boolean, genres: boolean } } } };

export type UserWorkoutTemplateDetailsQueryVariables = Exact<{
  workoutTemplateId: Scalars['String']['input'];
}>;


export type UserWorkoutTemplateDetailsQuery = { userWorkoutTemplateDetails: { collections: Array<{ id: string, name: string, userId: string }>, details: { id: string, name: string, createdOn: string, visibility: Visibility, defaultRestTimer?: number | null, summary: { total?: { personalBestsAchieved: number, weight: string, reps: string, distance: string, duration: string, restTime: number } | null, exercises: Array<{ numSets: number, id: string, lot?: ExerciseLot | null, bestSet?: { lot: SetLot, personalBests?: Array<WorkoutSetPersonalBest> | null, statistic: { duration?: string | null, distance?: string | null, reps?: string | null, weight?: string | null, oneRm?: string | null, pace?: string | null, volume?: string | null } } | null }> }, information: { comment?: string | null, assets?: { images: Array<string>, videos: Array<string> } | null, exercises: Array<{ name: string, lot: ExerciseLot, notes: Array<string>, restTime?: number | null, supersetWith: Array<number>, total?: { personalBestsAchieved: number, weight: string, reps: string, distance: string, duration: string, restTime: number } | null, assets?: { images: Array<string>, videos: Array<string> } | null, sets: Array<{ note?: string | null, lot: SetLot, personalBests?: Array<WorkoutSetPersonalBest> | null, confirmedAt?: string | null, statistic: { duration?: string | null, distance?: string | null, reps?: string | null, weight?: string | null, oneRm?: string | null, pace?: string | null, volume?: string | null } }> }> } } } };

export type UserWorkoutTemplatesListQueryVariables = Exact<{
  input: SearchInput;
}>;


export type UserWorkoutTemplatesListQuery = { userWorkoutTemplatesList: { details: { total: number, nextPage?: number | null }, items: Array<{ id: string, name: string, createdOn: string, visibility: Visibility, summary: { total?: { personalBestsAchieved: number, weight: string, reps: string, distance: string, duration: string, restTime: number } | null, exercises: Array<{ numSets: number, id: string, lot?: ExerciseLot | null, bestSet?: { lot: SetLot, personalBests?: Array<WorkoutSetPersonalBest> | null, statistic: { duration?: string | null, distance?: string | null, reps?: string | null, weight?: string | null, oneRm?: string | null, pace?: string | null, volume?: string | null } } | null }> } }> } };

export type UserWorkoutsListQueryVariables = Exact<{
  input: SearchInput;
}>;


export type UserWorkoutsListQuery = { userWorkoutsList: { details: { total: number, nextPage?: number | null }, items: Array<{ id: string, name: string, endTime: string, duration: number, startTime: string, summary: { total?: { personalBestsAchieved: number, weight: string, reps: string, distance: string, duration: string, restTime: number } | null, exercises: Array<{ numSets: number, id: string, lot?: ExerciseLot | null, bestSet?: { lot: SetLot, personalBests?: Array<WorkoutSetPersonalBest> | null, statistic: { duration?: string | null, distance?: string | null, reps?: string | null, weight?: string | null, oneRm?: string | null, pace?: string | null, volume?: string | null } } | null }> } }> } };

export type WorkoutDetailsQueryVariables = Exact<{
  workoutId: Scalars['String']['input'];
}>;


export type WorkoutDetailsQuery = { workoutDetails: { collections: Array<{ id: string, name: string, userId: string }>, details: { id: string, name: string, endTime: string, duration: number, startTime: string, templateId?: string | null, repeatedFrom?: string | null, summary: { total?: { personalBestsAchieved: number, weight: string, reps: string, distance: string, duration: string, restTime: number } | null, exercises: Array<{ numSets: number, id: string, lot?: ExerciseLot | null, bestSet?: { lot: SetLot, personalBests?: Array<WorkoutSetPersonalBest> | null, statistic: { duration?: string | null, distance?: string | null, reps?: string | null, weight?: string | null, oneRm?: string | null, pace?: string | null, volume?: string | null } } | null }> }, information: { comment?: string | null, assets?: { images: Array<string>, videos: Array<string> } | null, exercises: Array<{ name: string, lot: ExerciseLot, notes: Array<string>, restTime?: number | null, supersetWith: Array<number>, total?: { personalBestsAchieved: number, weight: string, reps: string, distance: string, duration: string, restTime: number } | null, assets?: { images: Array<string>, videos: Array<string> } | null, sets: Array<{ note?: string | null, lot: SetLot, personalBests?: Array<WorkoutSetPersonalBest> | null, confirmedAt?: string | null, statistic: { duration?: string | null, distance?: string | null, reps?: string | null, weight?: string | null, oneRm?: string | null, pace?: string | null, volume?: string | null } }> }> } } } };

export type GetOidcRedirectUrlQueryVariables = Exact<{ [key: string]: never; }>;


export type GetOidcRedirectUrlQuery = { getOidcRedirectUrl: string };

export type UserByOidcIssuerIdQueryVariables = Exact<{
  oidcIssuerId: Scalars['String']['input'];
}>;


export type UserByOidcIssuerIdQuery = { userByOidcIssuerId?: string | null };

export type GetOidcTokenQueryVariables = Exact<{
  code: Scalars['String']['input'];
}>;


export type GetOidcTokenQuery = { getOidcToken: { subject: string, email: string } };

export type GetPresignedS3UrlQueryVariables = Exact<{
  key: Scalars['String']['input'];
}>;


export type GetPresignedS3UrlQuery = { getPresignedS3Url: string };

export type ProvidersLanguageInformationQueryVariables = Exact<{ [key: string]: never; }>;


export type ProvidersLanguageInformationQuery = { providersLanguageInformation: Array<{ supported: Array<string>, default: string, source: MediaSource }> };

export type UserExportsQueryVariables = Exact<{ [key: string]: never; }>;


export type UserExportsQuery = { userExports: Array<{ url: string, size: number, endedAt: string, startedAt: string }> };

export type UserCollectionsListQueryVariables = Exact<{
  name?: InputMaybe<Scalars['String']['input']>;
}>;


export type UserCollectionsListQuery = { userCollectionsList: Array<{ id: string, name: string, count: number, isDefault: boolean, description?: string | null, creator: { id: string, name: string }, collaborators: Array<{ id: string, name: string }>, informationTemplate?: Array<{ lot: CollectionExtraInformationLot, name: string, required?: boolean | null, description: string, defaultValue?: string | null }> | null }> };

export type UserIntegrationsQueryVariables = Exact<{ [key: string]: never; }>;


export type UserIntegrationsQuery = { userIntegrations: Array<{ id: string, lot: IntegrationLot, provider: IntegrationProvider, createdOn: string, isDisabled?: boolean | null, maximumProgress?: string | null, minimumProgress?: string | null, lastTriggeredOn?: string | null, syncToOwnedCollection?: boolean | null }> };

export type UserNotificationPlatformsQueryVariables = Exact<{ [key: string]: never; }>;


export type UserNotificationPlatformsQuery = { userNotificationPlatforms: Array<{ id: string, lot: NotificationPlatformLot, createdOn: string, isDisabled?: boolean | null, description: string }> };

export type UsersListQueryVariables = Exact<{
  query?: InputMaybe<Scalars['String']['input']>;
}>;


export type UsersListQuery = { usersList: Array<{ id: string, lot: UserLot, name: string, isDisabled?: boolean | null }> };

export type UserRecommendationsQueryVariables = Exact<{ [key: string]: never; }>;


export type UserRecommendationsQuery = { userRecommendations: Array<string> };

export type UserUpcomingCalendarEventsQueryVariables = Exact<{
  input: UserUpcomingCalendarEventInput;
}>;


export type UserUpcomingCalendarEventsQuery = { userUpcomingCalendarEvents: Array<{ date: string, metadataId: string, metadataLot: MediaLot, episodeName?: string | null, metadataTitle: string, metadataImage?: string | null, calendarEventId: string, showExtraInformation?: { episode: number, season: number } | null, podcastExtraInformation?: { episode: number } | null, animeExtraInformation?: { episode?: number | null } | null }> };

export type UserCalendarEventsQueryVariables = Exact<{
  input: UserCalendarEventInput;
}>;


export type UserCalendarEventsQuery = { userCalendarEvents: Array<{ date: string, events: Array<{ date: string, metadataId: string, metadataLot: MediaLot, episodeName?: string | null, metadataTitle: string, metadataImage?: string | null, calendarEventId: string, showExtraInformation?: { episode: number, season: number } | null, podcastExtraInformation?: { episode: number } | null, animeExtraInformation?: { episode?: number | null } | null }> }> };

export type MetadataPartialDetailsQueryVariables = Exact<{
  metadataId: Scalars['String']['input'];
}>;


export type MetadataPartialDetailsQuery = { metadataPartialDetails: { id: string, lot: MediaLot, title: string, image?: string | null, publishYear?: number | null } };

export type MetadataGroupsListQueryVariables = Exact<{
  input: MetadataGroupsListInput;
}>;


export type MetadataGroupsListQuery = { metadataGroupsList: { items: Array<string>, details: { total: number, nextPage?: number | null } } };

export type PeopleListQueryVariables = Exact<{
  input: PeopleListInput;
}>;


export type PeopleListQuery = { peopleList: { items: Array<string>, details: { total: number, nextPage?: number | null } } };

export type UserAccessLinksQueryVariables = Exact<{ [key: string]: never; }>;


export type UserAccessLinksQuery = { userAccessLinks: Array<{ id: string, name: string, isDemo?: boolean | null, createdOn: string, expiresOn?: string | null, timesUsed: number, isRevoked?: boolean | null, maximumUses?: number | null, isAccountDefault?: boolean | null, isMutationAllowed?: boolean | null }> };

export type DailyUserActivitiesQueryVariables = Exact<{
  input: DailyUserActivitiesInput;
}>;


export type DailyUserActivitiesQuery = { dailyUserActivities: { groupedBy: DailyUserActivitiesResponseGroupedBy, totalCount: number, totalDuration: number, items: Array<{ day: string, totalReviewCount: number, workoutCount: number, measurementCount: number, audioBookCount: number, animeCount: number, bookCount: number, podcastCount: number, mangaCount: number, showCount: number, movieCount: number, videoGameCount: number, visualNovelCount: number }> } };

export type SeenPodcastExtraInformationPartFragment = { episode: number };

export type SeenShowExtraInformationPartFragment = { episode: number, season: number };

export type SeenAnimeExtraInformationPartFragment = { episode?: number | null };

export type SeenMangaExtraInformationPartFragment = { chapter?: string | null, volume?: number | null };

export type CalendarEventPartFragment = { date: string, metadataId: string, metadataLot: MediaLot, episodeName?: string | null, metadataTitle: string, metadataImage?: string | null, calendarEventId: string, showExtraInformation?: { episode: number, season: number } | null, podcastExtraInformation?: { episode: number } | null, animeExtraInformation?: { episode?: number | null } | null };

export type SeenPartFragment = { id: string, state: SeenState, progress: string, reviewId?: string | null, startedOn?: string | null, finishedOn?: string | null, lastUpdatedOn: string, manualTimeSpent?: string | null, numTimesUpdated: number, providerWatchedOn?: string | null, showExtraInformation?: { episode: number, season: number } | null, podcastExtraInformation?: { episode: number } | null, animeExtraInformation?: { episode?: number | null } | null, mangaExtraInformation?: { chapter?: string | null, volume?: number | null } | null };

export type MetadataSearchItemPartFragment = { identifier: string, title: string, image?: string | null, publishYear?: number | null };

export type WorkoutOrExerciseTotalsPartFragment = { personalBestsAchieved: number, weight: string, reps: string, distance: string, duration: string, restTime: number };

export type EntityAssetsPartFragment = { images: Array<string>, videos: Array<string> };

export type WorkoutSetStatisticPartFragment = { duration?: string | null, distance?: string | null, reps?: string | null, weight?: string | null, oneRm?: string | null, pace?: string | null, volume?: string | null };

export type WorkoutSetRecordPartFragment = { lot: SetLot, personalBests?: Array<WorkoutSetPersonalBest> | null, statistic: { duration?: string | null, distance?: string | null, reps?: string | null, weight?: string | null, oneRm?: string | null, pace?: string | null, volume?: string | null } };

export type WorkoutSummaryPartFragment = { total?: { personalBestsAchieved: number, weight: string, reps: string, distance: string, duration: string, restTime: number } | null, exercises: Array<{ numSets: number, id: string, lot?: ExerciseLot | null, bestSet?: { lot: SetLot, personalBests?: Array<WorkoutSetPersonalBest> | null, statistic: { duration?: string | null, distance?: string | null, reps?: string | null, weight?: string | null, oneRm?: string | null, pace?: string | null, volume?: string | null } } | null }> };

export type CollectionPartFragment = { id: string, name: string, userId: string };

export type ReviewItemPartFragment = { id: string, rating?: string | null, postedOn: string, isSpoiler: boolean, visibility: Visibility, textOriginal?: string | null, textRendered?: string | null, seenItemsAssociatedWith: Array<string>, postedBy: { id: string, name: string }, comments: Array<{ id: string, text: string, createdOn: string, likedBy: Array<string>, user: { id: string, name: string } }>, showExtraInformation?: { episode: number, season: number } | null, podcastExtraInformation?: { episode: number } | null, animeExtraInformation?: { episode?: number | null } | null, mangaExtraInformation?: { chapter?: string | null, volume?: number | null } | null };

export type WorkoutInformationPartFragment = { comment?: string | null, assets?: { images: Array<string>, videos: Array<string> } | null, exercises: Array<{ name: string, lot: ExerciseLot, notes: Array<string>, restTime?: number | null, supersetWith: Array<number>, total?: { personalBestsAchieved: number, weight: string, reps: string, distance: string, duration: string, restTime: number } | null, assets?: { images: Array<string>, videos: Array<string> } | null, sets: Array<{ note?: string | null, lot: SetLot, personalBests?: Array<WorkoutSetPersonalBest> | null, confirmedAt?: string | null, statistic: { duration?: string | null, distance?: string | null, reps?: string | null, weight?: string | null, oneRm?: string | null, pace?: string | null, volume?: string | null } }> }> };

export const SeenShowExtraInformationPartFragmentDoc = {"kind":"Document","definitions":[{"kind":"FragmentDefinition","name":{"kind":"Name","value":"SeenShowExtraInformationPart"},"typeCondition":{"kind":"NamedType","name":{"kind":"Name","value":"SeenShowExtraInformation"}},"selectionSet":{"kind":"SelectionSet","selections":[{"kind":"Field","name":{"kind":"Name","value":"episode"}},{"kind":"Field","name":{"kind":"Name","value":"season"}}]}}]} as unknown as DocumentNode<SeenShowExtraInformationPartFragment, unknown>;
export const SeenPodcastExtraInformationPartFragmentDoc = {"kind":"Document","definitions":[{"kind":"FragmentDefinition","name":{"kind":"Name","value":"SeenPodcastExtraInformationPart"},"typeCondition":{"kind":"NamedType","name":{"kind":"Name","value":"SeenPodcastExtraInformation"}},"selectionSet":{"kind":"SelectionSet","selections":[{"kind":"Field","name":{"kind":"Name","value":"episode"}}]}}]} as unknown as DocumentNode<SeenPodcastExtraInformationPartFragment, unknown>;
export const SeenAnimeExtraInformationPartFragmentDoc = {"kind":"Document","definitions":[{"kind":"FragmentDefinition","name":{"kind":"Name","value":"SeenAnimeExtraInformationPart"},"typeCondition":{"kind":"NamedType","name":{"kind":"Name","value":"SeenAnimeExtraInformation"}},"selectionSet":{"kind":"SelectionSet","selections":[{"kind":"Field","name":{"kind":"Name","value":"episode"}}]}}]} as unknown as DocumentNode<SeenAnimeExtraInformationPartFragment, unknown>;
export const CalendarEventPartFragmentDoc = {"kind":"Document","definitions":[{"kind":"FragmentDefinition","name":{"kind":"Name","value":"CalendarEventPart"},"typeCondition":{"kind":"NamedType","name":{"kind":"Name","value":"GraphqlCalendarEvent"}},"selectionSet":{"kind":"SelectionSet","selections":[{"kind":"Field","name":{"kind":"Name","value":"date"}},{"kind":"Field","name":{"kind":"Name","value":"metadataId"}},{"kind":"Field","name":{"kind":"Name","value":"metadataLot"}},{"kind":"Field","name":{"kind":"Name","value":"episodeName"}},{"kind":"Field","name":{"kind":"Name","value":"metadataTitle"}},{"kind":"Field","name":{"kind":"Name","value":"metadataImage"}},{"kind":"Field","name":{"kind":"Name","value":"calendarEventId"}},{"kind":"Field","name":{"kind":"Name","value":"showExtraInformation"},"selectionSet":{"kind":"SelectionSet","selections":[{"kind":"FragmentSpread","name":{"kind":"Name","value":"SeenShowExtraInformationPart"}}]}},{"kind":"Field","name":{"kind":"Name","value":"podcastExtraInformation"},"selectionSet":{"kind":"SelectionSet","selections":[{"kind":"FragmentSpread","name":{"kind":"Name","value":"SeenPodcastExtraInformationPart"}}]}},{"kind":"Field","name":{"kind":"Name","value":"animeExtraInformation"},"selectionSet":{"kind":"SelectionSet","selections":[{"kind":"FragmentSpread","name":{"kind":"Name","value":"SeenAnimeExtraInformationPart"}}]}}]}},{"kind":"FragmentDefinition","name":{"kind":"Name","value":"SeenShowExtraInformationPart"},"typeCondition":{"kind":"NamedType","name":{"kind":"Name","value":"SeenShowExtraInformation"}},"selectionSet":{"kind":"SelectionSet","selections":[{"kind":"Field","name":{"kind":"Name","value":"episode"}},{"kind":"Field","name":{"kind":"Name","value":"season"}}]}},{"kind":"FragmentDefinition","name":{"kind":"Name","value":"SeenPodcastExtraInformationPart"},"typeCondition":{"kind":"NamedType","name":{"kind":"Name","value":"SeenPodcastExtraInformation"}},"selectionSet":{"kind":"SelectionSet","selections":[{"kind":"Field","name":{"kind":"Name","value":"episode"}}]}},{"kind":"FragmentDefinition","name":{"kind":"Name","value":"SeenAnimeExtraInformationPart"},"typeCondition":{"kind":"NamedType","name":{"kind":"Name","value":"SeenAnimeExtraInformation"}},"selectionSet":{"kind":"SelectionSet","selections":[{"kind":"Field","name":{"kind":"Name","value":"episode"}}]}}]} as unknown as DocumentNode<CalendarEventPartFragment, unknown>;
export const SeenMangaExtraInformationPartFragmentDoc = {"kind":"Document","definitions":[{"kind":"FragmentDefinition","name":{"kind":"Name","value":"SeenMangaExtraInformationPart"},"typeCondition":{"kind":"NamedType","name":{"kind":"Name","value":"SeenMangaExtraInformation"}},"selectionSet":{"kind":"SelectionSet","selections":[{"kind":"Field","name":{"kind":"Name","value":"chapter"}},{"kind":"Field","name":{"kind":"Name","value":"volume"}}]}}]} as unknown as DocumentNode<SeenMangaExtraInformationPartFragment, unknown>;
export const SeenPartFragmentDoc = {"kind":"Document","definitions":[{"kind":"FragmentDefinition","name":{"kind":"Name","value":"SeenPart"},"typeCondition":{"kind":"NamedType","name":{"kind":"Name","value":"Seen"}},"selectionSet":{"kind":"SelectionSet","selections":[{"kind":"Field","name":{"kind":"Name","value":"id"}},{"kind":"Field","name":{"kind":"Name","value":"state"}},{"kind":"Field","name":{"kind":"Name","value":"progress"}},{"kind":"Field","name":{"kind":"Name","value":"reviewId"}},{"kind":"Field","name":{"kind":"Name","value":"startedOn"}},{"kind":"Field","name":{"kind":"Name","value":"finishedOn"}},{"kind":"Field","name":{"kind":"Name","value":"lastUpdatedOn"}},{"kind":"Field","name":{"kind":"Name","value":"manualTimeSpent"}},{"kind":"Field","name":{"kind":"Name","value":"numTimesUpdated"}},{"kind":"Field","name":{"kind":"Name","value":"providerWatchedOn"}},{"kind":"Field","name":{"kind":"Name","value":"showExtraInformation"},"selectionSet":{"kind":"SelectionSet","selections":[{"kind":"FragmentSpread","name":{"kind":"Name","value":"SeenShowExtraInformationPart"}}]}},{"kind":"Field","name":{"kind":"Name","value":"podcastExtraInformation"},"selectionSet":{"kind":"SelectionSet","selections":[{"kind":"FragmentSpread","name":{"kind":"Name","value":"SeenPodcastExtraInformationPart"}}]}},{"kind":"Field","name":{"kind":"Name","value":"animeExtraInformation"},"selectionSet":{"kind":"SelectionSet","selections":[{"kind":"FragmentSpread","name":{"kind":"Name","value":"SeenAnimeExtraInformationPart"}}]}},{"kind":"Field","name":{"kind":"Name","value":"mangaExtraInformation"},"selectionSet":{"kind":"SelectionSet","selections":[{"kind":"FragmentSpread","name":{"kind":"Name","value":"SeenMangaExtraInformationPart"}}]}}]}},{"kind":"FragmentDefinition","name":{"kind":"Name","value":"SeenShowExtraInformationPart"},"typeCondition":{"kind":"NamedType","name":{"kind":"Name","value":"SeenShowExtraInformation"}},"selectionSet":{"kind":"SelectionSet","selections":[{"kind":"Field","name":{"kind":"Name","value":"episode"}},{"kind":"Field","name":{"kind":"Name","value":"season"}}]}},{"kind":"FragmentDefinition","name":{"kind":"Name","value":"SeenPodcastExtraInformationPart"},"typeCondition":{"kind":"NamedType","name":{"kind":"Name","value":"SeenPodcastExtraInformation"}},"selectionSet":{"kind":"SelectionSet","selections":[{"kind":"Field","name":{"kind":"Name","value":"episode"}}]}},{"kind":"FragmentDefinition","name":{"kind":"Name","value":"SeenAnimeExtraInformationPart"},"typeCondition":{"kind":"NamedType","name":{"kind":"Name","value":"SeenAnimeExtraInformation"}},"selectionSet":{"kind":"SelectionSet","selections":[{"kind":"Field","name":{"kind":"Name","value":"episode"}}]}},{"kind":"FragmentDefinition","name":{"kind":"Name","value":"SeenMangaExtraInformationPart"},"typeCondition":{"kind":"NamedType","name":{"kind":"Name","value":"SeenMangaExtraInformation"}},"selectionSet":{"kind":"SelectionSet","selections":[{"kind":"Field","name":{"kind":"Name","value":"chapter"}},{"kind":"Field","name":{"kind":"Name","value":"volume"}}]}}]} as unknown as DocumentNode<SeenPartFragment, unknown>;
export const MetadataSearchItemPartFragmentDoc = {"kind":"Document","definitions":[{"kind":"FragmentDefinition","name":{"kind":"Name","value":"MetadataSearchItemPart"},"typeCondition":{"kind":"NamedType","name":{"kind":"Name","value":"MetadataSearchItem"}},"selectionSet":{"kind":"SelectionSet","selections":[{"kind":"Field","name":{"kind":"Name","value":"identifier"}},{"kind":"Field","name":{"kind":"Name","value":"title"}},{"kind":"Field","name":{"kind":"Name","value":"image"}},{"kind":"Field","name":{"kind":"Name","value":"publishYear"}}]}}]} as unknown as DocumentNode<MetadataSearchItemPartFragment, unknown>;
export const WorkoutOrExerciseTotalsPartFragmentDoc = {"kind":"Document","definitions":[{"kind":"FragmentDefinition","name":{"kind":"Name","value":"WorkoutOrExerciseTotalsPart"},"typeCondition":{"kind":"NamedType","name":{"kind":"Name","value":"WorkoutOrExerciseTotals"}},"selectionSet":{"kind":"SelectionSet","selections":[{"kind":"Field","name":{"kind":"Name","value":"personalBestsAchieved"}},{"kind":"Field","name":{"kind":"Name","value":"weight"}},{"kind":"Field","name":{"kind":"Name","value":"reps"}},{"kind":"Field","name":{"kind":"Name","value":"distance"}},{"kind":"Field","name":{"kind":"Name","value":"duration"}},{"kind":"Field","name":{"kind":"Name","value":"restTime"}}]}}]} as unknown as DocumentNode<WorkoutOrExerciseTotalsPartFragment, unknown>;
export const WorkoutSetStatisticPartFragmentDoc = {"kind":"Document","definitions":[{"kind":"FragmentDefinition","name":{"kind":"Name","value":"WorkoutSetStatisticPart"},"typeCondition":{"kind":"NamedType","name":{"kind":"Name","value":"WorkoutSetStatistic"}},"selectionSet":{"kind":"SelectionSet","selections":[{"kind":"Field","name":{"kind":"Name","value":"duration"}},{"kind":"Field","name":{"kind":"Name","value":"distance"}},{"kind":"Field","name":{"kind":"Name","value":"reps"}},{"kind":"Field","name":{"kind":"Name","value":"weight"}},{"kind":"Field","name":{"kind":"Name","value":"oneRm"}},{"kind":"Field","name":{"kind":"Name","value":"pace"}},{"kind":"Field","name":{"kind":"Name","value":"volume"}}]}}]} as unknown as DocumentNode<WorkoutSetStatisticPartFragment, unknown>;
export const WorkoutSetRecordPartFragmentDoc = {"kind":"Document","definitions":[{"kind":"FragmentDefinition","name":{"kind":"Name","value":"WorkoutSetRecordPart"},"typeCondition":{"kind":"NamedType","name":{"kind":"Name","value":"WorkoutSetRecord"}},"selectionSet":{"kind":"SelectionSet","selections":[{"kind":"Field","name":{"kind":"Name","value":"statistic"},"selectionSet":{"kind":"SelectionSet","selections":[{"kind":"FragmentSpread","name":{"kind":"Name","value":"WorkoutSetStatisticPart"}}]}},{"kind":"Field","name":{"kind":"Name","value":"lot"}},{"kind":"Field","name":{"kind":"Name","value":"personalBests"}}]}},{"kind":"FragmentDefinition","name":{"kind":"Name","value":"WorkoutSetStatisticPart"},"typeCondition":{"kind":"NamedType","name":{"kind":"Name","value":"WorkoutSetStatistic"}},"selectionSet":{"kind":"SelectionSet","selections":[{"kind":"Field","name":{"kind":"Name","value":"duration"}},{"kind":"Field","name":{"kind":"Name","value":"distance"}},{"kind":"Field","name":{"kind":"Name","value":"reps"}},{"kind":"Field","name":{"kind":"Name","value":"weight"}},{"kind":"Field","name":{"kind":"Name","value":"oneRm"}},{"kind":"Field","name":{"kind":"Name","value":"pace"}},{"kind":"Field","name":{"kind":"Name","value":"volume"}}]}}]} as unknown as DocumentNode<WorkoutSetRecordPartFragment, unknown>;
export const WorkoutSummaryPartFragmentDoc = {"kind":"Document","definitions":[{"kind":"FragmentDefinition","name":{"kind":"Name","value":"WorkoutSummaryPart"},"typeCondition":{"kind":"NamedType","name":{"kind":"Name","value":"WorkoutSummary"}},"selectionSet":{"kind":"SelectionSet","selections":[{"kind":"Field","name":{"kind":"Name","value":"total"},"selectionSet":{"kind":"SelectionSet","selections":[{"kind":"FragmentSpread","name":{"kind":"Name","value":"WorkoutOrExerciseTotalsPart"}}]}},{"kind":"Field","name":{"kind":"Name","value":"exercises"},"selectionSet":{"kind":"SelectionSet","selections":[{"kind":"Field","name":{"kind":"Name","value":"numSets"}},{"kind":"Field","name":{"kind":"Name","value":"id"}},{"kind":"Field","name":{"kind":"Name","value":"lot"}},{"kind":"Field","name":{"kind":"Name","value":"bestSet"},"selectionSet":{"kind":"SelectionSet","selections":[{"kind":"FragmentSpread","name":{"kind":"Name","value":"WorkoutSetRecordPart"}}]}}]}}]}},{"kind":"FragmentDefinition","name":{"kind":"Name","value":"WorkoutSetStatisticPart"},"typeCondition":{"kind":"NamedType","name":{"kind":"Name","value":"WorkoutSetStatistic"}},"selectionSet":{"kind":"SelectionSet","selections":[{"kind":"Field","name":{"kind":"Name","value":"duration"}},{"kind":"Field","name":{"kind":"Name","value":"distance"}},{"kind":"Field","name":{"kind":"Name","value":"reps"}},{"kind":"Field","name":{"kind":"Name","value":"weight"}},{"kind":"Field","name":{"kind":"Name","value":"oneRm"}},{"kind":"Field","name":{"kind":"Name","value":"pace"}},{"kind":"Field","name":{"kind":"Name","value":"volume"}}]}},{"kind":"FragmentDefinition","name":{"kind":"Name","value":"WorkoutOrExerciseTotalsPart"},"typeCondition":{"kind":"NamedType","name":{"kind":"Name","value":"WorkoutOrExerciseTotals"}},"selectionSet":{"kind":"SelectionSet","selections":[{"kind":"Field","name":{"kind":"Name","value":"personalBestsAchieved"}},{"kind":"Field","name":{"kind":"Name","value":"weight"}},{"kind":"Field","name":{"kind":"Name","value":"reps"}},{"kind":"Field","name":{"kind":"Name","value":"distance"}},{"kind":"Field","name":{"kind":"Name","value":"duration"}},{"kind":"Field","name":{"kind":"Name","value":"restTime"}}]}},{"kind":"FragmentDefinition","name":{"kind":"Name","value":"WorkoutSetRecordPart"},"typeCondition":{"kind":"NamedType","name":{"kind":"Name","value":"WorkoutSetRecord"}},"selectionSet":{"kind":"SelectionSet","selections":[{"kind":"Field","name":{"kind":"Name","value":"statistic"},"selectionSet":{"kind":"SelectionSet","selections":[{"kind":"FragmentSpread","name":{"kind":"Name","value":"WorkoutSetStatisticPart"}}]}},{"kind":"Field","name":{"kind":"Name","value":"lot"}},{"kind":"Field","name":{"kind":"Name","value":"personalBests"}}]}}]} as unknown as DocumentNode<WorkoutSummaryPartFragment, unknown>;
export const CollectionPartFragmentDoc = {"kind":"Document","definitions":[{"kind":"FragmentDefinition","name":{"kind":"Name","value":"CollectionPart"},"typeCondition":{"kind":"NamedType","name":{"kind":"Name","value":"Collection"}},"selectionSet":{"kind":"SelectionSet","selections":[{"kind":"Field","name":{"kind":"Name","value":"id"}},{"kind":"Field","name":{"kind":"Name","value":"name"}},{"kind":"Field","name":{"kind":"Name","value":"userId"}}]}}]} as unknown as DocumentNode<CollectionPartFragment, unknown>;
export const ReviewItemPartFragmentDoc = {"kind":"Document","definitions":[{"kind":"FragmentDefinition","name":{"kind":"Name","value":"ReviewItemPart"},"typeCondition":{"kind":"NamedType","name":{"kind":"Name","value":"ReviewItem"}},"selectionSet":{"kind":"SelectionSet","selections":[{"kind":"Field","name":{"kind":"Name","value":"id"}},{"kind":"Field","name":{"kind":"Name","value":"rating"}},{"kind":"Field","name":{"kind":"Name","value":"postedOn"}},{"kind":"Field","name":{"kind":"Name","value":"isSpoiler"}},{"kind":"Field","name":{"kind":"Name","value":"visibility"}},{"kind":"Field","name":{"kind":"Name","value":"textOriginal"}},{"kind":"Field","name":{"kind":"Name","value":"textRendered"}},{"kind":"Field","name":{"kind":"Name","value":"seenItemsAssociatedWith"}},{"kind":"Field","name":{"kind":"Name","value":"postedBy"},"selectionSet":{"kind":"SelectionSet","selections":[{"kind":"Field","name":{"kind":"Name","value":"id"}},{"kind":"Field","name":{"kind":"Name","value":"name"}}]}},{"kind":"Field","name":{"kind":"Name","value":"comments"},"selectionSet":{"kind":"SelectionSet","selections":[{"kind":"Field","name":{"kind":"Name","value":"id"}},{"kind":"Field","name":{"kind":"Name","value":"text"}},{"kind":"Field","name":{"kind":"Name","value":"createdOn"}},{"kind":"Field","name":{"kind":"Name","value":"user"},"selectionSet":{"kind":"SelectionSet","selections":[{"kind":"Field","name":{"kind":"Name","value":"id"}},{"kind":"Field","name":{"kind":"Name","value":"name"}}]}},{"kind":"Field","name":{"kind":"Name","value":"likedBy"}}]}},{"kind":"Field","name":{"kind":"Name","value":"showExtraInformation"},"selectionSet":{"kind":"SelectionSet","selections":[{"kind":"FragmentSpread","name":{"kind":"Name","value":"SeenShowExtraInformationPart"}}]}},{"kind":"Field","name":{"kind":"Name","value":"podcastExtraInformation"},"selectionSet":{"kind":"SelectionSet","selections":[{"kind":"FragmentSpread","name":{"kind":"Name","value":"SeenPodcastExtraInformationPart"}}]}},{"kind":"Field","name":{"kind":"Name","value":"animeExtraInformation"},"selectionSet":{"kind":"SelectionSet","selections":[{"kind":"FragmentSpread","name":{"kind":"Name","value":"SeenAnimeExtraInformationPart"}}]}},{"kind":"Field","name":{"kind":"Name","value":"mangaExtraInformation"},"selectionSet":{"kind":"SelectionSet","selections":[{"kind":"FragmentSpread","name":{"kind":"Name","value":"SeenMangaExtraInformationPart"}}]}}]}},{"kind":"FragmentDefinition","name":{"kind":"Name","value":"SeenShowExtraInformationPart"},"typeCondition":{"kind":"NamedType","name":{"kind":"Name","value":"SeenShowExtraInformation"}},"selectionSet":{"kind":"SelectionSet","selections":[{"kind":"Field","name":{"kind":"Name","value":"episode"}},{"kind":"Field","name":{"kind":"Name","value":"season"}}]}},{"kind":"FragmentDefinition","name":{"kind":"Name","value":"SeenPodcastExtraInformationPart"},"typeCondition":{"kind":"NamedType","name":{"kind":"Name","value":"SeenPodcastExtraInformation"}},"selectionSet":{"kind":"SelectionSet","selections":[{"kind":"Field","name":{"kind":"Name","value":"episode"}}]}},{"kind":"FragmentDefinition","name":{"kind":"Name","value":"SeenAnimeExtraInformationPart"},"typeCondition":{"kind":"NamedType","name":{"kind":"Name","value":"SeenAnimeExtraInformation"}},"selectionSet":{"kind":"SelectionSet","selections":[{"kind":"Field","name":{"kind":"Name","value":"episode"}}]}},{"kind":"FragmentDefinition","name":{"kind":"Name","value":"SeenMangaExtraInformationPart"},"typeCondition":{"kind":"NamedType","name":{"kind":"Name","value":"SeenMangaExtraInformation"}},"selectionSet":{"kind":"SelectionSet","selections":[{"kind":"Field","name":{"kind":"Name","value":"chapter"}},{"kind":"Field","name":{"kind":"Name","value":"volume"}}]}}]} as unknown as DocumentNode<ReviewItemPartFragment, unknown>;
export const EntityAssetsPartFragmentDoc = {"kind":"Document","definitions":[{"kind":"FragmentDefinition","name":{"kind":"Name","value":"EntityAssetsPart"},"typeCondition":{"kind":"NamedType","name":{"kind":"Name","value":"EntityAssets"}},"selectionSet":{"kind":"SelectionSet","selections":[{"kind":"Field","name":{"kind":"Name","value":"images"}},{"kind":"Field","name":{"kind":"Name","value":"videos"}}]}}]} as unknown as DocumentNode<EntityAssetsPartFragment, unknown>;
export const WorkoutInformationPartFragmentDoc = {"kind":"Document","definitions":[{"kind":"FragmentDefinition","name":{"kind":"Name","value":"WorkoutInformationPart"},"typeCondition":{"kind":"NamedType","name":{"kind":"Name","value":"WorkoutInformation"}},"selectionSet":{"kind":"SelectionSet","selections":[{"kind":"Field","name":{"kind":"Name","value":"comment"}},{"kind":"Field","name":{"kind":"Name","value":"assets"},"selectionSet":{"kind":"SelectionSet","selections":[{"kind":"FragmentSpread","name":{"kind":"Name","value":"EntityAssetsPart"}}]}},{"kind":"Field","name":{"kind":"Name","value":"exercises"},"selectionSet":{"kind":"SelectionSet","selections":[{"kind":"Field","name":{"kind":"Name","value":"name"}},{"kind":"Field","name":{"kind":"Name","value":"lot"}},{"kind":"Field","name":{"kind":"Name","value":"notes"}},{"kind":"Field","name":{"kind":"Name","value":"restTime"}},{"kind":"Field","name":{"kind":"Name","value":"total"},"selectionSet":{"kind":"SelectionSet","selections":[{"kind":"FragmentSpread","name":{"kind":"Name","value":"WorkoutOrExerciseTotalsPart"}}]}},{"kind":"Field","name":{"kind":"Name","value":"supersetWith"}},{"kind":"Field","name":{"kind":"Name","value":"assets"},"selectionSet":{"kind":"SelectionSet","selections":[{"kind":"FragmentSpread","name":{"kind":"Name","value":"EntityAssetsPart"}}]}},{"kind":"Field","name":{"kind":"Name","value":"sets"},"selectionSet":{"kind":"SelectionSet","selections":[{"kind":"Field","name":{"kind":"Name","value":"statistic"},"selectionSet":{"kind":"SelectionSet","selections":[{"kind":"FragmentSpread","name":{"kind":"Name","value":"WorkoutSetStatisticPart"}}]}},{"kind":"Field","name":{"kind":"Name","value":"note"}},{"kind":"Field","name":{"kind":"Name","value":"lot"}},{"kind":"Field","name":{"kind":"Name","value":"personalBests"}},{"kind":"Field","name":{"kind":"Name","value":"confirmedAt"}}]}}]}}]}},{"kind":"FragmentDefinition","name":{"kind":"Name","value":"EntityAssetsPart"},"typeCondition":{"kind":"NamedType","name":{"kind":"Name","value":"EntityAssets"}},"selectionSet":{"kind":"SelectionSet","selections":[{"kind":"Field","name":{"kind":"Name","value":"images"}},{"kind":"Field","name":{"kind":"Name","value":"videos"}}]}},{"kind":"FragmentDefinition","name":{"kind":"Name","value":"WorkoutOrExerciseTotalsPart"},"typeCondition":{"kind":"NamedType","name":{"kind":"Name","value":"WorkoutOrExerciseTotals"}},"selectionSet":{"kind":"SelectionSet","selections":[{"kind":"Field","name":{"kind":"Name","value":"personalBestsAchieved"}},{"kind":"Field","name":{"kind":"Name","value":"weight"}},{"kind":"Field","name":{"kind":"Name","value":"reps"}},{"kind":"Field","name":{"kind":"Name","value":"distance"}},{"kind":"Field","name":{"kind":"Name","value":"duration"}},{"kind":"Field","name":{"kind":"Name","value":"restTime"}}]}},{"kind":"FragmentDefinition","name":{"kind":"Name","value":"WorkoutSetStatisticPart"},"typeCondition":{"kind":"NamedType","name":{"kind":"Name","value":"WorkoutSetStatistic"}},"selectionSet":{"kind":"SelectionSet","selections":[{"kind":"Field","name":{"kind":"Name","value":"duration"}},{"kind":"Field","name":{"kind":"Name","value":"distance"}},{"kind":"Field","name":{"kind":"Name","value":"reps"}},{"kind":"Field","name":{"kind":"Name","value":"weight"}},{"kind":"Field","name":{"kind":"Name","value":"oneRm"}},{"kind":"Field","name":{"kind":"Name","value":"pace"}},{"kind":"Field","name":{"kind":"Name","value":"volume"}}]}}]} as unknown as DocumentNode<WorkoutInformationPartFragment, unknown>;
export const RegisterUserDocument = {"kind":"Document","definitions":[{"kind":"OperationDefinition","operation":"mutation","name":{"kind":"Name","value":"RegisterUser"},"variableDefinitions":[{"kind":"VariableDefinition","variable":{"kind":"Variable","name":{"kind":"Name","value":"input"}},"type":{"kind":"NonNullType","type":{"kind":"NamedType","name":{"kind":"Name","value":"RegisterUserInput"}}}}],"selectionSet":{"kind":"SelectionSet","selections":[{"kind":"Field","name":{"kind":"Name","value":"registerUser"},"arguments":[{"kind":"Argument","name":{"kind":"Name","value":"input"},"value":{"kind":"Variable","name":{"kind":"Name","value":"input"}}}],"selectionSet":{"kind":"SelectionSet","selections":[{"kind":"Field","name":{"kind":"Name","value":"__typename"}},{"kind":"InlineFragment","typeCondition":{"kind":"NamedType","name":{"kind":"Name","value":"RegisterError"}},"selectionSet":{"kind":"SelectionSet","selections":[{"kind":"Field","name":{"kind":"Name","value":"error"}}]}},{"kind":"InlineFragment","typeCondition":{"kind":"NamedType","name":{"kind":"Name","value":"StringIdObject"}},"selectionSet":{"kind":"SelectionSet","selections":[{"kind":"Field","name":{"kind":"Name","value":"id"}}]}}]}}]}}]} as unknown as DocumentNode<RegisterUserMutation, RegisterUserMutationVariables>;
export const LoginUserDocument = {"kind":"Document","definitions":[{"kind":"OperationDefinition","operation":"mutation","name":{"kind":"Name","value":"LoginUser"},"variableDefinitions":[{"kind":"VariableDefinition","variable":{"kind":"Variable","name":{"kind":"Name","value":"input"}},"type":{"kind":"NonNullType","type":{"kind":"NamedType","name":{"kind":"Name","value":"AuthUserInput"}}}}],"selectionSet":{"kind":"SelectionSet","selections":[{"kind":"Field","name":{"kind":"Name","value":"loginUser"},"arguments":[{"kind":"Argument","name":{"kind":"Name","value":"input"},"value":{"kind":"Variable","name":{"kind":"Name","value":"input"}}}],"selectionSet":{"kind":"SelectionSet","selections":[{"kind":"Field","name":{"kind":"Name","value":"__typename"}},{"kind":"InlineFragment","typeCondition":{"kind":"NamedType","name":{"kind":"Name","value":"LoginError"}},"selectionSet":{"kind":"SelectionSet","selections":[{"kind":"Field","name":{"kind":"Name","value":"error"}}]}},{"kind":"InlineFragment","typeCondition":{"kind":"NamedType","name":{"kind":"Name","value":"LoginResponse"}},"selectionSet":{"kind":"SelectionSet","selections":[{"kind":"Field","name":{"kind":"Name","value":"apiKey"}}]}}]}}]}}]} as unknown as DocumentNode<LoginUserMutation, LoginUserMutationVariables>;
export const AddEntityToCollectionDocument = {"kind":"Document","definitions":[{"kind":"OperationDefinition","operation":"mutation","name":{"kind":"Name","value":"AddEntityToCollection"},"variableDefinitions":[{"kind":"VariableDefinition","variable":{"kind":"Variable","name":{"kind":"Name","value":"input"}},"type":{"kind":"NonNullType","type":{"kind":"NamedType","name":{"kind":"Name","value":"ChangeCollectionToEntityInput"}}}}],"selectionSet":{"kind":"SelectionSet","selections":[{"kind":"Field","name":{"kind":"Name","value":"addEntityToCollection"},"arguments":[{"kind":"Argument","name":{"kind":"Name","value":"input"},"value":{"kind":"Variable","name":{"kind":"Name","value":"input"}}}]}]}}]} as unknown as DocumentNode<AddEntityToCollectionMutation, AddEntityToCollectionMutationVariables>;
export const CommitMetadataDocument = {"kind":"Document","definitions":[{"kind":"OperationDefinition","operation":"mutation","name":{"kind":"Name","value":"CommitMetadata"},"variableDefinitions":[{"kind":"VariableDefinition","variable":{"kind":"Variable","name":{"kind":"Name","value":"input"}},"type":{"kind":"NonNullType","type":{"kind":"NamedType","name":{"kind":"Name","value":"CommitMediaInput"}}}}],"selectionSet":{"kind":"SelectionSet","selections":[{"kind":"Field","name":{"kind":"Name","value":"commitMetadata"},"arguments":[{"kind":"Argument","name":{"kind":"Name","value":"input"},"value":{"kind":"Variable","name":{"kind":"Name","value":"input"}}}],"selectionSet":{"kind":"SelectionSet","selections":[{"kind":"Field","name":{"kind":"Name","value":"id"}}]}}]}}]} as unknown as DocumentNode<CommitMetadataMutation, CommitMetadataMutationVariables>;
export const CommitMetadataGroupDocument = {"kind":"Document","definitions":[{"kind":"OperationDefinition","operation":"mutation","name":{"kind":"Name","value":"CommitMetadataGroup"},"variableDefinitions":[{"kind":"VariableDefinition","variable":{"kind":"Variable","name":{"kind":"Name","value":"input"}},"type":{"kind":"NonNullType","type":{"kind":"NamedType","name":{"kind":"Name","value":"CommitMediaInput"}}}}],"selectionSet":{"kind":"SelectionSet","selections":[{"kind":"Field","name":{"kind":"Name","value":"commitMetadataGroup"},"arguments":[{"kind":"Argument","name":{"kind":"Name","value":"input"},"value":{"kind":"Variable","name":{"kind":"Name","value":"input"}}}],"selectionSet":{"kind":"SelectionSet","selections":[{"kind":"Field","name":{"kind":"Name","value":"id"}}]}}]}}]} as unknown as DocumentNode<CommitMetadataGroupMutation, CommitMetadataGroupMutationVariables>;
export const CommitPersonDocument = {"kind":"Document","definitions":[{"kind":"OperationDefinition","operation":"mutation","name":{"kind":"Name","value":"CommitPerson"},"variableDefinitions":[{"kind":"VariableDefinition","variable":{"kind":"Variable","name":{"kind":"Name","value":"input"}},"type":{"kind":"NonNullType","type":{"kind":"NamedType","name":{"kind":"Name","value":"CommitPersonInput"}}}}],"selectionSet":{"kind":"SelectionSet","selections":[{"kind":"Field","name":{"kind":"Name","value":"commitPerson"},"arguments":[{"kind":"Argument","name":{"kind":"Name","value":"input"},"value":{"kind":"Variable","name":{"kind":"Name","value":"input"}}}],"selectionSet":{"kind":"SelectionSet","selections":[{"kind":"Field","name":{"kind":"Name","value":"id"}}]}}]}}]} as unknown as DocumentNode<CommitPersonMutation, CommitPersonMutationVariables>;
export const CreateCustomExerciseDocument = {"kind":"Document","definitions":[{"kind":"OperationDefinition","operation":"mutation","name":{"kind":"Name","value":"CreateCustomExercise"},"variableDefinitions":[{"kind":"VariableDefinition","variable":{"kind":"Variable","name":{"kind":"Name","value":"input"}},"type":{"kind":"NonNullType","type":{"kind":"NamedType","name":{"kind":"Name","value":"ExerciseInput"}}}}],"selectionSet":{"kind":"SelectionSet","selections":[{"kind":"Field","name":{"kind":"Name","value":"createCustomExercise"},"arguments":[{"kind":"Argument","name":{"kind":"Name","value":"input"},"value":{"kind":"Variable","name":{"kind":"Name","value":"input"}}}]}]}}]} as unknown as DocumentNode<CreateCustomExerciseMutation, CreateCustomExerciseMutationVariables>;
export const UpdateCustomExerciseDocument = {"kind":"Document","definitions":[{"kind":"OperationDefinition","operation":"mutation","name":{"kind":"Name","value":"UpdateCustomExercise"},"variableDefinitions":[{"kind":"VariableDefinition","variable":{"kind":"Variable","name":{"kind":"Name","value":"input"}},"type":{"kind":"NonNullType","type":{"kind":"NamedType","name":{"kind":"Name","value":"UpdateCustomExerciseInput"}}}}],"selectionSet":{"kind":"SelectionSet","selections":[{"kind":"Field","name":{"kind":"Name","value":"updateCustomExercise"},"arguments":[{"kind":"Argument","name":{"kind":"Name","value":"input"},"value":{"kind":"Variable","name":{"kind":"Name","value":"input"}}}]}]}}]} as unknown as DocumentNode<UpdateCustomExerciseMutation, UpdateCustomExerciseMutationVariables>;
export const UpdateUserIntegrationDocument = {"kind":"Document","definitions":[{"kind":"OperationDefinition","operation":"mutation","name":{"kind":"Name","value":"UpdateUserIntegration"},"variableDefinitions":[{"kind":"VariableDefinition","variable":{"kind":"Variable","name":{"kind":"Name","value":"input"}},"type":{"kind":"NonNullType","type":{"kind":"NamedType","name":{"kind":"Name","value":"UpdateUserIntegrationInput"}}}}],"selectionSet":{"kind":"SelectionSet","selections":[{"kind":"Field","name":{"kind":"Name","value":"updateUserIntegration"},"arguments":[{"kind":"Argument","name":{"kind":"Name","value":"input"},"value":{"kind":"Variable","name":{"kind":"Name","value":"input"}}}]}]}}]} as unknown as DocumentNode<UpdateUserIntegrationMutation, UpdateUserIntegrationMutationVariables>;
export const CreateCustomMetadataDocument = {"kind":"Document","definitions":[{"kind":"OperationDefinition","operation":"mutation","name":{"kind":"Name","value":"CreateCustomMetadata"},"variableDefinitions":[{"kind":"VariableDefinition","variable":{"kind":"Variable","name":{"kind":"Name","value":"input"}},"type":{"kind":"NonNullType","type":{"kind":"NamedType","name":{"kind":"Name","value":"CreateCustomMetadataInput"}}}}],"selectionSet":{"kind":"SelectionSet","selections":[{"kind":"Field","name":{"kind":"Name","value":"createCustomMetadata"},"arguments":[{"kind":"Argument","name":{"kind":"Name","value":"input"},"value":{"kind":"Variable","name":{"kind":"Name","value":"input"}}}],"selectionSet":{"kind":"SelectionSet","selections":[{"kind":"Field","name":{"kind":"Name","value":"id"}}]}}]}}]} as unknown as DocumentNode<CreateCustomMetadataMutation, CreateCustomMetadataMutationVariables>;
export const CreateOrUpdateCollectionDocument = {"kind":"Document","definitions":[{"kind":"OperationDefinition","operation":"mutation","name":{"kind":"Name","value":"CreateOrUpdateCollection"},"variableDefinitions":[{"kind":"VariableDefinition","variable":{"kind":"Variable","name":{"kind":"Name","value":"input"}},"type":{"kind":"NonNullType","type":{"kind":"NamedType","name":{"kind":"Name","value":"CreateOrUpdateCollectionInput"}}}}],"selectionSet":{"kind":"SelectionSet","selections":[{"kind":"Field","name":{"kind":"Name","value":"createOrUpdateCollection"},"arguments":[{"kind":"Argument","name":{"kind":"Name","value":"input"},"value":{"kind":"Variable","name":{"kind":"Name","value":"input"}}}],"selectionSet":{"kind":"SelectionSet","selections":[{"kind":"Field","name":{"kind":"Name","value":"id"}}]}}]}}]} as unknown as DocumentNode<CreateOrUpdateCollectionMutation, CreateOrUpdateCollectionMutationVariables>;
export const CreateReviewCommentDocument = {"kind":"Document","definitions":[{"kind":"OperationDefinition","operation":"mutation","name":{"kind":"Name","value":"CreateReviewComment"},"variableDefinitions":[{"kind":"VariableDefinition","variable":{"kind":"Variable","name":{"kind":"Name","value":"input"}},"type":{"kind":"NonNullType","type":{"kind":"NamedType","name":{"kind":"Name","value":"CreateReviewCommentInput"}}}}],"selectionSet":{"kind":"SelectionSet","selections":[{"kind":"Field","name":{"kind":"Name","value":"createReviewComment"},"arguments":[{"kind":"Argument","name":{"kind":"Name","value":"input"},"value":{"kind":"Variable","name":{"kind":"Name","value":"input"}}}]}]}}]} as unknown as DocumentNode<CreateReviewCommentMutation, CreateReviewCommentMutationVariables>;
export const CreateUserMeasurementDocument = {"kind":"Document","definitions":[{"kind":"OperationDefinition","operation":"mutation","name":{"kind":"Name","value":"CreateUserMeasurement"},"variableDefinitions":[{"kind":"VariableDefinition","variable":{"kind":"Variable","name":{"kind":"Name","value":"input"}},"type":{"kind":"NonNullType","type":{"kind":"NamedType","name":{"kind":"Name","value":"UserMeasurementInput"}}}}],"selectionSet":{"kind":"SelectionSet","selections":[{"kind":"Field","name":{"kind":"Name","value":"createUserMeasurement"},"arguments":[{"kind":"Argument","name":{"kind":"Name","value":"input"},"value":{"kind":"Variable","name":{"kind":"Name","value":"input"}}}]}]}}]} as unknown as DocumentNode<CreateUserMeasurementMutation, CreateUserMeasurementMutationVariables>;
export const CreateUserNotificationPlatformDocument = {"kind":"Document","definitions":[{"kind":"OperationDefinition","operation":"mutation","name":{"kind":"Name","value":"CreateUserNotificationPlatform"},"variableDefinitions":[{"kind":"VariableDefinition","variable":{"kind":"Variable","name":{"kind":"Name","value":"input"}},"type":{"kind":"NonNullType","type":{"kind":"NamedType","name":{"kind":"Name","value":"CreateUserNotificationPlatformInput"}}}}],"selectionSet":{"kind":"SelectionSet","selections":[{"kind":"Field","name":{"kind":"Name","value":"createUserNotificationPlatform"},"arguments":[{"kind":"Argument","name":{"kind":"Name","value":"input"},"value":{"kind":"Variable","name":{"kind":"Name","value":"input"}}}]}]}}]} as unknown as DocumentNode<CreateUserNotificationPlatformMutation, CreateUserNotificationPlatformMutationVariables>;
export const CreateUserIntegrationDocument = {"kind":"Document","definitions":[{"kind":"OperationDefinition","operation":"mutation","name":{"kind":"Name","value":"CreateUserIntegration"},"variableDefinitions":[{"kind":"VariableDefinition","variable":{"kind":"Variable","name":{"kind":"Name","value":"input"}},"type":{"kind":"NonNullType","type":{"kind":"NamedType","name":{"kind":"Name","value":"CreateUserIntegrationInput"}}}}],"selectionSet":{"kind":"SelectionSet","selections":[{"kind":"Field","name":{"kind":"Name","value":"createUserIntegration"},"arguments":[{"kind":"Argument","name":{"kind":"Name","value":"input"},"value":{"kind":"Variable","name":{"kind":"Name","value":"input"}}}],"selectionSet":{"kind":"SelectionSet","selections":[{"kind":"Field","name":{"kind":"Name","value":"id"}}]}}]}}]} as unknown as DocumentNode<CreateUserIntegrationMutation, CreateUserIntegrationMutationVariables>;
export const CreateOrUpdateUserWorkoutDocument = {"kind":"Document","definitions":[{"kind":"OperationDefinition","operation":"mutation","name":{"kind":"Name","value":"CreateOrUpdateUserWorkout"},"variableDefinitions":[{"kind":"VariableDefinition","variable":{"kind":"Variable","name":{"kind":"Name","value":"input"}},"type":{"kind":"NonNullType","type":{"kind":"NamedType","name":{"kind":"Name","value":"UserWorkoutInput"}}}}],"selectionSet":{"kind":"SelectionSet","selections":[{"kind":"Field","name":{"kind":"Name","value":"createOrUpdateUserWorkout"},"arguments":[{"kind":"Argument","name":{"kind":"Name","value":"input"},"value":{"kind":"Variable","name":{"kind":"Name","value":"input"}}}]}]}}]} as unknown as DocumentNode<CreateOrUpdateUserWorkoutMutation, CreateOrUpdateUserWorkoutMutationVariables>;
export const CreateOrUpdateUserWorkoutTemplateDocument = {"kind":"Document","definitions":[{"kind":"OperationDefinition","operation":"mutation","name":{"kind":"Name","value":"CreateOrUpdateUserWorkoutTemplate"},"variableDefinitions":[{"kind":"VariableDefinition","variable":{"kind":"Variable","name":{"kind":"Name","value":"input"}},"type":{"kind":"NonNullType","type":{"kind":"NamedType","name":{"kind":"Name","value":"UserWorkoutInput"}}}}],"selectionSet":{"kind":"SelectionSet","selections":[{"kind":"Field","name":{"kind":"Name","value":"createOrUpdateUserWorkoutTemplate"},"arguments":[{"kind":"Argument","name":{"kind":"Name","value":"input"},"value":{"kind":"Variable","name":{"kind":"Name","value":"input"}}}]}]}}]} as unknown as DocumentNode<CreateOrUpdateUserWorkoutTemplateMutation, CreateOrUpdateUserWorkoutTemplateMutationVariables>;
export const DeleteCollectionDocument = {"kind":"Document","definitions":[{"kind":"OperationDefinition","operation":"mutation","name":{"kind":"Name","value":"DeleteCollection"},"variableDefinitions":[{"kind":"VariableDefinition","variable":{"kind":"Variable","name":{"kind":"Name","value":"collectionName"}},"type":{"kind":"NonNullType","type":{"kind":"NamedType","name":{"kind":"Name","value":"String"}}}}],"selectionSet":{"kind":"SelectionSet","selections":[{"kind":"Field","name":{"kind":"Name","value":"deleteCollection"},"arguments":[{"kind":"Argument","name":{"kind":"Name","value":"collectionName"},"value":{"kind":"Variable","name":{"kind":"Name","value":"collectionName"}}}]}]}}]} as unknown as DocumentNode<DeleteCollectionMutation, DeleteCollectionMutationVariables>;
export const DeleteReviewDocument = {"kind":"Document","definitions":[{"kind":"OperationDefinition","operation":"mutation","name":{"kind":"Name","value":"DeleteReview"},"variableDefinitions":[{"kind":"VariableDefinition","variable":{"kind":"Variable","name":{"kind":"Name","value":"reviewId"}},"type":{"kind":"NonNullType","type":{"kind":"NamedType","name":{"kind":"Name","value":"String"}}}}],"selectionSet":{"kind":"SelectionSet","selections":[{"kind":"Field","name":{"kind":"Name","value":"deleteReview"},"arguments":[{"kind":"Argument","name":{"kind":"Name","value":"reviewId"},"value":{"kind":"Variable","name":{"kind":"Name","value":"reviewId"}}}]}]}}]} as unknown as DocumentNode<DeleteReviewMutation, DeleteReviewMutationVariables>;
export const DeleteS3ObjectDocument = {"kind":"Document","definitions":[{"kind":"OperationDefinition","operation":"mutation","name":{"kind":"Name","value":"DeleteS3Object"},"variableDefinitions":[{"kind":"VariableDefinition","variable":{"kind":"Variable","name":{"kind":"Name","value":"key"}},"type":{"kind":"NonNullType","type":{"kind":"NamedType","name":{"kind":"Name","value":"String"}}}}],"selectionSet":{"kind":"SelectionSet","selections":[{"kind":"Field","name":{"kind":"Name","value":"deleteS3Object"},"arguments":[{"kind":"Argument","name":{"kind":"Name","value":"key"},"value":{"kind":"Variable","name":{"kind":"Name","value":"key"}}}]}]}}]} as unknown as DocumentNode<DeleteS3ObjectMutation, DeleteS3ObjectMutationVariables>;
export const DeleteSeenItemDocument = {"kind":"Document","definitions":[{"kind":"OperationDefinition","operation":"mutation","name":{"kind":"Name","value":"DeleteSeenItem"},"variableDefinitions":[{"kind":"VariableDefinition","variable":{"kind":"Variable","name":{"kind":"Name","value":"seenId"}},"type":{"kind":"NonNullType","type":{"kind":"NamedType","name":{"kind":"Name","value":"String"}}}}],"selectionSet":{"kind":"SelectionSet","selections":[{"kind":"Field","name":{"kind":"Name","value":"deleteSeenItem"},"arguments":[{"kind":"Argument","name":{"kind":"Name","value":"seenId"},"value":{"kind":"Variable","name":{"kind":"Name","value":"seenId"}}}],"selectionSet":{"kind":"SelectionSet","selections":[{"kind":"Field","name":{"kind":"Name","value":"id"}}]}}]}}]} as unknown as DocumentNode<DeleteSeenItemMutation, DeleteSeenItemMutationVariables>;
export const DeleteUserDocument = {"kind":"Document","definitions":[{"kind":"OperationDefinition","operation":"mutation","name":{"kind":"Name","value":"DeleteUser"},"variableDefinitions":[{"kind":"VariableDefinition","variable":{"kind":"Variable","name":{"kind":"Name","value":"toDeleteUserId"}},"type":{"kind":"NonNullType","type":{"kind":"NamedType","name":{"kind":"Name","value":"String"}}}}],"selectionSet":{"kind":"SelectionSet","selections":[{"kind":"Field","name":{"kind":"Name","value":"deleteUser"},"arguments":[{"kind":"Argument","name":{"kind":"Name","value":"toDeleteUserId"},"value":{"kind":"Variable","name":{"kind":"Name","value":"toDeleteUserId"}}}]}]}}]} as unknown as DocumentNode<DeleteUserMutation, DeleteUserMutationVariables>;
export const DeleteUserIntegrationDocument = {"kind":"Document","definitions":[{"kind":"OperationDefinition","operation":"mutation","name":{"kind":"Name","value":"DeleteUserIntegration"},"variableDefinitions":[{"kind":"VariableDefinition","variable":{"kind":"Variable","name":{"kind":"Name","value":"integrationId"}},"type":{"kind":"NonNullType","type":{"kind":"NamedType","name":{"kind":"Name","value":"String"}}}}],"selectionSet":{"kind":"SelectionSet","selections":[{"kind":"Field","name":{"kind":"Name","value":"deleteUserIntegration"},"arguments":[{"kind":"Argument","name":{"kind":"Name","value":"integrationId"},"value":{"kind":"Variable","name":{"kind":"Name","value":"integrationId"}}}]}]}}]} as unknown as DocumentNode<DeleteUserIntegrationMutation, DeleteUserIntegrationMutationVariables>;
export const DeleteUserMeasurementDocument = {"kind":"Document","definitions":[{"kind":"OperationDefinition","operation":"mutation","name":{"kind":"Name","value":"DeleteUserMeasurement"},"variableDefinitions":[{"kind":"VariableDefinition","variable":{"kind":"Variable","name":{"kind":"Name","value":"timestamp"}},"type":{"kind":"NonNullType","type":{"kind":"NamedType","name":{"kind":"Name","value":"DateTime"}}}}],"selectionSet":{"kind":"SelectionSet","selections":[{"kind":"Field","name":{"kind":"Name","value":"deleteUserMeasurement"},"arguments":[{"kind":"Argument","name":{"kind":"Name","value":"timestamp"},"value":{"kind":"Variable","name":{"kind":"Name","value":"timestamp"}}}]}]}}]} as unknown as DocumentNode<DeleteUserMeasurementMutation, DeleteUserMeasurementMutationVariables>;
export const DeleteUserNotificationPlatformDocument = {"kind":"Document","definitions":[{"kind":"OperationDefinition","operation":"mutation","name":{"kind":"Name","value":"DeleteUserNotificationPlatform"},"variableDefinitions":[{"kind":"VariableDefinition","variable":{"kind":"Variable","name":{"kind":"Name","value":"notificationId"}},"type":{"kind":"NonNullType","type":{"kind":"NamedType","name":{"kind":"Name","value":"String"}}}}],"selectionSet":{"kind":"SelectionSet","selections":[{"kind":"Field","name":{"kind":"Name","value":"deleteUserNotificationPlatform"},"arguments":[{"kind":"Argument","name":{"kind":"Name","value":"notificationId"},"value":{"kind":"Variable","name":{"kind":"Name","value":"notificationId"}}}]}]}}]} as unknown as DocumentNode<DeleteUserNotificationPlatformMutation, DeleteUserNotificationPlatformMutationVariables>;
export const DeleteUserWorkoutDocument = {"kind":"Document","definitions":[{"kind":"OperationDefinition","operation":"mutation","name":{"kind":"Name","value":"DeleteUserWorkout"},"variableDefinitions":[{"kind":"VariableDefinition","variable":{"kind":"Variable","name":{"kind":"Name","value":"workoutId"}},"type":{"kind":"NonNullType","type":{"kind":"NamedType","name":{"kind":"Name","value":"String"}}}}],"selectionSet":{"kind":"SelectionSet","selections":[{"kind":"Field","name":{"kind":"Name","value":"deleteUserWorkout"},"arguments":[{"kind":"Argument","name":{"kind":"Name","value":"workoutId"},"value":{"kind":"Variable","name":{"kind":"Name","value":"workoutId"}}}]}]}}]} as unknown as DocumentNode<DeleteUserWorkoutMutation, DeleteUserWorkoutMutationVariables>;
export const DeleteUserWorkoutTemplateDocument = {"kind":"Document","definitions":[{"kind":"OperationDefinition","operation":"mutation","name":{"kind":"Name","value":"DeleteUserWorkoutTemplate"},"variableDefinitions":[{"kind":"VariableDefinition","variable":{"kind":"Variable","name":{"kind":"Name","value":"workoutTemplateId"}},"type":{"kind":"NonNullType","type":{"kind":"NamedType","name":{"kind":"Name","value":"String"}}}}],"selectionSet":{"kind":"SelectionSet","selections":[{"kind":"Field","name":{"kind":"Name","value":"deleteUserWorkoutTemplate"},"arguments":[{"kind":"Argument","name":{"kind":"Name","value":"workoutTemplateId"},"value":{"kind":"Variable","name":{"kind":"Name","value":"workoutTemplateId"}}}]}]}}]} as unknown as DocumentNode<DeleteUserWorkoutTemplateMutation, DeleteUserWorkoutTemplateMutationVariables>;
export const DeployBackgroundJobDocument = {"kind":"Document","definitions":[{"kind":"OperationDefinition","operation":"mutation","name":{"kind":"Name","value":"DeployBackgroundJob"},"variableDefinitions":[{"kind":"VariableDefinition","variable":{"kind":"Variable","name":{"kind":"Name","value":"jobName"}},"type":{"kind":"NonNullType","type":{"kind":"NamedType","name":{"kind":"Name","value":"BackgroundJob"}}}}],"selectionSet":{"kind":"SelectionSet","selections":[{"kind":"Field","name":{"kind":"Name","value":"deployBackgroundJob"},"arguments":[{"kind":"Argument","name":{"kind":"Name","value":"jobName"},"value":{"kind":"Variable","name":{"kind":"Name","value":"jobName"}}}]}]}}]} as unknown as DocumentNode<DeployBackgroundJobMutation, DeployBackgroundJobMutationVariables>;
export const DeployBulkProgressUpdateDocument = {"kind":"Document","definitions":[{"kind":"OperationDefinition","operation":"mutation","name":{"kind":"Name","value":"DeployBulkProgressUpdate"},"variableDefinitions":[{"kind":"VariableDefinition","variable":{"kind":"Variable","name":{"kind":"Name","value":"input"}},"type":{"kind":"NonNullType","type":{"kind":"ListType","type":{"kind":"NonNullType","type":{"kind":"NamedType","name":{"kind":"Name","value":"ProgressUpdateInput"}}}}}}],"selectionSet":{"kind":"SelectionSet","selections":[{"kind":"Field","name":{"kind":"Name","value":"deployBulkProgressUpdate"},"arguments":[{"kind":"Argument","name":{"kind":"Name","value":"input"},"value":{"kind":"Variable","name":{"kind":"Name","value":"input"}}}]}]}}]} as unknown as DocumentNode<DeployBulkProgressUpdateMutation, DeployBulkProgressUpdateMutationVariables>;
export const DeployExportJobDocument = {"kind":"Document","definitions":[{"kind":"OperationDefinition","operation":"mutation","name":{"kind":"Name","value":"DeployExportJob"},"selectionSet":{"kind":"SelectionSet","selections":[{"kind":"Field","name":{"kind":"Name","value":"deployExportJob"}}]}}]} as unknown as DocumentNode<DeployExportJobMutation, DeployExportJobMutationVariables>;
export const DeployImportJobDocument = {"kind":"Document","definitions":[{"kind":"OperationDefinition","operation":"mutation","name":{"kind":"Name","value":"DeployImportJob"},"variableDefinitions":[{"kind":"VariableDefinition","variable":{"kind":"Variable","name":{"kind":"Name","value":"input"}},"type":{"kind":"NonNullType","type":{"kind":"NamedType","name":{"kind":"Name","value":"DeployImportJobInput"}}}}],"selectionSet":{"kind":"SelectionSet","selections":[{"kind":"Field","name":{"kind":"Name","value":"deployImportJob"},"arguments":[{"kind":"Argument","name":{"kind":"Name","value":"input"},"value":{"kind":"Variable","name":{"kind":"Name","value":"input"}}}]}]}}]} as unknown as DocumentNode<DeployImportJobMutation, DeployImportJobMutationVariables>;
export const DeployUpdateMetadataJobDocument = {"kind":"Document","definitions":[{"kind":"OperationDefinition","operation":"mutation","name":{"kind":"Name","value":"DeployUpdateMetadataJob"},"variableDefinitions":[{"kind":"VariableDefinition","variable":{"kind":"Variable","name":{"kind":"Name","value":"metadataId"}},"type":{"kind":"NonNullType","type":{"kind":"NamedType","name":{"kind":"Name","value":"String"}}}}],"selectionSet":{"kind":"SelectionSet","selections":[{"kind":"Field","name":{"kind":"Name","value":"deployUpdateMetadataJob"},"arguments":[{"kind":"Argument","name":{"kind":"Name","value":"metadataId"},"value":{"kind":"Variable","name":{"kind":"Name","value":"metadataId"}}}]}]}}]} as unknown as DocumentNode<DeployUpdateMetadataJobMutation, DeployUpdateMetadataJobMutationVariables>;
export const DeployUpdatePersonJobDocument = {"kind":"Document","definitions":[{"kind":"OperationDefinition","operation":"mutation","name":{"kind":"Name","value":"DeployUpdatePersonJob"},"variableDefinitions":[{"kind":"VariableDefinition","variable":{"kind":"Variable","name":{"kind":"Name","value":"personId"}},"type":{"kind":"NonNullType","type":{"kind":"NamedType","name":{"kind":"Name","value":"String"}}}}],"selectionSet":{"kind":"SelectionSet","selections":[{"kind":"Field","name":{"kind":"Name","value":"deployUpdatePersonJob"},"arguments":[{"kind":"Argument","name":{"kind":"Name","value":"personId"},"value":{"kind":"Variable","name":{"kind":"Name","value":"personId"}}}]}]}}]} as unknown as DocumentNode<DeployUpdatePersonJobMutation, DeployUpdatePersonJobMutationVariables>;
export const DeployUpdateMetadataGroupJobDocument = {"kind":"Document","definitions":[{"kind":"OperationDefinition","operation":"mutation","name":{"kind":"Name","value":"DeployUpdateMetadataGroupJob"},"variableDefinitions":[{"kind":"VariableDefinition","variable":{"kind":"Variable","name":{"kind":"Name","value":"metadataGroupId"}},"type":{"kind":"NonNullType","type":{"kind":"NamedType","name":{"kind":"Name","value":"String"}}}}],"selectionSet":{"kind":"SelectionSet","selections":[{"kind":"Field","name":{"kind":"Name","value":"deployUpdateMetadataGroupJob"},"arguments":[{"kind":"Argument","name":{"kind":"Name","value":"metadataGroupId"},"value":{"kind":"Variable","name":{"kind":"Name","value":"metadataGroupId"}}}]}]}}]} as unknown as DocumentNode<DeployUpdateMetadataGroupJobMutation, DeployUpdateMetadataGroupJobMutationVariables>;
export const UpdateSeenItemDocument = {"kind":"Document","definitions":[{"kind":"OperationDefinition","operation":"mutation","name":{"kind":"Name","value":"UpdateSeenItem"},"variableDefinitions":[{"kind":"VariableDefinition","variable":{"kind":"Variable","name":{"kind":"Name","value":"input"}},"type":{"kind":"NonNullType","type":{"kind":"NamedType","name":{"kind":"Name","value":"UpdateSeenItemInput"}}}}],"selectionSet":{"kind":"SelectionSet","selections":[{"kind":"Field","name":{"kind":"Name","value":"updateSeenItem"},"arguments":[{"kind":"Argument","name":{"kind":"Name","value":"input"},"value":{"kind":"Variable","name":{"kind":"Name","value":"input"}}}]}]}}]} as unknown as DocumentNode<UpdateSeenItemMutation, UpdateSeenItemMutationVariables>;
export const UpdateUserNotificationPlatformDocument = {"kind":"Document","definitions":[{"kind":"OperationDefinition","operation":"mutation","name":{"kind":"Name","value":"UpdateUserNotificationPlatform"},"variableDefinitions":[{"kind":"VariableDefinition","variable":{"kind":"Variable","name":{"kind":"Name","value":"input"}},"type":{"kind":"NonNullType","type":{"kind":"NamedType","name":{"kind":"Name","value":"UpdateUserNotificationPlatformInput"}}}}],"selectionSet":{"kind":"SelectionSet","selections":[{"kind":"Field","name":{"kind":"Name","value":"updateUserNotificationPlatform"},"arguments":[{"kind":"Argument","name":{"kind":"Name","value":"input"},"value":{"kind":"Variable","name":{"kind":"Name","value":"input"}}}]}]}}]} as unknown as DocumentNode<UpdateUserNotificationPlatformMutation, UpdateUserNotificationPlatformMutationVariables>;
export const UpdateUserWorkoutDocument = {"kind":"Document","definitions":[{"kind":"OperationDefinition","operation":"mutation","name":{"kind":"Name","value":"UpdateUserWorkout"},"variableDefinitions":[{"kind":"VariableDefinition","variable":{"kind":"Variable","name":{"kind":"Name","value":"input"}},"type":{"kind":"NonNullType","type":{"kind":"NamedType","name":{"kind":"Name","value":"UpdateUserWorkoutInput"}}}}],"selectionSet":{"kind":"SelectionSet","selections":[{"kind":"Field","name":{"kind":"Name","value":"updateUserWorkout"},"arguments":[{"kind":"Argument","name":{"kind":"Name","value":"input"},"value":{"kind":"Variable","name":{"kind":"Name","value":"input"}}}]}]}}]} as unknown as DocumentNode<UpdateUserWorkoutMutation, UpdateUserWorkoutMutationVariables>;
export const GenerateAuthTokenDocument = {"kind":"Document","definitions":[{"kind":"OperationDefinition","operation":"mutation","name":{"kind":"Name","value":"GenerateAuthToken"},"selectionSet":{"kind":"SelectionSet","selections":[{"kind":"Field","name":{"kind":"Name","value":"generateAuthToken"}}]}}]} as unknown as DocumentNode<GenerateAuthTokenMutation, GenerateAuthTokenMutationVariables>;
export const MergeMetadataDocument = {"kind":"Document","definitions":[{"kind":"OperationDefinition","operation":"mutation","name":{"kind":"Name","value":"MergeMetadata"},"variableDefinitions":[{"kind":"VariableDefinition","variable":{"kind":"Variable","name":{"kind":"Name","value":"mergeFrom"}},"type":{"kind":"NonNullType","type":{"kind":"NamedType","name":{"kind":"Name","value":"String"}}}},{"kind":"VariableDefinition","variable":{"kind":"Variable","name":{"kind":"Name","value":"mergeInto"}},"type":{"kind":"NonNullType","type":{"kind":"NamedType","name":{"kind":"Name","value":"String"}}}}],"selectionSet":{"kind":"SelectionSet","selections":[{"kind":"Field","name":{"kind":"Name","value":"mergeMetadata"},"arguments":[{"kind":"Argument","name":{"kind":"Name","value":"mergeFrom"},"value":{"kind":"Variable","name":{"kind":"Name","value":"mergeFrom"}}},{"kind":"Argument","name":{"kind":"Name","value":"mergeInto"},"value":{"kind":"Variable","name":{"kind":"Name","value":"mergeInto"}}}]}]}}]} as unknown as DocumentNode<MergeMetadataMutation, MergeMetadataMutationVariables>;
export const DisassociateMetadataDocument = {"kind":"Document","definitions":[{"kind":"OperationDefinition","operation":"mutation","name":{"kind":"Name","value":"DisassociateMetadata"},"variableDefinitions":[{"kind":"VariableDefinition","variable":{"kind":"Variable","name":{"kind":"Name","value":"metadataId"}},"type":{"kind":"NonNullType","type":{"kind":"NamedType","name":{"kind":"Name","value":"String"}}}}],"selectionSet":{"kind":"SelectionSet","selections":[{"kind":"Field","name":{"kind":"Name","value":"disassociateMetadata"},"arguments":[{"kind":"Argument","name":{"kind":"Name","value":"metadataId"},"value":{"kind":"Variable","name":{"kind":"Name","value":"metadataId"}}}]}]}}]} as unknown as DocumentNode<DisassociateMetadataMutation, DisassociateMetadataMutationVariables>;
export const CreateOrUpdateReviewDocument = {"kind":"Document","definitions":[{"kind":"OperationDefinition","operation":"mutation","name":{"kind":"Name","value":"CreateOrUpdateReview"},"variableDefinitions":[{"kind":"VariableDefinition","variable":{"kind":"Variable","name":{"kind":"Name","value":"input"}},"type":{"kind":"NonNullType","type":{"kind":"NamedType","name":{"kind":"Name","value":"CreateOrUpdateReviewInput"}}}}],"selectionSet":{"kind":"SelectionSet","selections":[{"kind":"Field","name":{"kind":"Name","value":"createOrUpdateReview"},"arguments":[{"kind":"Argument","name":{"kind":"Name","value":"input"},"value":{"kind":"Variable","name":{"kind":"Name","value":"input"}}}],"selectionSet":{"kind":"SelectionSet","selections":[{"kind":"Field","name":{"kind":"Name","value":"id"}}]}}]}}]} as unknown as DocumentNode<CreateOrUpdateReviewMutation, CreateOrUpdateReviewMutationVariables>;
export const PresignedPutS3UrlDocument = {"kind":"Document","definitions":[{"kind":"OperationDefinition","operation":"mutation","name":{"kind":"Name","value":"PresignedPutS3Url"},"variableDefinitions":[{"kind":"VariableDefinition","variable":{"kind":"Variable","name":{"kind":"Name","value":"input"}},"type":{"kind":"NonNullType","type":{"kind":"NamedType","name":{"kind":"Name","value":"PresignedPutUrlInput"}}}}],"selectionSet":{"kind":"SelectionSet","selections":[{"kind":"Field","name":{"kind":"Name","value":"presignedPutS3Url"},"arguments":[{"kind":"Argument","name":{"kind":"Name","value":"input"},"value":{"kind":"Variable","name":{"kind":"Name","value":"input"}}}],"selectionSet":{"kind":"SelectionSet","selections":[{"kind":"Field","name":{"kind":"Name","value":"key"}},{"kind":"Field","name":{"kind":"Name","value":"uploadUrl"}}]}}]}}]} as unknown as DocumentNode<PresignedPutS3UrlMutation, PresignedPutS3UrlMutationVariables>;
export const RemoveEntityFromCollectionDocument = {"kind":"Document","definitions":[{"kind":"OperationDefinition","operation":"mutation","name":{"kind":"Name","value":"RemoveEntityFromCollection"},"variableDefinitions":[{"kind":"VariableDefinition","variable":{"kind":"Variable","name":{"kind":"Name","value":"input"}},"type":{"kind":"NonNullType","type":{"kind":"NamedType","name":{"kind":"Name","value":"ChangeCollectionToEntityInput"}}}}],"selectionSet":{"kind":"SelectionSet","selections":[{"kind":"Field","name":{"kind":"Name","value":"removeEntityFromCollection"},"arguments":[{"kind":"Argument","name":{"kind":"Name","value":"input"},"value":{"kind":"Variable","name":{"kind":"Name","value":"input"}}}],"selectionSet":{"kind":"SelectionSet","selections":[{"kind":"Field","name":{"kind":"Name","value":"id"}}]}}]}}]} as unknown as DocumentNode<RemoveEntityFromCollectionMutation, RemoveEntityFromCollectionMutationVariables>;
export const TestUserNotificationPlatformsDocument = {"kind":"Document","definitions":[{"kind":"OperationDefinition","operation":"mutation","name":{"kind":"Name","value":"TestUserNotificationPlatforms"},"selectionSet":{"kind":"SelectionSet","selections":[{"kind":"Field","name":{"kind":"Name","value":"testUserNotificationPlatforms"}}]}}]} as unknown as DocumentNode<TestUserNotificationPlatformsMutation, TestUserNotificationPlatformsMutationVariables>;
export const UpdateUserDocument = {"kind":"Document","definitions":[{"kind":"OperationDefinition","operation":"mutation","name":{"kind":"Name","value":"UpdateUser"},"variableDefinitions":[{"kind":"VariableDefinition","variable":{"kind":"Variable","name":{"kind":"Name","value":"input"}},"type":{"kind":"NonNullType","type":{"kind":"NamedType","name":{"kind":"Name","value":"UpdateUserInput"}}}}],"selectionSet":{"kind":"SelectionSet","selections":[{"kind":"Field","name":{"kind":"Name","value":"updateUser"},"arguments":[{"kind":"Argument","name":{"kind":"Name","value":"input"},"value":{"kind":"Variable","name":{"kind":"Name","value":"input"}}}],"selectionSet":{"kind":"SelectionSet","selections":[{"kind":"Field","name":{"kind":"Name","value":"id"}}]}}]}}]} as unknown as DocumentNode<UpdateUserMutation, UpdateUserMutationVariables>;
export const UpdateUserPreferenceDocument = {"kind":"Document","definitions":[{"kind":"OperationDefinition","operation":"mutation","name":{"kind":"Name","value":"UpdateUserPreference"},"variableDefinitions":[{"kind":"VariableDefinition","variable":{"kind":"Variable","name":{"kind":"Name","value":"input"}},"type":{"kind":"NonNullType","type":{"kind":"NamedType","name":{"kind":"Name","value":"UpdateUserPreferenceInput"}}}}],"selectionSet":{"kind":"SelectionSet","selections":[{"kind":"Field","name":{"kind":"Name","value":"updateUserPreference"},"arguments":[{"kind":"Argument","name":{"kind":"Name","value":"input"},"value":{"kind":"Variable","name":{"kind":"Name","value":"input"}}}]}]}}]} as unknown as DocumentNode<UpdateUserPreferenceMutation, UpdateUserPreferenceMutationVariables>;
export const CreateAccessLinkDocument = {"kind":"Document","definitions":[{"kind":"OperationDefinition","operation":"mutation","name":{"kind":"Name","value":"CreateAccessLink"},"variableDefinitions":[{"kind":"VariableDefinition","variable":{"kind":"Variable","name":{"kind":"Name","value":"input"}},"type":{"kind":"NonNullType","type":{"kind":"NamedType","name":{"kind":"Name","value":"CreateAccessLinkInput"}}}}],"selectionSet":{"kind":"SelectionSet","selections":[{"kind":"Field","name":{"kind":"Name","value":"createAccessLink"},"arguments":[{"kind":"Argument","name":{"kind":"Name","value":"input"},"value":{"kind":"Variable","name":{"kind":"Name","value":"input"}}}],"selectionSet":{"kind":"SelectionSet","selections":[{"kind":"Field","name":{"kind":"Name","value":"id"}}]}}]}}]} as unknown as DocumentNode<CreateAccessLinkMutation, CreateAccessLinkMutationVariables>;
export const ProcessAccessLinkDocument = {"kind":"Document","definitions":[{"kind":"OperationDefinition","operation":"mutation","name":{"kind":"Name","value":"ProcessAccessLink"},"variableDefinitions":[{"kind":"VariableDefinition","variable":{"kind":"Variable","name":{"kind":"Name","value":"input"}},"type":{"kind":"NonNullType","type":{"kind":"NamedType","name":{"kind":"Name","value":"ProcessAccessLinkInput"}}}}],"selectionSet":{"kind":"SelectionSet","selections":[{"kind":"Field","name":{"kind":"Name","value":"processAccessLink"},"arguments":[{"kind":"Argument","name":{"kind":"Name","value":"input"},"value":{"kind":"Variable","name":{"kind":"Name","value":"input"}}}],"selectionSet":{"kind":"SelectionSet","selections":[{"kind":"Field","name":{"kind":"Name","value":"__typename"}},{"kind":"InlineFragment","typeCondition":{"kind":"NamedType","name":{"kind":"Name","value":"ProcessAccessLinkError"}},"selectionSet":{"kind":"SelectionSet","selections":[{"kind":"Field","name":{"kind":"Name","value":"error"}}]}},{"kind":"InlineFragment","typeCondition":{"kind":"NamedType","name":{"kind":"Name","value":"ProcessAccessLinkResponse"}},"selectionSet":{"kind":"SelectionSet","selections":[{"kind":"Field","name":{"kind":"Name","value":"apiKey"}},{"kind":"Field","name":{"kind":"Name","value":"redirectTo"}},{"kind":"Field","name":{"kind":"Name","value":"tokenValidForDays"}}]}}]}}]}}]} as unknown as DocumentNode<ProcessAccessLinkMutation, ProcessAccessLinkMutationVariables>;
export const RevokeAccessLinkDocument = {"kind":"Document","definitions":[{"kind":"OperationDefinition","operation":"mutation","name":{"kind":"Name","value":"RevokeAccessLink"},"variableDefinitions":[{"kind":"VariableDefinition","variable":{"kind":"Variable","name":{"kind":"Name","value":"accessLinkId"}},"type":{"kind":"NonNullType","type":{"kind":"NamedType","name":{"kind":"Name","value":"String"}}}}],"selectionSet":{"kind":"SelectionSet","selections":[{"kind":"Field","name":{"kind":"Name","value":"revokeAccessLink"},"arguments":[{"kind":"Argument","name":{"kind":"Name","value":"accessLinkId"},"value":{"kind":"Variable","name":{"kind":"Name","value":"accessLinkId"}}}]}]}}]} as unknown as DocumentNode<RevokeAccessLinkMutation, RevokeAccessLinkMutationVariables>;
export const CollectionContentsDocument = {"kind":"Document","definitions":[{"kind":"OperationDefinition","operation":"query","name":{"kind":"Name","value":"CollectionContents"},"variableDefinitions":[{"kind":"VariableDefinition","variable":{"kind":"Variable","name":{"kind":"Name","value":"input"}},"type":{"kind":"NonNullType","type":{"kind":"NamedType","name":{"kind":"Name","value":"CollectionContentsInput"}}}}],"selectionSet":{"kind":"SelectionSet","selections":[{"kind":"Field","name":{"kind":"Name","value":"collectionContents"},"arguments":[{"kind":"Argument","name":{"kind":"Name","value":"input"},"value":{"kind":"Variable","name":{"kind":"Name","value":"input"}}}],"selectionSet":{"kind":"SelectionSet","selections":[{"kind":"Field","name":{"kind":"Name","value":"user"},"selectionSet":{"kind":"SelectionSet","selections":[{"kind":"Field","name":{"kind":"Name","value":"id"}},{"kind":"Field","name":{"kind":"Name","value":"name"}}]}},{"kind":"Field","name":{"kind":"Name","value":"reviews"},"selectionSet":{"kind":"SelectionSet","selections":[{"kind":"FragmentSpread","name":{"kind":"Name","value":"ReviewItemPart"}}]}},{"kind":"Field","name":{"kind":"Name","value":"results"},"selectionSet":{"kind":"SelectionSet","selections":[{"kind":"Field","name":{"kind":"Name","value":"details"},"selectionSet":{"kind":"SelectionSet","selections":[{"kind":"Field","name":{"kind":"Name","value":"total"}},{"kind":"Field","name":{"kind":"Name","value":"nextPage"}}]}},{"kind":"Field","name":{"kind":"Name","value":"items"},"selectionSet":{"kind":"SelectionSet","selections":[{"kind":"Field","name":{"kind":"Name","value":"entityId"}},{"kind":"Field","name":{"kind":"Name","value":"entityLot"}}]}}]}},{"kind":"Field","name":{"kind":"Name","value":"details"},"selectionSet":{"kind":"SelectionSet","selections":[{"kind":"Field","name":{"kind":"Name","value":"name"}},{"kind":"Field","name":{"kind":"Name","value":"description"}},{"kind":"Field","name":{"kind":"Name","value":"createdOn"}}]}}]}}]}},{"kind":"FragmentDefinition","name":{"kind":"Name","value":"SeenShowExtraInformationPart"},"typeCondition":{"kind":"NamedType","name":{"kind":"Name","value":"SeenShowExtraInformation"}},"selectionSet":{"kind":"SelectionSet","selections":[{"kind":"Field","name":{"kind":"Name","value":"episode"}},{"kind":"Field","name":{"kind":"Name","value":"season"}}]}},{"kind":"FragmentDefinition","name":{"kind":"Name","value":"SeenPodcastExtraInformationPart"},"typeCondition":{"kind":"NamedType","name":{"kind":"Name","value":"SeenPodcastExtraInformation"}},"selectionSet":{"kind":"SelectionSet","selections":[{"kind":"Field","name":{"kind":"Name","value":"episode"}}]}},{"kind":"FragmentDefinition","name":{"kind":"Name","value":"SeenAnimeExtraInformationPart"},"typeCondition":{"kind":"NamedType","name":{"kind":"Name","value":"SeenAnimeExtraInformation"}},"selectionSet":{"kind":"SelectionSet","selections":[{"kind":"Field","name":{"kind":"Name","value":"episode"}}]}},{"kind":"FragmentDefinition","name":{"kind":"Name","value":"SeenMangaExtraInformationPart"},"typeCondition":{"kind":"NamedType","name":{"kind":"Name","value":"SeenMangaExtraInformation"}},"selectionSet":{"kind":"SelectionSet","selections":[{"kind":"Field","name":{"kind":"Name","value":"chapter"}},{"kind":"Field","name":{"kind":"Name","value":"volume"}}]}},{"kind":"FragmentDefinition","name":{"kind":"Name","value":"ReviewItemPart"},"typeCondition":{"kind":"NamedType","name":{"kind":"Name","value":"ReviewItem"}},"selectionSet":{"kind":"SelectionSet","selections":[{"kind":"Field","name":{"kind":"Name","value":"id"}},{"kind":"Field","name":{"kind":"Name","value":"rating"}},{"kind":"Field","name":{"kind":"Name","value":"postedOn"}},{"kind":"Field","name":{"kind":"Name","value":"isSpoiler"}},{"kind":"Field","name":{"kind":"Name","value":"visibility"}},{"kind":"Field","name":{"kind":"Name","value":"textOriginal"}},{"kind":"Field","name":{"kind":"Name","value":"textRendered"}},{"kind":"Field","name":{"kind":"Name","value":"seenItemsAssociatedWith"}},{"kind":"Field","name":{"kind":"Name","value":"postedBy"},"selectionSet":{"kind":"SelectionSet","selections":[{"kind":"Field","name":{"kind":"Name","value":"id"}},{"kind":"Field","name":{"kind":"Name","value":"name"}}]}},{"kind":"Field","name":{"kind":"Name","value":"comments"},"selectionSet":{"kind":"SelectionSet","selections":[{"kind":"Field","name":{"kind":"Name","value":"id"}},{"kind":"Field","name":{"kind":"Name","value":"text"}},{"kind":"Field","name":{"kind":"Name","value":"createdOn"}},{"kind":"Field","name":{"kind":"Name","value":"user"},"selectionSet":{"kind":"SelectionSet","selections":[{"kind":"Field","name":{"kind":"Name","value":"id"}},{"kind":"Field","name":{"kind":"Name","value":"name"}}]}},{"kind":"Field","name":{"kind":"Name","value":"likedBy"}}]}},{"kind":"Field","name":{"kind":"Name","value":"showExtraInformation"},"selectionSet":{"kind":"SelectionSet","selections":[{"kind":"FragmentSpread","name":{"kind":"Name","value":"SeenShowExtraInformationPart"}}]}},{"kind":"Field","name":{"kind":"Name","value":"podcastExtraInformation"},"selectionSet":{"kind":"SelectionSet","selections":[{"kind":"FragmentSpread","name":{"kind":"Name","value":"SeenPodcastExtraInformationPart"}}]}},{"kind":"Field","name":{"kind":"Name","value":"animeExtraInformation"},"selectionSet":{"kind":"SelectionSet","selections":[{"kind":"FragmentSpread","name":{"kind":"Name","value":"SeenAnimeExtraInformationPart"}}]}},{"kind":"Field","name":{"kind":"Name","value":"mangaExtraInformation"},"selectionSet":{"kind":"SelectionSet","selections":[{"kind":"FragmentSpread","name":{"kind":"Name","value":"SeenMangaExtraInformationPart"}}]}}]}}]} as unknown as DocumentNode<CollectionContentsQuery, CollectionContentsQueryVariables>;
export const CoreDetailsDocument = {"kind":"Document","definitions":[{"kind":"OperationDefinition","operation":"query","name":{"kind":"Name","value":"CoreDetails"},"selectionSet":{"kind":"SelectionSet","selections":[{"kind":"Field","name":{"kind":"Name","value":"coreDetails"},"selectionSet":{"kind":"SelectionSet","selections":[{"kind":"Field","name":{"kind":"Name","value":"isPro"}},{"kind":"Field","name":{"kind":"Name","value":"version"}},{"kind":"Field","name":{"kind":"Name","value":"docsLink"}},{"kind":"Field","name":{"kind":"Name","value":"pageLimit"}},{"kind":"Field","name":{"kind":"Name","value":"websiteUrl"}},{"kind":"Field","name":{"kind":"Name","value":"smtpEnabled"}},{"kind":"Field","name":{"kind":"Name","value":"oidcEnabled"}},{"kind":"Field","name":{"kind":"Name","value":"signupAllowed"}},{"kind":"Field","name":{"kind":"Name","value":"repositoryLink"}},{"kind":"Field","name":{"kind":"Name","value":"localAuthDisabled"}},{"kind":"Field","name":{"kind":"Name","value":"fileStorageEnabled"}},{"kind":"Field","name":{"kind":"Name","value":"tokenValidForDays"}}]}}]}}]} as unknown as DocumentNode<CoreDetailsQuery, CoreDetailsQueryVariables>;
export const ExerciseDetailsDocument = {"kind":"Document","definitions":[{"kind":"OperationDefinition","operation":"query","name":{"kind":"Name","value":"ExerciseDetails"},"variableDefinitions":[{"kind":"VariableDefinition","variable":{"kind":"Variable","name":{"kind":"Name","value":"exerciseId"}},"type":{"kind":"NonNullType","type":{"kind":"NamedType","name":{"kind":"Name","value":"String"}}}}],"selectionSet":{"kind":"SelectionSet","selections":[{"kind":"Field","name":{"kind":"Name","value":"exerciseDetails"},"arguments":[{"kind":"Argument","name":{"kind":"Name","value":"exerciseId"},"value":{"kind":"Variable","name":{"kind":"Name","value":"exerciseId"}}}],"selectionSet":{"kind":"SelectionSet","selections":[{"kind":"Field","name":{"kind":"Name","value":"id"}},{"kind":"Field","name":{"kind":"Name","value":"lot"}},{"kind":"Field","name":{"kind":"Name","value":"source"}},{"kind":"Field","name":{"kind":"Name","value":"level"}},{"kind":"Field","name":{"kind":"Name","value":"force"}},{"kind":"Field","name":{"kind":"Name","value":"mechanic"}},{"kind":"Field","name":{"kind":"Name","value":"equipment"}},{"kind":"Field","name":{"kind":"Name","value":"muscles"}},{"kind":"Field","name":{"kind":"Name","value":"createdByUserId"}},{"kind":"Field","name":{"kind":"Name","value":"attributes"},"selectionSet":{"kind":"SelectionSet","selections":[{"kind":"Field","name":{"kind":"Name","value":"instructions"}},{"kind":"Field","name":{"kind":"Name","value":"images"}}]}}]}}]}}]} as unknown as DocumentNode<ExerciseDetailsQuery, ExerciseDetailsQueryVariables>;
export const ExerciseParametersDocument = {"kind":"Document","definitions":[{"kind":"OperationDefinition","operation":"query","name":{"kind":"Name","value":"ExerciseParameters"},"selectionSet":{"kind":"SelectionSet","selections":[{"kind":"Field","name":{"kind":"Name","value":"exerciseParameters"},"selectionSet":{"kind":"SelectionSet","selections":[{"kind":"Field","name":{"kind":"Name","value":"downloadRequired"}},{"kind":"Field","name":{"kind":"Name","value":"filters"},"selectionSet":{"kind":"SelectionSet","selections":[{"kind":"Field","name":{"kind":"Name","value":"type"}},{"kind":"Field","name":{"kind":"Name","value":"level"}},{"kind":"Field","name":{"kind":"Name","value":"force"}},{"kind":"Field","name":{"kind":"Name","value":"mechanic"}},{"kind":"Field","name":{"kind":"Name","value":"equipment"}},{"kind":"Field","name":{"kind":"Name","value":"muscle"}}]}},{"kind":"Field","name":{"kind":"Name","value":"lotMapping"},"selectionSet":{"kind":"SelectionSet","selections":[{"kind":"Field","name":{"kind":"Name","value":"lot"}},{"kind":"Field","name":{"kind":"Name","value":"bests"}}]}}]}}]}}]} as unknown as DocumentNode<ExerciseParametersQuery, ExerciseParametersQueryVariables>;
export const ExercisesListDocument = {"kind":"Document","definitions":[{"kind":"OperationDefinition","operation":"query","name":{"kind":"Name","value":"ExercisesList"},"variableDefinitions":[{"kind":"VariableDefinition","variable":{"kind":"Variable","name":{"kind":"Name","value":"input"}},"type":{"kind":"NonNullType","type":{"kind":"NamedType","name":{"kind":"Name","value":"ExercisesListInput"}}}}],"selectionSet":{"kind":"SelectionSet","selections":[{"kind":"Field","name":{"kind":"Name","value":"exercisesList"},"arguments":[{"kind":"Argument","name":{"kind":"Name","value":"input"},"value":{"kind":"Variable","name":{"kind":"Name","value":"input"}}}],"selectionSet":{"kind":"SelectionSet","selections":[{"kind":"Field","name":{"kind":"Name","value":"details"},"selectionSet":{"kind":"SelectionSet","selections":[{"kind":"Field","name":{"kind":"Name","value":"total"}},{"kind":"Field","name":{"kind":"Name","value":"nextPage"}}]}},{"kind":"Field","name":{"kind":"Name","value":"items"},"selectionSet":{"kind":"SelectionSet","selections":[{"kind":"Field","name":{"kind":"Name","value":"id"}},{"kind":"Field","name":{"kind":"Name","value":"lot"}},{"kind":"Field","name":{"kind":"Name","value":"image"}},{"kind":"Field","name":{"kind":"Name","value":"muscle"}},{"kind":"Field","name":{"kind":"Name","value":"numTimesInteracted"}},{"kind":"Field","name":{"kind":"Name","value":"lastUpdatedOn"}}]}}]}}]}}]} as unknown as DocumentNode<ExercisesListQuery, ExercisesListQueryVariables>;
export const GenreDetailsDocument = {"kind":"Document","definitions":[{"kind":"OperationDefinition","operation":"query","name":{"kind":"Name","value":"GenreDetails"},"variableDefinitions":[{"kind":"VariableDefinition","variable":{"kind":"Variable","name":{"kind":"Name","value":"input"}},"type":{"kind":"NonNullType","type":{"kind":"NamedType","name":{"kind":"Name","value":"GenreDetailsInput"}}}}],"selectionSet":{"kind":"SelectionSet","selections":[{"kind":"Field","name":{"kind":"Name","value":"genreDetails"},"arguments":[{"kind":"Argument","name":{"kind":"Name","value":"input"},"value":{"kind":"Variable","name":{"kind":"Name","value":"input"}}}],"selectionSet":{"kind":"SelectionSet","selections":[{"kind":"Field","name":{"kind":"Name","value":"details"},"selectionSet":{"kind":"SelectionSet","selections":[{"kind":"Field","name":{"kind":"Name","value":"id"}},{"kind":"Field","name":{"kind":"Name","value":"name"}},{"kind":"Field","name":{"kind":"Name","value":"numItems"}}]}},{"kind":"Field","name":{"kind":"Name","value":"contents"},"selectionSet":{"kind":"SelectionSet","selections":[{"kind":"Field","name":{"kind":"Name","value":"details"},"selectionSet":{"kind":"SelectionSet","selections":[{"kind":"Field","name":{"kind":"Name","value":"total"}},{"kind":"Field","name":{"kind":"Name","value":"nextPage"}}]}},{"kind":"Field","name":{"kind":"Name","value":"items"}}]}}]}}]}}]} as unknown as DocumentNode<GenreDetailsQuery, GenreDetailsQueryVariables>;
export const GenresListDocument = {"kind":"Document","definitions":[{"kind":"OperationDefinition","operation":"query","name":{"kind":"Name","value":"GenresList"},"variableDefinitions":[{"kind":"VariableDefinition","variable":{"kind":"Variable","name":{"kind":"Name","value":"input"}},"type":{"kind":"NonNullType","type":{"kind":"NamedType","name":{"kind":"Name","value":"SearchInput"}}}}],"selectionSet":{"kind":"SelectionSet","selections":[{"kind":"Field","name":{"kind":"Name","value":"genresList"},"arguments":[{"kind":"Argument","name":{"kind":"Name","value":"input"},"value":{"kind":"Variable","name":{"kind":"Name","value":"input"}}}],"selectionSet":{"kind":"SelectionSet","selections":[{"kind":"Field","name":{"kind":"Name","value":"details"},"selectionSet":{"kind":"SelectionSet","selections":[{"kind":"Field","name":{"kind":"Name","value":"total"}},{"kind":"Field","name":{"kind":"Name","value":"nextPage"}}]}},{"kind":"Field","name":{"kind":"Name","value":"items"},"selectionSet":{"kind":"SelectionSet","selections":[{"kind":"Field","name":{"kind":"Name","value":"id"}},{"kind":"Field","name":{"kind":"Name","value":"name"}},{"kind":"Field","name":{"kind":"Name","value":"numItems"}}]}}]}}]}}]} as unknown as DocumentNode<GenresListQuery, GenresListQueryVariables>;
export const ImportReportsDocument = {"kind":"Document","definitions":[{"kind":"OperationDefinition","operation":"query","name":{"kind":"Name","value":"ImportReports"},"selectionSet":{"kind":"SelectionSet","selections":[{"kind":"Field","name":{"kind":"Name","value":"importReports"},"selectionSet":{"kind":"SelectionSet","selections":[{"kind":"Field","name":{"kind":"Name","value":"id"}},{"kind":"Field","name":{"kind":"Name","value":"source"}},{"kind":"Field","name":{"kind":"Name","value":"startedOn"}},{"kind":"Field","name":{"kind":"Name","value":"finishedOn"}},{"kind":"Field","name":{"kind":"Name","value":"wasSuccess"}},{"kind":"Field","name":{"kind":"Name","value":"details"},"selectionSet":{"kind":"SelectionSet","selections":[{"kind":"Field","name":{"kind":"Name","value":"import"},"selectionSet":{"kind":"SelectionSet","selections":[{"kind":"Field","name":{"kind":"Name","value":"total"}}]}},{"kind":"Field","name":{"kind":"Name","value":"failedItems"},"selectionSet":{"kind":"SelectionSet","selections":[{"kind":"Field","name":{"kind":"Name","value":"lot"}},{"kind":"Field","name":{"kind":"Name","value":"step"}},{"kind":"Field","name":{"kind":"Name","value":"identifier"}},{"kind":"Field","name":{"kind":"Name","value":"error"}}]}}]}}]}}]}}]} as unknown as DocumentNode<ImportReportsQuery, ImportReportsQueryVariables>;
export const LatestUserSummaryDocument = {"kind":"Document","definitions":[{"kind":"OperationDefinition","operation":"query","name":{"kind":"Name","value":"LatestUserSummary"},"selectionSet":{"kind":"SelectionSet","selections":[{"kind":"Field","name":{"kind":"Name","value":"latestUserSummary"},"selectionSet":{"kind":"SelectionSet","selections":[{"kind":"Field","name":{"kind":"Name","value":"totalMetadataReviewCount"}},{"kind":"Field","name":{"kind":"Name","value":"totalCollectionReviewCount"}},{"kind":"Field","name":{"kind":"Name","value":"totalMetadataGroupReviewCount"}},{"kind":"Field","name":{"kind":"Name","value":"totalPersonReviewCount"}},{"kind":"Field","name":{"kind":"Name","value":"measurementCount"}},{"kind":"Field","name":{"kind":"Name","value":"workoutCount"}},{"kind":"Field","name":{"kind":"Name","value":"totalWorkoutDuration"}},{"kind":"Field","name":{"kind":"Name","value":"audioBookCount"}},{"kind":"Field","name":{"kind":"Name","value":"totalAudioBookDuration"}},{"kind":"Field","name":{"kind":"Name","value":"animeCount"}},{"kind":"Field","name":{"kind":"Name","value":"bookCount"}},{"kind":"Field","name":{"kind":"Name","value":"totalBookPages"}},{"kind":"Field","name":{"kind":"Name","value":"podcastCount"}},{"kind":"Field","name":{"kind":"Name","value":"totalPodcastDuration"}},{"kind":"Field","name":{"kind":"Name","value":"mangaCount"}},{"kind":"Field","name":{"kind":"Name","value":"movieCount"}},{"kind":"Field","name":{"kind":"Name","value":"totalMovieDuration"}},{"kind":"Field","name":{"kind":"Name","value":"showCount"}},{"kind":"Field","name":{"kind":"Name","value":"totalShowDuration"}},{"kind":"Field","name":{"kind":"Name","value":"videoGameCount"}},{"kind":"Field","name":{"kind":"Name","value":"visualNovelCount"}},{"kind":"Field","name":{"kind":"Name","value":"totalVisualNovelDuration"}},{"kind":"Field","name":{"kind":"Name","value":"totalWorkoutPersonalBests"}},{"kind":"Field","name":{"kind":"Name","value":"totalWorkoutWeight"}},{"kind":"Field","name":{"kind":"Name","value":"totalWorkoutReps"}},{"kind":"Field","name":{"kind":"Name","value":"totalWorkoutDistance"}},{"kind":"Field","name":{"kind":"Name","value":"totalWorkoutRestTime"}},{"kind":"Field","name":{"kind":"Name","value":"totalMetadataCount"}},{"kind":"Field","name":{"kind":"Name","value":"totalReviewCount"}},{"kind":"Field","name":{"kind":"Name","value":"totalCount"}},{"kind":"Field","name":{"kind":"Name","value":"totalDuration"}}]}}]}}]} as unknown as DocumentNode<LatestUserSummaryQuery, LatestUserSummaryQueryVariables>;
export const MetadataDetailsDocument = {"kind":"Document","definitions":[{"kind":"OperationDefinition","operation":"query","name":{"kind":"Name","value":"MetadataDetails"},"variableDefinitions":[{"kind":"VariableDefinition","variable":{"kind":"Variable","name":{"kind":"Name","value":"metadataId"}},"type":{"kind":"NonNullType","type":{"kind":"NamedType","name":{"kind":"Name","value":"String"}}}}],"selectionSet":{"kind":"SelectionSet","selections":[{"kind":"Field","name":{"kind":"Name","value":"metadataDetails"},"arguments":[{"kind":"Argument","name":{"kind":"Name","value":"metadataId"},"value":{"kind":"Variable","name":{"kind":"Name","value":"metadataId"}}}],"selectionSet":{"kind":"SelectionSet","selections":[{"kind":"Field","name":{"kind":"Name","value":"id"}},{"kind":"Field","name":{"kind":"Name","value":"lot"}},{"kind":"Field","name":{"kind":"Name","value":"title"}},{"kind":"Field","name":{"kind":"Name","value":"source"}},{"kind":"Field","name":{"kind":"Name","value":"isNsfw"}},{"kind":"Field","name":{"kind":"Name","value":"isPartial"}},{"kind":"Field","name":{"kind":"Name","value":"sourceUrl"}},{"kind":"Field","name":{"kind":"Name","value":"identifier"}},{"kind":"Field","name":{"kind":"Name","value":"description"}},{"kind":"Field","name":{"kind":"Name","value":"suggestions"}},{"kind":"Field","name":{"kind":"Name","value":"publishYear"}},{"kind":"Field","name":{"kind":"Name","value":"publishDate"}},{"kind":"Field","name":{"kind":"Name","value":"providerRating"}},{"kind":"Field","name":{"kind":"Name","value":"productionStatus"}},{"kind":"Field","name":{"kind":"Name","value":"originalLanguage"}},{"kind":"Field","name":{"kind":"Name","value":"genres"},"selectionSet":{"kind":"SelectionSet","selections":[{"kind":"Field","name":{"kind":"Name","value":"id"}},{"kind":"Field","name":{"kind":"Name","value":"name"}}]}},{"kind":"Field","name":{"kind":"Name","value":"group"},"selectionSet":{"kind":"SelectionSet","selections":[{"kind":"Field","name":{"kind":"Name","value":"id"}},{"kind":"Field","name":{"kind":"Name","value":"name"}},{"kind":"Field","name":{"kind":"Name","value":"part"}}]}},{"kind":"Field","name":{"kind":"Name","value":"assets"},"selectionSet":{"kind":"SelectionSet","selections":[{"kind":"Field","name":{"kind":"Name","value":"images"}},{"kind":"Field","name":{"kind":"Name","value":"videos"},"selectionSet":{"kind":"SelectionSet","selections":[{"kind":"Field","name":{"kind":"Name","value":"videoId"}},{"kind":"Field","name":{"kind":"Name","value":"source"}}]}}]}},{"kind":"Field","name":{"kind":"Name","value":"creators"},"selectionSet":{"kind":"SelectionSet","selections":[{"kind":"Field","name":{"kind":"Name","value":"name"}},{"kind":"Field","name":{"kind":"Name","value":"items"},"selectionSet":{"kind":"SelectionSet","selections":[{"kind":"Field","name":{"kind":"Name","value":"id"}},{"kind":"Field","name":{"kind":"Name","value":"name"}},{"kind":"Field","name":{"kind":"Name","value":"image"}},{"kind":"Field","name":{"kind":"Name","value":"character"}}]}}]}},{"kind":"Field","name":{"kind":"Name","value":"watchProviders"},"selectionSet":{"kind":"SelectionSet","selections":[{"kind":"Field","name":{"kind":"Name","value":"name"}},{"kind":"Field","name":{"kind":"Name","value":"image"}},{"kind":"Field","name":{"kind":"Name","value":"languages"}}]}},{"kind":"Field","name":{"kind":"Name","value":"animeSpecifics"},"selectionSet":{"kind":"SelectionSet","selections":[{"kind":"Field","name":{"kind":"Name","value":"episodes"}}]}},{"kind":"Field","name":{"kind":"Name","value":"audioBookSpecifics"},"selectionSet":{"kind":"SelectionSet","selections":[{"kind":"Field","name":{"kind":"Name","value":"runtime"}}]}},{"kind":"Field","name":{"kind":"Name","value":"bookSpecifics"},"selectionSet":{"kind":"SelectionSet","selections":[{"kind":"Field","name":{"kind":"Name","value":"pages"}}]}},{"kind":"Field","name":{"kind":"Name","value":"movieSpecifics"},"selectionSet":{"kind":"SelectionSet","selections":[{"kind":"Field","name":{"kind":"Name","value":"runtime"}}]}},{"kind":"Field","name":{"kind":"Name","value":"mangaSpecifics"},"selectionSet":{"kind":"SelectionSet","selections":[{"kind":"Field","name":{"kind":"Name","value":"volumes"}},{"kind":"Field","name":{"kind":"Name","value":"chapters"}}]}},{"kind":"Field","name":{"kind":"Name","value":"podcastSpecifics"},"selectionSet":{"kind":"SelectionSet","selections":[{"kind":"Field","name":{"kind":"Name","value":"episodes"},"selectionSet":{"kind":"SelectionSet","selections":[{"kind":"Field","name":{"kind":"Name","value":"id"}},{"kind":"Field","name":{"kind":"Name","value":"title"}},{"kind":"Field","name":{"kind":"Name","value":"overview"}},{"kind":"Field","name":{"kind":"Name","value":"thumbnail"}},{"kind":"Field","name":{"kind":"Name","value":"number"}},{"kind":"Field","name":{"kind":"Name","value":"runtime"}},{"kind":"Field","name":{"kind":"Name","value":"publishDate"}}]}},{"kind":"Field","name":{"kind":"Name","value":"totalEpisodes"}}]}},{"kind":"Field","name":{"kind":"Name","value":"showSpecifics"},"selectionSet":{"kind":"SelectionSet","selections":[{"kind":"Field","name":{"kind":"Name","value":"totalSeasons"}},{"kind":"Field","name":{"kind":"Name","value":"totalEpisodes"}},{"kind":"Field","name":{"kind":"Name","value":"runtime"}},{"kind":"Field","name":{"kind":"Name","value":"seasons"},"selectionSet":{"kind":"SelectionSet","selections":[{"kind":"Field","name":{"kind":"Name","value":"id"}},{"kind":"Field","name":{"kind":"Name","value":"seasonNumber"}},{"kind":"Field","name":{"kind":"Name","value":"name"}},{"kind":"Field","name":{"kind":"Name","value":"overview"}},{"kind":"Field","name":{"kind":"Name","value":"backdropImages"}},{"kind":"Field","name":{"kind":"Name","value":"posterImages"}},{"kind":"Field","name":{"kind":"Name","value":"episodes"},"selectionSet":{"kind":"SelectionSet","selections":[{"kind":"Field","name":{"kind":"Name","value":"id"}},{"kind":"Field","name":{"kind":"Name","value":"name"}},{"kind":"Field","name":{"kind":"Name","value":"posterImages"}},{"kind":"Field","name":{"kind":"Name","value":"episodeNumber"}},{"kind":"Field","name":{"kind":"Name","value":"publishDate"}},{"kind":"Field","name":{"kind":"Name","value":"name"}},{"kind":"Field","name":{"kind":"Name","value":"overview"}},{"kind":"Field","name":{"kind":"Name","value":"runtime"}}]}}]}}]}},{"kind":"Field","name":{"kind":"Name","value":"visualNovelSpecifics"},"selectionSet":{"kind":"SelectionSet","selections":[{"kind":"Field","name":{"kind":"Name","value":"length"}}]}},{"kind":"Field","name":{"kind":"Name","value":"videoGameSpecifics"},"selectionSet":{"kind":"SelectionSet","selections":[{"kind":"Field","name":{"kind":"Name","value":"platforms"}}]}}]}}]}}]} as unknown as DocumentNode<MetadataDetailsQuery, MetadataDetailsQueryVariables>;
export const MetadataGroupDetailsDocument = {"kind":"Document","definitions":[{"kind":"OperationDefinition","operation":"query","name":{"kind":"Name","value":"MetadataGroupDetails"},"variableDefinitions":[{"kind":"VariableDefinition","variable":{"kind":"Variable","name":{"kind":"Name","value":"metadataGroupId"}},"type":{"kind":"NonNullType","type":{"kind":"NamedType","name":{"kind":"Name","value":"String"}}}}],"selectionSet":{"kind":"SelectionSet","selections":[{"kind":"Field","name":{"kind":"Name","value":"metadataGroupDetails"},"arguments":[{"kind":"Argument","name":{"kind":"Name","value":"metadataGroupId"},"value":{"kind":"Variable","name":{"kind":"Name","value":"metadataGroupId"}}}],"selectionSet":{"kind":"SelectionSet","selections":[{"kind":"Field","name":{"kind":"Name","value":"contents"}},{"kind":"Field","name":{"kind":"Name","value":"sourceUrl"}},{"kind":"Field","name":{"kind":"Name","value":"details"},"selectionSet":{"kind":"SelectionSet","selections":[{"kind":"Field","name":{"kind":"Name","value":"id"}},{"kind":"Field","name":{"kind":"Name","value":"title"}},{"kind":"Field","name":{"kind":"Name","value":"lot"}},{"kind":"Field","name":{"kind":"Name","value":"source"}},{"kind":"Field","name":{"kind":"Name","value":"displayImages"}},{"kind":"Field","name":{"kind":"Name","value":"identifier"}},{"kind":"Field","name":{"kind":"Name","value":"parts"}},{"kind":"Field","name":{"kind":"Name","value":"isPartial"}}]}}]}}]}}]} as unknown as DocumentNode<MetadataGroupDetailsQuery, MetadataGroupDetailsQueryVariables>;
export const MetadataGroupSearchDocument = {"kind":"Document","definitions":[{"kind":"OperationDefinition","operation":"query","name":{"kind":"Name","value":"MetadataGroupSearch"},"variableDefinitions":[{"kind":"VariableDefinition","variable":{"kind":"Variable","name":{"kind":"Name","value":"input"}},"type":{"kind":"NonNullType","type":{"kind":"NamedType","name":{"kind":"Name","value":"MetadataGroupSearchInput"}}}}],"selectionSet":{"kind":"SelectionSet","selections":[{"kind":"Field","name":{"kind":"Name","value":"metadataGroupSearch"},"arguments":[{"kind":"Argument","name":{"kind":"Name","value":"input"},"value":{"kind":"Variable","name":{"kind":"Name","value":"input"}}}],"selectionSet":{"kind":"SelectionSet","selections":[{"kind":"Field","name":{"kind":"Name","value":"details"},"selectionSet":{"kind":"SelectionSet","selections":[{"kind":"Field","name":{"kind":"Name","value":"total"}},{"kind":"Field","name":{"kind":"Name","value":"nextPage"}}]}},{"kind":"Field","name":{"kind":"Name","value":"items"},"selectionSet":{"kind":"SelectionSet","selections":[{"kind":"Field","name":{"kind":"Name","value":"identifier"}},{"kind":"Field","name":{"kind":"Name","value":"name"}},{"kind":"Field","name":{"kind":"Name","value":"image"}},{"kind":"Field","name":{"kind":"Name","value":"parts"}}]}}]}}]}}]} as unknown as DocumentNode<MetadataGroupSearchQuery, MetadataGroupSearchQueryVariables>;
export const MetadataListDocument = {"kind":"Document","definitions":[{"kind":"OperationDefinition","operation":"query","name":{"kind":"Name","value":"MetadataList"},"variableDefinitions":[{"kind":"VariableDefinition","variable":{"kind":"Variable","name":{"kind":"Name","value":"input"}},"type":{"kind":"NonNullType","type":{"kind":"NamedType","name":{"kind":"Name","value":"MetadataListInput"}}}}],"selectionSet":{"kind":"SelectionSet","selections":[{"kind":"Field","name":{"kind":"Name","value":"metadataList"},"arguments":[{"kind":"Argument","name":{"kind":"Name","value":"input"},"value":{"kind":"Variable","name":{"kind":"Name","value":"input"}}}],"selectionSet":{"kind":"SelectionSet","selections":[{"kind":"Field","name":{"kind":"Name","value":"details"},"selectionSet":{"kind":"SelectionSet","selections":[{"kind":"Field","name":{"kind":"Name","value":"total"}},{"kind":"Field","name":{"kind":"Name","value":"nextPage"}}]}},{"kind":"Field","name":{"kind":"Name","value":"items"}}]}}]}}]} as unknown as DocumentNode<MetadataListQuery, MetadataListQueryVariables>;
export const MetadataSearchDocument = {"kind":"Document","definitions":[{"kind":"OperationDefinition","operation":"query","name":{"kind":"Name","value":"MetadataSearch"},"variableDefinitions":[{"kind":"VariableDefinition","variable":{"kind":"Variable","name":{"kind":"Name","value":"input"}},"type":{"kind":"NonNullType","type":{"kind":"NamedType","name":{"kind":"Name","value":"MetadataSearchInput"}}}}],"selectionSet":{"kind":"SelectionSet","selections":[{"kind":"Field","name":{"kind":"Name","value":"metadataSearch"},"arguments":[{"kind":"Argument","name":{"kind":"Name","value":"input"},"value":{"kind":"Variable","name":{"kind":"Name","value":"input"}}}],"selectionSet":{"kind":"SelectionSet","selections":[{"kind":"Field","name":{"kind":"Name","value":"details"},"selectionSet":{"kind":"SelectionSet","selections":[{"kind":"Field","name":{"kind":"Name","value":"total"}},{"kind":"Field","name":{"kind":"Name","value":"nextPage"}}]}},{"kind":"Field","name":{"kind":"Name","value":"items"},"selectionSet":{"kind":"SelectionSet","selections":[{"kind":"Field","name":{"kind":"Name","value":"databaseId"}},{"kind":"Field","name":{"kind":"Name","value":"hasInteracted"}},{"kind":"Field","name":{"kind":"Name","value":"item"},"selectionSet":{"kind":"SelectionSet","selections":[{"kind":"Field","name":{"kind":"Name","value":"identifier"}},{"kind":"Field","name":{"kind":"Name","value":"title"}},{"kind":"Field","name":{"kind":"Name","value":"image"}},{"kind":"Field","name":{"kind":"Name","value":"publishYear"}}]}}]}}]}}]}}]} as unknown as DocumentNode<MetadataSearchQuery, MetadataSearchQueryVariables>;
export const PeopleSearchDocument = {"kind":"Document","definitions":[{"kind":"OperationDefinition","operation":"query","name":{"kind":"Name","value":"PeopleSearch"},"variableDefinitions":[{"kind":"VariableDefinition","variable":{"kind":"Variable","name":{"kind":"Name","value":"input"}},"type":{"kind":"NonNullType","type":{"kind":"NamedType","name":{"kind":"Name","value":"PeopleSearchInput"}}}}],"selectionSet":{"kind":"SelectionSet","selections":[{"kind":"Field","name":{"kind":"Name","value":"peopleSearch"},"arguments":[{"kind":"Argument","name":{"kind":"Name","value":"input"},"value":{"kind":"Variable","name":{"kind":"Name","value":"input"}}}],"selectionSet":{"kind":"SelectionSet","selections":[{"kind":"Field","name":{"kind":"Name","value":"details"},"selectionSet":{"kind":"SelectionSet","selections":[{"kind":"Field","name":{"kind":"Name","value":"total"}},{"kind":"Field","name":{"kind":"Name","value":"nextPage"}}]}},{"kind":"Field","name":{"kind":"Name","value":"items"},"selectionSet":{"kind":"SelectionSet","selections":[{"kind":"Field","name":{"kind":"Name","value":"identifier"}},{"kind":"Field","name":{"kind":"Name","value":"name"}},{"kind":"Field","name":{"kind":"Name","value":"image"}},{"kind":"Field","name":{"kind":"Name","value":"birthYear"}}]}}]}}]}}]} as unknown as DocumentNode<PeopleSearchQuery, PeopleSearchQueryVariables>;
export const PersonDetailsDocument = {"kind":"Document","definitions":[{"kind":"OperationDefinition","operation":"query","name":{"kind":"Name","value":"PersonDetails"},"variableDefinitions":[{"kind":"VariableDefinition","variable":{"kind":"Variable","name":{"kind":"Name","value":"personId"}},"type":{"kind":"NonNullType","type":{"kind":"NamedType","name":{"kind":"Name","value":"String"}}}}],"selectionSet":{"kind":"SelectionSet","selections":[{"kind":"Field","name":{"kind":"Name","value":"personDetails"},"arguments":[{"kind":"Argument","name":{"kind":"Name","value":"personId"},"value":{"kind":"Variable","name":{"kind":"Name","value":"personId"}}}],"selectionSet":{"kind":"SelectionSet","selections":[{"kind":"Field","name":{"kind":"Name","value":"sourceUrl"}},{"kind":"Field","name":{"kind":"Name","value":"details"},"selectionSet":{"kind":"SelectionSet","selections":[{"kind":"Field","name":{"kind":"Name","value":"id"}},{"kind":"Field","name":{"kind":"Name","value":"name"}},{"kind":"Field","name":{"kind":"Name","value":"source"}},{"kind":"Field","name":{"kind":"Name","value":"identifier"}},{"kind":"Field","name":{"kind":"Name","value":"isPartial"}},{"kind":"Field","name":{"kind":"Name","value":"description"}},{"kind":"Field","name":{"kind":"Name","value":"birthDate"}},{"kind":"Field","name":{"kind":"Name","value":"deathDate"}},{"kind":"Field","name":{"kind":"Name","value":"place"}},{"kind":"Field","name":{"kind":"Name","value":"website"}},{"kind":"Field","name":{"kind":"Name","value":"gender"}},{"kind":"Field","name":{"kind":"Name","value":"displayImages"}}]}},{"kind":"Field","name":{"kind":"Name","value":"contents"},"selectionSet":{"kind":"SelectionSet","selections":[{"kind":"Field","name":{"kind":"Name","value":"name"}},{"kind":"Field","name":{"kind":"Name","value":"items"},"selectionSet":{"kind":"SelectionSet","selections":[{"kind":"Field","name":{"kind":"Name","value":"mediaId"}},{"kind":"Field","name":{"kind":"Name","value":"character"}}]}}]}}]}}]}}]} as unknown as DocumentNode<PersonDetailsQuery, PersonDetailsQueryVariables>;
export const UserDetailsDocument = {"kind":"Document","definitions":[{"kind":"OperationDefinition","operation":"query","name":{"kind":"Name","value":"UserDetails"},"selectionSet":{"kind":"SelectionSet","selections":[{"kind":"Field","name":{"kind":"Name","value":"userDetails"},"selectionSet":{"kind":"SelectionSet","selections":[{"kind":"Field","name":{"kind":"Name","value":"__typename"}},{"kind":"InlineFragment","typeCondition":{"kind":"NamedType","name":{"kind":"Name","value":"User"}},"selectionSet":{"kind":"SelectionSet","selections":[{"kind":"Field","name":{"kind":"Name","value":"id"}},{"kind":"Field","name":{"kind":"Name","value":"lot"}},{"kind":"Field","name":{"kind":"Name","value":"name"}},{"kind":"Field","name":{"kind":"Name","value":"oidcIssuerId"}}]}}]}}]}}]} as unknown as DocumentNode<UserDetailsQuery, UserDetailsQueryVariables>;
export const UserExerciseDetailsDocument = {"kind":"Document","definitions":[{"kind":"OperationDefinition","operation":"query","name":{"kind":"Name","value":"UserExerciseDetails"},"variableDefinitions":[{"kind":"VariableDefinition","variable":{"kind":"Variable","name":{"kind":"Name","value":"exerciseId"}},"type":{"kind":"NonNullType","type":{"kind":"NamedType","name":{"kind":"Name","value":"String"}}}}],"selectionSet":{"kind":"SelectionSet","selections":[{"kind":"Field","name":{"kind":"Name","value":"userExerciseDetails"},"arguments":[{"kind":"Argument","name":{"kind":"Name","value":"exerciseId"},"value":{"kind":"Variable","name":{"kind":"Name","value":"exerciseId"}}}],"selectionSet":{"kind":"SelectionSet","selections":[{"kind":"Field","name":{"kind":"Name","value":"collections"},"selectionSet":{"kind":"SelectionSet","selections":[{"kind":"FragmentSpread","name":{"kind":"Name","value":"CollectionPart"}}]}},{"kind":"Field","name":{"kind":"Name","value":"reviews"},"selectionSet":{"kind":"SelectionSet","selections":[{"kind":"FragmentSpread","name":{"kind":"Name","value":"ReviewItemPart"}}]}},{"kind":"Field","name":{"kind":"Name","value":"history"},"selectionSet":{"kind":"SelectionSet","selections":[{"kind":"Field","name":{"kind":"Name","value":"idx"}},{"kind":"Field","name":{"kind":"Name","value":"workoutId"}},{"kind":"Field","name":{"kind":"Name","value":"workoutEndOn"}},{"kind":"Field","name":{"kind":"Name","value":"bestSet"},"selectionSet":{"kind":"SelectionSet","selections":[{"kind":"FragmentSpread","name":{"kind":"Name","value":"WorkoutSetRecordPart"}}]}}]}},{"kind":"Field","name":{"kind":"Name","value":"details"},"selectionSet":{"kind":"SelectionSet","selections":[{"kind":"Field","name":{"kind":"Name","value":"exerciseId"}},{"kind":"Field","name":{"kind":"Name","value":"createdOn"}},{"kind":"Field","name":{"kind":"Name","value":"lastUpdatedOn"}},{"kind":"Field","name":{"kind":"Name","value":"exerciseNumTimesInteracted"}},{"kind":"Field","name":{"kind":"Name","value":"exerciseExtraInformation"},"selectionSet":{"kind":"SelectionSet","selections":[{"kind":"Field","name":{"kind":"Name","value":"lifetimeStats"},"selectionSet":{"kind":"SelectionSet","selections":[{"kind":"Field","name":{"kind":"Name","value":"weight"}},{"kind":"Field","name":{"kind":"Name","value":"reps"}},{"kind":"Field","name":{"kind":"Name","value":"distance"}},{"kind":"Field","name":{"kind":"Name","value":"duration"}},{"kind":"Field","name":{"kind":"Name","value":"personalBestsAchieved"}}]}},{"kind":"Field","name":{"kind":"Name","value":"personalBests"},"selectionSet":{"kind":"SelectionSet","selections":[{"kind":"Field","name":{"kind":"Name","value":"lot"}},{"kind":"Field","name":{"kind":"Name","value":"sets"},"selectionSet":{"kind":"SelectionSet","selections":[{"kind":"Field","name":{"kind":"Name","value":"workoutId"}},{"kind":"Field","name":{"kind":"Name","value":"exerciseIdx"}},{"kind":"Field","name":{"kind":"Name","value":"setIdx"}}]}}]}}]}}]}}]}}]}},{"kind":"FragmentDefinition","name":{"kind":"Name","value":"SeenShowExtraInformationPart"},"typeCondition":{"kind":"NamedType","name":{"kind":"Name","value":"SeenShowExtraInformation"}},"selectionSet":{"kind":"SelectionSet","selections":[{"kind":"Field","name":{"kind":"Name","value":"episode"}},{"kind":"Field","name":{"kind":"Name","value":"season"}}]}},{"kind":"FragmentDefinition","name":{"kind":"Name","value":"SeenPodcastExtraInformationPart"},"typeCondition":{"kind":"NamedType","name":{"kind":"Name","value":"SeenPodcastExtraInformation"}},"selectionSet":{"kind":"SelectionSet","selections":[{"kind":"Field","name":{"kind":"Name","value":"episode"}}]}},{"kind":"FragmentDefinition","name":{"kind":"Name","value":"SeenAnimeExtraInformationPart"},"typeCondition":{"kind":"NamedType","name":{"kind":"Name","value":"SeenAnimeExtraInformation"}},"selectionSet":{"kind":"SelectionSet","selections":[{"kind":"Field","name":{"kind":"Name","value":"episode"}}]}},{"kind":"FragmentDefinition","name":{"kind":"Name","value":"SeenMangaExtraInformationPart"},"typeCondition":{"kind":"NamedType","name":{"kind":"Name","value":"SeenMangaExtraInformation"}},"selectionSet":{"kind":"SelectionSet","selections":[{"kind":"Field","name":{"kind":"Name","value":"chapter"}},{"kind":"Field","name":{"kind":"Name","value":"volume"}}]}},{"kind":"FragmentDefinition","name":{"kind":"Name","value":"WorkoutSetStatisticPart"},"typeCondition":{"kind":"NamedType","name":{"kind":"Name","value":"WorkoutSetStatistic"}},"selectionSet":{"kind":"SelectionSet","selections":[{"kind":"Field","name":{"kind":"Name","value":"duration"}},{"kind":"Field","name":{"kind":"Name","value":"distance"}},{"kind":"Field","name":{"kind":"Name","value":"reps"}},{"kind":"Field","name":{"kind":"Name","value":"weight"}},{"kind":"Field","name":{"kind":"Name","value":"oneRm"}},{"kind":"Field","name":{"kind":"Name","value":"pace"}},{"kind":"Field","name":{"kind":"Name","value":"volume"}}]}},{"kind":"FragmentDefinition","name":{"kind":"Name","value":"CollectionPart"},"typeCondition":{"kind":"NamedType","name":{"kind":"Name","value":"Collection"}},"selectionSet":{"kind":"SelectionSet","selections":[{"kind":"Field","name":{"kind":"Name","value":"id"}},{"kind":"Field","name":{"kind":"Name","value":"name"}},{"kind":"Field","name":{"kind":"Name","value":"userId"}}]}},{"kind":"FragmentDefinition","name":{"kind":"Name","value":"ReviewItemPart"},"typeCondition":{"kind":"NamedType","name":{"kind":"Name","value":"ReviewItem"}},"selectionSet":{"kind":"SelectionSet","selections":[{"kind":"Field","name":{"kind":"Name","value":"id"}},{"kind":"Field","name":{"kind":"Name","value":"rating"}},{"kind":"Field","name":{"kind":"Name","value":"postedOn"}},{"kind":"Field","name":{"kind":"Name","value":"isSpoiler"}},{"kind":"Field","name":{"kind":"Name","value":"visibility"}},{"kind":"Field","name":{"kind":"Name","value":"textOriginal"}},{"kind":"Field","name":{"kind":"Name","value":"textRendered"}},{"kind":"Field","name":{"kind":"Name","value":"seenItemsAssociatedWith"}},{"kind":"Field","name":{"kind":"Name","value":"postedBy"},"selectionSet":{"kind":"SelectionSet","selections":[{"kind":"Field","name":{"kind":"Name","value":"id"}},{"kind":"Field","name":{"kind":"Name","value":"name"}}]}},{"kind":"Field","name":{"kind":"Name","value":"comments"},"selectionSet":{"kind":"SelectionSet","selections":[{"kind":"Field","name":{"kind":"Name","value":"id"}},{"kind":"Field","name":{"kind":"Name","value":"text"}},{"kind":"Field","name":{"kind":"Name","value":"createdOn"}},{"kind":"Field","name":{"kind":"Name","value":"user"},"selectionSet":{"kind":"SelectionSet","selections":[{"kind":"Field","name":{"kind":"Name","value":"id"}},{"kind":"Field","name":{"kind":"Name","value":"name"}}]}},{"kind":"Field","name":{"kind":"Name","value":"likedBy"}}]}},{"kind":"Field","name":{"kind":"Name","value":"showExtraInformation"},"selectionSet":{"kind":"SelectionSet","selections":[{"kind":"FragmentSpread","name":{"kind":"Name","value":"SeenShowExtraInformationPart"}}]}},{"kind":"Field","name":{"kind":"Name","value":"podcastExtraInformation"},"selectionSet":{"kind":"SelectionSet","selections":[{"kind":"FragmentSpread","name":{"kind":"Name","value":"SeenPodcastExtraInformationPart"}}]}},{"kind":"Field","name":{"kind":"Name","value":"animeExtraInformation"},"selectionSet":{"kind":"SelectionSet","selections":[{"kind":"FragmentSpread","name":{"kind":"Name","value":"SeenAnimeExtraInformationPart"}}]}},{"kind":"Field","name":{"kind":"Name","value":"mangaExtraInformation"},"selectionSet":{"kind":"SelectionSet","selections":[{"kind":"FragmentSpread","name":{"kind":"Name","value":"SeenMangaExtraInformationPart"}}]}}]}},{"kind":"FragmentDefinition","name":{"kind":"Name","value":"WorkoutSetRecordPart"},"typeCondition":{"kind":"NamedType","name":{"kind":"Name","value":"WorkoutSetRecord"}},"selectionSet":{"kind":"SelectionSet","selections":[{"kind":"Field","name":{"kind":"Name","value":"statistic"},"selectionSet":{"kind":"SelectionSet","selections":[{"kind":"FragmentSpread","name":{"kind":"Name","value":"WorkoutSetStatisticPart"}}]}},{"kind":"Field","name":{"kind":"Name","value":"lot"}},{"kind":"Field","name":{"kind":"Name","value":"personalBests"}}]}}]} as unknown as DocumentNode<UserExerciseDetailsQuery, UserExerciseDetailsQueryVariables>;
export const UserMeasurementsListDocument = {"kind":"Document","definitions":[{"kind":"OperationDefinition","operation":"query","name":{"kind":"Name","value":"UserMeasurementsList"},"variableDefinitions":[{"kind":"VariableDefinition","variable":{"kind":"Variable","name":{"kind":"Name","value":"input"}},"type":{"kind":"NonNullType","type":{"kind":"NamedType","name":{"kind":"Name","value":"UserMeasurementsListInput"}}}}],"selectionSet":{"kind":"SelectionSet","selections":[{"kind":"Field","name":{"kind":"Name","value":"userMeasurementsList"},"arguments":[{"kind":"Argument","name":{"kind":"Name","value":"input"},"value":{"kind":"Variable","name":{"kind":"Name","value":"input"}}}],"selectionSet":{"kind":"SelectionSet","selections":[{"kind":"Field","name":{"kind":"Name","value":"timestamp"}},{"kind":"Field","name":{"kind":"Name","value":"name"}},{"kind":"Field","name":{"kind":"Name","value":"comment"}},{"kind":"Field","name":{"kind":"Name","value":"stats"},"selectionSet":{"kind":"SelectionSet","selections":[{"kind":"Field","name":{"kind":"Name","value":"weight"}},{"kind":"Field","name":{"kind":"Name","value":"bodyMassIndex"}},{"kind":"Field","name":{"kind":"Name","value":"totalBodyWater"}},{"kind":"Field","name":{"kind":"Name","value":"muscle"}},{"kind":"Field","name":{"kind":"Name","value":"leanBodyMass"}},{"kind":"Field","name":{"kind":"Name","value":"bodyFat"}},{"kind":"Field","name":{"kind":"Name","value":"boneMass"}},{"kind":"Field","name":{"kind":"Name","value":"visceralFat"}},{"kind":"Field","name":{"kind":"Name","value":"waistCircumference"}},{"kind":"Field","name":{"kind":"Name","value":"waistToHeightRatio"}},{"kind":"Field","name":{"kind":"Name","value":"hipCircumference"}},{"kind":"Field","name":{"kind":"Name","value":"waistToHipRatio"}},{"kind":"Field","name":{"kind":"Name","value":"chestCircumference"}},{"kind":"Field","name":{"kind":"Name","value":"thighCircumference"}},{"kind":"Field","name":{"kind":"Name","value":"bicepsCircumference"}},{"kind":"Field","name":{"kind":"Name","value":"neckCircumference"}},{"kind":"Field","name":{"kind":"Name","value":"bodyFatCaliper"}},{"kind":"Field","name":{"kind":"Name","value":"chestSkinfold"}},{"kind":"Field","name":{"kind":"Name","value":"abdominalSkinfold"}},{"kind":"Field","name":{"kind":"Name","value":"thighSkinfold"}},{"kind":"Field","name":{"kind":"Name","value":"basalMetabolicRate"}},{"kind":"Field","name":{"kind":"Name","value":"totalDailyEnergyExpenditure"}},{"kind":"Field","name":{"kind":"Name","value":"calories"}},{"kind":"Field","name":{"kind":"Name","value":"custom"}}]}}]}}]}}]} as unknown as DocumentNode<UserMeasurementsListQuery, UserMeasurementsListQueryVariables>;
export const UserMetadataDetailsDocument = {"kind":"Document","definitions":[{"kind":"OperationDefinition","operation":"query","name":{"kind":"Name","value":"UserMetadataDetails"},"variableDefinitions":[{"kind":"VariableDefinition","variable":{"kind":"Variable","name":{"kind":"Name","value":"metadataId"}},"type":{"kind":"NonNullType","type":{"kind":"NamedType","name":{"kind":"Name","value":"String"}}}}],"selectionSet":{"kind":"SelectionSet","selections":[{"kind":"Field","name":{"kind":"Name","value":"userMetadataDetails"},"arguments":[{"kind":"Argument","name":{"kind":"Name","value":"metadataId"},"value":{"kind":"Variable","name":{"kind":"Name","value":"metadataId"}}}],"selectionSet":{"kind":"SelectionSet","selections":[{"kind":"Field","name":{"kind":"Name","value":"mediaReason"}},{"kind":"Field","name":{"kind":"Name","value":"hasInteracted"}},{"kind":"Field","name":{"kind":"Name","value":"collections"},"selectionSet":{"kind":"SelectionSet","selections":[{"kind":"FragmentSpread","name":{"kind":"Name","value":"CollectionPart"}}]}},{"kind":"Field","name":{"kind":"Name","value":"inProgress"},"selectionSet":{"kind":"SelectionSet","selections":[{"kind":"FragmentSpread","name":{"kind":"Name","value":"SeenPart"}}]}},{"kind":"Field","name":{"kind":"Name","value":"history"},"selectionSet":{"kind":"SelectionSet","selections":[{"kind":"FragmentSpread","name":{"kind":"Name","value":"SeenPart"}}]}},{"kind":"Field","name":{"kind":"Name","value":"averageRating"}},{"kind":"Field","name":{"kind":"Name","value":"reviews"},"selectionSet":{"kind":"SelectionSet","selections":[{"kind":"FragmentSpread","name":{"kind":"Name","value":"ReviewItemPart"}}]}},{"kind":"Field","name":{"kind":"Name","value":"seenByAllCount"}},{"kind":"Field","name":{"kind":"Name","value":"seenByUserCount"}},{"kind":"Field","name":{"kind":"Name","value":"nextEntry"},"selectionSet":{"kind":"SelectionSet","selections":[{"kind":"Field","name":{"kind":"Name","value":"season"}},{"kind":"Field","name":{"kind":"Name","value":"volume"}},{"kind":"Field","name":{"kind":"Name","value":"episode"}},{"kind":"Field","name":{"kind":"Name","value":"chapter"}}]}},{"kind":"Field","name":{"kind":"Name","value":"showProgress"},"selectionSet":{"kind":"SelectionSet","selections":[{"kind":"Field","name":{"kind":"Name","value":"timesSeen"}},{"kind":"Field","name":{"kind":"Name","value":"seasonNumber"}},{"kind":"Field","name":{"kind":"Name","value":"episodes"},"selectionSet":{"kind":"SelectionSet","selections":[{"kind":"Field","name":{"kind":"Name","value":"episodeNumber"}},{"kind":"Field","name":{"kind":"Name","value":"timesSeen"}}]}}]}},{"kind":"Field","name":{"kind":"Name","value":"podcastProgress"},"selectionSet":{"kind":"SelectionSet","selections":[{"kind":"Field","name":{"kind":"Name","value":"episodeNumber"}},{"kind":"Field","name":{"kind":"Name","value":"timesSeen"}}]}}]}}]}},{"kind":"FragmentDefinition","name":{"kind":"Name","value":"SeenShowExtraInformationPart"},"typeCondition":{"kind":"NamedType","name":{"kind":"Name","value":"SeenShowExtraInformation"}},"selectionSet":{"kind":"SelectionSet","selections":[{"kind":"Field","name":{"kind":"Name","value":"episode"}},{"kind":"Field","name":{"kind":"Name","value":"season"}}]}},{"kind":"FragmentDefinition","name":{"kind":"Name","value":"SeenPodcastExtraInformationPart"},"typeCondition":{"kind":"NamedType","name":{"kind":"Name","value":"SeenPodcastExtraInformation"}},"selectionSet":{"kind":"SelectionSet","selections":[{"kind":"Field","name":{"kind":"Name","value":"episode"}}]}},{"kind":"FragmentDefinition","name":{"kind":"Name","value":"SeenAnimeExtraInformationPart"},"typeCondition":{"kind":"NamedType","name":{"kind":"Name","value":"SeenAnimeExtraInformation"}},"selectionSet":{"kind":"SelectionSet","selections":[{"kind":"Field","name":{"kind":"Name","value":"episode"}}]}},{"kind":"FragmentDefinition","name":{"kind":"Name","value":"SeenMangaExtraInformationPart"},"typeCondition":{"kind":"NamedType","name":{"kind":"Name","value":"SeenMangaExtraInformation"}},"selectionSet":{"kind":"SelectionSet","selections":[{"kind":"Field","name":{"kind":"Name","value":"chapter"}},{"kind":"Field","name":{"kind":"Name","value":"volume"}}]}},{"kind":"FragmentDefinition","name":{"kind":"Name","value":"CollectionPart"},"typeCondition":{"kind":"NamedType","name":{"kind":"Name","value":"Collection"}},"selectionSet":{"kind":"SelectionSet","selections":[{"kind":"Field","name":{"kind":"Name","value":"id"}},{"kind":"Field","name":{"kind":"Name","value":"name"}},{"kind":"Field","name":{"kind":"Name","value":"userId"}}]}},{"kind":"FragmentDefinition","name":{"kind":"Name","value":"SeenPart"},"typeCondition":{"kind":"NamedType","name":{"kind":"Name","value":"Seen"}},"selectionSet":{"kind":"SelectionSet","selections":[{"kind":"Field","name":{"kind":"Name","value":"id"}},{"kind":"Field","name":{"kind":"Name","value":"state"}},{"kind":"Field","name":{"kind":"Name","value":"progress"}},{"kind":"Field","name":{"kind":"Name","value":"reviewId"}},{"kind":"Field","name":{"kind":"Name","value":"startedOn"}},{"kind":"Field","name":{"kind":"Name","value":"finishedOn"}},{"kind":"Field","name":{"kind":"Name","value":"lastUpdatedOn"}},{"kind":"Field","name":{"kind":"Name","value":"manualTimeSpent"}},{"kind":"Field","name":{"kind":"Name","value":"numTimesUpdated"}},{"kind":"Field","name":{"kind":"Name","value":"providerWatchedOn"}},{"kind":"Field","name":{"kind":"Name","value":"showExtraInformation"},"selectionSet":{"kind":"SelectionSet","selections":[{"kind":"FragmentSpread","name":{"kind":"Name","value":"SeenShowExtraInformationPart"}}]}},{"kind":"Field","name":{"kind":"Name","value":"podcastExtraInformation"},"selectionSet":{"kind":"SelectionSet","selections":[{"kind":"FragmentSpread","name":{"kind":"Name","value":"SeenPodcastExtraInformationPart"}}]}},{"kind":"Field","name":{"kind":"Name","value":"animeExtraInformation"},"selectionSet":{"kind":"SelectionSet","selections":[{"kind":"FragmentSpread","name":{"kind":"Name","value":"SeenAnimeExtraInformationPart"}}]}},{"kind":"Field","name":{"kind":"Name","value":"mangaExtraInformation"},"selectionSet":{"kind":"SelectionSet","selections":[{"kind":"FragmentSpread","name":{"kind":"Name","value":"SeenMangaExtraInformationPart"}}]}}]}},{"kind":"FragmentDefinition","name":{"kind":"Name","value":"ReviewItemPart"},"typeCondition":{"kind":"NamedType","name":{"kind":"Name","value":"ReviewItem"}},"selectionSet":{"kind":"SelectionSet","selections":[{"kind":"Field","name":{"kind":"Name","value":"id"}},{"kind":"Field","name":{"kind":"Name","value":"rating"}},{"kind":"Field","name":{"kind":"Name","value":"postedOn"}},{"kind":"Field","name":{"kind":"Name","value":"isSpoiler"}},{"kind":"Field","name":{"kind":"Name","value":"visibility"}},{"kind":"Field","name":{"kind":"Name","value":"textOriginal"}},{"kind":"Field","name":{"kind":"Name","value":"textRendered"}},{"kind":"Field","name":{"kind":"Name","value":"seenItemsAssociatedWith"}},{"kind":"Field","name":{"kind":"Name","value":"postedBy"},"selectionSet":{"kind":"SelectionSet","selections":[{"kind":"Field","name":{"kind":"Name","value":"id"}},{"kind":"Field","name":{"kind":"Name","value":"name"}}]}},{"kind":"Field","name":{"kind":"Name","value":"comments"},"selectionSet":{"kind":"SelectionSet","selections":[{"kind":"Field","name":{"kind":"Name","value":"id"}},{"kind":"Field","name":{"kind":"Name","value":"text"}},{"kind":"Field","name":{"kind":"Name","value":"createdOn"}},{"kind":"Field","name":{"kind":"Name","value":"user"},"selectionSet":{"kind":"SelectionSet","selections":[{"kind":"Field","name":{"kind":"Name","value":"id"}},{"kind":"Field","name":{"kind":"Name","value":"name"}}]}},{"kind":"Field","name":{"kind":"Name","value":"likedBy"}}]}},{"kind":"Field","name":{"kind":"Name","value":"showExtraInformation"},"selectionSet":{"kind":"SelectionSet","selections":[{"kind":"FragmentSpread","name":{"kind":"Name","value":"SeenShowExtraInformationPart"}}]}},{"kind":"Field","name":{"kind":"Name","value":"podcastExtraInformation"},"selectionSet":{"kind":"SelectionSet","selections":[{"kind":"FragmentSpread","name":{"kind":"Name","value":"SeenPodcastExtraInformationPart"}}]}},{"kind":"Field","name":{"kind":"Name","value":"animeExtraInformation"},"selectionSet":{"kind":"SelectionSet","selections":[{"kind":"FragmentSpread","name":{"kind":"Name","value":"SeenAnimeExtraInformationPart"}}]}},{"kind":"Field","name":{"kind":"Name","value":"mangaExtraInformation"},"selectionSet":{"kind":"SelectionSet","selections":[{"kind":"FragmentSpread","name":{"kind":"Name","value":"SeenMangaExtraInformationPart"}}]}}]}}]} as unknown as DocumentNode<UserMetadataDetailsQuery, UserMetadataDetailsQueryVariables>;
export const UserMetadataGroupDetailsDocument = {"kind":"Document","definitions":[{"kind":"OperationDefinition","operation":"query","name":{"kind":"Name","value":"UserMetadataGroupDetails"},"variableDefinitions":[{"kind":"VariableDefinition","variable":{"kind":"Variable","name":{"kind":"Name","value":"metadataGroupId"}},"type":{"kind":"NonNullType","type":{"kind":"NamedType","name":{"kind":"Name","value":"String"}}}}],"selectionSet":{"kind":"SelectionSet","selections":[{"kind":"Field","name":{"kind":"Name","value":"userMetadataGroupDetails"},"arguments":[{"kind":"Argument","name":{"kind":"Name","value":"metadataGroupId"},"value":{"kind":"Variable","name":{"kind":"Name","value":"metadataGroupId"}}}],"selectionSet":{"kind":"SelectionSet","selections":[{"kind":"Field","name":{"kind":"Name","value":"reviews"},"selectionSet":{"kind":"SelectionSet","selections":[{"kind":"FragmentSpread","name":{"kind":"Name","value":"ReviewItemPart"}}]}},{"kind":"Field","name":{"kind":"Name","value":"collections"},"selectionSet":{"kind":"SelectionSet","selections":[{"kind":"FragmentSpread","name":{"kind":"Name","value":"CollectionPart"}}]}}]}}]}},{"kind":"FragmentDefinition","name":{"kind":"Name","value":"SeenShowExtraInformationPart"},"typeCondition":{"kind":"NamedType","name":{"kind":"Name","value":"SeenShowExtraInformation"}},"selectionSet":{"kind":"SelectionSet","selections":[{"kind":"Field","name":{"kind":"Name","value":"episode"}},{"kind":"Field","name":{"kind":"Name","value":"season"}}]}},{"kind":"FragmentDefinition","name":{"kind":"Name","value":"SeenPodcastExtraInformationPart"},"typeCondition":{"kind":"NamedType","name":{"kind":"Name","value":"SeenPodcastExtraInformation"}},"selectionSet":{"kind":"SelectionSet","selections":[{"kind":"Field","name":{"kind":"Name","value":"episode"}}]}},{"kind":"FragmentDefinition","name":{"kind":"Name","value":"SeenAnimeExtraInformationPart"},"typeCondition":{"kind":"NamedType","name":{"kind":"Name","value":"SeenAnimeExtraInformation"}},"selectionSet":{"kind":"SelectionSet","selections":[{"kind":"Field","name":{"kind":"Name","value":"episode"}}]}},{"kind":"FragmentDefinition","name":{"kind":"Name","value":"SeenMangaExtraInformationPart"},"typeCondition":{"kind":"NamedType","name":{"kind":"Name","value":"SeenMangaExtraInformation"}},"selectionSet":{"kind":"SelectionSet","selections":[{"kind":"Field","name":{"kind":"Name","value":"chapter"}},{"kind":"Field","name":{"kind":"Name","value":"volume"}}]}},{"kind":"FragmentDefinition","name":{"kind":"Name","value":"ReviewItemPart"},"typeCondition":{"kind":"NamedType","name":{"kind":"Name","value":"ReviewItem"}},"selectionSet":{"kind":"SelectionSet","selections":[{"kind":"Field","name":{"kind":"Name","value":"id"}},{"kind":"Field","name":{"kind":"Name","value":"rating"}},{"kind":"Field","name":{"kind":"Name","value":"postedOn"}},{"kind":"Field","name":{"kind":"Name","value":"isSpoiler"}},{"kind":"Field","name":{"kind":"Name","value":"visibility"}},{"kind":"Field","name":{"kind":"Name","value":"textOriginal"}},{"kind":"Field","name":{"kind":"Name","value":"textRendered"}},{"kind":"Field","name":{"kind":"Name","value":"seenItemsAssociatedWith"}},{"kind":"Field","name":{"kind":"Name","value":"postedBy"},"selectionSet":{"kind":"SelectionSet","selections":[{"kind":"Field","name":{"kind":"Name","value":"id"}},{"kind":"Field","name":{"kind":"Name","value":"name"}}]}},{"kind":"Field","name":{"kind":"Name","value":"comments"},"selectionSet":{"kind":"SelectionSet","selections":[{"kind":"Field","name":{"kind":"Name","value":"id"}},{"kind":"Field","name":{"kind":"Name","value":"text"}},{"kind":"Field","name":{"kind":"Name","value":"createdOn"}},{"kind":"Field","name":{"kind":"Name","value":"user"},"selectionSet":{"kind":"SelectionSet","selections":[{"kind":"Field","name":{"kind":"Name","value":"id"}},{"kind":"Field","name":{"kind":"Name","value":"name"}}]}},{"kind":"Field","name":{"kind":"Name","value":"likedBy"}}]}},{"kind":"Field","name":{"kind":"Name","value":"showExtraInformation"},"selectionSet":{"kind":"SelectionSet","selections":[{"kind":"FragmentSpread","name":{"kind":"Name","value":"SeenShowExtraInformationPart"}}]}},{"kind":"Field","name":{"kind":"Name","value":"podcastExtraInformation"},"selectionSet":{"kind":"SelectionSet","selections":[{"kind":"FragmentSpread","name":{"kind":"Name","value":"SeenPodcastExtraInformationPart"}}]}},{"kind":"Field","name":{"kind":"Name","value":"animeExtraInformation"},"selectionSet":{"kind":"SelectionSet","selections":[{"kind":"FragmentSpread","name":{"kind":"Name","value":"SeenAnimeExtraInformationPart"}}]}},{"kind":"Field","name":{"kind":"Name","value":"mangaExtraInformation"},"selectionSet":{"kind":"SelectionSet","selections":[{"kind":"FragmentSpread","name":{"kind":"Name","value":"SeenMangaExtraInformationPart"}}]}}]}},{"kind":"FragmentDefinition","name":{"kind":"Name","value":"CollectionPart"},"typeCondition":{"kind":"NamedType","name":{"kind":"Name","value":"Collection"}},"selectionSet":{"kind":"SelectionSet","selections":[{"kind":"Field","name":{"kind":"Name","value":"id"}},{"kind":"Field","name":{"kind":"Name","value":"name"}},{"kind":"Field","name":{"kind":"Name","value":"userId"}}]}}]} as unknown as DocumentNode<UserMetadataGroupDetailsQuery, UserMetadataGroupDetailsQueryVariables>;
export const UserPersonDetailsDocument = {"kind":"Document","definitions":[{"kind":"OperationDefinition","operation":"query","name":{"kind":"Name","value":"UserPersonDetails"},"variableDefinitions":[{"kind":"VariableDefinition","variable":{"kind":"Variable","name":{"kind":"Name","value":"personId"}},"type":{"kind":"NonNullType","type":{"kind":"NamedType","name":{"kind":"Name","value":"String"}}}}],"selectionSet":{"kind":"SelectionSet","selections":[{"kind":"Field","name":{"kind":"Name","value":"userPersonDetails"},"arguments":[{"kind":"Argument","name":{"kind":"Name","value":"personId"},"value":{"kind":"Variable","name":{"kind":"Name","value":"personId"}}}],"selectionSet":{"kind":"SelectionSet","selections":[{"kind":"Field","name":{"kind":"Name","value":"collections"},"selectionSet":{"kind":"SelectionSet","selections":[{"kind":"FragmentSpread","name":{"kind":"Name","value":"CollectionPart"}}]}},{"kind":"Field","name":{"kind":"Name","value":"reviews"},"selectionSet":{"kind":"SelectionSet","selections":[{"kind":"FragmentSpread","name":{"kind":"Name","value":"ReviewItemPart"}}]}}]}}]}},{"kind":"FragmentDefinition","name":{"kind":"Name","value":"SeenShowExtraInformationPart"},"typeCondition":{"kind":"NamedType","name":{"kind":"Name","value":"SeenShowExtraInformation"}},"selectionSet":{"kind":"SelectionSet","selections":[{"kind":"Field","name":{"kind":"Name","value":"episode"}},{"kind":"Field","name":{"kind":"Name","value":"season"}}]}},{"kind":"FragmentDefinition","name":{"kind":"Name","value":"SeenPodcastExtraInformationPart"},"typeCondition":{"kind":"NamedType","name":{"kind":"Name","value":"SeenPodcastExtraInformation"}},"selectionSet":{"kind":"SelectionSet","selections":[{"kind":"Field","name":{"kind":"Name","value":"episode"}}]}},{"kind":"FragmentDefinition","name":{"kind":"Name","value":"SeenAnimeExtraInformationPart"},"typeCondition":{"kind":"NamedType","name":{"kind":"Name","value":"SeenAnimeExtraInformation"}},"selectionSet":{"kind":"SelectionSet","selections":[{"kind":"Field","name":{"kind":"Name","value":"episode"}}]}},{"kind":"FragmentDefinition","name":{"kind":"Name","value":"SeenMangaExtraInformationPart"},"typeCondition":{"kind":"NamedType","name":{"kind":"Name","value":"SeenMangaExtraInformation"}},"selectionSet":{"kind":"SelectionSet","selections":[{"kind":"Field","name":{"kind":"Name","value":"chapter"}},{"kind":"Field","name":{"kind":"Name","value":"volume"}}]}},{"kind":"FragmentDefinition","name":{"kind":"Name","value":"CollectionPart"},"typeCondition":{"kind":"NamedType","name":{"kind":"Name","value":"Collection"}},"selectionSet":{"kind":"SelectionSet","selections":[{"kind":"Field","name":{"kind":"Name","value":"id"}},{"kind":"Field","name":{"kind":"Name","value":"name"}},{"kind":"Field","name":{"kind":"Name","value":"userId"}}]}},{"kind":"FragmentDefinition","name":{"kind":"Name","value":"ReviewItemPart"},"typeCondition":{"kind":"NamedType","name":{"kind":"Name","value":"ReviewItem"}},"selectionSet":{"kind":"SelectionSet","selections":[{"kind":"Field","name":{"kind":"Name","value":"id"}},{"kind":"Field","name":{"kind":"Name","value":"rating"}},{"kind":"Field","name":{"kind":"Name","value":"postedOn"}},{"kind":"Field","name":{"kind":"Name","value":"isSpoiler"}},{"kind":"Field","name":{"kind":"Name","value":"visibility"}},{"kind":"Field","name":{"kind":"Name","value":"textOriginal"}},{"kind":"Field","name":{"kind":"Name","value":"textRendered"}},{"kind":"Field","name":{"kind":"Name","value":"seenItemsAssociatedWith"}},{"kind":"Field","name":{"kind":"Name","value":"postedBy"},"selectionSet":{"kind":"SelectionSet","selections":[{"kind":"Field","name":{"kind":"Name","value":"id"}},{"kind":"Field","name":{"kind":"Name","value":"name"}}]}},{"kind":"Field","name":{"kind":"Name","value":"comments"},"selectionSet":{"kind":"SelectionSet","selections":[{"kind":"Field","name":{"kind":"Name","value":"id"}},{"kind":"Field","name":{"kind":"Name","value":"text"}},{"kind":"Field","name":{"kind":"Name","value":"createdOn"}},{"kind":"Field","name":{"kind":"Name","value":"user"},"selectionSet":{"kind":"SelectionSet","selections":[{"kind":"Field","name":{"kind":"Name","value":"id"}},{"kind":"Field","name":{"kind":"Name","value":"name"}}]}},{"kind":"Field","name":{"kind":"Name","value":"likedBy"}}]}},{"kind":"Field","name":{"kind":"Name","value":"showExtraInformation"},"selectionSet":{"kind":"SelectionSet","selections":[{"kind":"FragmentSpread","name":{"kind":"Name","value":"SeenShowExtraInformationPart"}}]}},{"kind":"Field","name":{"kind":"Name","value":"podcastExtraInformation"},"selectionSet":{"kind":"SelectionSet","selections":[{"kind":"FragmentSpread","name":{"kind":"Name","value":"SeenPodcastExtraInformationPart"}}]}},{"kind":"Field","name":{"kind":"Name","value":"animeExtraInformation"},"selectionSet":{"kind":"SelectionSet","selections":[{"kind":"FragmentSpread","name":{"kind":"Name","value":"SeenAnimeExtraInformationPart"}}]}},{"kind":"Field","name":{"kind":"Name","value":"mangaExtraInformation"},"selectionSet":{"kind":"SelectionSet","selections":[{"kind":"FragmentSpread","name":{"kind":"Name","value":"SeenMangaExtraInformationPart"}}]}}]}}]} as unknown as DocumentNode<UserPersonDetailsQuery, UserPersonDetailsQueryVariables>;
export const UserPreferencesDocument = {"kind":"Document","definitions":[{"kind":"OperationDefinition","operation":"query","name":{"kind":"Name","value":"UserPreferences"},"selectionSet":{"kind":"SelectionSet","selections":[{"kind":"Field","name":{"kind":"Name","value":"userPreferences"},"selectionSet":{"kind":"SelectionSet","selections":[{"kind":"Field","name":{"kind":"Name","value":"general"},"selectionSet":{"kind":"SelectionSet","selections":[{"kind":"Field","name":{"kind":"Name","value":"reviewScale"}},{"kind":"Field","name":{"kind":"Name","value":"gridPacking"}},{"kind":"Field","name":{"kind":"Name","value":"displayNsfw"}},{"kind":"Field","name":{"kind":"Name","value":"disableVideos"}},{"kind":"Field","name":{"kind":"Name","value":"persistQueries"}},{"kind":"Field","name":{"kind":"Name","value":"watchProviders"}},{"kind":"Field","name":{"kind":"Name","value":"disableReviews"}},{"kind":"Field","name":{"kind":"Name","value":"disableIntegrations"}},{"kind":"Field","name":{"kind":"Name","value":"disableWatchProviders"}},{"kind":"Field","name":{"kind":"Name","value":"disableNavigationAnimation"}},{"kind":"Field","name":{"kind":"Name","value":"dashboard"},"selectionSet":{"kind":"SelectionSet","selections":[{"kind":"Field","name":{"kind":"Name","value":"section"}},{"kind":"Field","name":{"kind":"Name","value":"hidden"}},{"kind":"Field","name":{"kind":"Name","value":"numElements"}}]}}]}},{"kind":"Field","name":{"kind":"Name","value":"fitness"},"selectionSet":{"kind":"SelectionSet","selections":[{"kind":"Field","name":{"kind":"Name","value":"measurements"},"selectionSet":{"kind":"SelectionSet","selections":[{"kind":"Field","name":{"kind":"Name","value":"custom"},"selectionSet":{"kind":"SelectionSet","selections":[{"kind":"Field","name":{"kind":"Name","value":"name"}},{"kind":"Field","name":{"kind":"Name","value":"dataType"}}]}},{"kind":"Field","name":{"kind":"Name","value":"inbuilt"},"selectionSet":{"kind":"SelectionSet","selections":[{"kind":"Field","name":{"kind":"Name","value":"weight"}},{"kind":"Field","name":{"kind":"Name","value":"bodyMassIndex"}},{"kind":"Field","name":{"kind":"Name","value":"totalBodyWater"}},{"kind":"Field","name":{"kind":"Name","value":"muscle"}},{"kind":"Field","name":{"kind":"Name","value":"leanBodyMass"}},{"kind":"Field","name":{"kind":"Name","value":"bodyFat"}},{"kind":"Field","name":{"kind":"Name","value":"boneMass"}},{"kind":"Field","name":{"kind":"Name","value":"visceralFat"}},{"kind":"Field","name":{"kind":"Name","value":"waistCircumference"}},{"kind":"Field","name":{"kind":"Name","value":"waistToHeightRatio"}},{"kind":"Field","name":{"kind":"Name","value":"hipCircumference"}},{"kind":"Field","name":{"kind":"Name","value":"waistToHipRatio"}},{"kind":"Field","name":{"kind":"Name","value":"chestCircumference"}},{"kind":"Field","name":{"kind":"Name","value":"thighCircumference"}},{"kind":"Field","name":{"kind":"Name","value":"bicepsCircumference"}},{"kind":"Field","name":{"kind":"Name","value":"neckCircumference"}},{"kind":"Field","name":{"kind":"Name","value":"bodyFatCaliper"}},{"kind":"Field","name":{"kind":"Name","value":"chestSkinfold"}},{"kind":"Field","name":{"kind":"Name","value":"abdominalSkinfold"}},{"kind":"Field","name":{"kind":"Name","value":"thighSkinfold"}},{"kind":"Field","name":{"kind":"Name","value":"basalMetabolicRate"}},{"kind":"Field","name":{"kind":"Name","value":"totalDailyEnergyExpenditure"}},{"kind":"Field","name":{"kind":"Name","value":"calories"}}]}}]}},{"kind":"Field","name":{"kind":"Name","value":"exercises"},"selectionSet":{"kind":"SelectionSet","selections":[{"kind":"Field","name":{"kind":"Name","value":"unitSystem"}}]}}]}},{"kind":"Field","name":{"kind":"Name","value":"notifications"},"selectionSet":{"kind":"SelectionSet","selections":[{"kind":"Field","name":{"kind":"Name","value":"toSend"}},{"kind":"Field","name":{"kind":"Name","value":"enabled"}}]}},{"kind":"Field","name":{"kind":"Name","value":"featuresEnabled"},"selectionSet":{"kind":"SelectionSet","selections":[{"kind":"Field","name":{"kind":"Name","value":"others"},"selectionSet":{"kind":"SelectionSet","selections":[{"kind":"Field","name":{"kind":"Name","value":"calendar"}},{"kind":"Field","name":{"kind":"Name","value":"collections"}}]}},{"kind":"Field","name":{"kind":"Name","value":"fitness"},"selectionSet":{"kind":"SelectionSet","selections":[{"kind":"Field","name":{"kind":"Name","value":"enabled"}},{"kind":"Field","name":{"kind":"Name","value":"workouts"}},{"kind":"Field","name":{"kind":"Name","value":"templates"}},{"kind":"Field","name":{"kind":"Name","value":"measurements"}}]}},{"kind":"Field","name":{"kind":"Name","value":"media"},"selectionSet":{"kind":"SelectionSet","selections":[{"kind":"Field","name":{"kind":"Name","value":"enabled"}},{"kind":"Field","name":{"kind":"Name","value":"anime"}},{"kind":"Field","name":{"kind":"Name","value":"audioBook"}},{"kind":"Field","name":{"kind":"Name","value":"book"}},{"kind":"Field","name":{"kind":"Name","value":"manga"}},{"kind":"Field","name":{"kind":"Name","value":"movie"}},{"kind":"Field","name":{"kind":"Name","value":"podcast"}},{"kind":"Field","name":{"kind":"Name","value":"show"}},{"kind":"Field","name":{"kind":"Name","value":"videoGame"}},{"kind":"Field","name":{"kind":"Name","value":"visualNovel"}},{"kind":"Field","name":{"kind":"Name","value":"people"}},{"kind":"Field","name":{"kind":"Name","value":"groups"}},{"kind":"Field","name":{"kind":"Name","value":"genres"}}]}}]}}]}}]}}]} as unknown as DocumentNode<UserPreferencesQuery, UserPreferencesQueryVariables>;
export const UserWorkoutTemplateDetailsDocument = {"kind":"Document","definitions":[{"kind":"OperationDefinition","operation":"query","name":{"kind":"Name","value":"UserWorkoutTemplateDetails"},"variableDefinitions":[{"kind":"VariableDefinition","variable":{"kind":"Variable","name":{"kind":"Name","value":"workoutTemplateId"}},"type":{"kind":"NonNullType","type":{"kind":"NamedType","name":{"kind":"Name","value":"String"}}}}],"selectionSet":{"kind":"SelectionSet","selections":[{"kind":"Field","name":{"kind":"Name","value":"userWorkoutTemplateDetails"},"arguments":[{"kind":"Argument","name":{"kind":"Name","value":"workoutTemplateId"},"value":{"kind":"Variable","name":{"kind":"Name","value":"workoutTemplateId"}}}],"selectionSet":{"kind":"SelectionSet","selections":[{"kind":"Field","name":{"kind":"Name","value":"collections"},"selectionSet":{"kind":"SelectionSet","selections":[{"kind":"FragmentSpread","name":{"kind":"Name","value":"CollectionPart"}}]}},{"kind":"Field","name":{"kind":"Name","value":"details"},"selectionSet":{"kind":"SelectionSet","selections":[{"kind":"Field","name":{"kind":"Name","value":"id"}},{"kind":"Field","name":{"kind":"Name","value":"name"}},{"kind":"Field","name":{"kind":"Name","value":"createdOn"}},{"kind":"Field","name":{"kind":"Name","value":"visibility"}},{"kind":"Field","name":{"kind":"Name","value":"defaultRestTimer"}},{"kind":"Field","name":{"kind":"Name","value":"summary"},"selectionSet":{"kind":"SelectionSet","selections":[{"kind":"FragmentSpread","name":{"kind":"Name","value":"WorkoutSummaryPart"}}]}},{"kind":"Field","name":{"kind":"Name","value":"information"},"selectionSet":{"kind":"SelectionSet","selections":[{"kind":"FragmentSpread","name":{"kind":"Name","value":"WorkoutInformationPart"}}]}}]}}]}}]}},{"kind":"FragmentDefinition","name":{"kind":"Name","value":"WorkoutOrExerciseTotalsPart"},"typeCondition":{"kind":"NamedType","name":{"kind":"Name","value":"WorkoutOrExerciseTotals"}},"selectionSet":{"kind":"SelectionSet","selections":[{"kind":"Field","name":{"kind":"Name","value":"personalBestsAchieved"}},{"kind":"Field","name":{"kind":"Name","value":"weight"}},{"kind":"Field","name":{"kind":"Name","value":"reps"}},{"kind":"Field","name":{"kind":"Name","value":"distance"}},{"kind":"Field","name":{"kind":"Name","value":"duration"}},{"kind":"Field","name":{"kind":"Name","value":"restTime"}}]}},{"kind":"FragmentDefinition","name":{"kind":"Name","value":"WorkoutSetStatisticPart"},"typeCondition":{"kind":"NamedType","name":{"kind":"Name","value":"WorkoutSetStatistic"}},"selectionSet":{"kind":"SelectionSet","selections":[{"kind":"Field","name":{"kind":"Name","value":"duration"}},{"kind":"Field","name":{"kind":"Name","value":"distance"}},{"kind":"Field","name":{"kind":"Name","value":"reps"}},{"kind":"Field","name":{"kind":"Name","value":"weight"}},{"kind":"Field","name":{"kind":"Name","value":"oneRm"}},{"kind":"Field","name":{"kind":"Name","value":"pace"}},{"kind":"Field","name":{"kind":"Name","value":"volume"}}]}},{"kind":"FragmentDefinition","name":{"kind":"Name","value":"WorkoutSetRecordPart"},"typeCondition":{"kind":"NamedType","name":{"kind":"Name","value":"WorkoutSetRecord"}},"selectionSet":{"kind":"SelectionSet","selections":[{"kind":"Field","name":{"kind":"Name","value":"statistic"},"selectionSet":{"kind":"SelectionSet","selections":[{"kind":"FragmentSpread","name":{"kind":"Name","value":"WorkoutSetStatisticPart"}}]}},{"kind":"Field","name":{"kind":"Name","value":"lot"}},{"kind":"Field","name":{"kind":"Name","value":"personalBests"}}]}},{"kind":"FragmentDefinition","name":{"kind":"Name","value":"EntityAssetsPart"},"typeCondition":{"kind":"NamedType","name":{"kind":"Name","value":"EntityAssets"}},"selectionSet":{"kind":"SelectionSet","selections":[{"kind":"Field","name":{"kind":"Name","value":"images"}},{"kind":"Field","name":{"kind":"Name","value":"videos"}}]}},{"kind":"FragmentDefinition","name":{"kind":"Name","value":"CollectionPart"},"typeCondition":{"kind":"NamedType","name":{"kind":"Name","value":"Collection"}},"selectionSet":{"kind":"SelectionSet","selections":[{"kind":"Field","name":{"kind":"Name","value":"id"}},{"kind":"Field","name":{"kind":"Name","value":"name"}},{"kind":"Field","name":{"kind":"Name","value":"userId"}}]}},{"kind":"FragmentDefinition","name":{"kind":"Name","value":"WorkoutSummaryPart"},"typeCondition":{"kind":"NamedType","name":{"kind":"Name","value":"WorkoutSummary"}},"selectionSet":{"kind":"SelectionSet","selections":[{"kind":"Field","name":{"kind":"Name","value":"total"},"selectionSet":{"kind":"SelectionSet","selections":[{"kind":"FragmentSpread","name":{"kind":"Name","value":"WorkoutOrExerciseTotalsPart"}}]}},{"kind":"Field","name":{"kind":"Name","value":"exercises"},"selectionSet":{"kind":"SelectionSet","selections":[{"kind":"Field","name":{"kind":"Name","value":"numSets"}},{"kind":"Field","name":{"kind":"Name","value":"id"}},{"kind":"Field","name":{"kind":"Name","value":"lot"}},{"kind":"Field","name":{"kind":"Name","value":"bestSet"},"selectionSet":{"kind":"SelectionSet","selections":[{"kind":"FragmentSpread","name":{"kind":"Name","value":"WorkoutSetRecordPart"}}]}}]}}]}},{"kind":"FragmentDefinition","name":{"kind":"Name","value":"WorkoutInformationPart"},"typeCondition":{"kind":"NamedType","name":{"kind":"Name","value":"WorkoutInformation"}},"selectionSet":{"kind":"SelectionSet","selections":[{"kind":"Field","name":{"kind":"Name","value":"comment"}},{"kind":"Field","name":{"kind":"Name","value":"assets"},"selectionSet":{"kind":"SelectionSet","selections":[{"kind":"FragmentSpread","name":{"kind":"Name","value":"EntityAssetsPart"}}]}},{"kind":"Field","name":{"kind":"Name","value":"exercises"},"selectionSet":{"kind":"SelectionSet","selections":[{"kind":"Field","name":{"kind":"Name","value":"name"}},{"kind":"Field","name":{"kind":"Name","value":"lot"}},{"kind":"Field","name":{"kind":"Name","value":"notes"}},{"kind":"Field","name":{"kind":"Name","value":"restTime"}},{"kind":"Field","name":{"kind":"Name","value":"total"},"selectionSet":{"kind":"SelectionSet","selections":[{"kind":"FragmentSpread","name":{"kind":"Name","value":"WorkoutOrExerciseTotalsPart"}}]}},{"kind":"Field","name":{"kind":"Name","value":"supersetWith"}},{"kind":"Field","name":{"kind":"Name","value":"assets"},"selectionSet":{"kind":"SelectionSet","selections":[{"kind":"FragmentSpread","name":{"kind":"Name","value":"EntityAssetsPart"}}]}},{"kind":"Field","name":{"kind":"Name","value":"sets"},"selectionSet":{"kind":"SelectionSet","selections":[{"kind":"Field","name":{"kind":"Name","value":"statistic"},"selectionSet":{"kind":"SelectionSet","selections":[{"kind":"FragmentSpread","name":{"kind":"Name","value":"WorkoutSetStatisticPart"}}]}},{"kind":"Field","name":{"kind":"Name","value":"note"}},{"kind":"Field","name":{"kind":"Name","value":"lot"}},{"kind":"Field","name":{"kind":"Name","value":"personalBests"}},{"kind":"Field","name":{"kind":"Name","value":"confirmedAt"}}]}}]}}]}}]} as unknown as DocumentNode<UserWorkoutTemplateDetailsQuery, UserWorkoutTemplateDetailsQueryVariables>;
export const UserWorkoutTemplatesListDocument = {"kind":"Document","definitions":[{"kind":"OperationDefinition","operation":"query","name":{"kind":"Name","value":"UserWorkoutTemplatesList"},"variableDefinitions":[{"kind":"VariableDefinition","variable":{"kind":"Variable","name":{"kind":"Name","value":"input"}},"type":{"kind":"NonNullType","type":{"kind":"NamedType","name":{"kind":"Name","value":"SearchInput"}}}}],"selectionSet":{"kind":"SelectionSet","selections":[{"kind":"Field","name":{"kind":"Name","value":"userWorkoutTemplatesList"},"arguments":[{"kind":"Argument","name":{"kind":"Name","value":"input"},"value":{"kind":"Variable","name":{"kind":"Name","value":"input"}}}],"selectionSet":{"kind":"SelectionSet","selections":[{"kind":"Field","name":{"kind":"Name","value":"details"},"selectionSet":{"kind":"SelectionSet","selections":[{"kind":"Field","name":{"kind":"Name","value":"total"}},{"kind":"Field","name":{"kind":"Name","value":"nextPage"}}]}},{"kind":"Field","name":{"kind":"Name","value":"items"},"selectionSet":{"kind":"SelectionSet","selections":[{"kind":"Field","name":{"kind":"Name","value":"id"}},{"kind":"Field","name":{"kind":"Name","value":"name"}},{"kind":"Field","name":{"kind":"Name","value":"createdOn"}},{"kind":"Field","name":{"kind":"Name","value":"visibility"}},{"kind":"Field","name":{"kind":"Name","value":"summary"},"selectionSet":{"kind":"SelectionSet","selections":[{"kind":"FragmentSpread","name":{"kind":"Name","value":"WorkoutSummaryPart"}}]}}]}}]}}]}},{"kind":"FragmentDefinition","name":{"kind":"Name","value":"WorkoutOrExerciseTotalsPart"},"typeCondition":{"kind":"NamedType","name":{"kind":"Name","value":"WorkoutOrExerciseTotals"}},"selectionSet":{"kind":"SelectionSet","selections":[{"kind":"Field","name":{"kind":"Name","value":"personalBestsAchieved"}},{"kind":"Field","name":{"kind":"Name","value":"weight"}},{"kind":"Field","name":{"kind":"Name","value":"reps"}},{"kind":"Field","name":{"kind":"Name","value":"distance"}},{"kind":"Field","name":{"kind":"Name","value":"duration"}},{"kind":"Field","name":{"kind":"Name","value":"restTime"}}]}},{"kind":"FragmentDefinition","name":{"kind":"Name","value":"WorkoutSetStatisticPart"},"typeCondition":{"kind":"NamedType","name":{"kind":"Name","value":"WorkoutSetStatistic"}},"selectionSet":{"kind":"SelectionSet","selections":[{"kind":"Field","name":{"kind":"Name","value":"duration"}},{"kind":"Field","name":{"kind":"Name","value":"distance"}},{"kind":"Field","name":{"kind":"Name","value":"reps"}},{"kind":"Field","name":{"kind":"Name","value":"weight"}},{"kind":"Field","name":{"kind":"Name","value":"oneRm"}},{"kind":"Field","name":{"kind":"Name","value":"pace"}},{"kind":"Field","name":{"kind":"Name","value":"volume"}}]}},{"kind":"FragmentDefinition","name":{"kind":"Name","value":"WorkoutSetRecordPart"},"typeCondition":{"kind":"NamedType","name":{"kind":"Name","value":"WorkoutSetRecord"}},"selectionSet":{"kind":"SelectionSet","selections":[{"kind":"Field","name":{"kind":"Name","value":"statistic"},"selectionSet":{"kind":"SelectionSet","selections":[{"kind":"FragmentSpread","name":{"kind":"Name","value":"WorkoutSetStatisticPart"}}]}},{"kind":"Field","name":{"kind":"Name","value":"lot"}},{"kind":"Field","name":{"kind":"Name","value":"personalBests"}}]}},{"kind":"FragmentDefinition","name":{"kind":"Name","value":"WorkoutSummaryPart"},"typeCondition":{"kind":"NamedType","name":{"kind":"Name","value":"WorkoutSummary"}},"selectionSet":{"kind":"SelectionSet","selections":[{"kind":"Field","name":{"kind":"Name","value":"total"},"selectionSet":{"kind":"SelectionSet","selections":[{"kind":"FragmentSpread","name":{"kind":"Name","value":"WorkoutOrExerciseTotalsPart"}}]}},{"kind":"Field","name":{"kind":"Name","value":"exercises"},"selectionSet":{"kind":"SelectionSet","selections":[{"kind":"Field","name":{"kind":"Name","value":"numSets"}},{"kind":"Field","name":{"kind":"Name","value":"id"}},{"kind":"Field","name":{"kind":"Name","value":"lot"}},{"kind":"Field","name":{"kind":"Name","value":"bestSet"},"selectionSet":{"kind":"SelectionSet","selections":[{"kind":"FragmentSpread","name":{"kind":"Name","value":"WorkoutSetRecordPart"}}]}}]}}]}}]} as unknown as DocumentNode<UserWorkoutTemplatesListQuery, UserWorkoutTemplatesListQueryVariables>;
export const UserWorkoutsListDocument = {"kind":"Document","definitions":[{"kind":"OperationDefinition","operation":"query","name":{"kind":"Name","value":"UserWorkoutsList"},"variableDefinitions":[{"kind":"VariableDefinition","variable":{"kind":"Variable","name":{"kind":"Name","value":"input"}},"type":{"kind":"NonNullType","type":{"kind":"NamedType","name":{"kind":"Name","value":"SearchInput"}}}}],"selectionSet":{"kind":"SelectionSet","selections":[{"kind":"Field","name":{"kind":"Name","value":"userWorkoutsList"},"arguments":[{"kind":"Argument","name":{"kind":"Name","value":"input"},"value":{"kind":"Variable","name":{"kind":"Name","value":"input"}}}],"selectionSet":{"kind":"SelectionSet","selections":[{"kind":"Field","name":{"kind":"Name","value":"details"},"selectionSet":{"kind":"SelectionSet","selections":[{"kind":"Field","name":{"kind":"Name","value":"total"}},{"kind":"Field","name":{"kind":"Name","value":"nextPage"}}]}},{"kind":"Field","name":{"kind":"Name","value":"items"},"selectionSet":{"kind":"SelectionSet","selections":[{"kind":"Field","name":{"kind":"Name","value":"id"}},{"kind":"Field","name":{"kind":"Name","value":"name"}},{"kind":"Field","name":{"kind":"Name","value":"endTime"}},{"kind":"Field","name":{"kind":"Name","value":"duration"}},{"kind":"Field","name":{"kind":"Name","value":"startTime"}},{"kind":"Field","name":{"kind":"Name","value":"summary"},"selectionSet":{"kind":"SelectionSet","selections":[{"kind":"FragmentSpread","name":{"kind":"Name","value":"WorkoutSummaryPart"}}]}}]}}]}}]}},{"kind":"FragmentDefinition","name":{"kind":"Name","value":"WorkoutOrExerciseTotalsPart"},"typeCondition":{"kind":"NamedType","name":{"kind":"Name","value":"WorkoutOrExerciseTotals"}},"selectionSet":{"kind":"SelectionSet","selections":[{"kind":"Field","name":{"kind":"Name","value":"personalBestsAchieved"}},{"kind":"Field","name":{"kind":"Name","value":"weight"}},{"kind":"Field","name":{"kind":"Name","value":"reps"}},{"kind":"Field","name":{"kind":"Name","value":"distance"}},{"kind":"Field","name":{"kind":"Name","value":"duration"}},{"kind":"Field","name":{"kind":"Name","value":"restTime"}}]}},{"kind":"FragmentDefinition","name":{"kind":"Name","value":"WorkoutSetStatisticPart"},"typeCondition":{"kind":"NamedType","name":{"kind":"Name","value":"WorkoutSetStatistic"}},"selectionSet":{"kind":"SelectionSet","selections":[{"kind":"Field","name":{"kind":"Name","value":"duration"}},{"kind":"Field","name":{"kind":"Name","value":"distance"}},{"kind":"Field","name":{"kind":"Name","value":"reps"}},{"kind":"Field","name":{"kind":"Name","value":"weight"}},{"kind":"Field","name":{"kind":"Name","value":"oneRm"}},{"kind":"Field","name":{"kind":"Name","value":"pace"}},{"kind":"Field","name":{"kind":"Name","value":"volume"}}]}},{"kind":"FragmentDefinition","name":{"kind":"Name","value":"WorkoutSetRecordPart"},"typeCondition":{"kind":"NamedType","name":{"kind":"Name","value":"WorkoutSetRecord"}},"selectionSet":{"kind":"SelectionSet","selections":[{"kind":"Field","name":{"kind":"Name","value":"statistic"},"selectionSet":{"kind":"SelectionSet","selections":[{"kind":"FragmentSpread","name":{"kind":"Name","value":"WorkoutSetStatisticPart"}}]}},{"kind":"Field","name":{"kind":"Name","value":"lot"}},{"kind":"Field","name":{"kind":"Name","value":"personalBests"}}]}},{"kind":"FragmentDefinition","name":{"kind":"Name","value":"WorkoutSummaryPart"},"typeCondition":{"kind":"NamedType","name":{"kind":"Name","value":"WorkoutSummary"}},"selectionSet":{"kind":"SelectionSet","selections":[{"kind":"Field","name":{"kind":"Name","value":"total"},"selectionSet":{"kind":"SelectionSet","selections":[{"kind":"FragmentSpread","name":{"kind":"Name","value":"WorkoutOrExerciseTotalsPart"}}]}},{"kind":"Field","name":{"kind":"Name","value":"exercises"},"selectionSet":{"kind":"SelectionSet","selections":[{"kind":"Field","name":{"kind":"Name","value":"numSets"}},{"kind":"Field","name":{"kind":"Name","value":"id"}},{"kind":"Field","name":{"kind":"Name","value":"lot"}},{"kind":"Field","name":{"kind":"Name","value":"bestSet"},"selectionSet":{"kind":"SelectionSet","selections":[{"kind":"FragmentSpread","name":{"kind":"Name","value":"WorkoutSetRecordPart"}}]}}]}}]}}]} as unknown as DocumentNode<UserWorkoutsListQuery, UserWorkoutsListQueryVariables>;
export const WorkoutDetailsDocument = {"kind":"Document","definitions":[{"kind":"OperationDefinition","operation":"query","name":{"kind":"Name","value":"WorkoutDetails"},"variableDefinitions":[{"kind":"VariableDefinition","variable":{"kind":"Variable","name":{"kind":"Name","value":"workoutId"}},"type":{"kind":"NonNullType","type":{"kind":"NamedType","name":{"kind":"Name","value":"String"}}}}],"selectionSet":{"kind":"SelectionSet","selections":[{"kind":"Field","name":{"kind":"Name","value":"workoutDetails"},"arguments":[{"kind":"Argument","name":{"kind":"Name","value":"workoutId"},"value":{"kind":"Variable","name":{"kind":"Name","value":"workoutId"}}}],"selectionSet":{"kind":"SelectionSet","selections":[{"kind":"Field","name":{"kind":"Name","value":"collections"},"selectionSet":{"kind":"SelectionSet","selections":[{"kind":"FragmentSpread","name":{"kind":"Name","value":"CollectionPart"}}]}},{"kind":"Field","name":{"kind":"Name","value":"details"},"selectionSet":{"kind":"SelectionSet","selections":[{"kind":"Field","name":{"kind":"Name","value":"id"}},{"kind":"Field","name":{"kind":"Name","value":"name"}},{"kind":"Field","name":{"kind":"Name","value":"endTime"}},{"kind":"Field","name":{"kind":"Name","value":"duration"}},{"kind":"Field","name":{"kind":"Name","value":"startTime"}},{"kind":"Field","name":{"kind":"Name","value":"templateId"}},{"kind":"Field","name":{"kind":"Name","value":"repeatedFrom"}},{"kind":"Field","name":{"kind":"Name","value":"summary"},"selectionSet":{"kind":"SelectionSet","selections":[{"kind":"FragmentSpread","name":{"kind":"Name","value":"WorkoutSummaryPart"}}]}},{"kind":"Field","name":{"kind":"Name","value":"information"},"selectionSet":{"kind":"SelectionSet","selections":[{"kind":"FragmentSpread","name":{"kind":"Name","value":"WorkoutInformationPart"}}]}}]}}]}}]}},{"kind":"FragmentDefinition","name":{"kind":"Name","value":"WorkoutOrExerciseTotalsPart"},"typeCondition":{"kind":"NamedType","name":{"kind":"Name","value":"WorkoutOrExerciseTotals"}},"selectionSet":{"kind":"SelectionSet","selections":[{"kind":"Field","name":{"kind":"Name","value":"personalBestsAchieved"}},{"kind":"Field","name":{"kind":"Name","value":"weight"}},{"kind":"Field","name":{"kind":"Name","value":"reps"}},{"kind":"Field","name":{"kind":"Name","value":"distance"}},{"kind":"Field","name":{"kind":"Name","value":"duration"}},{"kind":"Field","name":{"kind":"Name","value":"restTime"}}]}},{"kind":"FragmentDefinition","name":{"kind":"Name","value":"WorkoutSetStatisticPart"},"typeCondition":{"kind":"NamedType","name":{"kind":"Name","value":"WorkoutSetStatistic"}},"selectionSet":{"kind":"SelectionSet","selections":[{"kind":"Field","name":{"kind":"Name","value":"duration"}},{"kind":"Field","name":{"kind":"Name","value":"distance"}},{"kind":"Field","name":{"kind":"Name","value":"reps"}},{"kind":"Field","name":{"kind":"Name","value":"weight"}},{"kind":"Field","name":{"kind":"Name","value":"oneRm"}},{"kind":"Field","name":{"kind":"Name","value":"pace"}},{"kind":"Field","name":{"kind":"Name","value":"volume"}}]}},{"kind":"FragmentDefinition","name":{"kind":"Name","value":"WorkoutSetRecordPart"},"typeCondition":{"kind":"NamedType","name":{"kind":"Name","value":"WorkoutSetRecord"}},"selectionSet":{"kind":"SelectionSet","selections":[{"kind":"Field","name":{"kind":"Name","value":"statistic"},"selectionSet":{"kind":"SelectionSet","selections":[{"kind":"FragmentSpread","name":{"kind":"Name","value":"WorkoutSetStatisticPart"}}]}},{"kind":"Field","name":{"kind":"Name","value":"lot"}},{"kind":"Field","name":{"kind":"Name","value":"personalBests"}}]}},{"kind":"FragmentDefinition","name":{"kind":"Name","value":"EntityAssetsPart"},"typeCondition":{"kind":"NamedType","name":{"kind":"Name","value":"EntityAssets"}},"selectionSet":{"kind":"SelectionSet","selections":[{"kind":"Field","name":{"kind":"Name","value":"images"}},{"kind":"Field","name":{"kind":"Name","value":"videos"}}]}},{"kind":"FragmentDefinition","name":{"kind":"Name","value":"CollectionPart"},"typeCondition":{"kind":"NamedType","name":{"kind":"Name","value":"Collection"}},"selectionSet":{"kind":"SelectionSet","selections":[{"kind":"Field","name":{"kind":"Name","value":"id"}},{"kind":"Field","name":{"kind":"Name","value":"name"}},{"kind":"Field","name":{"kind":"Name","value":"userId"}}]}},{"kind":"FragmentDefinition","name":{"kind":"Name","value":"WorkoutSummaryPart"},"typeCondition":{"kind":"NamedType","name":{"kind":"Name","value":"WorkoutSummary"}},"selectionSet":{"kind":"SelectionSet","selections":[{"kind":"Field","name":{"kind":"Name","value":"total"},"selectionSet":{"kind":"SelectionSet","selections":[{"kind":"FragmentSpread","name":{"kind":"Name","value":"WorkoutOrExerciseTotalsPart"}}]}},{"kind":"Field","name":{"kind":"Name","value":"exercises"},"selectionSet":{"kind":"SelectionSet","selections":[{"kind":"Field","name":{"kind":"Name","value":"numSets"}},{"kind":"Field","name":{"kind":"Name","value":"id"}},{"kind":"Field","name":{"kind":"Name","value":"lot"}},{"kind":"Field","name":{"kind":"Name","value":"bestSet"},"selectionSet":{"kind":"SelectionSet","selections":[{"kind":"FragmentSpread","name":{"kind":"Name","value":"WorkoutSetRecordPart"}}]}}]}}]}},{"kind":"FragmentDefinition","name":{"kind":"Name","value":"WorkoutInformationPart"},"typeCondition":{"kind":"NamedType","name":{"kind":"Name","value":"WorkoutInformation"}},"selectionSet":{"kind":"SelectionSet","selections":[{"kind":"Field","name":{"kind":"Name","value":"comment"}},{"kind":"Field","name":{"kind":"Name","value":"assets"},"selectionSet":{"kind":"SelectionSet","selections":[{"kind":"FragmentSpread","name":{"kind":"Name","value":"EntityAssetsPart"}}]}},{"kind":"Field","name":{"kind":"Name","value":"exercises"},"selectionSet":{"kind":"SelectionSet","selections":[{"kind":"Field","name":{"kind":"Name","value":"name"}},{"kind":"Field","name":{"kind":"Name","value":"lot"}},{"kind":"Field","name":{"kind":"Name","value":"notes"}},{"kind":"Field","name":{"kind":"Name","value":"restTime"}},{"kind":"Field","name":{"kind":"Name","value":"total"},"selectionSet":{"kind":"SelectionSet","selections":[{"kind":"FragmentSpread","name":{"kind":"Name","value":"WorkoutOrExerciseTotalsPart"}}]}},{"kind":"Field","name":{"kind":"Name","value":"supersetWith"}},{"kind":"Field","name":{"kind":"Name","value":"assets"},"selectionSet":{"kind":"SelectionSet","selections":[{"kind":"FragmentSpread","name":{"kind":"Name","value":"EntityAssetsPart"}}]}},{"kind":"Field","name":{"kind":"Name","value":"sets"},"selectionSet":{"kind":"SelectionSet","selections":[{"kind":"Field","name":{"kind":"Name","value":"statistic"},"selectionSet":{"kind":"SelectionSet","selections":[{"kind":"FragmentSpread","name":{"kind":"Name","value":"WorkoutSetStatisticPart"}}]}},{"kind":"Field","name":{"kind":"Name","value":"note"}},{"kind":"Field","name":{"kind":"Name","value":"lot"}},{"kind":"Field","name":{"kind":"Name","value":"personalBests"}},{"kind":"Field","name":{"kind":"Name","value":"confirmedAt"}}]}}]}}]}}]} as unknown as DocumentNode<WorkoutDetailsQuery, WorkoutDetailsQueryVariables>;
export const GetOidcRedirectUrlDocument = {"kind":"Document","definitions":[{"kind":"OperationDefinition","operation":"query","name":{"kind":"Name","value":"GetOidcRedirectUrl"},"selectionSet":{"kind":"SelectionSet","selections":[{"kind":"Field","name":{"kind":"Name","value":"getOidcRedirectUrl"}}]}}]} as unknown as DocumentNode<GetOidcRedirectUrlQuery, GetOidcRedirectUrlQueryVariables>;
export const UserByOidcIssuerIdDocument = {"kind":"Document","definitions":[{"kind":"OperationDefinition","operation":"query","name":{"kind":"Name","value":"UserByOidcIssuerId"},"variableDefinitions":[{"kind":"VariableDefinition","variable":{"kind":"Variable","name":{"kind":"Name","value":"oidcIssuerId"}},"type":{"kind":"NonNullType","type":{"kind":"NamedType","name":{"kind":"Name","value":"String"}}}}],"selectionSet":{"kind":"SelectionSet","selections":[{"kind":"Field","name":{"kind":"Name","value":"userByOidcIssuerId"},"arguments":[{"kind":"Argument","name":{"kind":"Name","value":"oidcIssuerId"},"value":{"kind":"Variable","name":{"kind":"Name","value":"oidcIssuerId"}}}]}]}}]} as unknown as DocumentNode<UserByOidcIssuerIdQuery, UserByOidcIssuerIdQueryVariables>;
export const GetOidcTokenDocument = {"kind":"Document","definitions":[{"kind":"OperationDefinition","operation":"query","name":{"kind":"Name","value":"GetOidcToken"},"variableDefinitions":[{"kind":"VariableDefinition","variable":{"kind":"Variable","name":{"kind":"Name","value":"code"}},"type":{"kind":"NonNullType","type":{"kind":"NamedType","name":{"kind":"Name","value":"String"}}}}],"selectionSet":{"kind":"SelectionSet","selections":[{"kind":"Field","name":{"kind":"Name","value":"getOidcToken"},"arguments":[{"kind":"Argument","name":{"kind":"Name","value":"code"},"value":{"kind":"Variable","name":{"kind":"Name","value":"code"}}}],"selectionSet":{"kind":"SelectionSet","selections":[{"kind":"Field","name":{"kind":"Name","value":"subject"}},{"kind":"Field","name":{"kind":"Name","value":"email"}}]}}]}}]} as unknown as DocumentNode<GetOidcTokenQuery, GetOidcTokenQueryVariables>;
export const GetPresignedS3UrlDocument = {"kind":"Document","definitions":[{"kind":"OperationDefinition","operation":"query","name":{"kind":"Name","value":"GetPresignedS3Url"},"variableDefinitions":[{"kind":"VariableDefinition","variable":{"kind":"Variable","name":{"kind":"Name","value":"key"}},"type":{"kind":"NonNullType","type":{"kind":"NamedType","name":{"kind":"Name","value":"String"}}}}],"selectionSet":{"kind":"SelectionSet","selections":[{"kind":"Field","name":{"kind":"Name","value":"getPresignedS3Url"},"arguments":[{"kind":"Argument","name":{"kind":"Name","value":"key"},"value":{"kind":"Variable","name":{"kind":"Name","value":"key"}}}]}]}}]} as unknown as DocumentNode<GetPresignedS3UrlQuery, GetPresignedS3UrlQueryVariables>;
export const ProvidersLanguageInformationDocument = {"kind":"Document","definitions":[{"kind":"OperationDefinition","operation":"query","name":{"kind":"Name","value":"ProvidersLanguageInformation"},"selectionSet":{"kind":"SelectionSet","selections":[{"kind":"Field","name":{"kind":"Name","value":"providersLanguageInformation"},"selectionSet":{"kind":"SelectionSet","selections":[{"kind":"Field","name":{"kind":"Name","value":"supported"}},{"kind":"Field","name":{"kind":"Name","value":"default"}},{"kind":"Field","name":{"kind":"Name","value":"source"}}]}}]}}]} as unknown as DocumentNode<ProvidersLanguageInformationQuery, ProvidersLanguageInformationQueryVariables>;
export const UserExportsDocument = {"kind":"Document","definitions":[{"kind":"OperationDefinition","operation":"query","name":{"kind":"Name","value":"UserExports"},"selectionSet":{"kind":"SelectionSet","selections":[{"kind":"Field","name":{"kind":"Name","value":"userExports"},"selectionSet":{"kind":"SelectionSet","selections":[{"kind":"Field","name":{"kind":"Name","value":"url"}},{"kind":"Field","name":{"kind":"Name","value":"size"}},{"kind":"Field","name":{"kind":"Name","value":"endedAt"}},{"kind":"Field","name":{"kind":"Name","value":"startedAt"}}]}}]}}]} as unknown as DocumentNode<UserExportsQuery, UserExportsQueryVariables>;
export const UserCollectionsListDocument = {"kind":"Document","definitions":[{"kind":"OperationDefinition","operation":"query","name":{"kind":"Name","value":"UserCollectionsList"},"variableDefinitions":[{"kind":"VariableDefinition","variable":{"kind":"Variable","name":{"kind":"Name","value":"name"}},"type":{"kind":"NamedType","name":{"kind":"Name","value":"String"}}}],"selectionSet":{"kind":"SelectionSet","selections":[{"kind":"Field","name":{"kind":"Name","value":"userCollectionsList"},"arguments":[{"kind":"Argument","name":{"kind":"Name","value":"name"},"value":{"kind":"Variable","name":{"kind":"Name","value":"name"}}}],"selectionSet":{"kind":"SelectionSet","selections":[{"kind":"Field","name":{"kind":"Name","value":"id"}},{"kind":"Field","name":{"kind":"Name","value":"name"}},{"kind":"Field","name":{"kind":"Name","value":"count"}},{"kind":"Field","name":{"kind":"Name","value":"isDefault"}},{"kind":"Field","name":{"kind":"Name","value":"description"}},{"kind":"Field","name":{"kind":"Name","value":"creator"},"selectionSet":{"kind":"SelectionSet","selections":[{"kind":"Field","name":{"kind":"Name","value":"id"}},{"kind":"Field","name":{"kind":"Name","value":"name"}}]}},{"kind":"Field","name":{"kind":"Name","value":"collaborators"},"selectionSet":{"kind":"SelectionSet","selections":[{"kind":"Field","name":{"kind":"Name","value":"id"}},{"kind":"Field","name":{"kind":"Name","value":"name"}}]}},{"kind":"Field","name":{"kind":"Name","value":"informationTemplate"},"selectionSet":{"kind":"SelectionSet","selections":[{"kind":"Field","name":{"kind":"Name","value":"lot"}},{"kind":"Field","name":{"kind":"Name","value":"name"}},{"kind":"Field","name":{"kind":"Name","value":"required"}},{"kind":"Field","name":{"kind":"Name","value":"description"}},{"kind":"Field","name":{"kind":"Name","value":"defaultValue"}}]}}]}}]}}]} as unknown as DocumentNode<UserCollectionsListQuery, UserCollectionsListQueryVariables>;
export const UserIntegrationsDocument = {"kind":"Document","definitions":[{"kind":"OperationDefinition","operation":"query","name":{"kind":"Name","value":"UserIntegrations"},"selectionSet":{"kind":"SelectionSet","selections":[{"kind":"Field","name":{"kind":"Name","value":"userIntegrations"},"selectionSet":{"kind":"SelectionSet","selections":[{"kind":"Field","name":{"kind":"Name","value":"id"}},{"kind":"Field","name":{"kind":"Name","value":"lot"}},{"kind":"Field","name":{"kind":"Name","value":"provider"}},{"kind":"Field","name":{"kind":"Name","value":"createdOn"}},{"kind":"Field","name":{"kind":"Name","value":"isDisabled"}},{"kind":"Field","name":{"kind":"Name","value":"maximumProgress"}},{"kind":"Field","name":{"kind":"Name","value":"minimumProgress"}},{"kind":"Field","name":{"kind":"Name","value":"lastTriggeredOn"}},{"kind":"Field","name":{"kind":"Name","value":"syncToOwnedCollection"}}]}}]}}]} as unknown as DocumentNode<UserIntegrationsQuery, UserIntegrationsQueryVariables>;
export const UserNotificationPlatformsDocument = {"kind":"Document","definitions":[{"kind":"OperationDefinition","operation":"query","name":{"kind":"Name","value":"UserNotificationPlatforms"},"selectionSet":{"kind":"SelectionSet","selections":[{"kind":"Field","name":{"kind":"Name","value":"userNotificationPlatforms"},"selectionSet":{"kind":"SelectionSet","selections":[{"kind":"Field","name":{"kind":"Name","value":"id"}},{"kind":"Field","name":{"kind":"Name","value":"lot"}},{"kind":"Field","name":{"kind":"Name","value":"createdOn"}},{"kind":"Field","name":{"kind":"Name","value":"isDisabled"}},{"kind":"Field","name":{"kind":"Name","value":"description"}}]}}]}}]} as unknown as DocumentNode<UserNotificationPlatformsQuery, UserNotificationPlatformsQueryVariables>;
export const UsersListDocument = {"kind":"Document","definitions":[{"kind":"OperationDefinition","operation":"query","name":{"kind":"Name","value":"UsersList"},"variableDefinitions":[{"kind":"VariableDefinition","variable":{"kind":"Variable","name":{"kind":"Name","value":"query"}},"type":{"kind":"NamedType","name":{"kind":"Name","value":"String"}}}],"selectionSet":{"kind":"SelectionSet","selections":[{"kind":"Field","name":{"kind":"Name","value":"usersList"},"arguments":[{"kind":"Argument","name":{"kind":"Name","value":"query"},"value":{"kind":"Variable","name":{"kind":"Name","value":"query"}}}],"selectionSet":{"kind":"SelectionSet","selections":[{"kind":"Field","name":{"kind":"Name","value":"id"}},{"kind":"Field","name":{"kind":"Name","value":"lot"}},{"kind":"Field","name":{"kind":"Name","value":"name"}},{"kind":"Field","name":{"kind":"Name","value":"isDisabled"}}]}}]}}]} as unknown as DocumentNode<UsersListQuery, UsersListQueryVariables>;
export const UserRecommendationsDocument = {"kind":"Document","definitions":[{"kind":"OperationDefinition","operation":"query","name":{"kind":"Name","value":"UserRecommendations"},"selectionSet":{"kind":"SelectionSet","selections":[{"kind":"Field","name":{"kind":"Name","value":"userRecommendations"}}]}}]} as unknown as DocumentNode<UserRecommendationsQuery, UserRecommendationsQueryVariables>;
export const UserUpcomingCalendarEventsDocument = {"kind":"Document","definitions":[{"kind":"OperationDefinition","operation":"query","name":{"kind":"Name","value":"UserUpcomingCalendarEvents"},"variableDefinitions":[{"kind":"VariableDefinition","variable":{"kind":"Variable","name":{"kind":"Name","value":"input"}},"type":{"kind":"NonNullType","type":{"kind":"NamedType","name":{"kind":"Name","value":"UserUpcomingCalendarEventInput"}}}}],"selectionSet":{"kind":"SelectionSet","selections":[{"kind":"Field","name":{"kind":"Name","value":"userUpcomingCalendarEvents"},"arguments":[{"kind":"Argument","name":{"kind":"Name","value":"input"},"value":{"kind":"Variable","name":{"kind":"Name","value":"input"}}}],"selectionSet":{"kind":"SelectionSet","selections":[{"kind":"FragmentSpread","name":{"kind":"Name","value":"CalendarEventPart"}}]}}]}},{"kind":"FragmentDefinition","name":{"kind":"Name","value":"SeenShowExtraInformationPart"},"typeCondition":{"kind":"NamedType","name":{"kind":"Name","value":"SeenShowExtraInformation"}},"selectionSet":{"kind":"SelectionSet","selections":[{"kind":"Field","name":{"kind":"Name","value":"episode"}},{"kind":"Field","name":{"kind":"Name","value":"season"}}]}},{"kind":"FragmentDefinition","name":{"kind":"Name","value":"SeenPodcastExtraInformationPart"},"typeCondition":{"kind":"NamedType","name":{"kind":"Name","value":"SeenPodcastExtraInformation"}},"selectionSet":{"kind":"SelectionSet","selections":[{"kind":"Field","name":{"kind":"Name","value":"episode"}}]}},{"kind":"FragmentDefinition","name":{"kind":"Name","value":"SeenAnimeExtraInformationPart"},"typeCondition":{"kind":"NamedType","name":{"kind":"Name","value":"SeenAnimeExtraInformation"}},"selectionSet":{"kind":"SelectionSet","selections":[{"kind":"Field","name":{"kind":"Name","value":"episode"}}]}},{"kind":"FragmentDefinition","name":{"kind":"Name","value":"CalendarEventPart"},"typeCondition":{"kind":"NamedType","name":{"kind":"Name","value":"GraphqlCalendarEvent"}},"selectionSet":{"kind":"SelectionSet","selections":[{"kind":"Field","name":{"kind":"Name","value":"date"}},{"kind":"Field","name":{"kind":"Name","value":"metadataId"}},{"kind":"Field","name":{"kind":"Name","value":"metadataLot"}},{"kind":"Field","name":{"kind":"Name","value":"episodeName"}},{"kind":"Field","name":{"kind":"Name","value":"metadataTitle"}},{"kind":"Field","name":{"kind":"Name","value":"metadataImage"}},{"kind":"Field","name":{"kind":"Name","value":"calendarEventId"}},{"kind":"Field","name":{"kind":"Name","value":"showExtraInformation"},"selectionSet":{"kind":"SelectionSet","selections":[{"kind":"FragmentSpread","name":{"kind":"Name","value":"SeenShowExtraInformationPart"}}]}},{"kind":"Field","name":{"kind":"Name","value":"podcastExtraInformation"},"selectionSet":{"kind":"SelectionSet","selections":[{"kind":"FragmentSpread","name":{"kind":"Name","value":"SeenPodcastExtraInformationPart"}}]}},{"kind":"Field","name":{"kind":"Name","value":"animeExtraInformation"},"selectionSet":{"kind":"SelectionSet","selections":[{"kind":"FragmentSpread","name":{"kind":"Name","value":"SeenAnimeExtraInformationPart"}}]}}]}}]} as unknown as DocumentNode<UserUpcomingCalendarEventsQuery, UserUpcomingCalendarEventsQueryVariables>;
export const UserCalendarEventsDocument = {"kind":"Document","definitions":[{"kind":"OperationDefinition","operation":"query","name":{"kind":"Name","value":"UserCalendarEvents"},"variableDefinitions":[{"kind":"VariableDefinition","variable":{"kind":"Variable","name":{"kind":"Name","value":"input"}},"type":{"kind":"NonNullType","type":{"kind":"NamedType","name":{"kind":"Name","value":"UserCalendarEventInput"}}}}],"selectionSet":{"kind":"SelectionSet","selections":[{"kind":"Field","name":{"kind":"Name","value":"userCalendarEvents"},"arguments":[{"kind":"Argument","name":{"kind":"Name","value":"input"},"value":{"kind":"Variable","name":{"kind":"Name","value":"input"}}}],"selectionSet":{"kind":"SelectionSet","selections":[{"kind":"Field","name":{"kind":"Name","value":"date"}},{"kind":"Field","name":{"kind":"Name","value":"events"},"selectionSet":{"kind":"SelectionSet","selections":[{"kind":"FragmentSpread","name":{"kind":"Name","value":"CalendarEventPart"}}]}}]}}]}},{"kind":"FragmentDefinition","name":{"kind":"Name","value":"SeenShowExtraInformationPart"},"typeCondition":{"kind":"NamedType","name":{"kind":"Name","value":"SeenShowExtraInformation"}},"selectionSet":{"kind":"SelectionSet","selections":[{"kind":"Field","name":{"kind":"Name","value":"episode"}},{"kind":"Field","name":{"kind":"Name","value":"season"}}]}},{"kind":"FragmentDefinition","name":{"kind":"Name","value":"SeenPodcastExtraInformationPart"},"typeCondition":{"kind":"NamedType","name":{"kind":"Name","value":"SeenPodcastExtraInformation"}},"selectionSet":{"kind":"SelectionSet","selections":[{"kind":"Field","name":{"kind":"Name","value":"episode"}}]}},{"kind":"FragmentDefinition","name":{"kind":"Name","value":"SeenAnimeExtraInformationPart"},"typeCondition":{"kind":"NamedType","name":{"kind":"Name","value":"SeenAnimeExtraInformation"}},"selectionSet":{"kind":"SelectionSet","selections":[{"kind":"Field","name":{"kind":"Name","value":"episode"}}]}},{"kind":"FragmentDefinition","name":{"kind":"Name","value":"CalendarEventPart"},"typeCondition":{"kind":"NamedType","name":{"kind":"Name","value":"GraphqlCalendarEvent"}},"selectionSet":{"kind":"SelectionSet","selections":[{"kind":"Field","name":{"kind":"Name","value":"date"}},{"kind":"Field","name":{"kind":"Name","value":"metadataId"}},{"kind":"Field","name":{"kind":"Name","value":"metadataLot"}},{"kind":"Field","name":{"kind":"Name","value":"episodeName"}},{"kind":"Field","name":{"kind":"Name","value":"metadataTitle"}},{"kind":"Field","name":{"kind":"Name","value":"metadataImage"}},{"kind":"Field","name":{"kind":"Name","value":"calendarEventId"}},{"kind":"Field","name":{"kind":"Name","value":"showExtraInformation"},"selectionSet":{"kind":"SelectionSet","selections":[{"kind":"FragmentSpread","name":{"kind":"Name","value":"SeenShowExtraInformationPart"}}]}},{"kind":"Field","name":{"kind":"Name","value":"podcastExtraInformation"},"selectionSet":{"kind":"SelectionSet","selections":[{"kind":"FragmentSpread","name":{"kind":"Name","value":"SeenPodcastExtraInformationPart"}}]}},{"kind":"Field","name":{"kind":"Name","value":"animeExtraInformation"},"selectionSet":{"kind":"SelectionSet","selections":[{"kind":"FragmentSpread","name":{"kind":"Name","value":"SeenAnimeExtraInformationPart"}}]}}]}}]} as unknown as DocumentNode<UserCalendarEventsQuery, UserCalendarEventsQueryVariables>;
export const MetadataPartialDetailsDocument = {"kind":"Document","definitions":[{"kind":"OperationDefinition","operation":"query","name":{"kind":"Name","value":"MetadataPartialDetails"},"variableDefinitions":[{"kind":"VariableDefinition","variable":{"kind":"Variable","name":{"kind":"Name","value":"metadataId"}},"type":{"kind":"NonNullType","type":{"kind":"NamedType","name":{"kind":"Name","value":"String"}}}}],"selectionSet":{"kind":"SelectionSet","selections":[{"kind":"Field","name":{"kind":"Name","value":"metadataPartialDetails"},"arguments":[{"kind":"Argument","name":{"kind":"Name","value":"metadataId"},"value":{"kind":"Variable","name":{"kind":"Name","value":"metadataId"}}}],"selectionSet":{"kind":"SelectionSet","selections":[{"kind":"Field","name":{"kind":"Name","value":"id"}},{"kind":"Field","name":{"kind":"Name","value":"lot"}},{"kind":"Field","name":{"kind":"Name","value":"title"}},{"kind":"Field","name":{"kind":"Name","value":"image"}},{"kind":"Field","name":{"kind":"Name","value":"publishYear"}}]}}]}}]} as unknown as DocumentNode<MetadataPartialDetailsQuery, MetadataPartialDetailsQueryVariables>;
export const MetadataGroupsListDocument = {"kind":"Document","definitions":[{"kind":"OperationDefinition","operation":"query","name":{"kind":"Name","value":"MetadataGroupsList"},"variableDefinitions":[{"kind":"VariableDefinition","variable":{"kind":"Variable","name":{"kind":"Name","value":"input"}},"type":{"kind":"NonNullType","type":{"kind":"NamedType","name":{"kind":"Name","value":"MetadataGroupsListInput"}}}}],"selectionSet":{"kind":"SelectionSet","selections":[{"kind":"Field","name":{"kind":"Name","value":"metadataGroupsList"},"arguments":[{"kind":"Argument","name":{"kind":"Name","value":"input"},"value":{"kind":"Variable","name":{"kind":"Name","value":"input"}}}],"selectionSet":{"kind":"SelectionSet","selections":[{"kind":"Field","name":{"kind":"Name","value":"details"},"selectionSet":{"kind":"SelectionSet","selections":[{"kind":"Field","name":{"kind":"Name","value":"total"}},{"kind":"Field","name":{"kind":"Name","value":"nextPage"}}]}},{"kind":"Field","name":{"kind":"Name","value":"items"}}]}}]}}]} as unknown as DocumentNode<MetadataGroupsListQuery, MetadataGroupsListQueryVariables>;
export const PeopleListDocument = {"kind":"Document","definitions":[{"kind":"OperationDefinition","operation":"query","name":{"kind":"Name","value":"PeopleList"},"variableDefinitions":[{"kind":"VariableDefinition","variable":{"kind":"Variable","name":{"kind":"Name","value":"input"}},"type":{"kind":"NonNullType","type":{"kind":"NamedType","name":{"kind":"Name","value":"PeopleListInput"}}}}],"selectionSet":{"kind":"SelectionSet","selections":[{"kind":"Field","name":{"kind":"Name","value":"peopleList"},"arguments":[{"kind":"Argument","name":{"kind":"Name","value":"input"},"value":{"kind":"Variable","name":{"kind":"Name","value":"input"}}}],"selectionSet":{"kind":"SelectionSet","selections":[{"kind":"Field","name":{"kind":"Name","value":"details"},"selectionSet":{"kind":"SelectionSet","selections":[{"kind":"Field","name":{"kind":"Name","value":"total"}},{"kind":"Field","name":{"kind":"Name","value":"nextPage"}}]}},{"kind":"Field","name":{"kind":"Name","value":"items"}}]}}]}}]} as unknown as DocumentNode<PeopleListQuery, PeopleListQueryVariables>;
export const UserAccessLinksDocument = {"kind":"Document","definitions":[{"kind":"OperationDefinition","operation":"query","name":{"kind":"Name","value":"UserAccessLinks"},"selectionSet":{"kind":"SelectionSet","selections":[{"kind":"Field","name":{"kind":"Name","value":"userAccessLinks"},"selectionSet":{"kind":"SelectionSet","selections":[{"kind":"Field","name":{"kind":"Name","value":"id"}},{"kind":"Field","name":{"kind":"Name","value":"name"}},{"kind":"Field","name":{"kind":"Name","value":"isDemo"}},{"kind":"Field","name":{"kind":"Name","value":"createdOn"}},{"kind":"Field","name":{"kind":"Name","value":"expiresOn"}},{"kind":"Field","name":{"kind":"Name","value":"timesUsed"}},{"kind":"Field","name":{"kind":"Name","value":"isRevoked"}},{"kind":"Field","name":{"kind":"Name","value":"maximumUses"}},{"kind":"Field","name":{"kind":"Name","value":"isAccountDefault"}},{"kind":"Field","name":{"kind":"Name","value":"isMutationAllowed"}}]}}]}}]} as unknown as DocumentNode<UserAccessLinksQuery, UserAccessLinksQueryVariables>;
export const DailyUserActivitiesDocument = {"kind":"Document","definitions":[{"kind":"OperationDefinition","operation":"query","name":{"kind":"Name","value":"DailyUserActivities"},"variableDefinitions":[{"kind":"VariableDefinition","variable":{"kind":"Variable","name":{"kind":"Name","value":"input"}},"type":{"kind":"NonNullType","type":{"kind":"NamedType","name":{"kind":"Name","value":"DailyUserActivitiesInput"}}}}],"selectionSet":{"kind":"SelectionSet","selections":[{"kind":"Field","name":{"kind":"Name","value":"dailyUserActivities"},"arguments":[{"kind":"Argument","name":{"kind":"Name","value":"input"},"value":{"kind":"Variable","name":{"kind":"Name","value":"input"}}}],"selectionSet":{"kind":"SelectionSet","selections":[{"kind":"Field","name":{"kind":"Name","value":"groupedBy"}},{"kind":"Field","name":{"kind":"Name","value":"totalCount"}},{"kind":"Field","name":{"kind":"Name","value":"totalDuration"}},{"kind":"Field","name":{"kind":"Name","value":"items"},"selectionSet":{"kind":"SelectionSet","selections":[{"kind":"Field","name":{"kind":"Name","value":"day"}},{"kind":"Field","name":{"kind":"Name","value":"totalReviewCount"}},{"kind":"Field","name":{"kind":"Name","value":"workoutCount"}},{"kind":"Field","name":{"kind":"Name","value":"measurementCount"}},{"kind":"Field","name":{"kind":"Name","value":"audioBookCount"}},{"kind":"Field","name":{"kind":"Name","value":"animeCount"}},{"kind":"Field","name":{"kind":"Name","value":"bookCount"}},{"kind":"Field","name":{"kind":"Name","value":"podcastCount"}},{"kind":"Field","name":{"kind":"Name","value":"mangaCount"}},{"kind":"Field","name":{"kind":"Name","value":"showCount"}},{"kind":"Field","name":{"kind":"Name","value":"movieCount"}},{"kind":"Field","name":{"kind":"Name","value":"videoGameCount"}},{"kind":"Field","name":{"kind":"Name","value":"visualNovelCount"}}]}}]}}]}}]} as unknown as DocumentNode<DailyUserActivitiesQuery, DailyUserActivitiesQueryVariables>;<|MERGE_RESOLUTION|>--- conflicted
+++ resolved
@@ -1092,13 +1092,10 @@
   createCustomMetadata: StringIdObject;
   /** Create a new collection for the logged in user or edit details of an existing one. */
   createOrUpdateCollection: StringIdObject;
-<<<<<<< HEAD
   /** Create or update a review. */
   createOrUpdateReview: StringIdObject;
-=======
   /** Take a user workout, process it and commit it to database. */
   createOrUpdateUserWorkout: Scalars['String']['output'];
->>>>>>> 1802268e
   /** Create or update a workout template. */
   createOrUpdateUserWorkoutTemplate: Scalars['String']['output'];
   /** Create, like or delete a comment on a review. */
@@ -1237,21 +1234,17 @@
 };
 
 
-<<<<<<< HEAD
 export type MutationRootCreateOrUpdateReviewArgs = {
   input: CreateOrUpdateReviewInput;
 };
 
 
-export type MutationRootCreateOrUpdateWorkoutTemplateArgs = {
-=======
 export type MutationRootCreateOrUpdateUserWorkoutArgs = {
   input: UserWorkoutInput;
 };
 
 
 export type MutationRootCreateOrUpdateUserWorkoutTemplateArgs = {
->>>>>>> 1802268e
   input: UserWorkoutInput;
 };
 
