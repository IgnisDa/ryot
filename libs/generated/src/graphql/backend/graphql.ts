--- conflicted
+++ resolved
@@ -256,18 +256,6 @@
   Summary = 'SUMMARY',
   Upcoming = 'UPCOMING'
 }
-
-<<<<<<< HEAD
-export type DeleteMediaReminderInput = {
-  metadataGroupId?: InputMaybe<Scalars['Int']['input']>;
-  metadataId?: InputMaybe<Scalars['Int']['input']>;
-  personId?: InputMaybe<Scalars['Int']['input']>;
-=======
-export type DeployAudiobookshelfImportInput = {
-  apiKey: Scalars['String']['input'];
-  apiUrl: Scalars['String']['input'];
->>>>>>> 6b45c708
-};
 
 export type DeployGenericCsvImportInput = {
   csvPath: Scalars['String']['input'];
