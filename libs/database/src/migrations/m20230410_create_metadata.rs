use sea_orm_migration::prelude::*;

#[derive(DeriveMigrationName)]
pub struct Migration;

pub static METADATA_UNIQUE_INDEX: &str = "metadata-identifier-source-lot__unique-index";

// This is responsible for storing common metadata about all media items
#[derive(Iden)]
pub enum Metadata {
    Table,
    Id,
    CreatedOn,
    Lot,
    // the time when this entry was last updated internally, this can only be
    // updated using jobs
    LastUpdatedOn,
    Title,
    Description,
    // the year this media item was released
    PublishYear,
    // the date which this media was released. Should take precedence if present
    PublishDate,
    // production status
    ProductionStatus,
    // the original language
    OriginalLanguage,
    // all the images for this media item
    Images,
    // all the videos for this media item
    Videos,
    // the unique identifier that is returned by the metadata provider
    Identifier,
    // the provider source
    Source,
    // the rating from the provider
    ProviderRating,
    // whether the entire data for this has been downloaded
    IsPartial,
    // whether it is not safe for work
    IsNsfw,
    // those creators who can not be created as a `person` due to incomplete info
    FreeCreators,
    // whether this is a recommendation
    IsRecommendation,
    // specifics for each type of media
    AudioBookSpecifics,
    AnimeSpecifics,
    BookSpecifics,
    PodcastSpecifics,
    MangaSpecifics,
    MovieSpecifics,
    ShowSpecifics,
    VideoGameSpecifics,
    VisualNovelSpecifics,
    WatchProviders,
    StateChanges,
    ExternalIdentifiers,
}

#[async_trait::async_trait]
impl MigrationTrait for Migration {
    async fn up(&self, manager: &SchemaManager) -> Result<(), DbErr> {
        manager
            .create_table(
                Table::create()
                    .table(Metadata::Table)
                    .col(ColumnDef::new(Metadata::Id).text().not_null().primary_key())
                    .col(ColumnDef::new(Metadata::Lot).text().not_null())
                    .col(ColumnDef::new(Metadata::ProductionStatus).text())
                    .col(ColumnDef::new(Metadata::Identifier).text().not_null())
                    .col(ColumnDef::new(Metadata::Source).text().not_null())
                    .col(
                        ColumnDef::new(Metadata::CreatedOn)
                            .timestamp_with_time_zone()
                            .not_null()
                            .default(Expr::current_timestamp()),
                    )
                    .col(
                        ColumnDef::new(Metadata::LastUpdatedOn)
                            .timestamp_with_time_zone()
                            .not_null()
                            .default(Expr::current_timestamp()),
                    )
                    .col(ColumnDef::new(Metadata::Title).text().not_null())
                    .col(ColumnDef::new(Metadata::Description).text())
                    .col(ColumnDef::new(Metadata::PublishYear).integer())
                    .col(ColumnDef::new(Metadata::PublishDate).date())
                    .col(ColumnDef::new(Metadata::ProviderRating).decimal())
                    .col(ColumnDef::new(Metadata::IsNsfw).boolean())
                    .col(ColumnDef::new(Metadata::Images).json_binary())
                    .col(ColumnDef::new(Metadata::Videos).json_binary())
                    .col(ColumnDef::new(Metadata::FreeCreators).json_binary())
                    .col(ColumnDef::new(Metadata::OriginalLanguage).text())
                    .col(ColumnDef::new(Metadata::IsPartial).boolean())
                    .col(ColumnDef::new(Metadata::AudioBookSpecifics).json_binary())
                    .col(ColumnDef::new(Metadata::AnimeSpecifics).json_binary())
                    .col(ColumnDef::new(Metadata::BookSpecifics).json_binary())
                    .col(ColumnDef::new(Metadata::PodcastSpecifics).json_binary())
                    .col(ColumnDef::new(Metadata::MangaSpecifics).json_binary())
                    .col(ColumnDef::new(Metadata::MovieSpecifics).json_binary())
                    .col(ColumnDef::new(Metadata::ShowSpecifics).json_binary())
                    .col(ColumnDef::new(Metadata::VideoGameSpecifics).json_binary())
                    .col(ColumnDef::new(Metadata::VisualNovelSpecifics).json_binary())
                    .col(ColumnDef::new(Metadata::WatchProviders).json_binary())
                    .col(ColumnDef::new(Metadata::StateChanges).json_binary())
<<<<<<< HEAD
                    .col(ColumnDef::new(Metadata::IsRecommendation).boolean())
=======
                    .col(ColumnDef::new(Metadata::ExternalIdentifiers).json_binary())
>>>>>>> 66dff656
                    .to_owned(),
            )
            .await?;
        manager
            .create_index(
                Index::create()
                    .name("metadata__title__index")
                    .table(Metadata::Table)
                    .col(Metadata::Title)
                    .to_owned(),
            )
            .await?;
        manager
            .create_index(
                Index::create()
                    .unique()
                    .name(METADATA_UNIQUE_INDEX)
                    .table(Metadata::Table)
                    .col(Metadata::Identifier)
                    .col(Metadata::Source)
                    .col(Metadata::Lot)
                    .to_owned(),
            )
            .await?;
        Ok(())
    }

    async fn down(&self, _manager: &SchemaManager) -> Result<(), DbErr> {
        Ok(())
    }
}<|MERGE_RESOLUTION|>--- conflicted
+++ resolved
@@ -104,11 +104,8 @@
                     .col(ColumnDef::new(Metadata::VisualNovelSpecifics).json_binary())
                     .col(ColumnDef::new(Metadata::WatchProviders).json_binary())
                     .col(ColumnDef::new(Metadata::StateChanges).json_binary())
-<<<<<<< HEAD
                     .col(ColumnDef::new(Metadata::IsRecommendation).boolean())
-=======
                     .col(ColumnDef::new(Metadata::ExternalIdentifiers).json_binary())
->>>>>>> 66dff656
                     .to_owned(),
             )
             .await?;
