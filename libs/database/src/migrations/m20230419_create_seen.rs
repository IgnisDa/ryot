use sea_orm_migration::prelude::*;

use crate::SeenState;

use super::{m20230410_create_metadata::Metadata, m20230417_create_user::User};

#[derive(DeriveMigrationName)]
pub struct Migration;

#[derive(Iden)]
pub enum Seen {
    Table,
    Id,
    Progress,
    StartedOn,
    FinishedOn,
    State,
    UserId,
    MetadataId,
    LastUpdatedOn,
    UpdatedAt,
    NumTimesUpdated,
    ShowExtraInformation,
    PodcastExtraInformation,
    AnimeExtraInformation,
    MangaExtraInformation,
    ProviderWatchedOn,
<<<<<<< HEAD
    TotalTimeSpent,
    ManualTimeSpent,
=======
>>>>>>> 49c7435b
}

#[async_trait::async_trait]
impl MigrationTrait for Migration {
    async fn up(&self, manager: &SchemaManager) -> Result<(), DbErr> {
        manager
            .create_table(
                Table::create()
                    .table(Seen::Table)
                    .col(ColumnDef::new(Seen::Id).primary_key().text().not_null())
                    .col(
                        ColumnDef::new(Seen::Progress)
                            .decimal()
                            .not_null()
                            .default(0),
                    )
                    .col(ColumnDef::new(Seen::StartedOn).date())
                    .col(ColumnDef::new(Seen::FinishedOn).date())
                    .col(
                        ColumnDef::new(Seen::State)
                            .text()
                            .not_null()
                            .default(SeenState::InProgress),
                        )
                    .col(
                        ColumnDef::new(Seen::UpdatedAt)
                            .array(ColumnType::TimestampWithTimeZone)
                            .not_null()
                            .extra("DEFAULT ARRAY[CURRENT_TIMESTAMP]"),
                    )
                    .col(ColumnDef::new(Seen::ShowExtraInformation).json_binary())
                    .col(ColumnDef::new(Seen::PodcastExtraInformation).json_binary())
                    .col(ColumnDef::new(Seen::AnimeExtraInformation).json_binary())
                    .col(ColumnDef::new(Seen::MangaExtraInformation).json_binary())
                    .col(ColumnDef::new(Seen::ProviderWatchedOn).text())
                    .col(
                        ColumnDef::new(Seen::LastUpdatedOn)
                        .timestamp_with_time_zone()
                            .not_null()
                            .extra("GENERATED ALWAYS AS (updated_at[array_length(updated_at, 1)]) STORED")
                    )
                    .col(
                        ColumnDef::new(Seen::NumTimesUpdated)
                            .integer()
                            .not_null()
                            .extra("GENERATED ALWAYS AS (array_length(updated_at, 1)) STORED")
                    )
                    .col(ColumnDef::new(Seen::MetadataId).text().not_null())
                    .col(ColumnDef::new(Seen::UserId).text().not_null())
                    .col(ColumnDef::new(Seen::ManualTimeSpent).decimal())
                    .foreign_key(
                        ForeignKey::create()
                            .name("user_to_seen_foreign_key")
                            .from(Seen::Table, Seen::UserId)
                            .to(User::Table, User::Id)
                            .on_delete(ForeignKeyAction::Cascade)
                            .on_update(ForeignKeyAction::Cascade),
                    )
                    .foreign_key(
                        ForeignKey::create()
                            .name("metadata_to_seen_foreign_key")
                            .from(Seen::Table, Seen::MetadataId)
                            .to(Metadata::Table, Metadata::Id)
                            .on_delete(ForeignKeyAction::Cascade)
                            .on_update(ForeignKeyAction::Cascade),
                    )
                    .to_owned(),
            )
            .await?;
        Ok(())
    }

    async fn down(&self, _manager: &SchemaManager) -> Result<(), DbErr> {
        Ok(())
    }
}<|MERGE_RESOLUTION|>--- conflicted
+++ resolved
@@ -25,11 +25,7 @@
     AnimeExtraInformation,
     MangaExtraInformation,
     ProviderWatchedOn,
-<<<<<<< HEAD
-    TotalTimeSpent,
     ManualTimeSpent,
-=======
->>>>>>> 49c7435b
 }
 
 #[async_trait::async_trait]
