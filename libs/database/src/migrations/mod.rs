use sea_orm::entity::prelude::*;
use sea_orm::{DatabaseBackend, Statement};
use sea_orm_migration::prelude::*;

mod m20230410_create_metadata;
mod m20230413_create_person;
mod m20230417_create_user;
mod m20230419_create_seen;
mod m20230501_create_metadata_group;
mod m20230502_create_genre;
mod m20230504_create_collection;
mod m20230505_create_review;
mod m20230509_create_import_report;
mod m20230622_create_exercise;
mod m20230804_create_user_measurement;
mod m20230819_create_workout;
mod m20230912_create_calendar_event;
mod m20231016_create_collection_to_entity;
mod m20231017_create_user_to_entity;
mod m20231219_create_metadata_relations;
mod m20240415_is_v5_migration;
mod m20240416_change_json_to_generic_json;
mod m20240425_add_created_by_user_id_column_to_execise;
mod m20240503_update_user_to_entity_to_recalculate;
mod m20240504_add_columns_for_state_changes;
mod m20240506_0_add_done_collection_for_existing_users;
mod m20240506_1_add_entities_to_done_collection_for_existing_users;
mod m20240507_0_remove_visibility_from_collection;
mod m20240508_set_state_changes_to_null;
mod m20240509_create_user_to_collection;
mod m20240509_q_associate_collections_with_owners;
mod m20240510_0_add_information_template_to_collection;
mod m20240510_1_port_owned_information;
mod m20240511_port_reminders_to_information;
<<<<<<< HEAD
mod m20240526_00_change_collection_primary_key;
mod m20240526_01_change_review_primary_key;
mod m20240526_02_change_calendar_event_primary_key;
mod m20240526_03_change_seen_primary_key;
mod m20240526_04_change_import_report_primary_key;
mod m20240526_05_change_genre_primary_key;
mod m20240526_06_change_metadata_group_primary_key;
mod m20240526_07_change_person_primary_key;
mod m20240526_08_change_metadata_primary_key;
mod m20240526_09_complete_cleanup_of_primary_keys;
mod m20240526_10_change_enums_to_snake_case;
mod m20240526_11_workout_table_changes;
mod m20240606_is_last_v5_migration;
=======
mod m20240531_create_queued_notification;
>>>>>>> 02a30108

pub use m20230410_create_metadata::Metadata as AliasedMetadata;
pub use m20230413_create_person::Person as AliasedPerson;
pub use m20230419_create_seen::Seen as AliasedSeen;
pub use m20230501_create_metadata_group::MetadataGroup as AliasedMetadataGroup;
pub use m20230502_create_genre::{
    Genre as AliasedGenre, MetadataToGenre as AliasedMetadataToGenre,
};
pub use m20230505_create_review::Review as AliasedReview;
pub use m20230622_create_exercise::Exercise as AliasedExercise;
pub use m20231016_create_collection_to_entity::CollectionToEntity as AliasedCollectionToEntity;
pub use m20231017_create_user_to_entity::UserToEntity as AliasedUserToEntity;
pub use m20240509_create_user_to_collection::UserToCollection as AliasedUserToCollection;

pub async fn get_whether_column_is_text<'a>(
    table_name: &str,
    column_name: &str,
    db: &SchemaManagerConnection<'a>,
) -> Result<bool, DbErr> {
    let resp = db.query_one(Statement::from_sql_and_values(
        DatabaseBackend::Postgres,
        r#"SELECT data_type = 'text' as is_text FROM information_schema.columns WHERE table_name = $1 AND column_name = $2"#,
        [table_name.into(), column_name.into()]
    ))
    .await?
    .unwrap();
    let is_text: bool = resp.try_get("", "is_text")?;
    Ok(is_text)
}

pub struct Migrator;

#[async_trait::async_trait]
impl MigratorTrait for Migrator {
    fn migrations() -> Vec<Box<dyn MigrationTrait>> {
        vec![
            Box::new(m20230410_create_metadata::Migration),
            Box::new(m20230413_create_person::Migration),
            Box::new(m20230417_create_user::Migration),
            Box::new(m20230419_create_seen::Migration),
            Box::new(m20230501_create_metadata_group::Migration),
            Box::new(m20230502_create_genre::Migration),
            Box::new(m20230504_create_collection::Migration),
            Box::new(m20230505_create_review::Migration),
            Box::new(m20230509_create_import_report::Migration),
            Box::new(m20230819_create_workout::Migration),
            Box::new(m20230804_create_user_measurement::Migration),
            Box::new(m20230622_create_exercise::Migration),
            Box::new(m20230912_create_calendar_event::Migration),
            Box::new(m20231016_create_collection_to_entity::Migration),
            Box::new(m20231017_create_user_to_entity::Migration),
            Box::new(m20231219_create_metadata_relations::Migration),
            Box::new(m20240415_is_v5_migration::Migration),
            Box::new(m20240416_change_json_to_generic_json::Migration),
            Box::new(m20240425_add_created_by_user_id_column_to_execise::Migration),
            Box::new(m20240503_update_user_to_entity_to_recalculate::Migration),
            Box::new(m20240504_add_columns_for_state_changes::Migration),
            Box::new(m20240506_0_add_done_collection_for_existing_users::Migration),
            Box::new(m20240506_1_add_entities_to_done_collection_for_existing_users::Migration),
            Box::new(m20240507_0_remove_visibility_from_collection::Migration),
            Box::new(m20240508_set_state_changes_to_null::Migration),
            Box::new(m20240509_create_user_to_collection::Migration),
            Box::new(m20240509_q_associate_collections_with_owners::Migration),
            Box::new(m20240510_0_add_information_template_to_collection::Migration),
            Box::new(m20240510_1_port_owned_information::Migration),
            Box::new(m20240511_port_reminders_to_information::Migration),
<<<<<<< HEAD
            Box::new(m20240526_00_change_collection_primary_key::Migration),
            Box::new(m20240526_01_change_review_primary_key::Migration),
            Box::new(m20240526_02_change_calendar_event_primary_key::Migration),
            Box::new(m20240526_03_change_seen_primary_key::Migration),
            Box::new(m20240526_04_change_import_report_primary_key::Migration),
            Box::new(m20240526_05_change_genre_primary_key::Migration),
            Box::new(m20240526_06_change_metadata_group_primary_key::Migration),
            Box::new(m20240526_07_change_person_primary_key::Migration),
            Box::new(m20240526_08_change_metadata_primary_key::Migration),
            Box::new(m20240526_09_complete_cleanup_of_primary_keys::Migration),
            Box::new(m20240526_10_change_enums_to_snake_case::Migration),
            Box::new(m20240526_11_workout_table_changes::Migration),
            Box::new(m20240606_is_last_v5_migration::Migration),
=======
            Box::new(m20240531_create_queued_notification::Migration),
>>>>>>> 02a30108
        ]
    }
}<|MERGE_RESOLUTION|>--- conflicted
+++ resolved
@@ -32,23 +32,20 @@
 mod m20240510_0_add_information_template_to_collection;
 mod m20240510_1_port_owned_information;
 mod m20240511_port_reminders_to_information;
-<<<<<<< HEAD
-mod m20240526_00_change_collection_primary_key;
-mod m20240526_01_change_review_primary_key;
-mod m20240526_02_change_calendar_event_primary_key;
-mod m20240526_03_change_seen_primary_key;
-mod m20240526_04_change_import_report_primary_key;
-mod m20240526_05_change_genre_primary_key;
-mod m20240526_06_change_metadata_group_primary_key;
-mod m20240526_07_change_person_primary_key;
-mod m20240526_08_change_metadata_primary_key;
-mod m20240526_09_complete_cleanup_of_primary_keys;
-mod m20240526_10_change_enums_to_snake_case;
-mod m20240526_11_workout_table_changes;
+mod m20240531_create_queued_notification;
+mod m20240601_00_change_collection_primary_key;
+mod m20240601_01_change_review_primary_key;
+mod m20240601_02_change_calendar_event_primary_key;
+mod m20240601_03_change_seen_primary_key;
+mod m20240601_04_change_import_report_primary_key;
+mod m20240601_05_change_genre_primary_key;
+mod m20240601_06_change_metadata_group_primary_key;
+mod m20240601_07_change_person_primary_key;
+mod m20240601_08_change_metadata_primary_key;
+mod m20240601_09_complete_cleanup_of_primary_keys;
+mod m20240601_10_change_enums_to_snake_case;
+mod m20240601_11_workout_table_changes;
 mod m20240606_is_last_v5_migration;
-=======
-mod m20240531_create_queued_notification;
->>>>>>> 02a30108
 
 pub use m20230410_create_metadata::Metadata as AliasedMetadata;
 pub use m20230413_create_person::Person as AliasedPerson;
@@ -115,23 +112,20 @@
             Box::new(m20240510_0_add_information_template_to_collection::Migration),
             Box::new(m20240510_1_port_owned_information::Migration),
             Box::new(m20240511_port_reminders_to_information::Migration),
-<<<<<<< HEAD
-            Box::new(m20240526_00_change_collection_primary_key::Migration),
-            Box::new(m20240526_01_change_review_primary_key::Migration),
-            Box::new(m20240526_02_change_calendar_event_primary_key::Migration),
-            Box::new(m20240526_03_change_seen_primary_key::Migration),
-            Box::new(m20240526_04_change_import_report_primary_key::Migration),
-            Box::new(m20240526_05_change_genre_primary_key::Migration),
-            Box::new(m20240526_06_change_metadata_group_primary_key::Migration),
-            Box::new(m20240526_07_change_person_primary_key::Migration),
-            Box::new(m20240526_08_change_metadata_primary_key::Migration),
-            Box::new(m20240526_09_complete_cleanup_of_primary_keys::Migration),
-            Box::new(m20240526_10_change_enums_to_snake_case::Migration),
-            Box::new(m20240526_11_workout_table_changes::Migration),
+            Box::new(m20240531_create_queued_notification::Migration),
+            Box::new(m20240601_00_change_collection_primary_key::Migration),
+            Box::new(m20240601_01_change_review_primary_key::Migration),
+            Box::new(m20240601_02_change_calendar_event_primary_key::Migration),
+            Box::new(m20240601_03_change_seen_primary_key::Migration),
+            Box::new(m20240601_04_change_import_report_primary_key::Migration),
+            Box::new(m20240601_05_change_genre_primary_key::Migration),
+            Box::new(m20240601_06_change_metadata_group_primary_key::Migration),
+            Box::new(m20240601_07_change_person_primary_key::Migration),
+            Box::new(m20240601_08_change_metadata_primary_key::Migration),
+            Box::new(m20240601_09_complete_cleanup_of_primary_keys::Migration),
+            Box::new(m20240601_10_change_enums_to_snake_case::Migration),
+            Box::new(m20240601_11_workout_table_changes::Migration),
             Box::new(m20240606_is_last_v5_migration::Migration),
-=======
-            Box::new(m20240531_create_queued_notification::Migration),
->>>>>>> 02a30108
         ]
     }
 }