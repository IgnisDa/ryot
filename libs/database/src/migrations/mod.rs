use sea_orm::entity::prelude::*;
use sea_orm_migration::prelude::*;

mod m20230409_create_extensions;
mod m20230410_create_metadata;
mod m20230413_create_person;
mod m20230417_create_user;
mod m20230419_create_seen;
mod m20230501_create_metadata_group;
mod m20230502_create_genre;
mod m20230504_create_collection;
mod m20230505_create_review;
mod m20230509_create_import_report;
mod m20230819_create_workout;
mod m20230820_create_user_measurement;
mod m20230822_create_exercise;
mod m20230912_create_calendar_event;
mod m20231016_create_collection_to_entity;
mod m20231017_create_user_to_entity;
mod m20231219_create_metadata_relations;
mod m20240509_create_user_to_collection;
mod m20240531_create_queued_notification;
mod m20240606_is_v6_migration;
mod m20240607_change_boolean_column_names;
mod m20240607_change_user_primary_key;
mod m20240607_create_integration;
mod m20240608_add_created_on_column_to_collection_to_entity;
mod m20240614_00_add_is_recommendation_column_to_metadata;
mod m20240614_01_add_new_section_to_dashboard;
mod m20240619_remove_seen_from_media_reason_of_user_to_entity;
mod m20240620_add_minimum_and_maximum_progress_columns_to_integration;
mod m20240620_delete_invalid_calendar_events;
mod m20240621_add_sync_to_owned_collection_to_integration;
mod m20240704_add_new_preference_for_persisted_queries;
mod m20240709_add_manual_time_spent_column_to_seen;
mod m20240710_remove_sequences_completely;
mod m20240711_remove_total_time_spent_from_seen;
mod m20240712_create_notification_platform;
mod m20240713_create_user_summary;
mod m20240713_zz_cleanup_v6_6_2_migrations;
<<<<<<< HEAD
mod m20240714_create_access_link;
=======
mod m20240716_add_columns_to_user_table;
>>>>>>> a2b580a6

pub use m20230410_create_metadata::Metadata as AliasedMetadata;
pub use m20230413_create_person::Person as AliasedPerson;
pub use m20230417_create_user::User as AliasedUser;
pub use m20230419_create_seen::Seen as AliasedSeen;
pub use m20230501_create_metadata_group::MetadataGroup as AliasedMetadataGroup;
pub use m20230502_create_genre::{
    Genre as AliasedGenre, MetadataToGenre as AliasedMetadataToGenre,
};
pub use m20230504_create_collection::Collection as AliasedCollection;
pub use m20230505_create_review::Review as AliasedReview;
pub use m20230822_create_exercise::Exercise as AliasedExercise;
pub use m20231016_create_collection_to_entity::CollectionToEntity as AliasedCollectionToEntity;
pub use m20231017_create_user_to_entity::UserToEntity as AliasedUserToEntity;
pub use m20240509_create_user_to_collection::UserToCollection as AliasedUserToCollection;

pub struct Migrator;

#[async_trait::async_trait]
impl MigratorTrait for Migrator {
    fn migrations() -> Vec<Box<dyn MigrationTrait>> {
        vec![
            Box::new(m20230409_create_extensions::Migration),
            Box::new(m20230410_create_metadata::Migration),
            Box::new(m20230413_create_person::Migration),
            Box::new(m20230417_create_user::Migration),
            Box::new(m20230419_create_seen::Migration),
            Box::new(m20230501_create_metadata_group::Migration),
            Box::new(m20230502_create_genre::Migration),
            Box::new(m20230504_create_collection::Migration),
            Box::new(m20230505_create_review::Migration),
            Box::new(m20230509_create_import_report::Migration),
            Box::new(m20230819_create_workout::Migration),
            Box::new(m20230820_create_user_measurement::Migration),
            Box::new(m20230822_create_exercise::Migration),
            Box::new(m20230912_create_calendar_event::Migration),
            Box::new(m20231016_create_collection_to_entity::Migration),
            Box::new(m20231017_create_user_to_entity::Migration),
            Box::new(m20231219_create_metadata_relations::Migration),
            Box::new(m20240509_create_user_to_collection::Migration),
            Box::new(m20240531_create_queued_notification::Migration),
            Box::new(m20240606_is_v6_migration::Migration),
            Box::new(m20240607_change_boolean_column_names::Migration),
            Box::new(m20240607_change_user_primary_key::Migration),
            Box::new(m20240607_create_integration::Migration),
            Box::new(m20240608_add_created_on_column_to_collection_to_entity::Migration),
            Box::new(m20240614_00_add_is_recommendation_column_to_metadata::Migration),
            Box::new(m20240614_01_add_new_section_to_dashboard::Migration),
            Box::new(m20240619_remove_seen_from_media_reason_of_user_to_entity::Migration),
            Box::new(m20240620_delete_invalid_calendar_events::Migration),
            Box::new(m20240621_add_sync_to_owned_collection_to_integration::Migration),
            Box::new(m20240620_add_minimum_and_maximum_progress_columns_to_integration::Migration),
            Box::new(m20240704_add_new_preference_for_persisted_queries::Migration),
            Box::new(m20240709_add_manual_time_spent_column_to_seen::Migration),
            Box::new(m20240710_remove_sequences_completely::Migration),
            Box::new(m20240711_remove_total_time_spent_from_seen::Migration),
            Box::new(m20240712_create_notification_platform::Migration),
            Box::new(m20240713_create_user_summary::Migration),
            Box::new(m20240713_zz_cleanup_v6_6_2_migrations::Migration),
<<<<<<< HEAD
            Box::new(m20240714_create_access_link::Migration),
=======
            Box::new(m20240716_add_columns_to_user_table::Migration),
>>>>>>> a2b580a6
        ]
    }
}<|MERGE_RESOLUTION|>--- conflicted
+++ resolved
@@ -38,11 +38,8 @@
 mod m20240712_create_notification_platform;
 mod m20240713_create_user_summary;
 mod m20240713_zz_cleanup_v6_6_2_migrations;
-<<<<<<< HEAD
 mod m20240714_create_access_link;
-=======
 mod m20240716_add_columns_to_user_table;
->>>>>>> a2b580a6
 
 pub use m20230410_create_metadata::Metadata as AliasedMetadata;
 pub use m20230413_create_person::Person as AliasedPerson;
@@ -102,11 +99,8 @@
             Box::new(m20240712_create_notification_platform::Migration),
             Box::new(m20240713_create_user_summary::Migration),
             Box::new(m20240713_zz_cleanup_v6_6_2_migrations::Migration),
-<<<<<<< HEAD
             Box::new(m20240714_create_access_link::Migration),
-=======
             Box::new(m20240716_add_columns_to_user_table::Migration),
->>>>>>> a2b580a6
         ]
     }
 }