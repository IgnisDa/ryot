--- conflicted
+++ resolved
@@ -45,22 +45,9 @@
                     .col(ColumnDef::new(Integration::LastTriggeredOn).timestamp_with_time_zone())
                     .col(ColumnDef::new(Integration::ProviderSpecifics).json_binary())
                     .col(ColumnDef::new(Integration::UserId).text().not_null())
-<<<<<<< HEAD
-                    .col(
-                        ColumnDef::new(Integration::MinimumProgress)
-                            .decimal()
-                            .not_null(),
-                    )
-                    .col(
-                        ColumnDef::new(Integration::MaximumProgress)
-                            .decimal()
-                            .not_null(),
-                    )
-                    .col(ColumnDef::new(Integration::SyncToOwnedCollection).boolean())
-=======
                     .col(ColumnDef::new(Integration::MinimumProgress).decimal())
                     .col(ColumnDef::new(Integration::MaximumProgress).decimal())
->>>>>>> 66dff656
+                    .col(ColumnDef::new(Integration::SyncToOwnedCollection).boolean())
                     .col(ColumnDef::new(Integration::IsDisabled).boolean())
                     .foreign_key(
                         ForeignKey::create()
