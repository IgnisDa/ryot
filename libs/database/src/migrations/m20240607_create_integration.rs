use sea_orm_migration::prelude::*;

use super::m20230417_create_user::User;

#[derive(DeriveMigrationName)]
pub struct Migration;

#[derive(Iden)]
pub enum Integration {
    Table,
    Id,
    Lot,
    Source,
    CreatedOn,
    LastTriggeredOn,
    SourceSpecifics,
    UserId,
<<<<<<< HEAD
    SyncToOwnedCollection,
=======
    MinimumProgress,
    MaximumProgress,
>>>>>>> b65f2bb9
}

#[async_trait::async_trait]
impl MigrationTrait for Migration {
    async fn up(&self, manager: &SchemaManager) -> Result<(), DbErr> {
        manager
            .create_table(
                Table::create()
                    .table(Integration::Table)
                    .col(
                        ColumnDef::new(Integration::Id)
                            .text()
                            .not_null()
                            .primary_key(),
                    )
                    .col(ColumnDef::new(Integration::Lot).text().not_null())
                    .col(ColumnDef::new(Integration::Source).text().not_null())
                    .col(
                        ColumnDef::new(Integration::CreatedOn)
                            .timestamp_with_time_zone()
                            .not_null()
                            .default(Expr::current_timestamp()),
                    )
                    .col(ColumnDef::new(Integration::LastTriggeredOn).timestamp_with_time_zone())
                    .col(ColumnDef::new(Integration::SourceSpecifics).json_binary())
                    .col(ColumnDef::new(Integration::UserId).text().not_null())
<<<<<<< HEAD
                    .col(ColumnDef::new(Integration::SyncToOwnedCollection).boolean())
=======
                    .col(
                        ColumnDef::new(Integration::MinimumProgress)
                            .decimal()
                            .not_null(),
                    )
                    .col(
                        ColumnDef::new(Integration::MaximumProgress)
                            .decimal()
                            .not_null(),
                    )
>>>>>>> b65f2bb9
                    .foreign_key(
                        ForeignKey::create()
                            .name("integration_to_user_foreign_key")
                            .from(Integration::Table, Integration::UserId)
                            .to(User::Table, User::Id)
                            .on_delete(ForeignKeyAction::Cascade)
                            .on_update(ForeignKeyAction::Cascade),
                    )
                    .to_owned(),
            )
            .await?;
        manager
            .create_index(
                Index::create()
                    .name("integration__lot")
                    .table(Integration::Table)
                    .col(Integration::Lot)
                    .to_owned(),
            )
            .await?;
        manager
            .create_index(
                Index::create()
                    .name("integration__user_id")
                    .table(Integration::Table)
                    .col(Integration::UserId)
                    .to_owned(),
            )
            .await?;
        Ok(())
    }

    async fn down(&self, _manager: &SchemaManager) -> Result<(), DbErr> {
        Ok(())
    }
}<|MERGE_RESOLUTION|>--- conflicted
+++ resolved
@@ -15,12 +15,9 @@
     LastTriggeredOn,
     SourceSpecifics,
     UserId,
-<<<<<<< HEAD
     SyncToOwnedCollection,
-=======
     MinimumProgress,
     MaximumProgress,
->>>>>>> b65f2bb9
 }
 
 #[async_trait::async_trait]
@@ -47,9 +44,7 @@
                     .col(ColumnDef::new(Integration::LastTriggeredOn).timestamp_with_time_zone())
                     .col(ColumnDef::new(Integration::SourceSpecifics).json_binary())
                     .col(ColumnDef::new(Integration::UserId).text().not_null())
-<<<<<<< HEAD
                     .col(ColumnDef::new(Integration::SyncToOwnedCollection).boolean())
-=======
                     .col(
                         ColumnDef::new(Integration::MinimumProgress)
                             .decimal()
@@ -60,7 +55,6 @@
                             .decimal()
                             .not_null(),
                     )
->>>>>>> b65f2bb9
                     .foreign_key(
                         ForeignKey::create()
                             .name("integration_to_user_foreign_key")
