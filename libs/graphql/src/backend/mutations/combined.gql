--- conflicted
+++ resolved
@@ -216,7 +216,7 @@
 mutation UpdateUserPreference($input: UpdateUserPreferenceInput!) {
   updateUserPreference(input: $input)
 }
-<<<<<<< HEAD
+
 
 mutation CreateAccessLink($input: CreateAccessLinkInput!) {
   createAccessLink(input: $input) {
@@ -240,6 +240,4 @@
 
 mutation revokeAccessLink($accessLinkId: String!) {
   revokeAccessLink(accessLinkId: $accessLinkId)
-}
-=======
->>>>>>> ee26f8e1
+}