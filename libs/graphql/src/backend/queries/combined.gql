--- conflicted
+++ resolved
@@ -171,32 +171,6 @@
 	}
 }
 
-<<<<<<< HEAD
-query FitnessAnalytics($input: DateRangeInput!) {
-	fitnessAnalytics(input: $input) {
-		workoutReps
-		workoutCount
-		workoutWeight
-		workoutDistance
-		workoutRestTime
-		measurementCount
-		workoutPersonalBests
-		hours {
-			hour
-			count
-		}
-		workoutExercises {
-			count
-			exercise
-		}
-		workoutMuscles {
-			count
-			muscle
-		}
-		workoutEquipments {
-			count
-			equipment
-=======
 query ExerciseDetails($exerciseId: String!) {
 	exerciseDetails(exerciseId: $exerciseId) {
 		id
@@ -538,7 +512,34 @@
 			summary {
 				...WorkoutSummaryPart
 			}
->>>>>>> 3aa95f1b
+		}
+	}
+}
+
+query FitnessAnalytics($input: DateRangeInput!) {
+	fitnessAnalytics(input: $input) {
+		workoutReps
+		workoutCount
+		workoutWeight
+		workoutDistance
+		workoutRestTime
+		measurementCount
+		workoutPersonalBests
+		hours {
+			hour
+			count
+		}
+		workoutExercises {
+			count
+			exercise
+		}
+		workoutMuscles {
+			count
+			muscle
+		}
+		workoutEquipments {
+			count
+			equipment
 		}
 	}
 }