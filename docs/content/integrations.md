# Integrations

Integrations can be used to continuously update your media progress or inform external
services about changes. They can be of following types:

- _Push_: Ryot sends data to an external service when an event occurs.
- _Yank_: Progress data is downloaded from an externally running server at a periodic
  interval.
- _Sink_: An external client publishes progress updates to the Ryot server.

## Push integrations

You can enable the following push integrations:

### Radarr

Automatically add movies in the selected collections to Radarr.

1. Obtain your Radarr API key by going to the Radarr general settings page.
2. Fill the inputs in the integration settings page with the correct details.

### Sonarr

Automatically add shows in the selected collections to Sonarr.

1. Obtain your Sonarr API key by going to the Sonarr general settings page.
2. Fill the inputs in the integration settings page with the correct details.

## Yank integrations

You can configure the interval at which the data is fetched from the external using the
`integration.sync_every_minutes` configuration key. Defaults to `5` (minutes).

### Audiobookshelf

!!! warning

      This will only import media that are in progress. Perform an
      [import](./importing.md#audiobookshelf) if you want to import media that are finished.

The [Audiobookshelf](https://www.audiobookshelf.org) integration can sync all media if they
have a valid provider ID (Audible, ITunes or ISBN).

1. Obtain an API token as described in the Audiobookshelf
   [authentication](https://api.audiobookshelf.org/#authentication) docs.
2. Go to your Ryot user settings and add the correct details as described in the
   [yank](#yank-integrations) section.

### Komga

The [Komga](https://komga.org/) integration can sync all media if they
have a valid metadata provider.

#### Steps

If you use [Komf](https://github.com/Snd-R/komf) or some similar metadata provider these
urls will be populated automatically. If you don't use komf you will either need to
manually add the manga to your collection or you can perform the following steps.

1. Navigate to the manga
2. Open the edit tab
3. Navigate to the Links tab
4. Create a link named `AniList` or `MyAnimeList` providing the respective url (not case-sensitive)

<<<<<<< HEAD
To retrieve your Cookie you will need to perform the following steps:

1. Log out of Komga and log back in while selecting `Remember me`
2. Press F12 and navigate to the Network tab
3. Refresh the page
4. Select any of the urls and look for the `Cookie` Header
5. Copy the entire cookie it should look something like this `remember-me=REDACTED; SESSION=REDACTED`

=======
>>>>>>> 3d21694f
Then perform these steps on Ryot

1. Create the integration and select Komga as the source
2. Provide your BaseURL. Should look something like this `http://komga.acme.com` or `http://127.0.0.1:25600`
<<<<<<< HEAD
3. Provide your Cookie.
=======
3. Provide your Username and Password.
>>>>>>> 3d21694f
4. Provide your preferred metadata provider. Ryot will attempt the others if the preferred
   is unavailable and will fallback to title search otherwise.

## Sink integrations

These work via webhooks wherein an external service can inform Ryot about a change. All
webhook URLs follow this format:

```txt
https://<instance_url>/backend/_i/<slug>
https://pro.ryot.io/backend/_i/int_a6cGGXEq6KOI # example
```

!!! warning

    Keep your webhook urls private to prevent abuse.

### Jellyfin

Automatically add new [Jellyin](https://jellyfin.org/) movie and show plays to Ryot. It
will work for all the media that have a valid TMDb ID attached to their metadata.

!!! info

    Requires the
    [unofficial webhook plugin](https://github.com/shemanaev/jellyfin-plugin-webhooks)
    to be installed and active in Jellyfin.

1. Generate a slug in the integration settings page. Copy the newly generated
   webhook Url.
2. In the Jellyfin webhook plugin settings, add a new webhook using the
   following settings:
    - Webhook Url => `<paste_url_copied>`
    - Payload format => `Default`
    - Listen to events only for => Choose your user
    - Events => `Play`, `Pause`, `Resume`, `Stop` and `Progress`

### Emby

Automatically add new [Emby](https://emby.media/) movie and show plays to Ryot. It
will work for all the media that have a valid TMDb ID attached to their metadata.

1. Generate a slug in the integration settings page. Copy the newly generated
   webhook Url.
2. In the Emby notification settings page, add a new notification using the
   Webhooks option:
    - Name => `ryot`
    - Url => `<paste_url_copied>`
    - Request Content Type => `application/json`
    - Events => `Play`, `Pause`, `Resume`, `Stop` and `Progress`
    - Limit user events to => Choose your user

!!! warning

    Since Emby does not send the expected TMDb ID for shows, progress will only be synced
    if you already have the show in the Ryot database. To do this, simply add the show to
    your watchlist.

### Plex

Automatically add [Plex](https://www.plex.tv/) show and movie plays to Ryot. It will
work for all the media that have a valid TMDb ID attached to their metadata.

1. Generate a slug in the integration settings page using the following settings:
    - Username => Your Plex `Fullname`. If you have no `Fullname` specified in Plex,
       fallback to your Plex `Username`. This will be used to filter webhooks for the
       specified Plex account only.
2. In your Plex Webhooks settings, add a new webhook using the following settings:
    - Webhook Url => `<paste_url_copied>`

!!! warning

    Since Plex does not send the expected TMDb ID for shows, progress will only be synced
    if you already have the show in the Ryot database. To do this, simply add the show to
    your watchlist.

### Kodi

The [Kodi](https://kodi.tv/) integration allows syncing the current movie or TV
show you are watching. It will work for all the media that have a valid
TMDb ID attached to their metadata.

1. Generate a slug in the integration settings page. Copy the newly generated
   webhook Url.
2. Download the addon from [github releases]({{ config.repo_url }}/releases).
   The file will have a name of `script.ryot.zip`.
3. [Install](https://kodi.wiki/view/Add-on_manager#How_to_install_from_a_ZIP_file)
   the zipped addon to your Kodi instance. Once installed, it will be visible under
   the "Services" sub category named "Ryot".
4. Click on "Configure" to fill in the correct details.<|MERGE_RESOLUTION|>--- conflicted
+++ resolved
@@ -62,26 +62,11 @@
 3. Navigate to the Links tab
 4. Create a link named `AniList` or `MyAnimeList` providing the respective url (not case-sensitive)
 
-<<<<<<< HEAD
-To retrieve your Cookie you will need to perform the following steps:
-
-1. Log out of Komga and log back in while selecting `Remember me`
-2. Press F12 and navigate to the Network tab
-3. Refresh the page
-4. Select any of the urls and look for the `Cookie` Header
-5. Copy the entire cookie it should look something like this `remember-me=REDACTED; SESSION=REDACTED`
-
-=======
->>>>>>> 3d21694f
 Then perform these steps on Ryot
 
 1. Create the integration and select Komga as the source
 2. Provide your BaseURL. Should look something like this `http://komga.acme.com` or `http://127.0.0.1:25600`
-<<<<<<< HEAD
-3. Provide your Cookie.
-=======
 3. Provide your Username and Password.
->>>>>>> 3d21694f
 4. Provide your preferred metadata provider. Ryot will attempt the others if the preferred
    is unavailable and will fallback to title search otherwise.
 
