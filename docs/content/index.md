# Installation

<<<<<<< HEAD
The docker image is `ghcr.io/ignisda/ryot:latest` or `ghcr.io/ignisda/ryot-pro:latest`. If
you would like to run the pro version, you need to provide a `SERVER_PRO_KEY` environment
variable. To see the features of the pro version, check the [main website]({{
extra.main_website_url }}).
=======
!!! info

    The first user you register is automatically set as admin of the instance.

The docker image is `ignisda/ryot-pro`. Images are also available on the Github Container
Registry as `ghcr.io/ignisda/ryot-pro`.

To know more about the pro version, visit the [website](https://ryot.io).
>>>>>>> f813d2fa

```yaml
services:
  ryot-db:
    image: postgres:16-alpine # at-least version 15 is required
    restart: unless-stopped
    volumes:
      - postgres_storage:/var/lib/postgresql/data
    environment:
      - POSTGRES_PASSWORD=postgres
      - POSTGRES_USER=postgres
      - POSTGRES_DB=postgres
    container_name: ryot-db

  ryot:
<<<<<<< HEAD
    image: ghcr.io/ignisda/ryot:latest # or ghcr.io/ignisda/ryot-pro:latest
    environment:
      - DATABASE_URL=postgres://postgres:postgres@ryot-db:5432/postgres
      # - SERVER_PRO_KEY=your_pro_key # only for ryot-pro
=======
    image: ignisda/ryot-pro:latest # or ignisda/ryot:latest for the community version
    environment:
      - DATABASE_URL=postgres://postgres:postgres@ryot-db:5432/postgres
      - SERVER_PRO_KEY=<pro_key_issued_to_you> # if using the pro version
>>>>>>> f813d2fa
      # - FRONTEND_INSECURE_COOKIES=true # if running on HTTP
    ports:
      - "8000:8000"
    pull_policy: always
    container_name: ryot

volumes:
  postgres_storage:
```

!!! info

    The first user you register is automatically set as admin of the instance.<|MERGE_RESOLUTION|>--- conflicted
+++ resolved
@@ -1,20 +1,9 @@
 # Installation
 
-<<<<<<< HEAD
-The docker image is `ghcr.io/ignisda/ryot:latest` or `ghcr.io/ignisda/ryot-pro:latest`. If
-you would like to run the pro version, you need to provide a `SERVER_PRO_KEY` environment
-variable. To see the features of the pro version, check the [main website]({{
-extra.main_website_url }}).
-=======
-!!! info
-
-    The first user you register is automatically set as admin of the instance.
-
 The docker image is `ignisda/ryot-pro`. Images are also available on the Github Container
-Registry as `ghcr.io/ignisda/ryot-pro`.
-
-To know more about the pro version, visit the [website](https://ryot.io).
->>>>>>> f813d2fa
+Registry as `ghcr.io/ignisda/ryot-pro`.  If you would like to run the pro version, you need
+to provide a `SERVER_PRO_KEY` environment variable. To see the features of the pro version,
+check the [main website]({{ extra.main_website_url }}).
 
 ```yaml
 services:
@@ -30,17 +19,10 @@
     container_name: ryot-db
 
   ryot:
-<<<<<<< HEAD
-    image: ghcr.io/ignisda/ryot:latest # or ghcr.io/ignisda/ryot-pro:latest
-    environment:
-      - DATABASE_URL=postgres://postgres:postgres@ryot-db:5432/postgres
-      # - SERVER_PRO_KEY=your_pro_key # only for ryot-pro
-=======
     image: ignisda/ryot-pro:latest # or ignisda/ryot:latest for the community version
     environment:
       - DATABASE_URL=postgres://postgres:postgres@ryot-db:5432/postgres
       - SERVER_PRO_KEY=<pro_key_issued_to_you> # if using the pro version
->>>>>>> f813d2fa
       # - FRONTEND_INSECURE_COOKIES=true # if running on HTTP
     ports:
       - "8000:8000"
